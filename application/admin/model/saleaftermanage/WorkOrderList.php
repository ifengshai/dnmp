<?php

namespace app\admin\model\saleaftermanage;

use app\admin\model\Admin;
use fast\Http;
use think\Cache;
use think\Db;
use think\Exception;
use think\Model;
use Util\NihaoPrescriptionDetailHelper;
use Util\VooguemePrescriptionDetailHelper;
use Util\ZeeloolPrescriptionDetailHelper;
use Util\WeseeopticalPrescriptionDetailHelper;
use GuzzleHttp\Client;
use app\admin\model\saleaftermanage\WorkOrderMeasure;
use app\admin\model\saleaftermanage\WorkOrderRecept;
use app\admin\model\saleaftermanage\WorkOrderChangeSku;
use app\admin\controller\warehouse\Inventory;
use app\api\controller\Ding;

class WorkOrderList extends Model
{
    // 表名
    protected $name = 'work_order_list';

    // 自动写入时间戳字段
    protected $autoWriteTimestamp = false;

    // 定义时间戳字段名
    protected $createTime = false;
    protected $updateTime = false;
    protected $deleteTime = false;

    // 追加属性
    protected $append = [];

    /**
     * 平台类型
     * @param $value
     * @param $data
     * @return mixed
     */
    public function getWorkPlatFormFormatAttr($value, $data)
    {
        $status = ['1' => 'zeelool', '2' => 'voogueme', '3' => 'nihao'];
        return $status[$data['work_platform']];
    }

    /**
     * 工单类型
     * @param $value
     * @param $data
     * @return mixed
     */
    public function getWorkTypeFormatAttr($value, $data)
    {
        $status = ['1' => '客服工单', '2' => '仓库工单'];
        return $status[$data['work_type']];
    }

    /**
     * 工单状态
     * @param $value
     * @param $data
     * @return mixed
     */
    public function getWorkStatusFormatAttr($value, $data)
    {
        $status = ['0' => '取消', '1' => '新建', '2' => '待审核', '3' => '待处理', '4' => '审核拒绝', '5' => '部分处理', '6' => '已处理'];
        return $status[$data['work_status']];
    }

    /**
     * 工单级别
     * @param $value
     * @param $data
     * @return mixed
     */
    public function getWorkLevelFormatAttr($value, $data)
    {
        $status = ['1' => '低', '2' => '中', '3' => '高'];
        return $status[$data['work_type']];
    }

    //获取选项卡列表
    public function getTabList()
    {
        return [
            ['name' => '我创建的任务', 'field' => 'create_user_name', 'value' => session('admin.nickname')],
            ['name' => '我的任务', 'field' => 'recept_person_id', 'value' => session('admin.id')],
        ];
    }

    /**
     * 措施
     * @return \think\model\relation\HasMany
     */
    public function measures()
    {
        return $this->hasMany(WorkOrderMeasure::class, 'id', 'work_id');
    }

    /**
     * 根据订单号获取SKU列表
     *
     * @Description
     * @author wpl
     * @since 2020/04/10 15:43:14 
     * @param [type] $order_platform 平台
     * @param [type] $increment_id 订单号
     * @return void
     */
    public function getSkuList($order_platform, $increment_id)
    {
        $is_new_version = 0;
        switch ($order_platform) {
            case 1:
                $this->model = new \app\admin\model\order\order\Zeelool();
                $is_new_version = $this->model->where('increment_id', $increment_id)
                    ->value('is_new_version');
                break;
            case 2:
                $this->model = new \app\admin\model\order\order\Voogueme();
                break;
            case 3:
                $this->model = new \app\admin\model\order\order\Nihao();
                break;
            case 5:
                $this->model = new \app\admin\model\order\order\Weseeoptical();
                break;
            default:
                return false;
                break;
        }
        $sku = $this->model->alias('a')
            ->where('increment_id', $increment_id)
            ->join(['sales_flat_order_item' => 'b'], 'a.entity_id=b.order_id')
            ->column('sku');
        $orderInfo = $this->model->alias('a')->where('increment_id', $increment_id)
            ->join(['sales_flat_order_payment' => 'c'], 'a.entity_id=c.parent_id')
            ->field('a.order_currency_code,a.base_grand_total,a.grand_total,a.base_to_order_rate,c.method,a.customer_email')->find();
        if (!$sku && !$orderInfo) {
            return [];
        }
        $result['sku'] = array_unique($sku);
        $result['base_currency_code'] = $orderInfo['order_currency_code'];
        $result['method'] = $orderInfo['method'];
        $result['is_new_version'] = $is_new_version;
        $result['base_grand_total'] = $orderInfo['base_grand_total'];
        $result['grand_total']    = $orderInfo['grand_total'];
        $result['base_to_order_rate'] = $orderInfo['base_to_order_rate'];
        $result['customer_email'] = $orderInfo['customer_email'];
        return $result ? $result : [];
    }

    /**
     * 获取订单的地址
     * @param $siteType
     * @param $incrementId
     * @return array|bool
     * @throws \think\db\exception\DataNotFoundException
     * @throws \think\db\exception\ModelNotFoundException
     * @throws \think\exception\DbException
     */
    public function getAddress($siteType, $incrementId)
    {
        //处方信息
        switch ($siteType) {
            case 1:
                $this->model = new \app\admin\model\order\order\Zeelool();
                $prescriptions = ZeeloolPrescriptionDetailHelper::get_one_by_increment_id($incrementId);
                break;
            case 2:
                $this->model = new \app\admin\model\order\order\Voogueme();
                $prescriptions = VooguemePrescriptionDetailHelper::get_one_by_increment_id($incrementId);
                break;
            case 3:
                $this->model = new \app\admin\model\order\order\Nihao();
                $prescriptions = NihaoPrescriptionDetailHelper::get_one_by_increment_id($incrementId);

                break;
            case 5:
                $this->model = new \app\admin\model\order\order\Weseeoptical();
                $prescriptions = WeseeopticalPrescriptionDetailHelper::get_one_by_increment_id($incrementId);
                break;
            default:
                return false;
                break;
        }
        if($siteType < 3){
            foreach($prescriptions as $key => $val){
                if(!isset($val['total_add'])){
                    $prescriptions[$key]['os_add'] = $val['od_add'];
                    $prescriptions[$key]['od_add'] = $val['os_add'];
                }
            }
        }
        //获取地址信息
        $address = $this->model->alias('a')
            ->field('b.entity_id,b.firstname,b.lastname,b.telephone,b.email,b.region,b.region_id,b.postcode,b.street,b.city,b.country_id,b.address_type')
            ->where('increment_id', $incrementId)
            ->join(['sales_flat_order_address' => 'b'], 'a.entity_id=b.parent_id')
            ->order('b.entity_id desc')
            ->select();
        $showPrescriptions = [];
        if ($prescriptions === false) {
            exception('无此订单号，请查询后重试');
        }
        foreach ($prescriptions as $prescription) {
            $showPrescriptions[] = $prescription['prescription_type'] . '--' . $prescription['index_type'];
        }
        return $address ? compact('address', 'prescriptions', 'showPrescriptions') : [];
    }

    /**
     * 获取修改处方
     * @param $siteType
     * @param $showPrescriptions
     * @return array|bool
     * @throws \think\Exception
     */
    public function getReissueLens($siteType, $showPrescriptions, $type = 1, $isNewVersion = 0)
    {
        $url = '';
        $key = $siteType . '_getlens_' . $isNewVersion;
        $data = Cache::get($key);
        if (!$data) {
            if($isNewVersion == 1){
                $url = 'magic/product/newLensData';
            }else{
                $url = 'magic/product/lensData';
            }
            $data = $this->httpRequest($siteType, $url);
            Cache::set($key, $data, 3600 * 24);
        }

        $prescription = $prescriptions = $coating_type = '';

        $prescription = $data['lens_list'];
        $colorList = $data['color_list'] ?? [];
        $lensColorList = $data['lens_color_list'];
        $coating_type = $data['coating_list'];
        if ($type == 1) {
            foreach ($showPrescriptions as $key => $val) {
                $prescriptions .= "<option value='{$key}'>{$val}</option>";
            }
            //拼接html页面
            $html = (new \think\View())->fetch('saleaftermanage/work_order_list/ajax_reissue_add', compact('prescription', 'coating_type', 'prescriptions', 'colorList', 'type','lensColorList','isNewVersion'));
        } elseif ($type == 2) {
            $html = (new \think\View())->fetch('saleaftermanage/work_order_list/ajax_reissue_add', compact('showPrescriptions', 'prescription', 'coating_type', 'prescriptions', 'colorList', 'lensColorList', 'type','isNewVersion'));
        } else {
            $html = (new \think\View())->fetch('saleaftermanage/work_order_list/ajax_reissue_add', compact('showPrescriptions', 'prescription', 'coating_type', 'prescriptions', 'colorList', 'type','lensColorList','isNewVersion'));
        }
        return ['data' => $data, 'html' => $html];
    }

    /**
     * http请求
     * @param $siteType
     * @param $pathinfo
     * @param array $params
     * @param string $method
     * @return bool
     * @throws \Exception
     */
    public function httpRequest($siteType, $pathinfo, $params = [], $method = 'GET')
    {
        switch ($siteType) {
            case 1:
                $url = config('url.zeelool_url');
                break;
            case 2:
                $url = config('url.voogueme_url');
                break;
            case 3:
                $url = config('url.nihao_url');
                break;
            case 5:
                $url = config('url.wesee_url');
                break;
            default:
                return false;
                break;
        }
        $url = $url . $pathinfo;

        $client = new Client(['verify' => false]);
        //file_put_contents('/www/wwwroot/mojing/runtime/log/a.txt',json_encode($params),FILE_APPEND);
        try {
            if ($method == 'GET') {
                $response = $client->request('GET', $url, array('query' => $params));
            } else {
                $response = $client->request('POST', $url, array('form_params' => $params));
            }
            $body = $response->getBody();
            //file_put_contents('/www/wwwroot/mojing/runtime/log/a.txt',$body,FILE_APPEND);
            $stringBody = (string)$body;
            $res = json_decode($stringBody, true);
            //file_put_contents('/www/wwwroot/mojing/runtime/log/a.txt',$stringBody,FILE_APPEND);
            if($res === null){
                exception('网络异常');
            }
            if ($res['status'] == 200) {
                return $res['data'];
            }
            exception($res['msg'] . '   error_code:' . $res['status']);
        } catch (Exception $e) {
            exception($e->getMessage());
        }
    }

    /**
     * 更改镜片，赠品，
     * @param $params
     * @param $work_id
     * @throws \Exception
     */
    public function changeLens($params, $work_id, $measure_choose_id, $measure_id)
    {
        $work = $this->find($work_id);
        $measure = '';
        //修改镜片
        if (($work->work_type == 1 && $work->problem_type_id == 2 && $measure_choose_id == 1) || ($work->work_type == 2 && $work->problem_type_id == 1 && $measure_choose_id == 1)) {
            $measure = 1;
        } elseif ($measure_choose_id == 6) { //赠品
            $measure = 2;
        } elseif ($measure_choose_id == 7) { //补发
            $measure = 3;
        }
        if ($measure) {
            Db::startTrans();
            try {
                //如果是更改镜片
                if ($measure == 1) {
                    $changeLens = $params['change_lens'];
                    $change_type = 2;
                } elseif ($measure == 2) { //赠品
                    $changeLens = $params['gift'];
                    $change_type = 4;
                } elseif ($measure == 3) { //补发
                    $changeLens = $params['replacement'];
                    $change_type = 5;
                    if (!$params['address']['shipping_type']) {
                        exception('请选择运输方式');
                    }
                }
                $original_skus = $changeLens['original_sku'];
                if (!is_array($original_skus)) {
                    exception('sss');
                }
                //循环插入数据
                $changeSkuIds = [];
                $changeSkuData = [];
                foreach ($original_skus as $key => $val) {
                    if (!$val) {
                        exception('sku不能为空');
                    }
                    $recipe_type = $changeLens['recipe_type'][$key];
                    if (!$recipe_type) {
                        exception('处方类型不能为空');
                    }
                    $type = $params['work_platform'];
                    $lensId = $changeLens['lens_type'][$key];
                    $colorId = $changeLens['color_id'][$key];
                    $coatingId = $changeLens['coating_type'][$key];

                    $lensCoatName = $this->getLensCoatingName($type, $lensId, $coatingId, $colorId, $recipe_type,$work->is_new_version);
                    $data = [
                        'work_id' => $work_id,
                        'increment_id' => $params['platform_order'],
                        'platform_type' => $type,
                        'original_name' => $changeLens['original_name'][$key] ?? '',
                        'original_sku' => $changeLens['original_sku'][$key],
                        'original_number' => intval($changeLens['original_number'][$key]),
                        'change_type' => $change_type,
                        'change_sku' => $changeLens['original_sku'][$key],
                        'change_number' => intval($changeLens['original_number'][$key]),
                        'recipe_type' => $recipe_type,
                        'lens_type' => $lensCoatName['lensName'],
                        'coating_type' => $lensCoatName['coatingName'],
                        'od_sph' => $changeLens['od_sph'][$key],
                        'od_cyl' => $changeLens['od_cyl'][$key],
                        'od_axis' => $changeLens['od_axis'][$key],
                        'od_add' => $changeLens['od_add'][$key],
                        'pd_r' => $changeLens['pd_r'][$key],
                        'od_pv' => $changeLens['od_pv'][$key],
                        'od_bd' => $changeLens['od_bd'][$key],
                        'od_pv_r' => $changeLens['od_pv_r'][$key],
                        'od_bd_r' => $changeLens['od_bd_r'][$key],
                        'os_sph' => $changeLens['os_sph'][$key],
                        'os_cyl' => $changeLens['os_cyl'][$key],
                        'os_axis' => $changeLens['os_axis'][$key],
                        'os_add' => $changeLens['os_add'][$key],
                        'pd_l' => $changeLens['pd_l'][$key],
                        'os_pv' => $changeLens['os_pv'][$key],
                        'os_bd' => $changeLens['os_bd'][$key],
                        'os_pv_r' => $changeLens['os_pv_r'][$key],
                        'os_bd_r' => $changeLens['os_bd_r'][$key],
                        'measure_id' => $measure_id,
                        'create_person' => session('admin.nickname'),
                        'update_time' => date('Y-m-d H:i:s'),
                        'create_time' => date('Y-m-d H:i:s')
                    ];
                    //补发

                    $data['email'] = $params['address']['email'];
                    if ($change_type == 5) {
                        if (!$params['address']['country_id']) {
                            exception('国家不能为空');
                        }
                    }
                    $data['userinfo_option'] = serialize($params['address']);
                    $prescriptionOption = [
                        'prescription_type' => $recipe_type,
                        'lens_id' => $lensId,
                        'lens_name' => $lensCoatName['lensName'],
                        'lens_type' => $lensCoatName['lensType'],
                        'coating_id' => $coatingId,
                        'coating_name' => $lensCoatName['coatingName'],
                        'color_id' => $colorId,
                        'color_name' => $lensCoatName['colorName'],
                    ];
                    $data['prescription_option'] = serialize($prescriptionOption);
                    //}
                    WorkOrderChangeSku::create($data);
                    WorkOrderMeasure::where(['id' => $measure_id])->update(['sku_change_type' => $change_type]);
                }
                Db::commit();
            } catch (\Exception $e) {
                Db::rollback();
                exception($e->getMessage());
            }
        }
    }
    /**
     * 插入更换镜框数据
     *
     * @Description
     * @author lsw
     * @since 2020/04/23 17:02:32
     * @return void
     */
    public function changeFrame($params, $work_id, $measure_choose_id, $measure_id)
    {
        //循环插入更换镜框数据
        $orderChangeList = [];
        //判断是否选中更改镜框问题类型
        if ($params['change_frame']) {
            if (($params['problem_type_id'] == 1 && $params['work_type'] == 1 && $measure_choose_id == 1) || ($params['problem_type_id'] == 2 && $params['work_type'] == 2 && $measure_choose_id == 1) || ($params['problem_type_id'] == 3 && $params['work_type'] == 2 && $measure_choose_id == 1)) {
                $original_sku = $params['change_frame']['original_sku'];
                $original_number = $params['change_frame']['original_number'];
                $change_sku = $params['change_frame']['change_sku'];
                $change_number = $params['change_frame']['change_number'];
                foreach ($change_sku as $k => $v) {
                    if (!$v) {
                        continue;
                    }
                    $orderChangeList[$k]['work_id'] = $work_id;
                    $orderChangeList[$k]['increment_id'] = $params['platform_order'];
                    $orderChangeList[$k]['platform_type'] = $params['work_platform'];
                    $orderChangeList[$k]['original_sku'] = $original_sku[$k];
                    $orderChangeList[$k]['original_number'] = $original_number[$k];
                    $orderChangeList[$k]['change_sku'] = $v;
                    $orderChangeList[$k]['change_number'] = $change_number[$k];
                    $orderChangeList[$k]['change_type'] = 1;
                    $orderChangeList[$k]['measure_id']  = $measure_id;
                    $orderChangeList[$k]['create_person'] = session('admin.nickname');
                    $orderChangeList[$k]['create_time'] = date('Y-m-d H:i:s');
                    $orderChangeList[$k]['update_time'] = date('Y-m-d H:i:s');
                }
                $orderChangeRes = (new WorkOrderChangeSku())->saveAll($orderChangeList);
                if (false === $orderChangeRes) {
                    throw new Exception("添加失败！！");
                } else {
                    WorkOrderMeasure::where(['id' => $measure_id])->update(['sku_change_type' => 1]);
                }
            } else {
                return false;
            }
        }
    }
    public function cancelOrder($params, $work_id, $measure_choose_id, $measure_id)
    {
        //循环插入取消订单数据
        $orderChangeList = [];
        //判断是否选中取消措施
        if ($params['cancel_order'] && (3 == $measure_choose_id)) {

            foreach ($params['cancel_order']['original_sku'] as $k => $v) {

                $orderChangeList[$k]['work_id'] = $work_id;
                $orderChangeList[$k]['increment_id'] = $params['platform_order'];
                $orderChangeList[$k]['platform_type'] = $params['work_platform'];
                $orderChangeList[$k]['original_sku'] = $v;
                $orderChangeList[$k]['original_number'] = $params['cancel_order']['original_number'][$k];
                $orderChangeList[$k]['change_type'] = 3;
                $orderChangeList[$k]['measure_id']  = $measure_id;
                $orderChangeList[$k]['create_person'] = session('admin.nickname');
                $orderChangeList[$k]['create_time'] = date('Y-m-d H:i:s');
                $orderChangeList[$k]['update_time'] = date('Y-m-d H:i:s');
            }
            $cancelOrderRes = (new WorkOrderChangeSku())->saveAll($orderChangeList);
            if (false === $cancelOrderRes) {
                throw new Exception("添加失败！！");
            } else {
                WorkOrderMeasure::where(['id' => $measure_id])->update(['sku_change_type' => 3]);
            }
        } else {
            return false;
        }
    }
    /**
     * 根据id获取镜片，镀膜的名称
     * @param $siteType
     * @param $lens_id
     * @param $coating_id
     * @param $prescription_type
     * @return array
     */
    public function getLensCoatingName($siteType, $lens_id, $coating_id, $colorId, $prescription_type,$isNewVersion)
    {
        $key = $siteType . '_getlens_' . $isNewVersion;
        $data = Cache::get($key);
        if (!$data) {
            if($isNewVersion == 0){
                $url = 'magic/product/lensData';
            }elseif($isNewVersion == 1){
                $url = 'magic/product/newLensData';
            }
            $data = $this->httpRequest($siteType, $url);
            Cache::set($key, $data, 3600 * 24);
        }
        $prescription = $data['lens_list'];
        $coatingLists = $data['coating_list'];
        $colorList = $data['color_list'] ?? [];
        $lensColorList = $data['lens_color_list'];
        //返回lensName
        $lens = $prescription[$prescription_type] ?? [];
        $lensName = $coatingName = $colorName = $lensType = '';
        if (!$colorId) {
            foreach ($lens as $len) {
                if ($len['lens_id'] == $lens_id) {
                    $lensName = $len['lens_data_name'];
                    $lensType = $len['lens_data_index'];
                    break;
                }
            }
        } else {
            //colorname
            if($isNewVersion == 1){
                foreach ($lensColorList as $key => $val) {
                    if ($val['lens_id'] == $colorId) {
                        $colorName = $val['lens_data_name'];
                        break;
                    }
                }
            }else{
                foreach ($colorList as $key => $val) {
                    if ($val['id'] == $colorId) {
                        $colorName = $val['name'];
                        break;
                    }
                }
            }

            //lensName
            foreach ($lensColorList as $val) {
                if ($val['lens_id'] == $lens_id) {
                    $lensName = $val['lens_data_name'] . "({$colorName})";
                    $lensType = $val['lens_data_index'];
                    break;
                }
            }
        }

        foreach ($coatingLists as $coatingList) {
            if($isNewVersion == 1){
                if ($coatingList['coating_id'] == $coating_id) {
                    $coatingName = $coatingList['coating_name'];
                    break;
                }
            }else{
                if ($coatingList['id'] == $coating_id) {
                    $coatingName = $coatingList['name'];
                    break;
                }
            }

        }

        return ['lensName' => $lensName, 'lensType' => $lensType, 'colorName' => $colorName, 'coatingName' => $coatingName];
    }

    /**
     * 创建补发单
     * @param $siteType
     * @param $work_id
     * @throws \think\db\exception\DataNotFoundException
     * @throws \think\db\exception\ModelNotFoundException
     * @throws \think\exception\DbException
     */
    public function createOrder($siteType, $work_id, $isNewVersion = 0)
    {
        $changeSkus = WorkOrderChangeSku::where(['work_id' => $work_id, 'change_type' => 5])->select();
        //file_put_contents('/www/wwwroot/mojing/runtime/log/a.txt',json_encode(collection($changeSkus)->toArray()),FILE_APPEND);
        //如果存在补发单的措施
        if ($changeSkus) {
            $postData = $postDataCommon = [];
            foreach ($changeSkus as $key => $changeSku) {
                $address = unserialize($changeSku['userinfo_option']);
                $prescriptions = unserialize($changeSku['prescription_option']);
                $postDataCommon = [
                    'currency_code' => $address['currency_code'],
                    'country' => $address['country_id'],
                    'shipping_type' => $address['shipping_type'],
                    'telephone' => $address['telephone'],
                    'email' => $address['email'],
                    'first_name' => $address['firstname'],
                    'last_name' => $address['lastname'],
                    'postcode' => $address['postcode'],
                    'city' => $address['city'],
                    'region_id' => $address['region_id'],
                    'street' => $address['street'],
                ];
                $pdCheck = $pd = $prismcheck = '';
                $pd_r = $pd_l = '';
                if ($changeSku['pd_r'] && $changeSku['pd_l']) {
                    $pdCheck = 'on';
                    $pd_r = $changeSku['pd_r'];
                    $pd_l = $changeSku['pd_l'];
                } else {
                    $pd = $changeSku['pd_r'] ?: $changeSku['pd_l'];
                }
                $od_pv = $changeSku['od_pv'];
                $os_pv = $changeSku['os_pv'];
                $od_bd = $changeSku['od_bd'];
                $os_bd = $changeSku['os_bd'];
                $od_pv_r = $changeSku['od_pv_r'];
                $os_pv_r = $changeSku['os_pv_r'];
                $od_bd_r = $changeSku['od_bd_r'];
                $os_bd_r = $changeSku['os_bd_r'];
                if ($od_pv || $os_pv || $od_bd || $os_bd || $od_pv_r || $os_pv_r || $od_bd_r || $os_bd_r) {
                    $prismcheck = 'on';
                }
                $is_frame_only = 0;
                if ($prescriptions['lens_id'] || $prescriptions['coating_id'] || $prescriptions['color_id']) {
                    $is_frame_only = 1;
                }

                $postData['product'][$key] = [
                    'sku' => strtoupper($changeSku['original_sku']),
                    'qty' => $changeSku['original_number'],
                    'prescription_type' => $changeSku['recipe_type'],
                    'is_frame_only' => $is_frame_only,
                    'od_sph' => $changeSku['od_sph'],
                    'os_sph' => $changeSku['os_sph'],
                    'od_cyl' => $changeSku['od_cyl'],
                    'os_cyl' => $changeSku['os_cyl'],
                    'od_axis' => $changeSku['od_axis'],
                    'os_axis' => $changeSku['os_axis'],
                    'od_add' => $changeSku['od_add'],
                    'os_add' => $changeSku['os_add'],
                    'pd' => $pd,
                    'pdcheck' => $pdCheck,
                    'pd_r' => $pd_r,
                    'pd_l' => $pd_l,
                    'prismcheck' => $prismcheck,
                    'od_pv' => $changeSku['od_pv'],
                    'os_pv' => $changeSku['os_pv'],
                    'od_bd' => $changeSku['od_bd'],
                    'os_bd' => $changeSku['os_bd'],
                    'od_pv_r' => $changeSku['od_pv_r'],
                    'os_pv_r' => $changeSku['os_pv_r'],
                    'od_bd_r' => $changeSku['od_bd_r'],
                    'os_bd_r' => $changeSku['os_bd_r'],
                    'lens_id' => $prescriptions['lens_id'],
                    'lens_name' => $prescriptions['lens_name'],
                    'lens_type' => $prescriptions['lens_type'],
                    'coating_id' => $prescriptions['coating_id'],
                    'coating_name' => $prescriptions['coating_name'],
                    'color_id' => $prescriptions['color_id'],
                    'color_name' => $prescriptions['color_name'],
                ];
            }
            $postData = array_merge($postData, $postDataCommon);
            try {
<<<<<<< HEAD
                //file_put_contents('/www/wwwroot/mojing/runtime/log/a.txt',json_encode($postData),FILE_APPEND);
                if($isNewVersion == 0){
                    $url = 'magic/order/createOrder';
                }elseif($isNewVersion == 1){
                    $url = 'magic/order/newCreateOrder';
                }
                $res = $this->httpRequest($siteType, $url, $postData, 'POST');
=======
                //file_put_contents('/www/wwwroot/mojing/runtime/log/a.txt', json_encode($postData), FILE_APPEND);
                $res = $this->httpRequest($siteType, 'magic/order/createOrder', $postData, 'POST');
>>>>>>> a0712c92
                $increment_id = $res['increment_id'];
                //replacement_order添加补发的订单号
                WorkOrderChangeSku::where(['work_id' => $work_id, 'change_type' => 5])->setField('replacement_order', $increment_id);
                self::where(['id' => $work_id])->setField('replacement_order',$increment_id);
 
            } catch (Exception $e) {
                exception($e->getMessage());
            }
        }
    }

    /**
     * 赠送积分
     * @param $work_id
     * @return bool
     * @throws \Exception
     */
    public function presentIntegral($work_id)
    {
        $work = self::find($work_id);
        $postData = [
            'email' => $work->email,
            //'ordernum' => $work->platform_order,
            'point' => $work->integral,
            'content' => $work->integral_describe
        ];
        try {
            $res = $this->httpRequest($work['work_platform'], 'magic/promotion/bonusPoints', $postData, 'POST');
            return true;
        } catch (Exception $e) {
            exception($e->getMessage());
        }
    }

    /**
     * 领取优惠券
     * @param $work_id
     * @return bool
     * @throws \Exception
     */
    public function presentCoupon($work_id)
    {
        $work = self::find($work_id);
        $postData = [
            'rule_id' => $work->coupon_id
        ];
        try {
            $res = $this->httpRequest($work['work_platform'], 'magic/promotion/receive', $postData, 'POST');
            $work->coupon_str = $res['coupon_code'];
            $work->save();
            return true;
        } catch (Exception $e) {
            exception($e->getMessage());
        }
    }

    /**
     * 获取修改处方(编辑的时候带出存储的信息)
     * @param $siteType
     * @param $showPrescriptions
     * @return array|bool
     * @throws \think\Exception
     */
    public function getEditReissueLens($siteType, $showPrescriptions, $type = 1, $info = [], $operate_type = '',$is_new_version = 0)
    {
        $url = '';
        $key = $siteType . '_getlens_' . $is_new_version;
        $data = Cache::get($key);
        if (!$data) {
            if($is_new_version == 1){
                $url = 'magic/product/newLensData';
            }else{
                $url = 'magic/product/lensData';
            }
            $data = $this->httpRequest($siteType, $url);
            Cache::set($key, $data, 3600 * 24);
        }

        $prescription = $prescriptions = $coating_type = '';

        $prescription = $data['lens_list'];
        $colorList = $data['color_list'] ?? [];
        $lensColorList = $data['lens_color_list'];
        $coating_type = $data['coating_list'];
        if ($type == 1) {
            foreach ($showPrescriptions as $key => $val) {
                $prescriptions .= "<option value='{$key}'>{$val}</option>";
            }
            //拼接html页面
            $html = (new \think\View())->fetch('saleaftermanage/work_order_list/ajax_reissue_edit', compact('prescription', 'coating_type', 'prescriptions', 'colorList', 'type', 'info', 'operate_type','lensColorList','is_new_version'));
        } elseif ($type == 2) {
            $html = (new \think\View())->fetch('saleaftermanage/work_order_list/ajax_reissue_edit', compact('showPrescriptions', 'prescription', 'coating_type', 'prescriptions', 'colorList', 'lensColorList', 'type', 'info', 'operate_type','is_new_version'));
        } else {
            $html = (new \think\View())->fetch('saleaftermanage/work_order_list/ajax_reissue_edit', compact('showPrescriptions', 'prescription', 'coating_type', 'prescriptions', 'colorList', 'type', 'info', 'operate_type','lensColorList','is_new_version'));
        }
        return ['data' => $data, 'html' => $html];
    }

    /**
     * 审核
     * @param $work_id
     * @param array $params
     * @return bool
     * @throws \think\db\exception\DataNotFoundException
     * @throws \think\db\exception\ModelNotFoundException
     * @throws \think\exception\DbException
     */
    public function checkWork($work_id, $params = [])
    {
        $work = self::find($work_id);

        //判断是否已审核
        if ($work->check_time) return true;
        Db::startTrans();
        try {
            $time = date('Y-m-d H:i:s');
            $admin_id = session('admin.id');
            //如果承接人是自己的话表示处理完成，不是自己的不做处理
            $orderRecepts = WorkOrderRecept::where('work_id', $work_id)->select();
            $allComplete = 1;
            $count = count($orderRecepts);

            //不需要审核的，
            if (($work->is_check == 0 && $work->work_type == 1) || ($work->is_check == 0 && $work->work_type == 2 && $work->is_after_deal_with == 1)) {

                $work->check_note = '系统自动审核通过';
                $work->check_time = $time;
                $work->submit_time = $time;
                $key = 0;
                foreach ($orderRecepts as $orderRecept) {
                    //查找措施的id
                    $measure_choose_id = WorkOrderMeasure::where('id', $orderRecept->measure_id)->value('measure_choose_id');
                    //承接人是自己并且是赠品和补发的，则措施，承接默认完成
                    if (($orderRecept->recept_person_id == $work->create_user_id || $orderRecept->recept_person_id == $work->after_user_id) && in_array($measure_choose_id, [9, 10])) {
                        WorkOrderRecept::where('id', $orderRecept->id)->update(['recept_status' => 1, 'finish_time' => $time, 'note' => '自动处理完成']);
                        WorkOrderMeasure::where('id', $orderRecept->measure_id)->update(['operation_type' => 1, 'operation_time' => $time]);
                        $key++;
                    } else {
                        $allComplete = 0;
                    }
                }
                if ($allComplete == 1 && $count == $key) {
                    //处理完成
                    $work_status = 6;
                } elseif ($key > 0 && $count > $key) {
                    //部分处理
                    $work_status = 5;
                } else {
                    $work_status = 3;
                }
                $work->work_status = $work_status;

                if ($work_status == 6) {
                    $work->complete_time = $time;
                }
                $work->save();
                //工单备注表
                $remarkData = [
                    'work_id' => $work_id,
                    'remark_type' => 1,
                    'remark_record' => '系统自动审核通过',
                    'create_person_id' => $admin_id,
                    'create_person' => session('admin.nickname'),
                    'create_time' => $time
                ];
                WorkOrderRemark::create($remarkData);
            }
            //需要审核的，有参数才进行审核处理，其余跳过
            if (!empty($params)) {
                if ($work->is_check == 1) {
                    $work->operation_user_id = $admin_id;
                    $work->check_note = $params['check_note'];
                    $work->submit_time = $time;
                    $work->check_time = $time;
                    $key = 0;
                    foreach ($orderRecepts as $orderRecept) {
                        //查找措施的id
                        $measure_choose_id = WorkOrderMeasure::where('id', $orderRecept->measure_id)->value('measure_choose_id');
                        //承接人是自己并且是优惠券、补价、积分，承接默认完成
                        /* if (($orderRecept->recept_person_id == $work->create_user_id || $orderRecept->recept_person_id == $work->after_user_id) && in_array($measure_choose_id, [8, 9, 10])) { */
                        //优惠券、补价、积分，承接默认完成--修改时间20200528--lx
                        if (in_array($measure_choose_id, [7,8, 9, 10])) {
                            //审核成功直接进行处理
                            if ($params['success'] == 1) {
                                WorkOrderRecept::where('id', $orderRecept->id)->update(['recept_status' => 1, 'finish_time' => $time, 'note' => '自动处理完成']);
                                WorkOrderMeasure::where('id', $orderRecept->measure_id)->update(['operation_type' => 1, 'operation_time' => $time]);
                                if ($measure_choose_id == 9) {
                                    $this->presentCoupon($work->id);
                                } elseif ($measure_choose_id == 10) {
                                    $this->presentIntegral($work->id);
                                }
                                $key++;
                            }
                        } else {
                            $allComplete = 0;
                        }
                    }
                    if ($allComplete == 1  && $count == $key) {
                        //处理完成
                        $work_status = 6;
                    } elseif ($key > 0  && $count > $key) {
                        //部分处理
                        $work_status = 5;
                    } else {
                        $work_status = 3;
                    }
                    $work->work_status = $work_status;
                    if ($params['success'] == 2) {
                        $work->work_status = 4;
                    } elseif ($params['success'] == 1) {
                        $work->work_status = $work_status;
                        if ($work_status == 6) {
                            $work->complete_time = $time;
                        }
                        //存在补发审核通过后生成补发单
                        $this->createOrder($work->work_platform, $work_id, $work->is_new_version);
                    }

                    $work->save();

                    //工单备注表
                    $remarkData = [
                        'work_id' => $work_id,
                        'remark_type' => 1,
                        'remark_record' => $params['check_note'],
                        'create_person_id' => $admin_id,
                        'create_person' => session('admin.nickname'),
                        'create_time' => $time
                    ];
                    WorkOrderRemark::create($remarkData);
                    //通知
                    Ding::cc_ding(explode(',', $work->recept_person_id), '', '工单ID：' . $work->id . '😎😎😎😎有新工单需要你处理😎😎😎😎', '有新工单需要你处理');
                }
            }

            Db::commit();
        } catch (Exception $e) {
            Db::rollback();
            exception($e->getMessage());
        }
    }

    /**
     * 工单处理
     *
     * @Description
     * @param [type] $id   承接表ID
     * @param [type] $work_id 工单表ID
     * @param [type] $measure_id 措施表ID
     * @param [type] $success 是否成功 1 处理成功 2 处理失败
     * @param [type] $process_note 处理备注
     * @return void
     * @author lsw
     * @since 2020/04/21 10:13:28
     */
    public function handleRecept($id, $work_id, $measure_id, $recept_group_id, $success, $process_note)
    {
        $work = self::find($work_id);

        if (1 == $success) {
            $data['recept_status'] = 1;
        } else {
            $data['recept_status'] = 2;
        }
        $data['note'] = $process_note;
        $data['finish_time'] = date('Y-m-d H:i:s');
        //更新本条工单数据承接人状态
        $resultInfo = WorkOrderRecept::where(['id' => $id])->update($data);
        //删除同组数据
        $where['work_id'] = $work_id;
        $where['measure_id'] = $measure_id;
        $where['recept_group_id'] = $recept_group_id;
        $where['recept_status'] = 0;
        //删除同样的承接组数据
        WorkOrderRecept::where($where)->delete();
        //如果是处理失败的状态
        if (1 == $data['recept_status']) {
            $dataMeasure['operation_type'] = 1;
        } else {
            $dataMeasure['operation_type'] = 2;
        }
        $dataMeasure['operation_time'] = date('Y-m-d H:i:s');
        WorkOrderMeasure::where(['id' => $measure_id])->update($dataMeasure);
        //求出承接措施是否完成
        $whereMeasure['work_id'] = $work_id;
        //$whereMeasure['measure_id'] = $measure_id;
        $whereMeasure['recept_status'] = ['eq', 0];
        $resultRecept = WorkOrderRecept::where($whereMeasure)->count();
        if (0 == $resultRecept) { //表明整个措施已经完成
            //求出整个工单的措施状态
            $whereWork['work_id'] = $work_id;
            $whereWork['operation_type'] = ['eq', 0];
            $resultMeasure = WorkOrderMeasure::where($whereWork)->count();
            if (0 == $resultMeasure) {
                $dataWorkOrder['work_status'] = 6;

                //通知
                Ding::cc_ding(explode(',', $work->create_user_id), '', '工单ID：' . $work->id . '😎😎😎😎工单已处理完成😎😎😎😎',  '😎😎😎😎工单已处理完成😎😎😎😎');
            } else {
                $dataWorkOrder['work_status'] = 5;
            }
            $dataWorkOrder['complete_time'] = date('Y-m-d H:i:s');
            WorkOrderList::where(['id' => $work_id])->update($dataWorkOrder);
        }
        if ($resultInfo  && (1 == $data['recept_status'])) {
            $this->deductionStock($work_id, $measure_id);
        }
        return true;
    }
    //扣减库存逻辑
    public function deductionStock($work_id, $measure_id)
    {
        $measuerInfo = WorkOrderMeasure::where(['id' => $measure_id])->value('sku_change_type');
        if ($measuerInfo < 1) {
            return false;
        }
        $whereMeasure['work_id'] = $work_id;
        $whereMeasure['change_type'] = $measuerInfo;
        $result = WorkOrderChangeSku::where($whereMeasure)->field('id,increment_id,platform_type,change_type,original_sku,original_number,change_sku,change_number')->select();
        if (!$result) {
            return false;
        }
        $workOrderList = WorkOrderList::where(['id' => $work_id])->field('id,work_platform,platform_order')->find();
        $result = collection($result)->toArray();
        if (1 == $measuerInfo) { //更改镜片
            $info = (new Inventory())->workChangeFrame($work_id, $workOrderList->work_platform, $workOrderList->platform_order, $result, 1);
        } elseif (3 == $measuerInfo) { //取消订单
            $info = (new Inventory())->workCancelOrder($work_id, $workOrderList->work_platform, $workOrderList->platform_order, $result, 2);
        } elseif (4 == $measuerInfo) { //赠品
            $info = (new Inventory())->workPresent($work_id, $workOrderList->work_platform, $workOrderList->platform_order, $result, 3);
        } elseif (5 == $measuerInfo) {
            $info = (new Inventory())->workPresent($work_id, $workOrderList->work_platform, $workOrderList->platform_order, $result, 4);
        } else {
            return false;
        }
        return $info;
    }

    /**
     * 客户订单检索工单
     * @param $allIncrementOrder
     * @return array|false|\PDOStatement|string|\think\Collection
     * @throws \think\db\exception\DataNotFoundException
     * @throws \think\db\exception\ModelNotFoundException
     * @throws \think\exception\DbException
     */
    public static function workOrderListResult($allIncrementOrder)
    {
        $workOrderLists = self::where('platform_order','in',$allIncrementOrder)->select();
        foreach($workOrderLists as &$workOrderList){
            $receptPersonIds = $workOrderList->recept_person_id;
            $receptPerson = Admin::where('id', 'in', $receptPersonIds)->column('nickname');
            //承接人
            $workOrderList->recept_persons = join(',',$receptPerson);
            $measures = \app\admin\model\saleaftermanage\WorkOrderMeasure::where('work_id',$workOrderList->id)->column('measure_content');
            $measures = join(',',$measures);
            $workOrderList->measure = $measures;

        }
        return $workOrderLists;
    }

    /**
     * 客户订单检索工单 新
     * @param $allIncrementOrder
     * @return array|false|\PDOStatement|string|\think\Collection
     * @throws \think\db\exception\DataNotFoundException
     * @throws \think\db\exception\ModelNotFoundException
     * @throws \think\exception\DbException
     */
    public static function workOrderListInfo($incrementOrder)
    {
        //查询用户id对应姓名
        $admin = new \app\admin\model\Admin();
        $users = $admin->where('status', 'normal')->column('nickname', 'id');

        $workOrderLists = self::where('platform_order', '=', $incrementOrder)->select();
        $replenish_list = [];
        $i = 0;
        foreach ($workOrderLists as &$v) {

            switch ($v['work_platform']) {
                case 1:
                    $db = 'database.db_zeelool';
                    break;
                case 2:
                    $db = 'database.db_voogueme';
                    break;
                case 3:
                    $db = 'database.db_nihao';
                    break;
                default:
                    return false;
                    break;
            }

            //排列sku
            if ($v['order_sku']) {
                $v['order_sku_arr'] = explode(',', $v['order_sku']);
            }

            //取经手人
            if ($v['after_user_id'] != 0) {
                $v['after_user_name'] = $users[$v['after_user_id']];
            }

            //工单类型
            if ($v['work_type'] == 1) {
                $v['work_type_str'] = '客服工单';
            } else {
                $v['work_type_str'] = '仓库工单';
            }

            //工单等级
            if ($v['work_level'] == 1) {
                $v['work_level_str'] = '低';
            } elseif ($v['work_level'] == 2) {
                $v['work_level_str'] = '中';
            } elseif ($v['work_level'] == 3) {
                $v['work_level_str'] = '高';
            }


            $v['assign_user_name'] = $users[$v['assign_user_id']];
            $v['operation_user_name'] = $users[$v['operation_user_id']];

            switch ($v['work_status']) {
                case 0:
                    $v['work_status'] = '取消';
                    break;
                case 1:
                    $v['work_status'] = '新建';
                    break;
                case 2:
                    $v['work_status'] = '待审核';
                    break;
                case 3:
                    $v['work_status'] = '待处理';
                    break;
                case 4:
                    $v['work_status'] = '审核拒绝';
                    break;
                case 5:
                    $v['work_status'] = '部分处理';
                    break;
                case 6:
                    $v['work_status'] = '已处理';
                    break;
                default:
                    break;
            }

            $receptPersonIds = $v->recept_person_id;
            $receptPerson = Admin::where('id', 'in', $receptPersonIds)->column('nickname');
            //承接人
            $v['recept_persons'] = join(',', $receptPerson);
            $step_arr = \app\admin\model\saleaftermanage\WorkOrderMeasure::where('work_id', $v['id'])->select();
            $step_arr = collection($step_arr)->toArray();
            foreach ($step_arr as $key => $values) {
                $recept = \app\admin\model\saleaftermanage\WorkOrderRecept::where('measure_id', $values['id'])->where('work_id',  $v['id'])->select();
                $recept_arr = collection($recept)->toArray();
                $step_arr[$key]['recept_user'] = implode(',', array_column($recept_arr, 'recept_person'));

                $step_arr[$key]['recept'] = $recept_arr;
                if ($values['operation_type'] == 0) {
                    $step_arr[$key]['operation_type'] = '未处理';
                } elseif ($values['operation_type'] == 1) {
                    $step_arr[$key]['operation_type'] = '处理完成';
                } elseif ($values['operation_type'] == 2) {
                    $step_arr[$key]['operation_type'] = '处理失败';
                }
            }

            $v['step'] = $step_arr;
        }
        unset($v);
        $data['list'] = $workOrderLists;
        $data['replenish_list'] = $replenish_list;
        return $data;
    }
}<|MERGE_RESOLUTION|>--- conflicted
+++ resolved
@@ -685,7 +685,6 @@
             }
             $postData = array_merge($postData, $postDataCommon);
             try {
-<<<<<<< HEAD
                 //file_put_contents('/www/wwwroot/mojing/runtime/log/a.txt',json_encode($postData),FILE_APPEND);
                 if($isNewVersion == 0){
                     $url = 'magic/order/createOrder';
@@ -693,10 +692,6 @@
                     $url = 'magic/order/newCreateOrder';
                 }
                 $res = $this->httpRequest($siteType, $url, $postData, 'POST');
-=======
-                //file_put_contents('/www/wwwroot/mojing/runtime/log/a.txt', json_encode($postData), FILE_APPEND);
-                $res = $this->httpRequest($siteType, 'magic/order/createOrder', $postData, 'POST');
->>>>>>> a0712c92
                 $increment_id = $res['increment_id'];
                 //replacement_order添加补发的订单号
                 WorkOrderChangeSku::where(['work_id' => $work_id, 'change_type' => 5])->setField('replacement_order', $increment_id);
