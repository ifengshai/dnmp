--- conflicted
+++ resolved
@@ -146,13 +146,10 @@
         $result['sku'] = array_unique($sku);
         $result['base_currency_code'] = $orderInfo['order_currency_code'];
         $result['method'] = $orderInfo['method'];
-<<<<<<< HEAD
         $result['is_new_version'] = $is_new_version;
-=======
         $result['base_grand_total'] = $orderInfo['base_grand_total'];
         $result['grand_total']    = $orderInfo['grand_total'];
         $result['base_to_order_rate'] = $orderInfo['base_to_order_rate'];
->>>>>>> 1a67c26f
         $result['customer_email'] = $orderInfo['customer_email'];
         return $result ? $result : [];
     }
