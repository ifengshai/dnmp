--- conflicted
+++ resolved
@@ -1004,7 +1004,7 @@
                             $prescriptionOption['lens_number'] = $lensId;
                             $prescriptionOption['lens_name'] = $lens_info['lens_name'];
                         }
-<<<<<<< HEAD
+
                         if (23 == $measure_choose_id) {
                             $data = [
                                 'email'               => $params['lens_address']['email'],
@@ -1087,49 +1087,6 @@
                             ];
                         }
                         
-=======
-
-                        $data = [
-                            'email'               => $params['address']['email'],
-                            'prescription_option' => serialize($prescriptionOption),
-                            'userinfo_option'     => serialize($params['address']),
-                            'work_id'             => $work_id,
-                            'increment_id'        => $platform_order,
-                            'platform_type'       => $platform_type,
-                            'original_name'       => $changeLens['original_name'][$key] ?? '',
-                            'original_sku'        => trim($changeLens['original_sku'][$key]),
-                            'original_number'     => intval($changeLens['original_number'][$key]),
-                            'change_type'         => $change_type,
-                            'change_sku'          => trim($changeLens['original_sku'][$key]),
-                            'change_number'       => intval($changeLens['original_number'][$key]),
-                            'recipe_type'         => $recipe_type,
-                            'lens_type'           => $lensCoatName['lensName'] ?? '',
-                            'coating_type'        => $lensCoatName['coatingName'] ?? '',
-                            'od_sph'              => $changeLens['od_sph'][$key] ?? '',
-                            'od_cyl'              => $changeLens['od_cyl'][$key] ?? '',
-                            'od_axis'             => $changeLens['od_axis'][$key] ?? '',
-                            'od_add'              => $changeLens['od_add'][$key] ?? '',
-                            'pd_r'                => $changeLens['pd_r'][$key] ?? '',
-                            'od_pv'               => $changeLens['od_pv'][$key] ?? '',
-                            'od_bd'               => $changeLens['od_bd'][$key] ?? '',
-                            'od_pv_r'             => $changeLens['od_pv_r'][$key] ?? '',
-                            'od_bd_r'             => $changeLens['od_bd_r'][$key] ?? '',
-                            'os_sph'              => $changeLens['os_sph'][$key] ?? '',
-                            'os_cyl'              => $changeLens['os_cyl'][$key] ?? '',
-                            'os_axis'             => $changeLens['os_axis'][$key] ?? '',
-                            'os_add'              => $changeLens['os_add'][$key] ?? '',
-                            'pd_l'                => $changeLens['pd_l'][$key] ?? '',
-                            'os_pv'               => $changeLens['os_pv'][$key] ?? '',
-                            'os_bd'               => $changeLens['os_bd'][$key] ?? '',
-                            'os_pv_r'             => $changeLens['os_pv_r'][$key] ?? '',
-                            'os_bd_r'             => $changeLens['os_bd_r'][$key] ?? '',
-                            'prismcheck'          => $changeLens['prismcheck'][$key] ?? '',
-                            'measure_id'          => $measure_id,
-                            'create_person'       => $admin_id,
-                            'update_time'         => $time,
-                            'create_time'         => $time,
-                        ];
->>>>>>> 78bfc41c
 
                         //新增sku变动数据
                         $_work_order_change_sku->create($data);
