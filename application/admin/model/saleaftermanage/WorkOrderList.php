<?php

namespace app\admin\model\saleaftermanage;

use app\admin\model\Admin;
use fast\Http;
use think\Cache;
use think\Db;
use think\Exception;
use think\Model;
use Util\NihaoPrescriptionDetailHelper;
use Util\VooguemePrescriptionDetailHelper;
use Util\ZeeloolPrescriptionDetailHelper;
use Util\WeseeopticalPrescriptionDetailHelper;
use GuzzleHttp\Client;
use app\admin\model\saleaftermanage\WorkOrderMeasure;
use app\admin\model\saleaftermanage\WorkOrderRecept;
use app\admin\model\saleaftermanage\WorkOrderChangeSku;
use app\admin\controller\warehouse\Inventory;
use app\api\controller\Ding;

class WorkOrderList extends Model
{
    // 表名
    protected $name = 'work_order_list';

    // 自动写入时间戳字段
    protected $autoWriteTimestamp = false;

    // 定义时间戳字段名
    protected $createTime = false;
    protected $updateTime = false;
    protected $deleteTime = false;

    // 追加属性
    protected $append = [];

    /**
     * 平台类型
     * @param $value
     * @param $data
     * @return mixed
     */
    public function getWorkPlatFormFormatAttr($value, $data)
    {
        $status = ['1' => 'zeelool', '2' => 'voogueme', '3' => 'nihao'];
        return $status[$data['work_platform']];
    }

    /**
     * 工单类型
     * @param $value
     * @param $data
     * @return mixed
     */
    public function getWorkTypeFormatAttr($value, $data)
    {
        $status = ['1' => '客服工单', '2' => '仓库工单'];
        return $status[$data['work_type']];
    }

    /**
     * 工单状态
     * @param $value
     * @param $data
     * @return mixed
     */
    public function getWorkStatusFormatAttr($value, $data)
    {
        $status = ['0' => '取消', '1' => '新建', '2' => '待审核', '3' => '待处理', '4' => '审核拒绝', '5' => '部分处理', '6' => '已处理'];
        return $status[$data['work_status']];
    }

    /**
     * 工单级别
     * @param $value
     * @param $data
     * @return mixed
     */
    public function getWorkLevelFormatAttr($value, $data)
    {
        $status = ['1' => '低', '2' => '中', '3' => '高'];
        return $status[$data['work_type']];
    }

    //获取选项卡列表
    public function getTabList()
    {
        return [
            ['name' => '我创建的任务', 'field' => 'create_user_name', 'value' => session('admin.nickname')],
            ['name' => '我的任务', 'field' => 'recept_person_id', 'value' => session('admin.id')],
        ];
    }

    /**
     * 措施
     * @return \think\model\relation\HasMany
     */
    public function measures()
    {
        return $this->hasMany(WorkOrderMeasure::class, 'id', 'work_id');
    }

    /**
     * 根据订单号获取SKU列表
     *
     * @Description
     * @author wpl
     * @since 2020/04/10 15:43:14 
     * @param [type] $order_platform 平台
     * @param [type] $increment_id 订单号
     * @return void
     */
    public function getSkuList($order_platform, $increment_id)
    {
        $is_new_version = 0;
        switch ($order_platform) {
            case 1:
                $this->model = new \app\admin\model\order\order\Zeelool();
                $is_new_version = $this->model->where('increment_id', $increment_id)
                    ->value('is_new_version');
                break;
            case 2:
                $this->model = new \app\admin\model\order\order\Voogueme();
                break;
            case 3:
                $this->model = new \app\admin\model\order\order\Nihao();
                break;
            case 4:
                $this->model = new \app\admin\model\order\order\Meeloog();
                break;    
            case 5:
                $this->model = new \app\admin\model\order\order\Weseeoptical();
                break;
            default:
                return false;
                break;
        }
        $sku = $this->model->alias('a')
            ->where('increment_id', $increment_id)
            ->join(['sales_flat_order_item' => 'b'], 'a.entity_id=b.order_id')
            ->column('sku');
        $orderInfo = $this->model->alias('a')->where('increment_id', $increment_id)
            ->join(['sales_flat_order_payment' => 'c'], 'a.entity_id=c.parent_id')
            ->field('a.order_currency_code,a.base_grand_total,a.grand_total,a.base_to_order_rate,c.method,a.customer_email,a.order_type,a.mw_rewardpoint_discount')->find();
        if (!$sku && !$orderInfo) {
            return [];
        }
        $register_email = $this->model->alias('m')->where('m.increment_id',$increment_id)->join(['customer_entity' => 'r'], 'm.customer_id=r.entity_id')->value('email');
        $result['sku'] = array_unique($sku);
        $result['base_currency_code'] = $orderInfo['order_currency_code'];
        $result['method'] = $orderInfo['method'];
        $result['is_new_version'] = $is_new_version;
        $result['base_grand_total'] = $orderInfo['base_grand_total'];
        $result['grand_total']    = $orderInfo['grand_total'];
        $result['base_to_order_rate'] = $orderInfo['base_to_order_rate'];
        $result['customer_email'] = $register_email ?: $orderInfo['customer_email'];
        $result['order_type']     = $orderInfo['order_type'];
        $result['mw_rewardpoint_discount'] = round($orderInfo['mw_rewardpoint_discount'],2);
        return $result ? $result : [];
    }

    /**
     * 获取订单的地址
     * @param $siteType
     * @param $incrementId
     * @return array|bool
     * @throws \think\db\exception\DataNotFoundException
     * @throws \think\db\exception\ModelNotFoundException
     * @throws \think\exception\DbException
     */
    public function getAddress($siteType, $incrementId)
    {
        //处方信息
        switch ($siteType) {
            case 1:
                $this->model = new \app\admin\model\order\order\Zeelool();
                $prescriptions = ZeeloolPrescriptionDetailHelper::get_one_by_increment_id($incrementId);
                break;
            case 2:
                $this->model = new \app\admin\model\order\order\Voogueme();
                $prescriptions = VooguemePrescriptionDetailHelper::get_one_by_increment_id($incrementId);
                break;
            case 3:
                $this->model = new \app\admin\model\order\order\Nihao();
                $prescriptions = NihaoPrescriptionDetailHelper::get_one_by_increment_id($incrementId);

                break;
            case 5:
                $this->model = new \app\admin\model\order\order\Weseeoptical();
                $prescriptions = WeseeopticalPrescriptionDetailHelper::get_one_by_increment_id($incrementId);
                break;
            default:
                return false;
                break;
        }
        if ($siteType < 3) {
            foreach ($prescriptions as $key => $val) {
                if (!isset($val['total_add'])) {
                    $prescriptions[$key]['os_add'] = $val['od_add'];
                    $prescriptions[$key]['od_add'] = $val['os_add'];
                }
            }
        }
        //获取地址信息
        $address = $this->model->alias('a')
            ->field('b.entity_id,b.firstname,b.lastname,b.telephone,b.email,b.region,b.region_id,b.postcode,b.street,b.city,b.country_id,b.address_type')
            ->where('increment_id', $incrementId)
            ->join(['sales_flat_order_address' => 'b'], 'a.entity_id=b.parent_id')
            ->order('b.entity_id desc')
            ->select();
        $showPrescriptions = [];
        if ($prescriptions === false) {
            exception('无此订单号，请查询后重试');
        }
        foreach ($prescriptions as $prescription) {
            $showPrescriptions[] = $prescription['prescription_type'] . '--' . $prescription['index_type'];
        }
        return $address ? compact('address', 'prescriptions', 'showPrescriptions') : [];
    }

    /**
     * 获取修改处方
     * @param $siteType
     * @param $showPrescriptions
     * @return array|bool
     * @throws \think\Exception
     */
    public function getReissueLens($siteType, $showPrescriptions, $type = 1, $isNewVersion = 0)
    {
        $url = '';
        $key = $siteType . '_getlens_' . $isNewVersion;
        $data = Cache::get($key);
        if (!$data) {
            if($isNewVersion == 1){
                $url = 'magic/product/newLensData';
            }else{
                $url = 'magic/product/lensData';
            }
            $data = $this->httpRequest($siteType, $url);
            Cache::set($key, $data, 3600 * 24);
        }

        $prescription = $prescriptions = $coating_type = '';

        $prescription = $data['lens_list'];
        $colorList = $data['color_list'] ?? [];
        $lensColorList = $data['lens_color_list'];
        $coating_type = $data['coating_list'];
        if ($type == 1) {
            foreach ($showPrescriptions as $key => $val) {
                $prescriptions .= "<option value='{$key}'>{$val}</option>";
            }
            //拼接html页面
            $html = (new \think\View())->fetch('saleaftermanage/work_order_list/ajax_reissue_add', compact('prescription', 'coating_type', 'prescriptions', 'colorList', 'type','lensColorList','isNewVersion'));
        } elseif ($type == 2) {
            $html = (new \think\View())->fetch('saleaftermanage/work_order_list/ajax_reissue_add', compact('showPrescriptions', 'prescription', 'coating_type', 'prescriptions', 'colorList', 'lensColorList', 'type','isNewVersion'));
        } else {
            $html = (new \think\View())->fetch('saleaftermanage/work_order_list/ajax_reissue_add', compact('showPrescriptions', 'prescription', 'coating_type', 'prescriptions', 'colorList', 'type','lensColorList','isNewVersion'));
        }
        return ['data' => $data, 'html' => $html];
    }

    /**
     * http请求
     * @param $siteType
     * @param $pathinfo
     * @param array $params
     * @param string $method
     * @return bool
     * @throws \Exception
     */
    public function httpRequest($siteType, $pathinfo, $params = [], $method = 'GET')
    {
        switch ($siteType) {
            case 1:
                $url = config('url.zeelool_url');
                break;
            case 2:
                $url = config('url.voogueme_url');
                break;
            case 3:
                $url = config('url.nihao_url');
                break;
            case 5:
                $url = config('url.wesee_url');
                break;
            default:
                return false;
                break;
        }
        $url = $url . $pathinfo;

        $client = new Client(['verify' => false]);
        //file_put_contents('/www/wwwroot/mojing/runtime/log/a.txt',json_encode($params),FILE_APPEND);
        try {
            if ($method == 'GET') {
                $response = $client->request('GET', $url, array('query' => $params));
            } else {
                $response = $client->request('POST', $url, array('form_params' => $params));
            }
            $body = $response->getBody();
            //file_put_contents('/www/wwwroot/mojing/runtime/log/a.txt',$body,FILE_APPEND);
            $stringBody = (string) $body;
            $res = json_decode($stringBody, true);
            //file_put_contents('/www/wwwroot/mojing/runtime/log/a.txt',$stringBody,FILE_APPEND);
            if ($res === null) {
                exception('网络异常');
            }
            if ($res['status'] == 200) {
                return $res['data'];
            }
            exception($res['msg'] . '   error_code:' . $res['status']);
        } catch (Exception $e) {
            exception($e->getMessage());
        }
    }
    
    /**
     * 更改地址
     * @param $params
     * @param $work_id
     * @throws \Exception
     */
    public function changeAddress($params, $work_id, $measure_choose_id, $measure_id)
    {
        $work = $this->find($work_id);
        $siteType = $params['work_platform'];
        //修改地址
        if (($work->work_type == 1 && $measure_choose_id == 13) || ($work->work_type == 2 && $measure_choose_id == 13)) {
            Db::startTrans();
            try {
                if (!$params['modify_address']['country_id']) {
                    exception('国家不能为空');
                }
                //查询是否有该地址
                $is_exist = WorkOrderChangeSku::where(['work_id' => $work_id])->value('id');
                if(!$is_exist){
                    $data = [
                        'work_id' => $work_id,
                        'increment_id' => $params['platform_order'],
                        'platform_type' => $params['work_platform'],
                        'change_type' => 6,
                        'measure_id' => $measure_id,
                        'create_person' => session('admin.nickname'),
                        'update_time' => date('Y-m-d H:i:s'),
                        'create_time' => date('Y-m-d H:i:s')
                    ];
                    //修改地址
                    $data['email'] = $params['modify_address']['email'];
 
                    $data['userinfo_option'] = serialize($params['modify_address']);
                    WorkOrderChangeSku::create($data);
                    WorkOrderMeasure::where(['id' => $measure_id])->update(['sku_change_type' => 6]);
                }else{
                    //更新
                    $data['email'] = $params['modify_address']['email'];
                    $data['userinfo_option'] = serialize($params['modify_address']);
                    WorkOrderChangeSku::where(['work_id' => $work_id])->update($data);
                }
                if($params['work_status'] != 1){
                    $changeAddress = $params['modify_address'];
                    $postData = array(
                        'increment_id'=>$params['platform_order'],
                        'type'=>$changeAddress['address_id'],
                        'first_name'=>$changeAddress['firstname'],
                        'last_name'=>$changeAddress['lastname'],
                        'email'=>$changeAddress['email'],
                        'telephone'=>$changeAddress['telephone'],
                        'country'=>$changeAddress['country_id'],
                        'region_id'=>$changeAddress['region_id'],
                        'region'=>$changeAddress['region'],
                        'city'=>$changeAddress['city'],
                        'street'=>$changeAddress['street'],
                        'postcode'=>$changeAddress['postcode'],
                    );
                    $res = $this->httpRequest($siteType, 'magic/order/editAddress', $postData, 'POST');
                }
                Db::commit();
            } catch (\Exception $e) {
                Db::rollback();
                exception($e->getMessage());
            }
        } 
    }
    /**
     * 更改镜片，赠品，
     * @param $params
     * @param $work_id
     * @throws \Exception
     */
    public function changeLens($params, $work_id, $measure_choose_id, $measure_id)
    {
        $work = $this->find($work_id);
        $measure = '';
        //修改镜片
        if (($work->work_type == 1  && $measure_choose_id == 12) || ($work->work_type == 2  && $measure_choose_id == 12)) {
            $measure = 12;
        } elseif ($measure_choose_id == 6) { //赠品
            $measure = 2;
        } elseif ($measure_choose_id == 7) { //补发
            $measure = 3;
        }
        if ($measure) {
            Db::startTrans();
            try {
                //如果是更改镜片
                if ($measure == 12) {
                    $changeLens = $params['change_lens'];
                    $change_type = 2;
                } elseif ($measure == 2) { //赠品
                    $changeLens = $params['gift'];
                    $change_type = 4;
                } elseif ($measure == 3) { //补发
                    $changeLens = $params['replacement'];
                    $change_type = 5;
                    if (!$params['address']['shipping_type']) {
                        exception('请选择运输方式');
                    }
                }
                $original_skus = $changeLens['original_sku'];
                if (!is_array($original_skus)) {
                    exception('sss');
                }
                //循环插入数据
                $changeSkuIds = [];
                $changeSkuData = [];
                foreach ($original_skus as $key => $val) {
                    if (!$val) {
                        exception('sku不能为空');
                    }
                    $recipe_type = $changeLens['recipe_type'][$key];
                    if (!$recipe_type) {
                        exception('处方类型不能为空');
                    }
                    $type = $params['work_platform'];
                    $lensId = $changeLens['lens_type'][$key];
                    $colorId = $changeLens['color_id'][$key];
                    $coatingId = $changeLens['coating_type'][$key];
                    $lensCoatName = $this->getLensCoatingName($type, $lensId, $coatingId, $colorId, $recipe_type,$work->is_new_version);
                    $data = [
                        'work_id' => $work_id,
                        'increment_id' => $params['platform_order'],
                        'platform_type' => $type,
                        'original_name' => $changeLens['original_name'][$key] ?? '',
                        'original_sku' => $changeLens['original_sku'][$key],
                        'original_number' => intval($changeLens['original_number'][$key]),
                        'change_type' => $change_type,
                        'change_sku' => $changeLens['original_sku'][$key],
                        'change_number' => intval($changeLens['original_number'][$key]),
                        'recipe_type' => $recipe_type,
                        'lens_type' => $lensCoatName['lensName'],
                        'coating_type' => $lensCoatName['coatingName'],
                        'od_sph' => $changeLens['od_sph'][$key],
                        'od_cyl' => $changeLens['od_cyl'][$key],
                        'od_axis' => $changeLens['od_axis'][$key],
                        'od_add' => $changeLens['od_add'][$key],
                        'pd_r' => $changeLens['pd_r'][$key],
                        'od_pv' => $changeLens['od_pv'][$key],
                        'od_bd' => $changeLens['od_bd'][$key],
                        'od_pv_r' => $changeLens['od_pv_r'][$key],
                        'od_bd_r' => $changeLens['od_bd_r'][$key],
                        'os_sph' => $changeLens['os_sph'][$key],
                        'os_cyl' => $changeLens['os_cyl'][$key],
                        'os_axis' => $changeLens['os_axis'][$key],
                        'os_add' => $changeLens['os_add'][$key],
                        'pd_l' => $changeLens['pd_l'][$key],
                        'os_pv' => $changeLens['os_pv'][$key],
                        'os_bd' => $changeLens['os_bd'][$key],
                        'os_pv_r' => $changeLens['os_pv_r'][$key],
                        'os_bd_r' => $changeLens['os_bd_r'][$key],
                        'measure_id' => $measure_id,
                        'create_person' => session('admin.nickname'),
                        'update_time' => date('Y-m-d H:i:s'),
                        'create_time' => date('Y-m-d H:i:s')
                    ];
                    //补发

                    $data['email'] = $params['address']['email'];
                    if ($change_type == 5) {
                        if (!$params['address']['country_id']) {
                            exception('国家不能为空');
                        }
                    }
                    $data['userinfo_option'] = serialize($params['address']);
                    $prescriptionOption = [
                        'prescription_type' => $recipe_type,
                        'lens_id' => $lensId,
                        'lens_name' => $lensCoatName['lensName'],
                        'lens_type' => $lensCoatName['lensType'],
                        'coating_id' => $coatingId,
                        'coating_name' => $lensCoatName['coatingName'],
                        'color_id' => $colorId,
                        'color_name' => $lensCoatName['colorName'],
                    ];
                    $data['prescription_option'] = serialize($prescriptionOption);
                    //}
                    WorkOrderChangeSku::create($data);
                    WorkOrderMeasure::where(['id' => $measure_id])->update(['sku_change_type' => $change_type]);
                }
                Db::commit();
            } catch (\Exception $e) {
                Db::rollback();
                exception($e->getMessage());
            }
        }
    }
    /**
     * 插入更换镜框数据
     *
     * @Description
     * @author lsw
     * @since 2020/04/23 17:02:32
     * @return void
     */
    public function changeFrame($params, $work_id, $measure_choose_id, $measure_id)
    {
        //循环插入更换镜框数据
        $orderChangeList = [];
        //判断是否选中更改镜框问题类型
        if ($params['change_frame']) {
            if (( $params['work_type'] == 1 && $measure_choose_id == 1) || ($params['work_type'] == 2 && $measure_choose_id == 1)) {
                $original_sku = $params['change_frame']['original_sku'];
                $original_number = $params['change_frame']['original_number'];
                $change_sku = $params['change_frame']['change_sku'];
                $change_number = $params['change_frame']['change_number'];
                foreach ($change_sku as $k => $v) {
                    if (!$v) {
                        continue;
                    }
                    $orderChangeList[$k]['work_id'] = $work_id;
                    $orderChangeList[$k]['increment_id'] = $params['platform_order'];
                    $orderChangeList[$k]['platform_type'] = $params['work_platform'];
                    $orderChangeList[$k]['original_sku'] = $original_sku[$k];
                    $orderChangeList[$k]['original_number'] = $original_number[$k];
                    $orderChangeList[$k]['change_sku'] = $v;
                    $orderChangeList[$k]['change_number'] = $change_number[$k];
                    $orderChangeList[$k]['change_type'] = 1;
                    $orderChangeList[$k]['measure_id']  = $measure_id;
                    $orderChangeList[$k]['create_person'] = session('admin.nickname');
                    $orderChangeList[$k]['create_time'] = date('Y-m-d H:i:s');
                    $orderChangeList[$k]['update_time'] = date('Y-m-d H:i:s');
                }
                $orderChangeRes = (new WorkOrderChangeSku())->saveAll($orderChangeList);
                if (false === $orderChangeRes) {
                    throw new Exception("添加失败！！");
                } else {
                    WorkOrderMeasure::where(['id' => $measure_id])->update(['sku_change_type' => 1]);
                }
            } else {
                return false;
            }
        }
    }
    public function cancelOrder($params, $work_id, $measure_choose_id, $measure_id)
    {
        //循环插入取消订单数据
        $orderChangeList = [];
        //判断是否选中取消措施
        if ($params['cancel_order'] && (3 == $measure_choose_id)) {

            foreach ($params['cancel_order']['original_sku'] as $k => $v) {

                $orderChangeList[$k]['work_id'] = $work_id;
                $orderChangeList[$k]['increment_id'] = $params['platform_order'];
                $orderChangeList[$k]['platform_type'] = $params['work_platform'];
                $orderChangeList[$k]['original_sku'] = $v;
                $orderChangeList[$k]['original_number'] = $params['cancel_order']['original_number'][$k];
                $orderChangeList[$k]['change_type'] = 3;
                $orderChangeList[$k]['measure_id']  = $measure_id;
                $orderChangeList[$k]['create_person'] = session('admin.nickname');
                $orderChangeList[$k]['create_time'] = date('Y-m-d H:i:s');
                $orderChangeList[$k]['update_time'] = date('Y-m-d H:i:s');
            }
            $cancelOrderRes = (new WorkOrderChangeSku())->saveAll($orderChangeList);
            if (false === $cancelOrderRes) {
                throw new Exception("添加失败！！");
            } else {
                WorkOrderMeasure::where(['id' => $measure_id])->update(['sku_change_type' => 3]);
            }
        } else {
            return false;
        }
    }
    /**
     * 根据id获取镜片，镀膜的名称
     * @param $siteType
     * @param $lens_id
     * @param $coating_id
     * @param $prescription_type
     * @return array
     */
    public function getLensCoatingName($siteType, $lens_id, $coating_id, $colorId, $prescription_type,$isNewVersion)
    {
        $key = $siteType . '_getlens_' . $isNewVersion;
        $data = Cache::get($key);
        if (!$data) {
            if($isNewVersion == 0){
                $url = 'magic/product/lensData';
            }elseif($isNewVersion == 1){
                $url = 'magic/product/newLensData';
            }
            $data = $this->httpRequest($siteType, $url);
            Cache::set($key, $data, 3600 * 24);
        }
        $prescription = $data['lens_list'];
        $coatingLists = $data['coating_list'];
        $colorList = $data['color_list'] ?? [];
        $lensColorList = $data['lens_color_list'];
        //返回lensName
        $lens = $prescription[$prescription_type] ?? [];       
        $lensName = $coatingName = $colorName = $lensType = '';
        if (!$colorId) {
            foreach ($lens as $len) {
                if ($len['lens_id'] == $lens_id) {
                    $lensName = $len['lens_data_name'];
                    $lensType = $len['lens_data_index'];
                    break;
                }
            }
        } else {
            //colorname
            if($isNewVersion == 1){
                foreach ($lensColorList as $key => $val) {
                    if ($val['lens_id'] == $colorId) {
                        $colorName = $val['lens_data_name'];
                        break;
                    }
                }
            }else{
                foreach ($colorList as $key => $val) {
                    if ($val['id'] == $colorId) {
                        $colorName = $val['name'];
                        break;
                    }
                }
            }

            //lensName
            foreach ($lens as $val) {
                if ($val['lens_id'] == $lens_id) {
                    $lensName = $val['lens_data_name'] . "({$colorName})";
                    $lensType = $val['lens_data_index'];
                    break;
                }
            }
            //lsw添加
            if(!$lensName){
                foreach ($lensColorList as $cval) {
                    if ($cval['lens_id'] == $lens_id) {
                        $lensName = $cval['lens_data_name'] . "({$colorName})";
                        $lensType = $cval['lens_data_index'];
                        break;
                    }
                }
            }

        }

        foreach ($coatingLists as $coatingList) {
            if($isNewVersion == 1){
                if ($coatingList['coating_id'] == $coating_id) {
                    $coatingName = $coatingList['coating_name'];
                    break;
                }
            }else{
                if ($coatingList['id'] == $coating_id) {
                    $coatingName = $coatingList['name'];
                    break;
                }
            }

        }

        return ['lensName' => $lensName, 'lensType' => $lensType, 'colorName' => $colorName, 'coatingName' => $coatingName];
    }

    /**
     * 创建补发单
     * @param $siteType
     * @param $work_id
     * @throws \think\db\exception\DataNotFoundException
     * @throws \think\db\exception\ModelNotFoundException
     * @throws \think\exception\DbException
     */
    public function createOrder($siteType, $work_id, $isNewVersion = 0)
    {
        $changeSkus = WorkOrderChangeSku::where(['work_id' => $work_id, 'change_type' => 5])->select();
        //file_put_contents('/www/wwwroot/mojing/runtime/log/a.txt',json_encode(collection($changeSkus)->toArray()),FILE_APPEND);
        //如果存在补发单的措施
        if ($changeSkus) {
            $postData = $postDataCommon = [];
            foreach ($changeSkus as $key => $changeSku) {
                $address = unserialize($changeSku['userinfo_option']);
                $prescriptions = unserialize($changeSku['prescription_option']);
                $postDataCommon = [
                    'currency_code' => $address['currency_code'],
                    'country' => $address['country_id'],
                    'shipping_type' => $address['shipping_type'],
                    'telephone' => $address['telephone'],
                    'email' => $address['email'],
                    'first_name' => $address['firstname'],
                    'last_name' => $address['lastname'],
                    'postcode' => $address['postcode'],
                    'city' => $address['city'],
                    'region_id' => $address['region_id'],
                    'street' => $address['street'],
                ];
                $pdCheck = $pd = $prismcheck = '';
                $pd_r = $pd_l = '';
                if ($changeSku['pd_r'] && $changeSku['pd_l']) {
                    $pdCheck = 'on';
                    $pd_r = $changeSku['pd_r'];
                    $pd_l = $changeSku['pd_l'];
                } else {
                    $pd = $changeSku['pd_r'] ?: $changeSku['pd_l'];
                }
                $od_pv = $changeSku['od_pv'];
                $os_pv = $changeSku['os_pv'];
                $od_bd = $changeSku['od_bd'];
                $os_bd = $changeSku['os_bd'];
                $od_pv_r = $changeSku['od_pv_r'];
                $os_pv_r = $changeSku['os_pv_r'];
                $od_bd_r = $changeSku['od_bd_r'];
                $os_bd_r = $changeSku['os_bd_r'];
                if ($od_pv || $os_pv || $od_bd || $os_bd || $od_pv_r || $os_pv_r || $od_bd_r || $os_bd_r) {
                    $prismcheck = 'on';
                }
                $is_frame_only = 0;
                if ($prescriptions['lens_id'] || $prescriptions['coating_id'] || $prescriptions['color_id']) {
                    $is_frame_only = 1;
                }

                $postData['product'][$key] = [
                    'sku' => $changeSku['original_sku'],
                    'qty' => $changeSku['original_number'],
                    'prescription_type' => $changeSku['recipe_type'],
                    'is_frame_only' => $is_frame_only,
                    'od_sph' => $changeSku['od_sph'],
                    'os_sph' => $changeSku['os_sph'],
                    'od_cyl' => $changeSku['od_cyl'],
                    'os_cyl' => $changeSku['os_cyl'],
                    'od_axis' => $changeSku['od_axis'],
                    'os_axis' => $changeSku['os_axis'],
                    'od_add' => $changeSku['od_add'],
                    'os_add' => $changeSku['os_add'],
                    'pd' => $pd,
                    'pdcheck' => $pdCheck,
                    'pd_r' => $pd_r,
                    'pd_l' => $pd_l,
                    'prismcheck' => $prismcheck,
                    'od_pv' => $changeSku['od_pv'],
                    'os_pv' => $changeSku['os_pv'],
                    'od_bd' => $changeSku['od_bd'],
                    'os_bd' => $changeSku['os_bd'],
                    'od_pv_r' => $changeSku['od_pv_r'],
                    'os_pv_r' => $changeSku['os_pv_r'],
                    'od_bd_r' => $changeSku['od_bd_r'],
                    'os_bd_r' => $changeSku['os_bd_r'],
                    'lens_id' => $prescriptions['lens_id'],
                    'lens_name' => $prescriptions['lens_name'],
                    'lens_type' => $prescriptions['lens_type'],
                    'coating_id' => $prescriptions['coating_id'],
                    'coating_name' => $prescriptions['coating_name'],
                    'color_id' => $prescriptions['color_id'],
                    'color_name' => $prescriptions['color_name'],
                ];
                $measure_id = $changeSku['measure_id'];
            }
            $postData = array_merge($postData, $postDataCommon);
            //file_put_contents('/www/wwwroot/mojing/runtime/log/bbb.txt',json_encode($postData),FILE_APPEND);
            try {
                file_put_contents('/www/wwwroot/mojing_test/runtime/log/bbb.txt',json_encode($postData),FILE_APPEND);
                if($isNewVersion == 0){
                    $url = 'magic/order/createOrder';
                }elseif($isNewVersion == 1){
                    $url = 'magic/order/newCreateOrder';
                }
                $res = $this->httpRequest($siteType, $url, $postData, 'POST');
                $increment_id = $res['increment_id'];
                //replacement_order添加补发的订单号
                WorkOrderChangeSku::where(['work_id' => $work_id, 'change_type' => 5])->setField('replacement_order', $increment_id);
                self::where(['id' => $work_id])->setField('replacement_order', $increment_id);

                //补发扣库存
                $this->deductionStock($work_id, $measure_id);
            } catch (Exception $e) {
                //file_put_contents('/www/wwwroot/mojing/runtime/log/bbb.txt',json_encode($postData),FILE_APPEND);
                exception($e->getMessage());
            }
        }
    }

    /**
     * 赠送积分
     * @param $work_id
     * @return bool
     * @throws \Exception
     */
    public function presentIntegral($work_id)
    {
        $work = self::find($work_id);
        $postData = [
            'email' => $work->email,
            //'ordernum' => $work->platform_order,
            'point' => $work->integral,
            'content' => $work->integral_describe
        ];
        try {
            $res = $this->httpRequest($work['work_platform'], 'magic/promotion/bonusPoints', $postData, 'POST');
            return true;
        } catch (Exception $e) {
            //exception('赠送积分失败');
            exception($e->getMessage());
        }
    }

    /**
     * 领取优惠券
     * @param $work_id
     * @return bool
     * @throws \Exception
     */
    public function presentCoupon($work_id)
    {
        $work = self::find($work_id);
        $postData = [
            'rule_id' => $work->coupon_id
        ];
        try {
            $res = $this->httpRequest($work['work_platform'], 'magic/promotion/receive', $postData, 'POST');
            $work->coupon_str = $res['coupon_code'];
            $work->save();
            return true;
        } catch (Exception $e) {
            exception($e->getMessage());
        }
    }

    /**
     * 获取修改处方(编辑的时候带出存储的信息)
     * @param $siteType
     * @param $showPrescriptions
     * @return array|bool
     * @throws \think\Exception
     */
    public function getEditReissueLens($siteType, $showPrescriptions, $type = 1, $info = [], $operate_type = '',$is_new_version = 0)
    {
        $url = '';
        $key = $siteType . '_getlens_' . $is_new_version;
        $data = Cache::get($key);
        if (!$data) {
            if($is_new_version == 1){
                $url = 'magic/product/newLensData';
            }else{
                $url = 'magic/product/lensData';
            }
            $data = $this->httpRequest($siteType, $url);
            Cache::set($key, $data, 3600 * 24);
        }

        $prescription = $prescriptions = $coating_type = '';

        $prescription = $data['lens_list'];
        $colorList = $data['color_list'] ?? [];
        $lensColorList = $data['lens_color_list'];
        $coating_type = $data['coating_list'];
        if ($type == 1) {
            foreach ($showPrescriptions as $key => $val) {
                $prescriptions .= "<option value='{$key}'>{$val}</option>";
            }
            //拼接html页面
            $html = (new \think\View())->fetch('saleaftermanage/work_order_list/ajax_reissue_edit', compact('prescription', 'coating_type', 'prescriptions', 'colorList', 'type', 'info', 'operate_type','lensColorList','is_new_version'));
        } elseif ($type == 2) {
            $html = (new \think\View())->fetch('saleaftermanage/work_order_list/ajax_reissue_edit', compact('showPrescriptions', 'prescription', 'coating_type', 'prescriptions', 'colorList', 'lensColorList', 'type', 'info', 'operate_type','is_new_version'));
        } else {
            $html = (new \think\View())->fetch('saleaftermanage/work_order_list/ajax_reissue_edit', compact('showPrescriptions', 'prescription', 'coating_type', 'prescriptions', 'colorList', 'type', 'info', 'operate_type','lensColorList','is_new_version'));
        }
        return ['data' => $data, 'html' => $html];
    }

    /**
     * 审核
     * @param $work_id
     * @param array $params
     * @return bool
     * @throws \think\db\exception\DataNotFoundException
     * @throws \think\db\exception\ModelNotFoundException
     * @throws \think\exception\DbException
     */
    public function checkWork($work_id, $params = [])
    {

        $work = self::find($work_id);
        //判断是否已审核
        if ($work->check_time) return true;
        Db::startTrans();
        try {
            $time = date('Y-m-d H:i:s');
            $admin_id = session('admin.id');
            //如果承接人是自己的话表示处理完成，不是自己的不做处理
            $orderRecepts = WorkOrderRecept::where('work_id', $work_id)->select();
            $allComplete = 1;
            $count = count($orderRecepts);

            //不需要审核的，
            if (($work->is_check == 0 && $work->work_type == 1) || ($work->is_check == 0 && $work->work_type == 2 && $work->is_after_deal_with == 1)) {

                $work->check_note = '系统自动审核通过';
                $work->check_time = $time;
                $work->submit_time = $time;
                $key = 0;
                foreach ($orderRecepts as $orderRecept) {
                    //查找措施的id
                    $measure_choose_id = WorkOrderMeasure::where('id', $orderRecept->measure_id)->value('measure_choose_id');
                    //承接人的自动完成状态
                    if ((1 == $orderRecept->is_auto_complete)) {
                        WorkOrderRecept::where('id', $orderRecept->id)->update(['recept_status' => 1, 'finish_time' => $time, 'note' => '自动处理完成']);
                        WorkOrderMeasure::where('id', $orderRecept->measure_id)->update(['operation_type' => 1, 'operation_time' => $time]);
<<<<<<< HEAD
                        //存在补发审核通过后生成补发单
=======
>>>>>>> 10460f64
                        if(7 == $measure_choose_id){
                            $this->createOrder($work->work_platform, $work_id, $work->is_new_version);
                        }
                        $key++;
                    } else {
                        $allComplete = 0;
                    }
                }
                if ($allComplete == 1 && $count == $key) {
                    //处理完成
                    $work_status = 6;
                } elseif ($key > 0 && $count > $key) {
                    //部分处理
                    $work_status = 5;
                } else {
                    $work_status = 3;
                }
                $work->work_status = $work_status;

                if ($work_status == 6) {
                    $work->complete_time = $time;
                }
                $work->save();
                //工单备注表
                $remarkData = [
                    'work_id' => $work_id,
                    'remark_type' => 1,
                    'remark_record' => '系统自动审核通过',
                    'create_person_id' => $admin_id,
                    'create_person' => session('admin.nickname'),
                    'create_time' => $time
                ];
                WorkOrderRemark::create($remarkData);
            }
            //需要审核的，有参数才进行审核处理，其余跳过
            if (!empty($params)) {
                if ($work->is_check == 1) {
                    $work->operation_user_id = $admin_id;
                    $work->check_note = $params['check_note'];
                    $work->submit_time = $time;
                    $work->check_time = $time;
                    $key = 0;
                    foreach ($orderRecepts as $orderRecept) {
                        //查找措施的id
                        $measure_choose_id = WorkOrderMeasure::where('id', $orderRecept->measure_id)->value('measure_choose_id');

                        //承接人是自己并且是优惠券、补价、积分，承接默认完成
                        /* if (($orderRecept->recept_person_id == $work->create_user_id || $orderRecept->recept_person_id == $work->after_user_id) && in_array($measure_choose_id, [8, 9, 10])) { */
                        //优惠券、补价、积分，承接默认完成--修改时间20200528--lx
                        if ((1 == $orderRecept->is_auto_complete)) {
                            //审核成功直接进行处理
                            if ($params['success'] == 1) {
                                WorkOrderRecept::where('id', $orderRecept->id)->update(['recept_status' => 1, 'finish_time' => $time, 'note' => '自动处理完成']);
                                WorkOrderMeasure::where('id', $orderRecept->measure_id)->update(['operation_type' => 1, 'operation_time' => $time]);
                                if ($measure_choose_id == 9) {
                                    $this->presentCoupon($work->id);
                                } elseif ($measure_choose_id == 10) {
                                    $this->presentIntegral($work->id);
                                }
                                $key++;
                            }
                        } else {
                            $allComplete = 0;
                        }
                    }
                    if ($allComplete == 1  && $count == $key) {
                        //处理完成
                        $work_status = 6;
                    } elseif ($key > 0  && $count > $key) {
                        //部分处理
                        $work_status = 5;
                    } else {
                        $work_status = 3;
                    }
                    $work->work_status = $work_status;
                    if ($params['success'] == 2) {
                        $work->work_status = 4;
                    } elseif ($params['success'] == 1) {
                        $work->work_status = $work_status;
                        if ($work_status == 6) {
                            $work->complete_time = $time;
                        }
                        //存在补发审核通过后生成补发单
                        $this->createOrder($work->work_platform, $work_id, $work->is_new_version);
                    }

                    $work->save();

                    //工单备注表
                    $remarkData = [
                        'work_id' => $work_id,
                        'remark_type' => 1,
                        'remark_record' => $params['check_note'],
                        'create_person_id' => $admin_id,
                        'create_person' => session('admin.nickname'),
                        'create_time' => $time
                    ];
                    WorkOrderRemark::create($remarkData);
                    //通知
                    //Ding::cc_ding(explode(',', $work->recept_person_id), '', '工单ID：' . $work->id . '😎😎😎😎有新工单需要你处理😎😎😎😎', '有新工单需要你处理');
                }
            }

            Db::commit();
        } catch (Exception $e) {
            Db::rollback();
            exception($e->getMessage());
        }
    }

    /**
     * 工单处理
     *
     * @Description
     * @param [type] $id   承接表ID
     * @param [type] $work_id 工单表ID
     * @param [type] $measure_id 措施表ID
     * @param [type] $success 是否成功 1 处理成功 2 处理失败
     * @param [type] $process_note 处理备注
     * @return void
     * @author lsw
     * @since 2020/04/21 10:13:28
     */
    public function handleRecept($id, $work_id, $measure_id, $recept_group_id, $success, $process_note,$is_auto_complete)
    {
        $work = self::find($work_id);
        Db::startTrans();
        try {
        if (1 == $success) {
            $data['recept_status'] = 1;
        } else {
            $data['recept_status'] = 2;
        }
        $data['note'] = $process_note;
        $data['finish_time'] = date('Y-m-d H:i:s');
        //更新本条工单数据承接人状态
        $resultInfo = WorkOrderRecept::where(['id' => $id])->update($data);
        //删除同组数据
        $where['work_id'] = $work_id;
        $where['measure_id'] = $measure_id;
        $where['recept_group_id'] = $recept_group_id;
        $where['recept_status'] = 0;
        //删除同样的承接组数据
        WorkOrderRecept::where($where)->delete();
        //如果是处理失败的状态
        if (1 == $data['recept_status']) {
            $dataMeasure['operation_type'] = 1;
        } else {
            $dataMeasure['operation_type'] = 2;
        }
        $dataMeasure['operation_time'] = date('Y-m-d H:i:s');
        WorkOrderMeasure::where(['id' => $measure_id])->update($dataMeasure);
        //求出承接措施是否完成
        $whereMeasure['work_id'] = $work_id;
        //$whereMeasure['measure_id'] = $measure_id;
        $whereMeasure['recept_status'] = ['eq', 0];
        $resultRecept = WorkOrderRecept::where($whereMeasure)->count();
        if (0 == $resultRecept) { //表明整个措施已经完成
            //求出整个工单的措施状态
            $whereWork['work_id'] = $work_id;
            $whereWork['operation_type'] = ['eq', 0];
            $resultMeasure = WorkOrderMeasure::where($whereWork)->count();
            if (0 == $resultMeasure) {
                $dataWorkOrder['work_status'] = 6;

                //通知
                //Ding::cc_ding(explode(',', $work->create_user_id), '', '工单ID：' . $work->id . '😎😎😎😎工单已处理完成😎😎😎😎',  '😎😎😎😎工单已处理完成😎😎😎😎');
            } else {
                $dataWorkOrder['work_status'] = 5;
            }
            $dataWorkOrder['complete_time'] = date('Y-m-d H:i:s');
            
        }else{
            $dataWorkOrder['work_status'] = 5;
        }
        WorkOrderList::where(['id' => $work_id])->update($dataWorkOrder);
        if ($resultInfo  && (1 == $data['recept_status'])) {
            $this->deductionStock($work_id, $measure_id);
        }
        //不是自动处理完成
        if($is_auto_complete != 1){
            $measure_choose_id = WorkOrderMeasure::where('id',$measure_id)->value('measure_choose_id');
            if ($measure_choose_id == 9) {
                $this->presentCoupon($work->id);
            } elseif ($measure_choose_id == 10) {
                $this->presentIntegral($work->id);
            }
        }
        Db::commit();
        return true;
    } catch (Exception $e) {
        Db::rollback();
        exception($e->getMessage());
    }        
  }
    //扣减库存逻辑
    public function deductionStock($work_id, $measure_id)
    {
        $measuerInfo = WorkOrderMeasure::where(['id' => $measure_id])->value('sku_change_type');
        if ($measuerInfo < 1) {
            return false;
        }
        $whereMeasure['work_id'] = $work_id;
        $whereMeasure['change_type'] = $measuerInfo;
        $result = WorkOrderChangeSku::where($whereMeasure)->field('id,increment_id,platform_type,change_type,original_sku,original_number,change_sku,change_number')->select();
        if (!$result) {
            return false;
        }
        $workOrderList = WorkOrderList::where(['id' => $work_id])->field('id,work_platform,platform_order')->find();
        $result = collection($result)->toArray();
        if (1 == $measuerInfo) { //更改镜片
            $info = (new Inventory())->workChangeFrame($work_id, $workOrderList->work_platform, $workOrderList->platform_order, $result, 1);
        } elseif (3 == $measuerInfo) { //取消订单
            $info = (new Inventory())->workCancelOrder($work_id, $workOrderList->work_platform, $workOrderList->platform_order, $result, 2);
        } elseif (4 == $measuerInfo) { //赠品
            $info = (new Inventory())->workPresent($work_id, $workOrderList->work_platform, $workOrderList->platform_order, $result, 3);
        } elseif (5 == $measuerInfo) {
            $info = (new Inventory())->workPresent($work_id, $workOrderList->work_platform, $workOrderList->platform_order, $result, 4);
        } else {
            return false;
        }
        return $info;
    }

    /**
     * 客户订单检索工单
     * @param $allIncrementOrder
     * @return array|false|\PDOStatement|string|\think\Collection
     * @throws \think\db\exception\DataNotFoundException
     * @throws \think\db\exception\ModelNotFoundException
     * @throws \think\exception\DbException
     */
    public static function workOrderListResult($allIncrementOrder)
    {
        $workOrderLists = self::where('platform_order', 'in', $allIncrementOrder)->select();
        foreach ($workOrderLists as &$workOrderList) {
            $receptPersonIds = $workOrderList->recept_person_id;
            $receptPerson = Admin::where('id', 'in', $receptPersonIds)->column('nickname');
            //承接人
            $workOrderList->recept_persons = join(',', $receptPerson);
            $measures = \app\admin\model\saleaftermanage\WorkOrderMeasure::where('work_id', $workOrderList->id)->column('measure_content');
            $measures = join(',', $measures);
            $workOrderList->measure = $measures;
        }
        return $workOrderLists;
    }


    /**
     * 客户订单检索工单 新
     * @param $allIncrementOrder
     * @return array|false|\PDOStatement|string|\think\Collection
     * @throws \think\db\exception\DataNotFoundException
     * @throws \think\db\exception\ModelNotFoundException
     * @throws \think\exception\DbException
     */
    public static function workOrderListInfo($incrementOrder)
    {
        //查询用户id对应姓名
        $admin = new \app\admin\model\Admin();
        $users = $admin->where('status', 'normal')->column('nickname', 'id');

        $workOrderLists = self::where('platform_order', '=', $incrementOrder)->select();
        $replenish_list = [];
        $i = 0;
        foreach ($workOrderLists as &$v) {

            switch ($v['work_platform']) {
                case 1:
                    $db = 'database.db_zeelool';
                    break;
                case 2:
                    $db = 'database.db_voogueme';
                    break;
                case 3:
                    $db = 'database.db_nihao';
                    break;
                default:
                    return false;
                    break;
            }

            //排列sku
            if ($v['order_sku']) {
                $v['order_sku_arr'] = explode(',', $v['order_sku']);
            }

            //取经手人
            if ($v['after_user_id'] != 0) {
                $v['after_user_name'] = $users[$v['after_user_id']];
            }

            //工单类型
            if ($v['work_type'] == 1) {
                $v['work_type_str'] = '客服工单';
            } else {
                $v['work_type_str'] = '仓库工单';
            }

            //工单等级
            if ($v['work_level'] == 1) {
                $v['work_level_str'] = '低';
            } elseif ($v['work_level'] == 2) {
                $v['work_level_str'] = '中';
            } elseif ($v['work_level'] == 3) {
                $v['work_level_str'] = '高';
            }


            $v['assign_user_name'] = $users[$v['assign_user_id']];
            $v['operation_user_name'] = $users[$v['operation_user_id']];

            switch ($v['work_status']) {
                case 0:
                    $v['work_status'] = '取消';
                    break;
                case 1:
                    $v['work_status'] = '新建';
                    break;
                case 2:
                    $v['work_status'] = '待审核';
                    break;
                case 3:
                    $v['work_status'] = '待处理';
                    break;
                case 4:
                    $v['work_status'] = '审核拒绝';
                    break;
                case 5:
                    $v['work_status'] = '部分处理';
                    break;
                case 6:
                    $v['work_status'] = '已处理';
                    break;
                default:
                    break;
            }

            $receptPersonIds = $v->recept_person_id;
            $receptPerson = Admin::where('id', 'in', $receptPersonIds)->column('nickname');
            //承接人
            $v['recept_persons'] = join(',', $receptPerson);
            $step_arr = \app\admin\model\saleaftermanage\WorkOrderMeasure::where('work_id', $v['id'])->select();
            $step_arr = collection($step_arr)->toArray();
            foreach ($step_arr as $key => $values) {
                $recept = \app\admin\model\saleaftermanage\WorkOrderRecept::where('measure_id', $values['id'])->where('work_id',  $v['id'])->select();
                $recept_arr = collection($recept)->toArray();
                $step_arr[$key]['recept_user'] = implode(',', array_column($recept_arr, 'recept_person'));

                $step_arr[$key]['recept'] = $recept_arr;
                if ($values['operation_type'] == 0) {
                    $step_arr[$key]['operation_type'] = '未处理';
                } elseif ($values['operation_type'] == 1) {
                    $step_arr[$key]['operation_type'] = '处理完成';
                } elseif ($values['operation_type'] == 2) {
                    $step_arr[$key]['operation_type'] = '处理失败';
                }
            }

            $v['step'] = $step_arr;
        }
        unset($v);
        $data['list'] = $workOrderLists;
        $data['replenish_list'] = $replenish_list;
        return $data;
    }
    /**
     * vip退款
     *
     * @Description
     * @author mjj
     * @since 2020/07/03 11:43:04 
     * @return void
     */
    public function vipOrderRefund($siteType,$order_number){
        $postData = array('order_number'=>$order_number);
        $res = $this->httpRequest($siteType, 'magic/order/cancelVip', $postData, 'POST');
        return $res;
    }
    /**
     * 客服数据大屏 -- 工单概况
     *
     * @Description
     * @author mjj
     * @since 2020/07/23 18:06:03 
     * @return void
     */
    public function workorder_situation($platform){
        //今天的工单数据统计
        $today_startdate = date('Y-m-d');
        $today_enddate = date('Y-m-d', strtotime("+1 day"));
        $today = array(
            'wo_num' => $this->wo_sum($today_startdate,$today_enddate,$platform,1),
            'wo_complete_num' => $this->wo_complete_num($today_startdate,$today_enddate,$platform,1),
            'wo_bufa_percent' => $this->wo_bufa_percent($today_startdate,$today_enddate,$platform,1),
            'wo_refund_percent' => $this->wo_refund_percent($today_startdate,$today_enddate,$platform,1),
            'wo_refund_money_percent' => $this->wo_refund_money_percent($today_startdate,$today_enddate,$platform,1),
        );
        //昨天的工单数据统计
        $yesterday_startdate = date("Y-m-d", strtotime("-1 day"));
        $yesterday_enddate = date("Y-m-d");
        $yesterday = array(
            'wo_num' => $this->wo_sum($yesterday_startdate,$yesterday_enddate,$platform,1),
            'wo_complete_num' => $this->wo_complete_num($yesterday_startdate,$yesterday_enddate,$platform,1),
            'wo_bufa_percent' => $this->wo_bufa_percent($yesterday_startdate,$yesterday_enddate,$platform,1),
            'wo_refund_percent' => $this->wo_refund_percent($yesterday_startdate,$yesterday_enddate,$platform,1),
            'wo_refund_money_percent' => $this->wo_refund_money_percent($yesterday_startdate,$yesterday_enddate,$platform,1),
        );
        //过去7天的工单数据统计
        $seven_startdate = date("Y-m-d", strtotime("-7 day"));
        $seven_enddate = date("Y-m-d");
        $seven = array(
            'wo_num' => $this->wo_sum($seven_startdate,$seven_enddate,$platform,1),
            'wo_complete_num' => $this->wo_complete_num($seven_startdate,$seven_enddate,$platform,1),
            'wo_bufa_percent' => $this->wo_bufa_percent($seven_startdate,$seven_enddate,$platform,1),
            'wo_refund_percent' => $this->wo_refund_percent($seven_startdate,$seven_enddate,$platform,1),
            'wo_refund_money_percent' => $this->wo_refund_money_percent($seven_startdate,$seven_enddate,$platform,1),
        );
        //过去30天的工单数据统计
        $thirty_startdate = date("Y-m-d", strtotime("-30 day"));
        $thirty_enddate = date("Y-m-d");
        $thirty = array(
            'wo_num' => $this->wo_sum($thirty_startdate,$thirty_enddate,$platform,1),
            'wo_complete_num' => $this->wo_complete_num($thirty_startdate,$thirty_enddate,$platform,1),
            'wo_bufa_percent' => $this->wo_bufa_percent($thirty_startdate,$thirty_enddate,$platform,1),
            'wo_refund_percent' => $this->wo_refund_percent($thirty_startdate,$thirty_enddate,$platform,1),
            'wo_refund_money_percent' => $this->wo_refund_money_percent($thirty_startdate,$thirty_enddate,$platform,1),
        );
        //当月
        $nowmonth_startdate = date('Y-m-01', strtotime($today_startdate));
        $nowmonth_enddate = date("Y-m-d", strtotime("$nowmonth_startdate +1 month"));
        $nowmonth = array(
            'wo_num' => $this->wo_sum($nowmonth_startdate,$nowmonth_enddate,$platform,1),
            'wo_complete_num' => $this->wo_complete_num($nowmonth_startdate,$nowmonth_enddate,$platform,1),
            'wo_bufa_percent' => $this->wo_bufa_percent($nowmonth_startdate,$nowmonth_enddate,$platform,1),
            'wo_refund_percent' => $this->wo_refund_percent($nowmonth_startdate,$nowmonth_enddate,$platform,1),
            'wo_refund_money_percent' => $this->wo_refund_money_percent($nowmonth_startdate,$nowmonth_enddate,$platform,1),
        );
        //上月
        $premonth_startdate = date('Y-m-01', strtotime("$today_startdate -1 month"));
        $premonth_enddate = date('Y-m-d', strtotime("$premonth_startdate +1 month"));
        $premonth = array(
            'wo_num' => $this->wo_sum($premonth_startdate,$premonth_enddate,$platform,1),
            'wo_complete_num' => $this->wo_complete_num($premonth_startdate,$premonth_enddate,$platform,1),
            'wo_bufa_percent' => $this->wo_bufa_percent($premonth_startdate,$premonth_enddate,$platform,1),
            'wo_refund_percent' => $this->wo_refund_percent($premonth_startdate,$premonth_enddate,$platform,1),
            'wo_refund_money_percent' => $this->wo_refund_money_percent($premonth_startdate,$premonth_enddate,$platform,1),
        );
        //今年
        $year_startdate = date("Y",time())."-1"."-1"; //本年开始
        $year_enddate = date("Y",time())."-12"."-31"." 23:59:59"; //本年结束
        $year = array(
            'wo_num' => $this->wo_sum($year_startdate,$year_enddate,$platform,1),
            'wo_complete_num' => $this->wo_complete_num($year_startdate,$year_enddate,$platform,1),
            'wo_bufa_percent' => $this->wo_bufa_percent($year_startdate,$year_enddate,$platform,1),
            'wo_refund_percent' => $this->wo_refund_percent($year_startdate,$year_enddate,$platform,1),
            'wo_refund_money_percent' => $this->wo_refund_money_percent($year_startdate,$year_enddate,$platform,1),
        );
        //统计
        $total = array(
            'wo_num' => $this->wo_sum($year_startdate,$year_enddate,$platform),
            'wo_complete_num' => $this->wo_complete_num($year_startdate,$year_enddate,$platform),
            'wo_bufa_percent' => $this->wo_bufa_percent($year_startdate,$year_enddate,$platform),
            'wo_refund_percent' => $this->wo_refund_percent($year_startdate,$year_enddate,$platform),
            'wo_refund_money_percent' => $this->wo_refund_money_percent($year_startdate,$year_enddate,$platform),
        );
        $worklist = array(
            'today' => $today,
            'yesterday' => $yesterday,
            'seven' => $seven,
            'thirty' => $thirty,
            'nowmonth' => $nowmonth,
            'premonth' => $premonth,
            'year' => $year,
            'total' => $total,
        );
        return $worklist;
    }
    /**
     * 统计工单创建数量
     */
    public function wo_sum($start,$end,$platform = 0,$type = 0){
        if($type == 1){
            $map['create_time'] = array('between',[$start,$end]);
        }
        $map['work_status'] = array('not in','0,4,7');
        if($platform != 0){
            $map['work_platform'] = $platform;
        }

        $count = $this->where($map)->count();
        return $count ? $count : 0;
    }
    /**
     * 统计工单完成数量
     */
    public function wo_complete_num($start,$end,$platform = 0,$type = 0){
        if($type == 1){
            $map['complete_time'] = array('between',[$start,$end]);
        }
        $map['work_status'] = 6;
        if($platform != 0){
            $map['work_platform'] = $platform;
        }
        $count = $this->where($map)->count();
        return $count ? $count : 0;
    }
    /**
     * 统计补发订单比
     */
    public function wo_bufa_percent($start,$end,$platform = 0,$type = 0){
        $complete_count = $this->wo_complete_num($start,$end,$platform,$type);
        if($type == 1){
            $map['z.complete_time'] = array('between',[$start,$end]);
        }
        $map['z.work_status'] = 6;
        if($platform != 0){
            $map['z.work_platform'] = $platform;
        }
        $map['m.measure_choose_id'] = 7;
        $count = $this->alias('z')->join('fa_work_order_measure m','z.id=m.work_id')->where($map)->count();
        $sum = $complete_count == 0 ? 0 : round($count/$complete_count*100,2);
        return $sum ? $sum.'%' : 0;
    }
    /**
     * 统计退款订单比
     */
    public function wo_refund_percent($start,$end,$platform = 0,$type = 0){
        $complete_count = $this->wo_complete_num($start,$end,$platform,$type);
        if($type == 1){
            $map['complete_time'] = array('between',[$start,$end]);
        }
        $map['is_refund'] = 1;
        $map['work_status'] = 6;
        if($platform != 0){
            $map['work_platform'] = $platform;
        }
        $count = $this->where($map)->count();
        $sum = $complete_count == 0 ? 0 : round($count/$complete_count*100,2);
        return $sum ? $sum.'%' : 0;
    }
    /**
     * 统计退款金额比
     */
    public function wo_refund_money_percent($start,$end,$platform = 0,$type = 0){
        if($type == 1){
            $map['complete_time'] = array('between',[$start,$end]);
        }
        $map['is_refund'] = 1;
        $map['work_status'] = 6;
        if($platform != 0){
            $map['work_platform'] = $platform;
        }
        $complete_money = $this->where($map)->sum('base_grand_total');
        $money = $this->where($map)->sum('refund_money');
        $sum = $complete_money == 0 ? 0 : round($money/$complete_money*100,2);
        return $sum ? $sum.'%' : 0;
    }
    /*
     * 问题类型统计
     * */
    public function workorder_question_type($platform,$time_where){
        //客户问题
        $kefu_arr = $this->get_question_type(4,$platform,$time_where);
        //物流仓储
        $wuliu_arr = $this->get_question_type(2,$platform,$time_where);
        //产品问题
        $product_arr = $this->get_question_type(3,$platform,$time_where);
        //其他
        $other_arr = $this->get_question_type(6,$platform,$time_where);
        //仓库跟单
        $warehouse_arr = $this->get_question_type(5,$platform,$time_where);
        $arr = array(
            array(
                'name'=>'客户问题',
                'value'=>$kefu_arr
            ),
            array(
                'name'=>'物流仓储',
                'value'=>$wuliu_arr
            ),
            array(
                'name'=>'产品问题',
                'value'=>$product_arr
            ),
            array(
                'name'=>'其他',
                'value'=>$other_arr
            ),
            array(
                'name'=>'仓库跟单',
                'value'=>$warehouse_arr
            ),
        );
        return $arr;
    }
    /*
     * 问题类型通用方法
     * */
    public function get_question_type($type,$platform,$time_where){
        $kehu_where['problem_belong'] = $type;
        $kehu_where['is_del'] = 1;
        $problem_ids = Db::name('work_order_problem_type')->where($kehu_where)->column('id');
        $where['work_status'] = 6;
        $where['problem_type_id'] = array('in',$problem_ids);
        if($platform){
            $where['work_platform'] = $platform;
        }
        $count = $this->where($where)->where($time_where)->count();
        return $count;
    }
    /*
     * 措施统计
     * */
    public function workorder_measures($platform,$time_where){
        $this->step = new \app\admin\model\saleaftermanage\WorkOrderMeasure;
        $measures = Db::name('work_order_step_type')->where('is_del',1)->field('id,step_name')->select();
        $arr = array();
        foreach ($measures as $key=>$value){
            $arr[$key]['name'] = $value['step_name'];
            $where['m.operation_type'] = 1;
            $where['m.measure_choose_id'] = $value['id'];
            if($platform){
                $where['w.work_platform'] = $platform;
            }
            $arr[$key]['value'] = $this->step->alias('m')->join('fa_work_order_list w','m.work_id=w.id')->where($time_where)->where($where)->count();
        }

        return $arr;
    }
}<|MERGE_RESOLUTION|>--- conflicted
+++ resolved
@@ -437,6 +437,7 @@
                     $lensId = $changeLens['lens_type'][$key];
                     $colorId = $changeLens['color_id'][$key];
                     $coatingId = $changeLens['coating_type'][$key];
+
                     $lensCoatName = $this->getLensCoatingName($type, $lensId, $coatingId, $colorId, $recipe_type,$work->is_new_version);
                     $data = [
                         'work_id' => $work_id,
@@ -768,9 +769,8 @@
                 $measure_id = $changeSku['measure_id'];
             }
             $postData = array_merge($postData, $postDataCommon);
-            //file_put_contents('/www/wwwroot/mojing/runtime/log/bbb.txt',json_encode($postData),FILE_APPEND);
             try {
-                file_put_contents('/www/wwwroot/mojing_test/runtime/log/bbb.txt',json_encode($postData),FILE_APPEND);
+                //file_put_contents('/www/wwwroot/mojing/runtime/log/a.txt',json_encode($postData),FILE_APPEND);
                 if($isNewVersion == 0){
                     $url = 'magic/order/createOrder';
                 }elseif($isNewVersion == 1){
@@ -785,7 +785,6 @@
                 //补发扣库存
                 $this->deductionStock($work_id, $measure_id);
             } catch (Exception $e) {
-                //file_put_contents('/www/wwwroot/mojing/runtime/log/bbb.txt',json_encode($postData),FILE_APPEND);
                 exception($e->getMessage());
             }
         }
@@ -917,10 +916,6 @@
                     if ((1 == $orderRecept->is_auto_complete)) {
                         WorkOrderRecept::where('id', $orderRecept->id)->update(['recept_status' => 1, 'finish_time' => $time, 'note' => '自动处理完成']);
                         WorkOrderMeasure::where('id', $orderRecept->measure_id)->update(['operation_type' => 1, 'operation_time' => $time]);
-<<<<<<< HEAD
-                        //存在补发审核通过后生成补发单
-=======
->>>>>>> 10460f64
                         if(7 == $measure_choose_id){
                             $this->createOrder($work->work_platform, $work_id, $work->is_new_version);
                         }
