--- conflicted
+++ resolved
@@ -205,11 +205,7 @@
             } else {
                 $res = json_decode(Http::post($url, $params), true);
             }
-<<<<<<< HEAD
-            if ($res['code'] == 200) {
-=======
             if($res['status'] == 200){
->>>>>>> 43f63a12
                 return $res['data'];
             }
             exception($res['msg']);
