--- conflicted
+++ resolved
@@ -93,15 +93,10 @@
                 $params['customer_email'] = $v['customer_email'];
                 $params['updated_at'] = strtotime($v['updated_at']) + 28800;
                 (new WebShoppingCart())->where(['entity_id' => $v['entity_id'], 'site' => $site])->update($params);
-<<<<<<< HEAD
-                $cart = (new WebShoppingCart())->where(['entity_id' => $v['entity_id'], 'site' => $site])->find()->toArray();
-                (new AsyncCart())->runUpdate($cart);
-=======
                 $cart = (new WebShoppingCart())->where(['entity_id' => $v['entity_id'], 'site' => $site])->find();
                 if($cart) {
                     (new AsyncCart())->runUpdate($cart->toArray());
                 }
->>>>>>> 30b58436
             }
 
             return true;
