--- conflicted
+++ resolved
@@ -522,13 +522,8 @@
             $task_where['type'] = $platform;
         }
         $where['c.is_admin'] = 1;
-<<<<<<< HEAD
-        $all_already_num = Db::name('zendesk_comments')->alias('c')->join('fa_zendesk z','c.zid=z.id')->where($where)->count();
-        $people_day = Db::name('zendesk_tasks')->where($task_where)->count();
-=======
         $all_already_num = $this->zendeskComments->alias('c')->join('fa_zendesk z','c.zid=z.id')->where($where)->count();
         $people_day = $this->zendeskTasks->where($task_where)->count();
->>>>>>> 6a8f9b37
         if($people_day == 0){
             $positive_effect_num = 0;
         }else{
