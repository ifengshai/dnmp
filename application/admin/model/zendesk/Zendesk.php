<?php

namespace app\admin\model\zendesk;

use app\admin\model\Admin;
use think\Db;
use think\Model;
use think\Exception;

class Zendesk extends Model
{
    // 表名
    protected $name = 'zendesk';

    // 定义时间戳字段名
    protected $autoWriteTimestamp = 'timestamp';
    protected $dateFormat = 'Y-m-d H:i:s';

    // 追加属性
    protected $append = [
        'tag_format',
        'status_format',
        'username_format',
        'status_type'
    ];

    protected static function init()
    {
        parent::init();
        //新增后的回调函数，进行任务分配
        self::beforeInsert(function ($zendesk) {
            //如果存在assignee_id,则不需要自动分配
            //判断是否已分配，chat的情况会存在自动分配的情况，所有此处需要判断下
            if($zendesk->user_id){
                $assign_id = $due_id = Zendesk::where('user_id',$zendesk->user_id)->order('id','desc')->value('assign_id');
                $zendesk->assign_id = $assign_id;
                $zendesk->due_id = $due_id;
                $zendesk->assign_time = date('Y-m-d H:i:s',time());
            }elseif($zendesk->channel != 'voice'){  //电话的不自动分配
                self::assignTicket($zendesk);
            }

        });
    }

    /**
     * type获取
     * @return mixed
     */
    public function getType()
    {
        return $this->data['type'];
    }

    public function admin()
    {
        return $this->belongsTo(Admin::class, 'assign_id', 'id')->setEagerlyType(0)->joinType('left');
    }

    public function lastComment()
    {
        return $this->hasMany(ZendeskComments::class, 'zid', 'id')->order('id', 'desc')->limit(1);
    }

    public function getStatusFormatAttr($value, $data)
    {
        return config('zendesk.status')[$data['status']];
    }
    public function getStatusTypeAttr($value, $data)
    {
        return [
            1 => '待处理',
            2 => '新增',
            3 => '已处理',
            4 => '待分配'
        ];
    }

    public function getUsernameFormatAttr($value, $data)
    {
        return $data['username'] . '——' . $data['email'];
    }

    public function getTagFormatAttr($value, $data)
    {
        $tagIds = $data['tags'];
        $tags = ZendeskTags::where('id', 'in', $tagIds)->column('name');
        sort($tags);
        return join(',', $tags);
    }

    //获取选项卡列表
    public function getTabList()
    {
        return [
            ['name' => '我的全部', 'field' => 'me_task', 'value' => 1],
            ['name' => '我的待处理', 'field' => 'me_task', 'value' => 2],
        ];
    }

    /**
     * 自动分配
     * @param $ticket
     * @throws \think\db\exception\DataNotFoundException
     * @throws \think\db\exception\ModelNotFoundException
     * @throws \think\exception\DbException
     */
    public function assignTicket($ticket)
    {
        //判断该邮件是否属于之前的老用户
        $preTicket = Zendesk::where(['user_id' => $ticket->user_id, 'assign_id' => ['>', 0], 'type' => $ticket->getType(),'channel' => ['neq','voice']])
            ->order('id', 'desc')
            ->limit(1)
            ->find();
        if (!$preTicket) {
            //无老用户，则分配给最少单的用户
            $task = ZendeskTasks::whereTime('create_time', 'today')
                ->where(['type' => $ticket->getType()])
                ->order('surplus_count', 'desc')
                ->limit(1)
                ->find();
        } else {
            //判断老用户是否在表里面并且目标大于0
            $task = ZendeskTasks::whereTime('create_time', 'today')
                ->where(['admin_id' => $preTicket->assign_id, 'type' => $ticket->getType(),'target_count' => ['>',0]])
                ->find();
        }
        if(!$task){
            //则分配给最少单的用户
            $task = ZendeskTasks::whereTime('create_time', 'today')
                ->where(['type' => $ticket->getType()])
                ->order('surplus_count', 'desc')
                ->limit(1)
                ->find();
        }

        if ($task) {
            //判断该用户是否已经分配满了，满的话则不分配
            if ($task->target_count > $task->complete_count) {
                //修改zendesk的assign_id,assign_time
                $ticket->assign_id = $task->admin_id;
                $ticket->assign_time = date('Y-m-d H:i:s', time());
                $ticket->assignee_id = $task->assignee_id;

                //修改task的字段
                $task->surplus_count = $task->surplus_count - 1;
                $task->complete_count = $task->complete_count + 1;
                $task->complete_apply_count = $task->complete_apply_count + 1;
                $task->save();
            }
        }

    }

    /**
     * 脚本自动运行
     * @throws \think\db\exception\DataNotFoundException
     * @throws \think\db\exception\ModelNotFoundException
     * @throws \think\exception\DbException
     */
    public static function shellAssignTicket()
    {
        //1，判断今天有无task，无，创建
        $tasks = ZendeskTasks::whereTime('create_time', 'today')->find();
        if (!$tasks) {
            //创建所有的tasks
            //获取所有的agents
            $agents = ZendeskAgents::withCount(['tickets' => function ($query) {
                $query->where('status', 'in', '1,2')->where('channel','in',['email','web','chat']);
            }])->select();
            foreach ($agents as $agent) {
                $target_count = $agent->count - $agent->tickets_count > 0 ? $agent->count - $agent->tickets_count : 0;
                ZendeskTasks::create([
                    'type' => $agent->getType(),
                    'admin_id' => $agent->admin_id,
                    'assignee_id' => $agent->agent_id,
                    'leave_count' => $agent->tickets_count,
                    'target_count' => $target_count,
                    'surplus_count' => $target_count,
                    'complete_count' => 0,
                    'check_count' => $agent->count,
                    'apply_count' => 0,
                    'complete_apply_count' => 0
                ]);
            }
        }
        //获取所有未分配的邮件
        $waitTickets = self::where(['assign_id' => 0,'status' => ['in','0,1,2,3'],'channel' => ['neq','voice']])->select();
        foreach ($waitTickets as $ticket) {
            //电话不分配
            if($ticket->channel == 'voice') continue;
            //判断该邮件是否有老用户
            $preTicket = Zendesk::where(['user_id' => $ticket->user_id, 'assign_id' => ['>', 0], 'type' => $ticket->getType(),'channel' => ['in',['email','web','chat']]])
                ->order('id', 'desc')
                ->limit(1)
                ->find();
            if (!$preTicket) {
                //无老用户，则分配给最少单的用户
                $task = ZendeskTasks::whereTime('create_time', 'today')
                    ->where(['type' => $ticket->getType()])
                    ->order('surplus_count', 'desc')
                    ->limit(1)
                    ->find();
            } else {
                //判断老用户是否在表里面并且目标大于0
                $task = ZendeskTasks::whereTime('create_time', 'today')
                    ->where(['admin_id' => $preTicket->assign_id, 'type' => $ticket->getType(),'target_count' => ['>',0]])
                    ->find();
            }
            if(!$task){
                //则分配给最少单的用户
                $task = ZendeskTasks::whereTime('create_time', 'today')
                    ->where(['type' => $ticket->getType()])
                    ->order('surplus_count', 'desc')
                    ->limit(1)
                    ->find();
            }
            if ($task) {
                //判断该用户是否已经分配满了，满的话则不分配
                if ($task->target_count > $task->complete_count) {
                    //修改zendesk的assign_id,assign_time
                    $ticket->assign_id = $task->admin_id;
                    $ticket->assignee_id = $task->assignee_id;
                    $ticket->assign_time = date('Y-m-d H:i:s', time());
                    $ticket->save();
                    //修改task的字段
                    $task->surplus_count = $task->surplus_count - 1;
                    $task->complete_count = $task->complete_count + 1;
                    $task->complete_apply_count = $task->complete_apply_count + 1;
                    $task->save();
                }
                usleep(1000);
            }
        }
    }

    /**
     * 修改后的分单脚本
     * 一、判断当天是否分配任务，若没有分配任务就在分配任务量表中插入用户的任务量分配信息
     * 二、分配任务：
     *          1.如果有老用户（未离职）处理过邮件，就把任务分配给该老用户
     */
    public static function shellAssignTicketChange1()
    {
        //1，判断今天有无task，无，创建
        $tasks = ZendeskTasks::whereTime('create_time', 'yesterday')->find();
        //设置所有的隐藏
        self::where('id','>=',1)->setField('is_hide',1);
        if (!$tasks) {
            //创建所有的tasks
            //获取所有的agents
            $agents = Db::name('zendesk_agents')->alias('z')->join(['fa_admin'=>'a'],'z.admin_id=a.id')->field('z.*,a.userid')->where('a.status','<>','hidden')->where('z.count','<>',0)->select();
            //查询该用户今天是否休息
            $userlist_arr = array_filter(array_column($agents,'userid'));
            $userlist_str = implode(',',$userlist_arr);
            $time = strtotime(date('Y-m-d 0:0:0',time()));
            //通过接口获取休息人员名单
            $ding = new \app\api\controller\Ding;
            $restuser_arr=$ding->getRestList($userlist_str,$time);
            foreach ($agents as $agent) {
                if(!in_array($agent['admin_id'],$restuser_arr)){
                    //$target_count = $agent->count - $agent->tickets_count > 0 ? $agent->count - $agent->tickets_count : 0;
                     ZendeskTasks::create([
                        'type' => $agent['type'],
                        'admin_id' => $agent['admin_id'],
                        'assignee_id' => $agent['agent_id'],
                        'leave_count' => 0,
                        'target_count' => $agent['count'],
                        'surplus_count' => $agent['count'],
                        'complete_count' => 0,
                        'check_count' => $agent['count'],
                        'apply_count' => 0,
                        'complete_apply_count' => 0
                    ]); 
                }
            }
        }
        echo 'ok';
        exit;
        //获取所有的open和new的邮件
        $waitTickets = self::where(['status' => ['in','1,2'],'channel' => ['neq','voice']])->order('priority desc,zendesk_update_time asc')->select();
        foreach ($waitTickets as $ticket) {
            //电话不分配
            if($ticket->channel == 'voice') continue;
            $assign_id = $ticket->assign_id ?: 0;
            $account = ZendeskAgents::where(['admin_id' => $ticket->assign_id, 'type' => $ticket->getType()])->value('count');
            //找到该邮件是否已分配并且分配的人目标数目不为0并且是绑定用户的话
            if($assign_id && $account > 0){
                //如果已分配，则直接使得该ticket显示
                //判断老用户是否在表里面并且目标大于0
                $task = ZendeskTasks::whereTime('create_time', 'today')
                    ->where(['admin_id' => $ticket->assign_id, 'type' => $ticket->getType(),'surplus_count' => ['>',0]])
                    ->find();
                if($task){
                    //修改task的字段
                    $task->surplus_count = $task->surplus_count - 1;
                    $task->complete_count = $task->complete_count + 1;
                    $task->complete_apply_count = $task->complete_apply_count + 1;
                    $task->save();
                    self::where('id',$ticket->id)->setField('is_hide',0);
                }
            }else{
                //无分配人的，或者离职用户，或者目标为0的人的邮件，进行分配
                //判断该邮件是否有老用户
                //找出目前目标为不为0的账户
                $targetAccount = ZendeskAgents::where(['count' => ['>',0]])
                    ->column('admin_id');
                //判断当前用户是否在targetAccount中
                //$preTicket = [];
                $preTicket = Zendesk::where(['assign_id' => ['in',$targetAccount], 'type' => $ticket->getType(),'channel' => ['in',['email','web','chat']],'email' => $ticket->email])->order('id', 'desc')
                        ->limit(1)
                        ->find();
                if (!$preTicket) {
                    //无老用户，则分配给最少单的用户
                    $task = ZendeskTasks::whereTime('create_time', 'today')
                        ->where(['type' => $ticket->getType()])
                        ->order('surplus_count', 'desc')
                        ->limit(1)
                        ->find();
                } else {
                    //判断老用户是否在表里面并且目标大于0
                    $task = ZendeskTasks::whereTime('create_time', 'today')
                        ->where(['admin_id' => $preTicket->assign_id, 'type' => $ticket->getType(),'target_count' => ['>',0]])
                        ->find();
                }

                if(!$ticket->assignee_id || $ticket->assignee_id == 382940274852){
                    //最后一条回复的zendesk用户id
                    $commentAuthorId = ZendeskComments::where(['ticket_id' => $ticket->ticket_id,'is_admin' => 1,'author_id' => ['neq',382940274852]])->order('id desc')->value('author_id');
                    $task = ZendeskTasks::whereTime('create_time', 'today')
                        ->where([
                            'assignee_id' => $commentAuthorId,
                            'type' => $ticket->getType(),
                            'target_count' => ['>',0]
                        ])
                        ->find();
                }

                if(!$task){
                    //则分配给最少单的用户
                    $task = ZendeskTasks::whereTime('create_time', 'today')
                        ->where(['type' => $ticket->getType()])
                        ->order('surplus_count', 'desc')
                        ->limit(1)
                        ->find();
                }



                if ($task) {
                    //判断该用户是否已经分配满了，满的话则不分配
                    if ($task->target_count > $task->complete_count) {
                        //修改zendesk的assign_id,assign_time
                        $ticket->assign_id = $task->admin_id;
                        $ticket->assignee_id = $task->assignee_id;
                        $ticket->assign_time = date('Y-m-d H:i:s', time());
                        $ticket->save();
                        //修改task的字段
                        $task->surplus_count = $task->surplus_count - 1;
                        $task->complete_count = $task->complete_count + 1;
                        $task->complete_apply_count = $task->complete_apply_count + 1;
                        $task->save();
                        self::where('id',$ticket->id)->setField('is_hide',0);
                    }
                }
            }
            usleep(1000);
        }
    }
    public static function shellAssignTicketChange()
    {
        //1，判断今天有无task，无，创建
        $tasks = ZendeskTasks::whereTime('create_time', 'today')->find();
        if (!$tasks) {
            //创建所有的tasks
            //获取所有的agents
            $agents = Db::name('zendesk_agents')->alias('z')->join(['fa_admin'=>'a'],'z.admin_id=a.id')->field('z.*,a.userid')->where('a.status','<>','hidden')->where('z.count','<>',0)->select();
            //查询该用户今天是否休息
            $userlist_arr = array_filter(array_column($agents,'userid'));
            $userlist_str = implode(',',$userlist_arr);
            $time = strtotime(date('Y-m-d 0:0:0',time()));
            //通过接口获取休息人员名单
            $ding = new \app\api\controller\Ding;
            $restuser_arr=$ding->getRestList($userlist_str,$time);
            foreach ($agents as $agent) {
                if(!in_array($agent['admin_id'],$restuser_arr)){
                    //$target_count = $agent->count - $agent->tickets_count > 0 ? $agent->count - $agent->tickets_count : 0;
                    ZendeskTasks::create([
                        'type' => $agent['type'],
                        'admin_id' => $agent['admin_id'],
                        'assignee_id' => $agent['agent_id'],
                        'leave_count' => 0,
                        'target_count' => $agent['count'],
                        'surplus_count' => $agent['count'],
                        'complete_count' => 0,
                        'check_count' => $agent['count'],
                        'apply_count' => 0,
                        'complete_apply_count' => 0
                    ]);
                }
            }
        }
        //获取所有的open和new的邮件
        $waitTickets = self::where(['status' => ['in','1,2'],'channel' => ['neq','voice'],'is_hide'=>1])->order('update_time asc')->select();
        //找出所有离职用户id
        $targetAccount = Admin::where(['status' => ['=','hidden']])->column('id');
        foreach ($waitTickets as $ticket) {
            $flag = 0;
            $task = array();
            //电话不分配
            if($ticket->channel == 'voice') {continue;}
            if($ticket->status == 1 || !$ticket->assign_id){
                //判断是否处理过该用户的邮件
                $zendesk_id = Zendesk::where(['email'=>$ticket->email,'type'=>$ticket->getType()])->column('id');
                //查询接触过该用户邮件的最后一条评论
                $commentAuthorId = Db::name('zendesk_comments')
                    ->alias('c')
                    ->join('fa_admin a','c.due_id=a.id')
                    ->join('fa_zendesk_agents z','c.due_id = z.admin_id')
                    ->where(['c.zid' => ['in',$zendesk_id],'c.is_admin' => 1,'c.author_id' => ['neq',382940274852],'a.status'=>['neq','hidden'],'c.due_id'=>['not in','75,105,95,117'],'z.type'=>$ticket->getType()])
                    ->order('c.id','desc')
                    ->value('due_id');
                if($commentAuthorId){
                    //查询该用户当天的工单分配量以达到目标数量，则承接给其他人
                    $customer_task = ZendeskTasks::whereTime('create_time', 'today')
                        ->where([
                            'admin_id' => $commentAuthorId,
                            'type' => $ticket->getType(),
                            'target_count' => ['>',0]
                        ])
                        ->find();
                    if($customer_task->id){
                        //用户今天没休息
                        if($customer_task->target_count > $customer_task->complete_count){
                            //判断该用户当天任务是否以达到目标量，未达到，承接给当前用户
                            $task = $customer_task;
                        }else{
                            //已达到目标量，承接给任务量最少的人
                            $task = ZendeskTasks::whereTime('create_time', 'today')
                                ->where(['type' => $ticket->getType()])
                                ->order('complete_count', 'asc')
                                ->limit(1)
                                ->find();
                        }
                    }
                }else{
                    //则承接给最少单的用户
                    $task = ZendeskTasks::whereTime('create_time', 'today')
                        ->where(['type' => $ticket->getType()])
                        ->order('complete_count', 'asc')
                        ->limit(1)
                        ->find();
                }
            }else{
                //查询当前用户站点是否和当前邮件站点一致，如果不一致，按照离职处理
                $customer_web = Db::name('zendesk_agents')->where('admin_id',$ticket->assign_id)->column('type');
                //判断有承接的邮件的承接人是否离职  ---根据admin中的status是否是hidden判断是否离职
                if(in_array($ticket->assign_id,$targetAccount) || !in_array($ticket->getType(),$customer_web)){
                    //如果离职，承接不变，分配给最少单的人，手动改承接人
                    $task = ZendeskTasks::whereTime('create_time', 'today')
                        ->where(['type' => $ticket->getType()])
                        ->order('complete_count', 'asc')
                        ->limit(1)
                        ->find();
<<<<<<< HEAD
=======
                    $flag = 1;
>>>>>>> 421f122f
                }else{
                    //如果承接人没有离职
                    $task = ZendeskTasks::whereTime('create_time', 'today')
                        ->where(['admin_id' => $ticket->assign_id])
                        ->limit(1)
                        ->find();
                }
            }
            if ($task) {
                //判断该用户是否已经分配满了，满的话则不分配
                if ($task->target_count > $task->complete_count) {
                    Db::name('zendesk')->where('id',$ticket->id)->update(['is_hide'=>0]);
                    $str = '';
                    $str .= $ticket->ticket_id."--".$ticket->status."--".$ticket->getType()."--".$ticket->assign_id.'--';
                    //修改zendesk的assign_id,assign_time
<<<<<<< HEAD
                    $ticket->assign_id = $task->admin_id;
                    $ticket->due_id = $task->admin_id;
                    $ticket->assignee_id = $task->assignee_id;
=======
                    if($flag != 1){
                        //修改承接人
                        $ticket->assignee_id = $task->assignee_id;
                        $ticket->assign_id = $task->admin_id;
                    }
                    $ticket->due_id = $task->admin_id;
>>>>>>> 421f122f
                    $ticket->assign_time = date('Y-m-d H:i:s', time());
                    $ticket->save();
                    //修改task的字段
                    $task->surplus_count = $task->surplus_count - 1;
                    $task->complete_count = $task->complete_count + 1;
                    $task->complete_apply_count = $task->complete_apply_count + 1;
                    $task->save();

                    $str .= $task->admin_id;
                    file_put_contents('/www/wwwroot/mojing/runtime/log/111.txt',$str."\r\n",FILE_APPEND);
                    echo $str." is ok"."\n";
                }
            }
            usleep(1000);
        }
    }
    /*
     * 统计工作量概况
     * */
    public function worknum_situation($platform = 0,$workload_time = ''){
        $this->zendeskComments = new \app\admin\model\zendesk\ZendeskComments;
        $this->zendeskTasks = new \app\admin\model\zendesk\ZendeskTasks;
        if($platform){
            $map['type'] = $platform;
        }
        //待处理
        $wait_deal_num = $this->where($map)->where(['status'=>['in','1,2'],'channel' => ['neq','voice']])->count();

        //新增
        if($platform){
            $where['c.platform'] = $platform;
        }
        if($workload_time){
            $createat = explode(' ', $workload_time);
            $where['c.update_time'] = ['between', [$createat[0] . ' ' . $createat[1], $createat[3]  . ' ' . $createat[4]]];
            $map['update_time'] = ['between', [$createat[0] . ' ' . $createat[1], $createat[3]  . ' ' . $createat[4]]];
            $task_where['create_time'] = ['between', [$createat[0] . ' ' . $createat[1], $createat[3]  . ' ' . $createat[4]]];
        }else{
            //默认显示一周的数据
            $seven_startdate = date("Y-m-d", strtotime("-6 day"));
            $seven_enddate = date("Y-m-d 23:59:59");
            $where['c.update_time'] = ['between', [$seven_startdate, $seven_enddate]];
            $map['update_time'] = ['between', [$seven_startdate, $seven_enddate]];
            $task_where['create_time'] = ['between', [$seven_startdate, $seven_enddate]];
        }
        $where['z.channel'] = array('neq','voice');
        $new_create_num = $this->zendeskComments->alias('c')->join('fa_zendesk z','c.zid=z.id')->where($where)->where(['c.is_admin'=>0])->count();
        //已回复
        $already_reply_num = $this->zendeskComments->alias('c')->join('fa_zendesk z','c.zid=z.id')->where($where)->where(['c.is_admin'=>1])->count();
        //待分配
        $map[] = ['exp', Db::raw("assign_id = 0 or assign_id is null")];
        $wait_allot_num = $this->where($map)->where(['status'=>['in','1,2'],'channel' => ['neq','voice']])->count();
        //人效
        if($platform){
            $task_where['type'] = $platform;
        }
        $where['c.is_admin'] = 1;
        $all_already_num = $this->zendeskComments->alias('c')->join('fa_zendesk z','c.zid=z.id')->where($where)->count();
        $people_day = $this->zendeskTasks->where($task_where)->count();
        if($people_day == 0){
            $positive_effect_num = 0;
        }else{
            $positive_effect_num = round($all_already_num/$people_day,2);
        }
        //回复时效
        if($platform){
            $zendesk_where['type'] = $platform;
        }
        $zendesk_where['status'] = array('in','1,2');
        $zendesk_where['channel'] = array('neq','voice');
        $id = $this->where($zendesk_where)->order('update_time','asc')->value('id');
        $reply_where['is_admin'] = 0;
        $reply_where['zid'] = $id;
        $reply_time = $this->zendeskComments->where($reply_where)->order('id','desc')->value('update_time');
        if($reply_time){
            $reply_time = strtotime($reply_time);
            $reply_failure_num=ceil((time()-$reply_time)/3600);
        }else{
            $reply_failure_num = 0;
        }

        $zendesk = array(
            'wait_deal_num' => $wait_deal_num,
            'new_create_num' => $new_create_num,
            'already_reply_num' => $already_reply_num,
            'wait_allot_num' => $wait_allot_num,
            'positive_effect_num' => $positive_effect_num,
            'reply_failure_num' => $reply_failure_num,
        );
        return $zendesk;
    }
<<<<<<< HEAD
=======
    /*
     *  工单统计超时审批情况
     * */
    public function worklist_deal($admin_id = 0,$time_str = ''){
        if($time_str){
            $createat = explode(' ', $time_str);
            $where['check_time'] = ['between', [$createat[0] . ' ' . $createat[1], $createat[3]  . ' ' . $createat[4]]];
        }else{
            //默认显示一周的数据
            $seven_startdate = date("Y-m-d", strtotime("-6 day"));
            $seven_enddate = date("Y-m-d 23:59:59");
            $where['check_time'] = ['between', [$seven_startdate, $seven_enddate]];
        }
        if($admin_id){
            $where['assign_user_id'] = $admin_id;
        }
        $this->where($where)->count();
    }
>>>>>>> 421f122f
}<|MERGE_RESOLUTION|>--- conflicted
+++ resolved
@@ -462,10 +462,7 @@
                         ->order('complete_count', 'asc')
                         ->limit(1)
                         ->find();
-<<<<<<< HEAD
-=======
                     $flag = 1;
->>>>>>> 421f122f
                 }else{
                     //如果承接人没有离职
                     $task = ZendeskTasks::whereTime('create_time', 'today')
@@ -481,18 +478,12 @@
                     $str = '';
                     $str .= $ticket->ticket_id."--".$ticket->status."--".$ticket->getType()."--".$ticket->assign_id.'--';
                     //修改zendesk的assign_id,assign_time
-<<<<<<< HEAD
-                    $ticket->assign_id = $task->admin_id;
-                    $ticket->due_id = $task->admin_id;
-                    $ticket->assignee_id = $task->assignee_id;
-=======
                     if($flag != 1){
                         //修改承接人
                         $ticket->assignee_id = $task->assignee_id;
                         $ticket->assign_id = $task->admin_id;
                     }
                     $ticket->due_id = $task->admin_id;
->>>>>>> 421f122f
                     $ticket->assign_time = date('Y-m-d H:i:s', time());
                     $ticket->save();
                     //修改task的字段
@@ -584,8 +575,6 @@
         );
         return $zendesk;
     }
-<<<<<<< HEAD
-=======
     /*
      *  工单统计超时审批情况
      * */
@@ -604,5 +593,4 @@
         }
         $this->where($where)->count();
     }
->>>>>>> 421f122f
 }