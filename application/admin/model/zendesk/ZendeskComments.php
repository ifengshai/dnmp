<?php

namespace app\admin\model\zendesk;

use app\admin\model\zendesk\ZendeskAgents;
use think\Db;
use think\Model;


class ZendeskComments extends Model
{
    // 表名
    protected $name = 'zendesk_comments';

    // 定义时间戳字段名
    protected $autoWriteTimestamp = 'timestamp';
    protected $dateFormat = 'Y-m-d H:i:s';

    // 追加属性
    protected $append = [

    ];
    public function agent()
    {
        return $this->hasOne(ZendeskAgents::class,'admin_id','due_id');
    }
    /*
<<<<<<< HEAD
     * 统计处理量
     * */
    public function dealnum_statistical($platform = 0,$time_str = '',$group_id = 0,$admin_id = 0){
        if($platform){
            $where['platform'] = $platform;
        }
        if($time_str){
            $createat = explode(' ', $time_str);
            $where['update_time'] = ['between', [$createat[0] . ' ' . $createat[1], $createat[3]  . ' ' . $createat[4]]];
        }else{
            $start = date('Y-m-d', strtotime('-6 day'));
            $end   = date('Y-m-d 23:59:59');
            $where['update_time'] = ['between', [$start,$end]];
        }
        $where['is_admin'] = 1;
        $where['due_id'] = array('not in','75,117,95,105');
        if($admin_id){
            $where['due_id'] = $admin_id;
        }else{
            $where['due_id'] = ['neq',0];
        }
        if($group_id){
            //查询客服类型
            $group_admin_id = Db::name('admin')->where(['group_id'=>$group_id,'status'=>'normal'])->column('id');
            $where['due_id'] = array('in',$group_admin_id);
        }
        $count = $this->where($where)->count();
        return $count;
    }
    /*
=======
>>>>>>> 421f122f
     * 人效统计
     * */
    public function positive_effect_num($platform = 0,$time_str = '',$group_id = 0){
        $this->zendeskTasks = new \app\admin\model\zendesk\ZendeskTasks;
        //查询所有客服人员
        $all_service = Db::name('zendesk_agents')->column('admin_id');
        $group_one = array();
        $group_two = array();
        $work_arr = array();
        $nowork_arr = array();
        foreach ($all_service as $item=>$value){
            //查询用户的入职时间
            $admin_info = Db::name('admin')->where(['id'=>$value,'status'=>'normal'])->field('group_id,createtime')->select();
            if($admin_info['group_id'] == 1){
                $group_one[] = $value;
            }elseif($admin_info['group_id'] == 2){
                $group_two[] = $value;
            }
            $create_date = date('Y-m-d',$admin_info['createtime']);
            $create_date = date("Y-m-d", strtotime("$create_date +2 month"));
            $now_date = date('Y-m-d');
            if($now_date >= $create_date){
                $work_arr[] = $value;
            }else{
                $nowork_arr[] = $value;
            }
        }
        $where['c.is_admin'] = 1;
        $where['z.channel'] = array('neq','voice');
        if($platform){
            $where['platform'] = $platform;
            $task_where['type'] = $platform;
        }
        if($time_str){
            $createat = explode(' ', $time_str);
            $where['c.update_time'] = ['between', [$createat[0] . ' ' . $createat[1], $createat[3]  . ' ' . $createat[4]]];
            $task_where['create_time'] = ['between', [$createat[0] . ' ' . $createat[1], $createat[3]  . ' ' . $createat[4]]];
        }else{
            //默认显示一周的数据
            $seven_startdate = date("Y-m-d", strtotime("-6 day"));
            $seven_enddate = date("Y-m-d 23:59:59");
            $where['c.update_time'] = ['between', [$seven_startdate, $seven_enddate]];
            $task_where['create_time'] = ['between', [$seven_startdate, $seven_enddate]];
        }
        if($group_id){
            //查询客服类型
           if($group_id == 1){
               $group_admin_id = $group_one;
           }else{
               $group_admin_id = $group_two;
           }
            $where['c.due_id'] = array('in',$group_admin_id);
            $task_where['admin_id'] = array('in',$group_admin_id);
        }
        //全部转正人员统计
        $all_already_num = $this->alias('c')->join('fa_zendesk z','c.zid=z.id')->where($where)->count();
        $people_day = $this->zendeskTasks->where($task_where)->count();
        if($people_day == 0){
            $all_positive_num = 0;
        }else{
            $all_positive_num = round($all_already_num/$people_day,2);
        }
        //转正人员统计
        $work_already_num = $this->alias('c')->join('fa_zendesk z','c.zid=z.id')->where($where)->where(['c.due_id'=>['in',$work_arr]])->count();
        $work_people_day = $this->zendeskTasks->where($task_where)->where(['admin_id'=>['in',$work_arr]])->count();
        if($work_people_day == 0){
            $work_positive_num = 0;
        }else{
            $work_positive_num = round($work_already_num/$work_people_day,2);
        }
        //非转正人员统计
        $nowork_already_num = $this->alias('c')->join('fa_zendesk z','c.zid=z.id')->where($where)->where(['c.due_id'=>['in',$nowork_arr]])->count();
        $nowork_people_day = $this->zendeskTasks->where($task_where)->where(['admin_id'=>['in',$nowork_arr]])->count();
        if($nowork_people_day == 0){
            $nowork_positive_num = 0;
        }else{
            $nowork_positive_num = round($nowork_already_num/$nowork_people_day,2);
        }
        $arr = array(
            'all_positive_num' => $all_positive_num,
            'work_positive_num' => $work_positive_num,
            'nowork_positive_num' => $nowork_positive_num
        );
        return $arr;
    }


    

    







}<|MERGE_RESOLUTION|>--- conflicted
+++ resolved
@@ -25,39 +25,6 @@
         return $this->hasOne(ZendeskAgents::class,'admin_id','due_id');
     }
     /*
-<<<<<<< HEAD
-     * 统计处理量
-     * */
-    public function dealnum_statistical($platform = 0,$time_str = '',$group_id = 0,$admin_id = 0){
-        if($platform){
-            $where['platform'] = $platform;
-        }
-        if($time_str){
-            $createat = explode(' ', $time_str);
-            $where['update_time'] = ['between', [$createat[0] . ' ' . $createat[1], $createat[3]  . ' ' . $createat[4]]];
-        }else{
-            $start = date('Y-m-d', strtotime('-6 day'));
-            $end   = date('Y-m-d 23:59:59');
-            $where['update_time'] = ['between', [$start,$end]];
-        }
-        $where['is_admin'] = 1;
-        $where['due_id'] = array('not in','75,117,95,105');
-        if($admin_id){
-            $where['due_id'] = $admin_id;
-        }else{
-            $where['due_id'] = ['neq',0];
-        }
-        if($group_id){
-            //查询客服类型
-            $group_admin_id = Db::name('admin')->where(['group_id'=>$group_id,'status'=>'normal'])->column('id');
-            $where['due_id'] = array('in',$group_admin_id);
-        }
-        $count = $this->where($where)->count();
-        return $count;
-    }
-    /*
-=======
->>>>>>> 421f122f
      * 人效统计
      * */
     public function positive_effect_num($platform = 0,$time_str = '',$group_id = 0){
