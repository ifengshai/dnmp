<?php

namespace app\admin\model\zendesk;

use think\Model;
use think\Db;

class ZendeskTasks extends Model
{
    // 表名
    protected $name = 'zendesk_tasks';

    // 定义时间戳字段名
    protected $autoWriteTimestamp = 'timestamp';
    protected $dateFormat = 'Y-m-d H:i:s';

    // 追加属性
    protected $append = [

    ];

    //未达标天数统计
<<<<<<< HEAD
    public function not_up_to_standard_day($platform = 0,$time_str = '',$group_id = 0,$admin_id = 0){
        $this->zendeskComments = new \app\admin\model\zendesk\ZendeskComments;
        if($time_str){
            $createat = explode(' ', $time_str);
            $where['update_time'] = ['between', [$createat[0] . ' ' . $createat[1], $createat[3]  . ' ' . $createat[4]]];
            $task_where['create_time'] = ['between', [$createat[0] . ' ' . $createat[1], $createat[3]  . ' ' . $createat[4]]];
        }else{
            $start = date('Y-m-d', strtotime('-6 day'));
            $end   = date('Y-m-d 23:59:59');
            $where['update_time'] = ['between', [$start,$end]];
            $task_where['create_time'] = ['between', [$start,$end]];
        }
        //时间段内的回复数量
        if($platform){
            $where['platform'] = $platform;
            $task_where['type'] = $platform;
        }
        if($admin_id){
            $where['due_id'] = $admin_id;
            $task_where['admin_id'] = $admin_id;
        }
        if($group_id){
            //查询客服类型
            $group_admin_id = Db::name('admin')->where(['group_id'=>$group_id,'status'=>'normal'])->column('id');
            $where['due_id'] = array('in',$group_admin_id);
            $task_where['admin_id'] = array('in',$group_admin_id);
        }
        //回复数量
        $reply_num = $this->zendeskComments->where($where)->count();
        //目标量
        $complete_num = $this->where($task_where)->sum('target_count');
        if($reply_num>=$complete_num){
            $count = 0;
        }else{
            $count = $complete_num - $reply_num;
        }
        return $count;
    }


=======
    public function not_up_to_standard_day($platform = 0,$time_str = '',$group_id=0,$admin_id = 0){
        if($time_str){
            $createat = explode(' ', $time_str);
            $where['create_time'] = ['between', [$createat[0] . ' ' . $createat[1], $createat[3]  . ' ' . $createat[4]]];
        }else{
            //默认显示一周的数据
            $seven_startdate = date("Y-m-d", strtotime("-6 day"));
            $seven_enddate = date("Y-m-d 23:59:59");
            $where['create_time'] = ['between', [$seven_startdate, $seven_enddate]];
        }
        if($group_id){
            //查询该组别下的人员
            $ids = Db::name('admin')->where('group_id',$group_id)->column('id');
            $where['admin_id'] = $ids;
        }
        if($admin_id){
            $where['admin_id'] = $admin_id;
        }
        $where['target_count']  = array('exp',Db::raw(' > reply_count '));
        if($platform){
            $where['type'] = $platform;
        }

        $count = $this->where($where)->count();

        return $count;
    }
    /*
    * 统计处理量
    * */
    public function dealnum_statistical($platform = 0,$time_str = '',$group_id = 0,$admin_id = 0){
        if($platform){
            $where['type'] = $platform;
        }
        if($time_str){
            $createat = explode(' ', $time_str);
            $where['create_time'] = ['between', [$createat[0] . ' ' . $createat[1], $createat[3]  . ' ' . $createat[4]]];
        }else{
            $start = date('Y-m-d', strtotime('-6 day'));
            $end   = date('Y-m-d 23:59:59');
            $where['create_time'] = ['between', [$start,$end]];
        }
        if($group_id){
            //查询客服类型
            $group_admin_id = Db::name('admin')->where(['group_id'=>$group_id])->column('id');
            $where['admin_id'] = array('in',$group_admin_id);
        }
        if($admin_id){
            $where['admin_id'] = $admin_id;
        }
        $count = $this->where($where)->sum('reply_count');
        return $count;
    }
>>>>>>> 421f122f
}<|MERGE_RESOLUTION|>--- conflicted
+++ resolved
@@ -20,48 +20,6 @@
     ];
 
     //未达标天数统计
-<<<<<<< HEAD
-    public function not_up_to_standard_day($platform = 0,$time_str = '',$group_id = 0,$admin_id = 0){
-        $this->zendeskComments = new \app\admin\model\zendesk\ZendeskComments;
-        if($time_str){
-            $createat = explode(' ', $time_str);
-            $where['update_time'] = ['between', [$createat[0] . ' ' . $createat[1], $createat[3]  . ' ' . $createat[4]]];
-            $task_where['create_time'] = ['between', [$createat[0] . ' ' . $createat[1], $createat[3]  . ' ' . $createat[4]]];
-        }else{
-            $start = date('Y-m-d', strtotime('-6 day'));
-            $end   = date('Y-m-d 23:59:59');
-            $where['update_time'] = ['between', [$start,$end]];
-            $task_where['create_time'] = ['between', [$start,$end]];
-        }
-        //时间段内的回复数量
-        if($platform){
-            $where['platform'] = $platform;
-            $task_where['type'] = $platform;
-        }
-        if($admin_id){
-            $where['due_id'] = $admin_id;
-            $task_where['admin_id'] = $admin_id;
-        }
-        if($group_id){
-            //查询客服类型
-            $group_admin_id = Db::name('admin')->where(['group_id'=>$group_id,'status'=>'normal'])->column('id');
-            $where['due_id'] = array('in',$group_admin_id);
-            $task_where['admin_id'] = array('in',$group_admin_id);
-        }
-        //回复数量
-        $reply_num = $this->zendeskComments->where($where)->count();
-        //目标量
-        $complete_num = $this->where($task_where)->sum('target_count');
-        if($reply_num>=$complete_num){
-            $count = 0;
-        }else{
-            $count = $complete_num - $reply_num;
-        }
-        return $count;
-    }
-
-
-=======
     public function not_up_to_standard_day($platform = 0,$time_str = '',$group_id=0,$admin_id = 0){
         if($time_str){
             $createat = explode(' ', $time_str);
@@ -115,5 +73,4 @@
         $count = $this->where($where)->sum('reply_count');
         return $count;
     }
->>>>>>> 421f122f
 }