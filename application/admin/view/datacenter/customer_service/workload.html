--- conflicted
+++ resolved
@@ -195,19 +195,11 @@
                 <div style="border-radius:2px;margin-bottom:10px;background:#f5f5f5;padding:20px;">
                 <input type="hidden" id="title_type" value="1">
                 <ul class="work_title">
-<<<<<<< HEAD
-                    <li>
-                        <span>处理量</span>
-                        <b id="deal_num">{$deal_num}</b>
-                    </li>
-                    <li data-value="1" class="title active">
-=======
                     <li data-value="1" class="title active">
                         <span>处理量</span>
                         <b id="deal_num">{$deal_num}</b>
                     </li>
                     <li>
->>>>>>> 421f122f
                         <span>未达标天数</span>
                         <b id="no_up_to_day">{$no_up_to_day}</b>
                     </li>
