<style>
    /*左边div -- start*/
    .left_input{
        float: left;
        width: 45%;
        height: 100%;
    }
    .left_input .input_item{
        float: left;
        width: 84%;
        height: 50px;
        line-height: 50px;
        margin-left: 10%;
    }
    .left_input .input_tiem_label{
        width: 20%;
        text-align: right;
        margin-right: 10px;
    }
    .left_input .select_input{
        width: 62%!important;
    }
    .left_input .input_tiem_label2{
        width: 100%;
        text-align: right;
        padding-right: 15%;

    }
    .left_input .input_tiem_label2 span{
        margin-left: 16px;
    }
    /*左边div -- end*/

    /*右边div -- start*/
    .right_input{
        float: left;
        width: 55%;
        height: 100%;
    }
    .right_input .input_item{
         float: left;
         width: 84%;
         height: 50px;
         line-height: 50px;
    }
    .right_input .input_tiem_label{
        width: 12%;
        text-align: right;
    }
    .right_input .input_tiem_p{
        float: right;
        width: 84%;
        height: 90%;
    }
    .input_tiem_p input{
        height: 100%;
        width: 100%;
    }

    .right_input .input_item2{
        float: left;
        width: 84%;
        height: 180px;
        margin-top: 10px;
    }
    .right_input .input_tiem_label2{
        width: 12%;
        text-align: right;
    }
    .right_input .input_tiem_p2{
        float: right;
        width: 84%;
        height: 90%;
    }

    .input_tiem_p2 textarea{
        height: 100%;
        width: 100%;
        resize: none;
    }
    .ke-container{
        height: 280px;
    }
    /*右边div -- end*/
</style>

<form role="form" method="POST" data-toggle="validator"  action="">
    <div class="left_input">
<!--        <div class="input_item">-->
<!--            <label class="input_tiem_label">项目：</label>-->
<!--            <span class="input_tiem_span">-->
<!--                {:Form::select('row[site]', config('demand.site'), null, ['class'=>'selectpicker select_input', 'data-rule'=>'required','title'=>'请选择'])}-->
<!--            </span>-->
<!--        </div>-->
<!--        <div class="input_item">-->
<!--            <label class="input_tiem_label">设备端：</label>-->
<!--            <span class="input_tiem_span">-->
<!--                {:Form::select('row[site_type][]', config('demand.siteType'), null, ['class'=>'selectpicker select_input', 'data-rule'=>'required','title'=>'请选择','multiple'=>true])}-->
<!--            </span>-->
<!--        </div>-->
<!--        <div class="input_item">-->
<!--            <label class="input_tiem_label">抄送：</label>-->
<!--            <span class="input_tiem_span">-->
<!--                {:Form::select('row[copy_to_user_id][]', config('demand.copyToUserId'), null, ['class'=>'selectpicker select_input', null,'data-live-search' => true,'multiple'=>true])}-->
<!--            </span>-->
<!--        </div>-->
<!--        <div class="input_item">-->
<!--            <label class="input_tiem_label">类型：</label>-->
<!--            <span class="input_tiem_span">-->
<!--                {:Form::select('row[type]', config('demand.type'), null, ['class'=>'selectpicker select_input', 'data-rule'=>'required','title'=>'请选择'])}-->

<!--            </span>-->
<!--        </div>-->

        <div class="input_item">
            <label class="input_tiem_label">项目：</label>
            <span class="input_tiem_span">
                {:Form::select('row[site]', config('demand.site'), $row['site'], ['class'=>'selectpicker select_input', 'data-rule'=>'required','title'=>'请选择'])}
            </span>
        </div>
        <div class="input_item">
            <label class="input_tiem_label">设备端：</label>
            <span class="input_tiem_span">
                {:Form::select('row[site_type][]', config('demand.siteType'), $row['site_type_arr'], ['class'=>'selectpicker select_input', 'data-rule'=>'required','title'=>'请选择','multiple'=>true])}
            </span>
        </div>
        <div class="input_item">
            <label class="input_tiem_label">功能模块：</label>
            <span class="input_tiem_span">
              {:Form::select('row[functional_module]', config('demand.functional_module'), $row['functional_module'], ['class'=>'selectpicker select_input', 'data-rule'=>'required','title'=>'请选择'])}
            </span>
        </div>
        <div class="input_item">
            <label class="input_tiem_label">抄送：</label>
            <span class="input_tiem_span">
                {:Form::select('row[copy_to_user_id][]', config('demand.copyToUserId'), $row['copy_to_user_id_arr'], ['class'=>'selectpicker select_input', null,'data-live-search' => true,'multiple'=>true])}
            </span>
        </div>
        <div class="input_item">
            <label class="input_tiem_label">类型：</label>
            <span class="input_tiem_span">
                {:Form::select('row[type]', config('demand.type'), $row['type'], ['class'=>'selectpicker select_input', 'data-rule'=>'required','title'=>'请选择'])}
            </span>
        </div>
        <div class="input_item">
            <label class="input_tiem_label">重要原因：</label>
            <span class="input_tiem_span">
                {:Form::select('row[important_reasons][]', config('demand.important_reasons'), $row['important_reasons'], ['class'=>'selectpicker select_input','title'=>'请选择','multiple'=>true])}
            </span>
        </div>






        <div class="input_item">
            <label class="input_tiem_label2">
                <input name="row[is_emergency]" type="checkbox" value="1"><span>紧急需求</span>
            </label>
        </div>

        {if $demand_type == 2}
        <div class="input_item">
            <label class="input_tiem_label ">任务周期：</label>
            <span class="input_tiem_span">
<!--                <input name="row[node_time]" class="select_input" data-rule="required" type="text" value="" style="height: 31px;" placeholder="输入整数(单位：天)">-->
                <input  style="width: 60%" class="form-control datetimepicker form-control" data-date-format="YYYY-MM-DD" data-use-current="true" name="row[node_time]" type="text" >
            </span>
        </div>
        {/if}
    </div>

    <div class="right_input">
        <div class="input_item">
            <label class="input_tiem_label ">标题：</label>
            <p class="input_tiem_p">
                <input name="row[title]" data-rule="required" type="text">
            </p>
        </div>

        <div class="input_item2">
            <label class="input_tiem_label2">内容：</label>
            <p class="input_tiem_p2">
                <textarea name="row[content]"></textarea>
            </p>
        </div>
        <div class="input_item2">
            <label class="input_tiem_label2">备注：</label>
            <p class="input_tiem_p2">
                <textarea name="row[product_remarks]"></textarea>
            </p>
        </div>
<<<<<<< HEAD

=======
>>>>>>> f34cdd3c
        <div class="input_item2">
            <label class="input_tiem_label2">附件：</label>
            <p class="input_tiem_p2">
                <textarea class="editor_nkeditor input_tiem_p2_text form-control" name="row[accessory]" ></textarea>
            </p>
        </div>
    </div>

    <div class="form-group layer-footer">
        <label class="control-label col-xs-12 col-sm-2"></label>
        <div class="col-xs-12 col-sm-8" style="width: 100%;text-align: right;">
            <button type="submit" class="btn btn-success btn-embossed disabled" style="width: 80px;">{:__('OK')}</button>
        </div>
    </div>
</form><|MERGE_RESOLUTION|>--- conflicted
+++ resolved
@@ -191,10 +191,6 @@
                 <textarea name="row[product_remarks]"></textarea>
             </p>
         </div>
-<<<<<<< HEAD
-
-=======
->>>>>>> f34cdd3c
         <div class="input_item2">
             <label class="input_tiem_label2">附件：</label>
             <p class="input_tiem_p2">
