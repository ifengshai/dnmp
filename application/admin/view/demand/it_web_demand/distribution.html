--- conflicted
+++ resolved
@@ -107,25 +107,6 @@
             </div>
             <div class="item_button">
                 {if $row['test_status'] == 1}
-<<<<<<< HEAD
-                        {if $row['web_designer_group'] == 0}
-                            {if $distribution_status}
-                                {if $row['develop_finish_status'] ==4 && $row['web_remarks'] !== null}
-                                    <button type='button' disabled onsubmit='return false'; onclick="jujue({$row['id']},1)" class="btn btn-sub" style='background-color: cadetblue;width: 66%;height:50px;color: white;font-size: 14px;font-weight: 700;'>{:__('前端拒绝')}</button>
-                                {else/}
-                                    <button type="submit" class="btn btn-sub" style='background-color: #03A7EF;width: 66%;height:50px;color: white;font-size: 14px;font-weight: 700;'>{:__('前端确认')}</button>
-                                    <button type='button' onsubmit='return false'; onclick="jujue({$row['id']},1)" class="btn btn-sub" style='background-color: cadetblue;width: 66%;height:50px;color: white;font-size: 14px;font-weight: 700;'>{:__('前端拒绝')}</button>
-                                 {/if}
-                               {else}
-                                <button type="submit" disabled class="btn btn-sub" style='background-color: #03A7EF;width: 66%;height:50px;color: white;font-size: 14px;font-weight: 700;'>{:__('前端确认')}</button>
-                                <button type="submit" disabled class="btn btn-sub" style='background-color: cadetblue;width: 66%;height:50px;color: white;font-size: 14px;font-weight: 700;'>{:__('前端拒绝')}</button>
-                            {/if}
-                        {else}
-                            {if $distribution_status}
-                                <button type="submit" class="btn btn-sub" style='background-color: #555555;width: 66%;height:50px;color: white;font-size: 14px;font-weight: 700;'>{:__('修改')}</button>
-                            {else}
-                                <button type="submit" disabled class="btn btn-sub" style='background-color: #555555;width: 66%;height:50px;color: white;font-size: 14px;font-weight: 700;'>{:__('修改')}</button>
-=======
                         {if $row['develop_finish_status'] ==4 && $row['web_remarks'] neq null}
                             <button type="submit" class="btn btn-sub" disabled style='background-color: grey;width: 66%;height:50px;color: white;font-size: 14px;font-weight: 700;'>{:__('已拒绝')}</button>
                         {else/}
@@ -143,7 +124,6 @@
                                 {else}
                                     <button type="submit" disabled class="btn btn-sub" style='background-color: #555555;width: 66%;height:50px;color: white;font-size: 14px;font-weight: 700;'>{:__('修改')}</button>
                                 {/if}
->>>>>>> 1ada7b1c
                             {/if}
                         {/if}
 
@@ -215,22 +195,6 @@
 
             <div class="item_button">
                 {if $row['test_status'] == 1}
-<<<<<<< HEAD
-                    {if $row['phper_group'] == 0}
-                        {if $distribution_status}
-                                {if $row['develop_finish_status'] ==4 && $row['phper_remarks'] !== null}
-                                        <button type='button'  disabled onsubmit='return false';  onclick="jujue({$row['id']},2)"  class="btn btn-sub" style='background-color: cadetblue;width: 66%;height:50px;color: white;font-size: 14px;font-weight: 700;'>{:__('后端拒绝')}</button>
-                                 {else/}
-                                        <button type="submit" class="btn btn-sub" style='background-color: #03A7EF;width: 66%;height:50px;color: white;font-size: 14px;font-weight: 700;'>{:__('后端确认')}</button>
-                                        <button type='button' onsubmit='return false';  onclick="jujue({$row['id']},2)"  class="btn btn-sub" style='background-color: cadetblue;width: 66%;height:50px;color: white;font-size: 14px;font-weight: 700;'>{:__('后端拒绝')}</button>
-                                {/if}
-                             {else}
-                            <button type="submit" disabled class="btn btn-sub" style='background-color: #03A7EF;width: 66%;height:50px;color: white;font-size: 14px;font-weight: 700;'>{:__('后端确认')}</button>
-                        {/if}
-                    {else}
-                        {if $distribution_status}
-                            <button type="submit" class="btn btn-sub" style='background-color: #555555;width: 66%;height:50px;color: white;font-size: 14px;font-weight: 700;'>{:__('修改')}</button>
-=======
                     {if $row['develop_finish_status'] ==4 && $row['phper_remarks'] neq null}
                         <button type="submit" class="btn btn-sub" disabled style='background-color: grey;width: 66%;height:50px;color: white;font-size: 14px;font-weight: 700;'>{:__('已拒绝')}</button>
                     {else/}
@@ -241,7 +205,6 @@
                             {else}
                                 <button type="submit" disabled class="btn btn-sub" style='background-color: #03A7EF;width: 66%;height:50px;color: white;font-size: 14px;font-weight: 700;'>{:__('后端确认')}</button>
                             {/if}
->>>>>>> 1ada7b1c
                         {else}
                             {if $distribution_status}
                                 <button type="submit" class="btn btn-sub" style='background-color: #555555;width: 66%;height:50px;color: white;font-size: 14px;font-weight: 700;'>{:__('修改')}</button>
