--- conflicted
+++ resolved
@@ -39,56 +39,15 @@
 </style>
 
 <form id="add-form" class="form-horizontal" role="form" data-toggle="validator" method="POST" action="">
-<<<<<<< HEAD
-    <input name="row[type]" type="hidden" value="2">
-    <input name="row[status]" type="hidden" value="1">
-=======
->>>>>>> b6c6c363
     <input name="row[create_time]" type="hidden" value="{:date('Y-m-d H:i:s')}">
 
     <div class="form-group">
         <label class="control-label col-xs-12 col-sm-2">{:__('Site_type')}</label>
         <div class="col-xs-12 col-sm-8">
             {:Form::select('row[site_type]', config('demand.siteType'), $row['site_type'], ['class'=>'form-control', 'data-rule'=>'required','data-live-search' => true,'id'=>'site_type'])}
-<<<<<<< HEAD
         </div>
     </div>
 
-    <div class="form-group">
-        <label class="control-label col-xs-12 col-sm-2">{:__('Copy_to_user_id')}</label>
-        <div class="col-xs-12 col-sm-8" id="st_sel">
-            {:Form::select('', config('demand.copyToUserId'), null, ['class'=>'form-control selectpicker', null,'data-live-search' => true,'id'=>'Copy_to_user_id'])}
-            <div id="user_list">
-                {volist name="copy_to_user_id_arr" id="ctu"  }
-                <div class="user_list" id="userid_{$ctu.user_id}"><span>{$ctu.user_name}</span><a href="javascript:;" onclick="del_Entry_user('{$ctu.user_id}')"> Ｘ </a><input type="hidden" name="row[copy_to_user_id][]" value="{$ctu.user_id}"></div>
-                {/volist}
-            </div>
-=======
->>>>>>> b6c6c363
-        </div>
-        <div id="add_entry_user" ><span>add</span></div>
-    </div>
-
-<<<<<<< HEAD
-    <div class="form-group">
-        <label class="control-label col-xs-12 col-sm-2">{:__('All_complexity')}</label>
-        <div class="col-xs-12 col-sm-8">
-            {:Form::select('row[all_complexity]', config('demand.allComplexity'), $row['all_complexity'], ['class'=>'form-control', 'data-rule'=>'required','data-live-search' => true,'id'=>'all_complexity'])}
-        </div>
-    </div>
-
-    <div class="form-group">
-        <label class="control-label col-xs-12 col-sm-2">{:__('Title')}</label>
-        <div class="col-xs-12 col-sm-8">
-            <input id="c-title" class="form-control" data-rule="required" name="row[title]" type="text" value="{$row['title']}">
-        </div>
-    </div>
-
-    <div class="form-group">
-        <label class="control-label col-xs-12 col-sm-2">{:__('Content')}</label>
-        <div class="col-xs-12 col-sm-8">
-            <textarea id="c-content" class="form-control editor" rows="5" name="row[content]" cols="50">{$row['content']}</textarea>
-=======
     {if $demand_type == 2}
         <div class="form-group">
             <label class="control-label col-xs-12 col-sm-2">{:__('Copy_to_user_id')}</label>
@@ -115,19 +74,10 @@
         <label class="control-label col-xs-12 col-sm-2">{:__('Title')}</label>
         <div class="col-xs-12 col-sm-8">
             <input id="c-title" class="form-control" data-rule="required" name="row[title]" type="text" value="{$row['title']}">
->>>>>>> b6c6c363
         </div>
     </div>
 
     <div class="form-group">
-<<<<<<< HEAD
-        <label class="control-label col-xs-12 col-sm-2">{:__('Hope_time')}</label>
-        <div class="col-xs-12 col-sm-8">
-            <input id="c-hope_time" class="form-control datetimepicker" data-date-format="YYYY-MM-DD HH:mm:ss" data-use-current="true" name="row[hope_time]" type="text" value="{$row['hope_time']}">
-        </div>
-    </div>
-
-=======
         <label class="control-label col-xs-12 col-sm-2">{:__('Content')}</label>
         <div class="col-xs-12 col-sm-8">
             <textarea id="c-content" class="form-control editor" rows="5" name="row[content]" cols="50">{$row['content']}</textarea>
@@ -143,7 +93,6 @@
         </div>
     {/if}
 
->>>>>>> b6c6c363
     <!--<div class="form-group">
         <label class="control-label col-xs-12 col-sm-2">{:__('Test_group')}</label>
         <div class="col-xs-12 col-sm-8">
