--- conflicted
+++ resolved
@@ -171,10 +171,7 @@
                 {/if}
           </span>
         </div>
-<<<<<<< HEAD
-=======
         {/if}
->>>>>>> f34cdd3c
         <!--        /if-->
 
         <!--        {if $demand_type == 2}-->
@@ -246,10 +243,7 @@
 
 
             {if $row['pm_audit_status'] == 1}
-<<<<<<< HEAD
-=======
             {if $type == 'pm_audit'}
->>>>>>> f34cdd3c
             {if $pm_status}
             <button type="submit" value="pending" class="btn btn-sub" style='background-color: #333333;width: 80px;color: white;font-size: 14px;font-weight: 700;'>{:__('Pending')}</button>
             <button type="submit" value="refuse" class="btn btn-sub" style='background-color: #333333;width: 80px;color: white;font-size: 14px;font-weight: 700;'>{:__('拒绝')}</button>
@@ -263,10 +257,7 @@
             {else} <!--通过-->
             <button type="submit" value="pending" disabled  class="btn btn-sub" style='background-color: #333333;width: 80px;color: white;font-size: 14px;font-weight: 700;'>{:__('Pending')}</button>
             <button type="submit" value="refuse" disabled class="btn btn-sub" style='background-color: #333333;width: 80px;color: white;font-size: 14px;font-weight: 700;'>{:__('拒绝')}</button>
-<<<<<<< HEAD
-=======
-            {/if}
->>>>>>> f34cdd3c
+            {/if}
             {/if}
 
             {if $type !== 'pm_audit' && $pm_status || $admin_id == $row['entry_user_id']}<!--需求 任何状态下都可编辑  所以将已完成剔除 -->
@@ -301,28 +292,16 @@
             {if $row['develop_finish_status'] !== 3 || $pm_status}
 
             {if $row['test_status'] >= 2}
-<<<<<<< HEAD
-            <button type="submit" value="sub" disabled class="btn btn-sub" style='background-color: #169BD5;width: 150px;color: white;font-size: 14px;font-weight: 700;float: right;'>{:__('修  改')}</button>
-=======
             <button type="submit" value="sub"  class="btn btn-sub" style='background-color: #169BD5;width: 150px;color: white;font-size: 14px;font-weight: 700;float: right;'>{:__('修  改')}</button>
->>>>>>> f34cdd3c
             {else}
             {if $pm_status}
             <button type="submit" value="sub" class="btn btn-sub" style='background-color: #169BD5;width: 150px;color: white;font-size: 14px;font-weight: 700;float: right;'>{if $row['pm_audit_status'] == 3}{:__('修  改')}{else}{:__('提  交')}{/if}</button>
             {else}
-<<<<<<< HEAD
-            <button type="submit" value="sub" disabled class="btn btn-sub" style='background-color: #169BD5;width: 150px;color: white;font-size: 14px;font-weight: 700;float: right;'>{if $row['pm_audit_status'] == 3}{:__('修  改')}{else}{:__('提  交')}{/if}</button>
-            {/if}
-            {/if}
-            {else}
-            <button type="submit" value="sub" disabled class="btn btn-sub" style='background-color: #169BD5;width: 150px;color: white;font-size: 14px;font-weight: 700;float: right;'>{:__('修  改')}</button>
-=======
             <button type="submit" value="sub"  class="btn btn-sub" style='background-color: #169BD5;width: 150px;color: white;font-size: 14px;font-weight: 700;float: right;'>{if $row['pm_audit_status'] == 3}{:__('修  改')}{else}{:__('提  交')}{/if}</button>
             {/if}
             {/if}
             {else}
             <button type="submit" value="sub"  class="btn btn-sub" style='background-color: #169BD5;width: 150px;color: white;font-size: 14px;font-weight: 700;float: right;'>{:__('修  改')}</button>
->>>>>>> f34cdd3c
             {/if}
 
             {/if}
