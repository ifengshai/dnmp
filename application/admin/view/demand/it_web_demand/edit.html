<style>
    /*左边div -- start*/
    .left_input{
        float: left;
        width: 45%;
        height: 100%;
    }
    .left_input .input_item{
        float: left;
        width: 84%;
        height: 50px;
        line-height: 50px;
        margin-left: 10%;
    }
    .left_input .input_tiem_label{
        width: 20%;
        text-align: right;
        margin-right: 10px;
    }
    .left_input .select_input{
        width: 62%!important;
    }
    .left_input .input_tiem_label2{
        width: 100%;
        text-align: right;
        padding-right: 15%;

    }
    .left_input .input_tiem_label2 span{
        margin-left: 16px;
    }
    /*左边div -- end*/

    /*右边div -- start*/
    .right_input{
        float: left;
        width: 55%;
        height: 100%;
    }
    .right_input .input_item{
         float: left;
         width: 84%;
         height: 50px;
         line-height: 50px;
    }
    .right_input .input_tiem_label{
        width: 12%;
        text-align: right;
    }
    .right_input .input_tiem_p{
        float: right;
        width: 84%;
        height: 90%;
    }
    .input_tiem_p input{
        height: 100%;
        width: 100%;
    }

    .right_input .input_item2{
        float: left;
        width: 84%;
        height: 180px;
        margin-top: 10px;
    }
    .right_input .input_tiem_label2{
        width: 12%;
        text-align: right;
    }
    .right_input .input_tiem_p2{
        float: right;
        width: 84%;
        height: 90%;
    }

    .input_tiem_p2 textarea{
        height: 100%;
        width: 100%;
        resize: none;
    }
    .ke-container{
        height: 280px;
    }
    /*右边div -- end*/
</style>

<form role="form" method="POST" data-toggle="validator" id="demand_edit" action="">
    <input type="hidden" name="row[id]" value="{$row.id}">
    <div class="left_input">
        <div class="input_item">
            <label class="input_tiem_label">项目：</label>
            <span class="input_tiem_span">
                {:Form::select('row[site]', config('demand.site'), $row['site'], ['class'=>'selectpicker select_input', 'data-rule'=>'required','title'=>'请选择'])}
            </span>
        </div>
        <div class="input_item">
            <label class="input_tiem_label">设备端：</label>
            <span class="input_tiem_span">
                {:Form::select('row[site_type][]', config('demand.siteType'), $row['site_type_arr'], ['class'=>'selectpicker select_input', 'data-rule'=>'required','title'=>'请选择','multiple'=>true])}
            </span>
        </div>
        <div class="input_item">
            <label class="input_tiem_label">功能模块：</label>
            <span class="input_tiem_span">
              {:Form::select('row[functional_module]', config('demand.functional_module'), $row['functional_module'], ['class'=>'selectpicker select_input', 'data-rule'=>'required','title'=>'请选择'])}
            </span>
        </div>
        <div class="input_item">
            <label class="input_tiem_label">抄送：</label>
            <span class="input_tiem_span">
                {:Form::select('row[copy_to_user_id][]', config('demand.copyToUserId'), $row['copy_to_user_id_arr'], ['class'=>'selectpicker select_input', null,'data-live-search' => true,'multiple'=>true])}
            </span>
        </div>
        <div class="input_item">
            <label class="input_tiem_label">类型：</label>
            <span class="input_tiem_span">
                {:Form::select('row[type]', config('demand.type'), $row['type'], ['class'=>'selectpicker select_input', 'data-rule'=>'required','title'=>'请选择'])}
            </span>
        </div>
        <div class="input_item">
            <label class="input_tiem_label">重要原因：</label>
            <span class="input_tiem_span">
                {:Form::select('row[important_reasons][]', config('demand.important_reasons'), $row['important_reasons'], ['class'=>'selectpicker select_input','title'=>'请选择','multiple'=>true])}
            </span>
        </div>
        <div class="input_item">
            <label class="input_tiem_label2">
                <input name="row[is_emergency]" type="checkbox" value="1" {if $row['is_emergency'] == 1} checked {/if}><span>紧急需求</span>
            </label>
        </div>

        <div class="input_item">
            <label class="input_tiem_label">重要程度：</label>
            <span class="input_tiem_span">
                {:Form::select('row[importance]', config('demand.importance'), $row['importance'], ['class'=>'selectpicker select_input', 'data-rule'=>'required','title'=>'请选择'])}
            </span>
        </div>
        <div class="input_item" >
            <label class="input_tiem_label">紧急程度：</label>
            <span class="input_tiem_span">
                {:Form::select('row[degree_of_urgency]', config('demand.degree_of_urgency'), $row['degree_of_urgency'], ['class'=>'selectpicker select_input', 'data-rule'=>'required','title'=>'请选择'])}
            </span>
        </div>
        <div class="input_item" >
            <label class="input_tiem_label">开发难度：</label>
            <span class="input_tiem_span">
                {:Form::select('row[development_difficulty]', config('demand.development_difficulty'), $row['development_difficulty'], ['class'=>'selectpicker select_input', 'data-rule'=>'required','title'=>'请选择'])}
            </span>
        </div>
<!--        if $type == 'pm_audit  和产品沟通过 任务周期任何状态下都可修改-->
        <div class="input_item">
            <label class="input_tiem_label">优先级：</label>
            <span class="input_tiem_span">
                {:Form::select('row[priority]', config('demand.priority'), $row['priority'], ['class'=>'selectpicker select_input', 'data-rule'=>'required','title'=>'请选择'])}
            </span>
        </div>

        <div class="input_item">
            <label class="input_tiem_label ">任务周期：</label>
            <span class="input_tiem_span" >
<!--                <input name="row[node_time]" class="select_input" type="text" value="{$row['node_time']}" style="height: 31px;" placeholder="输入整数(单位：天)">-->
<!--                {:Form::datetimepicker('row[node_time]', '', ['data-rule'=>'required'])}-->
                {if $row['node_time'] !== null}
                  <input  style="width: 60%" class="form-control datetimepicker form-control" data-date-format="YYYY-MM-DD HH:mm:ss" data-use-current="true" name="row[node_time]" type="text" value="{$row.node_time|datetime}">
                {else/}
                  <input  style="width: 60%" class="form-control datetimepicker form-control" data-date-format="YYYY-MM-DD HH:mm:ss" data-use-current="true" name="row[node_time]" type="text">
                {/if}
          </span>
        </div>
<!--        /if-->

<!--        {if $demand_type == 2}-->
<!--        <input type="hidden" name="row[demand_type]" value="{$demand_type}">-->
<!--        <div class="input_item">-->
<!--            <label class="input_tiem_label ">任务周期：</label>-->
<!--            <span class="input_tiem_span">-->
<!--                <input name="row[node_time]" class="select_input" data-rule="required" type="text" value="{$row['node_time']}" style="height: 31px;" placeholder="输入整数(单位：天)">-->
<!--            </span>-->
<!--        </div>-->
<!--        {/if}-->

<!--        <div class="input_item">-->
<!--            <label class="input_tiem_label ">备注：</label>-->
<!--            <span class="input_tiem_span">-->
<!--                <textarea style="resize: none; margin-top: 20px;  line-height: 20px; height: 80px;" class="select_input" name="row[remark]">{$row['remark']}</textarea>-->
<!--            </span>-->
<!--        </div>-->

    </div>

    <div class="right_input">
        <div class="input_item">
            <label class="input_tiem_label ">标题：</label>
            <p class="input_tiem_p">
                <input name="row[title]" data-rule="required" type="text" value="{$row['title']}">
            </p>
        </div>

        <div class="input_item2">
            <label class="input_tiem_label2">内容：</label>
            <p class="input_tiem_p2">
                <textarea name="row[content]">{$row['content']}</textarea>
            </p>
        </div>

        <div class="input_item2">
            <label class="input_tiem_label2">附件：</label>
            <p class="input_tiem_p2">
                <textarea class="editor_nkeditor input_tiem_p2_text form-control" name="row[accessory]" >{$row['accessory']}</textarea>
            </p>
        </div>
    </div>

    <div class="form-group layer-footer">
        <label class="control-label col-xs-12 col-sm-2"></label>
        <div class="col-xs-12 col-sm-8" style="width: 99.9%!important;">
            {if $type == 'view'}
                {if $pm_status || $admin_id == $row['entry_user_id']}
                    {if $row['test_status'] == 1}
                        <!--<button type="submit" value="del" class="btn btn-sub" style='background-color: #D9001B;width: 60px;color: white;font-size: 14px;font-weight: 700;'>{:__('删除')}</button>-->
                    {else}
                        <!--<button type="submit" value="del" disabled class="btn btn-sub" style='background-color: #D9001B;width: 60px;color: white;font-size: 14px;font-weight: 700;'>{:__('删除')}</button>-->
                    {/if}
                {else}
                <!--<button type="submit" value="del" disabled class="btn btn-sub" style='background-color: #D9001B;width: 60px;color: white;font-size: 14px;font-weight: 700;'>{:__('删除')}</button>-->
                {/if}
            {if $pm_status}
            <button type="submit" value="del" class="btn btn-sub" style='background-color: #D9001B;width: 60px;color: white;font-size: 14px;font-weight: 700;'>{:__('删除')}</button>
            {/if}

            {if $row['pm_audit_status'] == 1}
                {if $pm_status}
                    <button type="submit" value="pending" class="btn btn-sub" style='background-color: #333333;width: 80px;color: white;font-size: 14px;font-weight: 700;'>{:__('Pending')}</button>
                    <button type="submit" value="refuse" class="btn btn-sub" style='background-color: #333333;width: 80px;color: white;font-size: 14px;font-weight: 700;'>{:__('拒绝')}</button>
                {else}
                    <button type="submit" value="pending"  class="btn btn-sub" style='background-color: #333333;width: 80px;color: white;font-size: 14px;font-weight: 700;'>{:__('Pending')}</button>
                    <button type="submit" value="refuse" disabled class="btn btn-sub" style='background-color: #333333;width: 80px;color: white;font-size: 14px;font-weight: 700;'>{:__('拒绝')}</button>
                {/if}
            {elseif $row['pm_audit_status'] ==2/}<!--状态pending-->
                <button type="submit" value="pending" disabled  class="btn btn-sub" style='background-color: #333333;width: 80px;color: white;font-size: 14px;font-weight: 700;'>{:__('Pending')}</button>
                <button type="submit" value="refuse"  class="btn btn-sub" style='background-color: #333333;width: 80px;color: white;font-size: 14px;font-weight: 700;'>{:__('拒绝')}</button>
            {else} <!--通过-->
                <button type="submit" value="pending" disabled  class="btn btn-sub" style='background-color: #333333;width: 80px;color: white;font-size: 14px;font-weight: 700;'>{:__('Pending')}</button>
                <button type="submit" value="refuse" disabled class="btn btn-sub" style='background-color: #333333;width: 80px;color: white;font-size: 14px;font-weight: 700;'>{:__('拒绝')}</button>
            {/if}

<<<<<<< HEAD
                {if $row['pm_audit_status'] == 3 && $row['develop_finish_status'] == 3 }
                    {if $pm_status || $admin_id == $row['entry_user_id']}
                        <button type="submit" value="edit" class="btn btn-sub" style='background-color: #333333;width: 150px;color: white;font-size: 14px;font-weight: 700;float: right;'>{:__('修  改')}</button>
                    {else}
                        <button type="submit" value="edit" disabled class="btn btn-sub" style='background-color: #333333;width: 150px;color: white;font-size: 14px;font-weight: 700;float: right;'>{:__('修  改')}</button>
                    {/if}
=======
            {if $row['pm_audit_status'] == 3 }<!--需求 任何状态下都可编辑  所以将已完成剔除 -->
                {if $pm_status || $admin_id == $row['entry_user_id']}
                    <button type="submit" value="edit" class="btn btn-sub" style='background-color: #333333;width: 150px;color: white;font-size: 14px;font-weight: 700;float: right;'>{:__('修  改')}</button>
                {else}
                    <button type="submit" value="edit" disabled class="btn btn-sub" style='background-color: #333333;width: 150px;color: white;font-size: 14px;font-weight: 700;float: right;'>{:__('修  改')}</button>
>>>>>>> 52342787
                {/if}
            {/if}
            {/if}

            {if $type == 'pm_audit'}
                <input type="hidden" name="row[pm_audit_status]" id="pm_audit_status" value="" ><!--审核状态-->
                {if $row['pm_audit_status'] == 1}<!--等待审核-->
                    {if $pm_status}
                        <button type="submit" value="pending" class="btn btn-sub" style='background-color: #333333;width: 80px;color: white;font-size: 14px;font-weight: 700;'>{:__('Pending')}</button>
                        <button type="submit" value="refuse" class="btn btn-sub" style='background-color: #333333;width: 80px;color: white;font-size: 14px;font-weight: 700;'>{:__('拒绝')}</button>
                    {else}
                        <button type="submit" value="pending"  class="btn btn-sub" style='background-color: #333333;width: 80px;color: white;font-size: 14px;font-weight: 700;'>{:__('Pending')}</button>
                        <button type="submit" value="refuse" disabled class="btn btn-sub" style='background-color: #333333;width: 80px;color: white;font-size: 14px;font-weight: 700;'>{:__('拒绝')}</button>
                    {/if}
                {elseif $row['pm_audit_status'] ==2/}<!--状态pending-->
                    <button type="submit" value="pending" disabled  class="btn btn-sub" style='background-color: #333333;width: 80px;color: white;font-size: 14px;font-weight: 700;'>{:__('Pending')}</button>
                    <button type="submit" value="refuse"  class="btn btn-sub" style='background-color: #333333;width: 80px;color: white;font-size: 14px;font-weight: 700;'>{:__('拒绝')}</button>
                {else} <!--通过-->
                    <button type="submit" value="pending" disabled  class="btn btn-sub" style='background-color: #333333;width: 80px;color: white;font-size: 14px;font-weight: 700;'>{:__('Pending')}</button>
                    <button type="submit" value="refuse" disabled class="btn btn-sub" style='background-color: #333333;width: 80px;color: white;font-size: 14px;font-weight: 700;'>{:__('拒绝')}</button>
                {/if}

                {if $row['develop_finish_status'] !== 3 || $pm_status}
                    {if $row['test_status'] >= 2}
                         <button type="submit" value="sub" disabled class="btn btn-sub" style='background-color: #169BD5;width: 150px;color: white;font-size: 14px;font-weight: 700;float: right;'>{:__('修  改')}</button>
                        {else}
                            {if $pm_status}
                            <button type="submit" value="sub" class="btn btn-sub" style='background-color: #169BD5;width: 150px;color: white;font-size: 14px;font-weight: 700;float: right;'>{if $row['pm_audit_status'] == 3}{:__('修  改')}{else}{:__('提  交')}{/if}</button>
                            {else}
                            <button type="submit" value="sub" disabled class="btn btn-sub" style='background-color: #169BD5;width: 150px;color: white;font-size: 14px;font-weight: 700;float: right;'>{if $row['pm_audit_status'] == 3}{:__('修  改')}{else}{:__('提  交')}{/if}</button>
                            {/if}
                        {/if}
                {else}
                    <button type="submit" value="sub" disabled class="btn btn-sub" style='background-color: #169BD5;width: 150px;color: white;font-size: 14px;font-weight: 700;float: right;'>{:__('修  改')}</button>
                {/if}

            {/if}
        </div>
    </div>
</form><|MERGE_RESOLUTION|>--- conflicted
+++ resolved
@@ -244,20 +244,11 @@
                 <button type="submit" value="refuse" disabled class="btn btn-sub" style='background-color: #333333;width: 80px;color: white;font-size: 14px;font-weight: 700;'>{:__('拒绝')}</button>
             {/if}
 
-<<<<<<< HEAD
-                {if $row['pm_audit_status'] == 3 && $row['develop_finish_status'] == 3 }
-                    {if $pm_status || $admin_id == $row['entry_user_id']}
-                        <button type="submit" value="edit" class="btn btn-sub" style='background-color: #333333;width: 150px;color: white;font-size: 14px;font-weight: 700;float: right;'>{:__('修  改')}</button>
-                    {else}
-                        <button type="submit" value="edit" disabled class="btn btn-sub" style='background-color: #333333;width: 150px;color: white;font-size: 14px;font-weight: 700;float: right;'>{:__('修  改')}</button>
-                    {/if}
-=======
             {if $row['pm_audit_status'] == 3 }<!--需求 任何状态下都可编辑  所以将已完成剔除 -->
                 {if $pm_status || $admin_id == $row['entry_user_id']}
                     <button type="submit" value="edit" class="btn btn-sub" style='background-color: #333333;width: 150px;color: white;font-size: 14px;font-weight: 700;float: right;'>{:__('修  改')}</button>
                 {else}
                     <button type="submit" value="edit" disabled class="btn btn-sub" style='background-color: #333333;width: 150px;color: white;font-size: 14px;font-weight: 700;float: right;'>{:__('修  改')}</button>
->>>>>>> 52342787
                 {/if}
             {/if}
             {/if}
