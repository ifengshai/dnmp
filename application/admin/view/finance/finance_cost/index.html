--- conflicted
+++ resolved
@@ -22,11 +22,7 @@
             <div class="tab-pane fade" id="second">
                 <div id="toolbar2" class="toolbar">
                     {:build_toolbar('refresh')}
-<<<<<<< HEAD
-                  <a href="javascript:;" class="btn btn-danger btn-batch-export-xls" id="account_order_batch_export_xls"
-=======
                   <a href="javascript:;" class="btn btn-danger btn-batch-export-xls" id="account_order_batch_export_xls_two"
->>>>>>> 0aaa6600
                        title="{:__('导出')}"><i class="fa fa-upload"></i> {:__('导出')}</a>
                 </div>
                 <table id="table2" class="table table-striped table-bordered table-hover" width="100%">
