--- conflicted
+++ resolved
@@ -13,11 +13,7 @@
             <div class="tab-pane fade active in" id="first">
                 <div id="toolbar1" class="toolbar">
                     {:build_toolbar('refresh')}
-<<<<<<< HEAD
-                    <a href="javascript:;" class="btn btn-danger btn-batch-export-xls" id="account_order_batch_export_xls"
-=======
                      <a href="javascript:;" class="btn btn-danger btn-batch-export-xls" id="account_order_batch_export_xls"
->>>>>>> da86d129
                        title="{:__('导出')}"><i class="fa fa-upload"></i> {:__('导出')}</a>
                 </div>
                 <table id="table1" class="table table-striped table-bordered table-hover" width="100%">
