<style>
    .content {
        max-width: 100%;
    }

    .echart-style td {
        width: 60px;
    }
</style>

<style type="text/css">
    table.altrowstable {
        margin: 0 auto;
        width: 100%;
        font-family: verdana, arial, sans-serif;
        font-size: 11px;
        color: #333333;
        border-width: 1px;
        border-color: #247692;
        border-collapse: collapse;
        margin-bottom: 20px;
    }

    table.altrowstable th {
        border-width: 1px;
        padding: 8px;
        font-size: 14px;
        border-style: solid;
        border-color: #d2d6de;
    }

    table.altrowstable td {
        border-width: 1px;
        padding: 8px;
        text-align: center;
        font-size: 12px;
        border-style: solid;
        border-color: #ddd;
    }

    table.altrowstable tr:nth-child(odd) {
        background: #E9F1F4;
        background: #F5F5F5;
    }

    table.altrowstable tr:nth-child(even) {
        background: #fff;
        background: #eee;
    }

    .caigou-table {
        width: 30%;
        height: 130px;
        border-width: 1px;
        border-style: solid;
        border-color: #a9c6c9;
        border-radius: 6px;
        text-align: center;
        float: left;
        margin-left: 30px;
        background-color: #c3dde0;
    }

    .caigou-table tr {

        border-width: 1px;
        border-style: solid;
        border-color: #a9c6c9;
        border-radius: 6px;
        line-height: 50px;
    }

    .caigou-table tr th {

        border-width: 1px;
        border-style: solid;
        border-color: #a9c6c9;
        border-radius: 6px;
        text-align: center;
        font-size: 14px;
    }

    .caigou-table tr td {

        border-width: 1px;
        border-style: solid;
        border-color: #a9c6c9;
        border-radius: 6px;
    }

    .btn-div {
        font-size: 14px;
        line-height: 50px;
        background: inherit;
        background-color: rgba(255, 255, 255, 1);
        border: none;
        border-radius: 4px;
        box-shadow: 0px 0px 7px rgba(0, 0, 0, 0.349019607843137);
        border-width: 0px;
        font-family: 'Arial Negreta', 'Arial';
        font-weight: 700;
        font-style: normal;
        margin-right: 20px;
        width: 180px;
    }

    .tab-content > .active {
        display: block;
        clear: both;
    }
</style>
<div class="panel panel-default panel-intro">
    {:build_heading()}

    <div class="panel-body">
        <div id="myTabContent" class="tab-content">
            <div class="tab-pane fade active in" id="one">
                <!-- <form id = "form1" action="#" class="form-commonsearch form-horizontal" role="form1" method="post"> -->
                <div id="form8" role="form8"
                     style="border-radius:2px;margin-bottom:10px;background:#f5f5f5;padding:20px;">
                    <div class="row">
                        <div class="col-xs-12 col-md-3">
                            <div class="form-group">
                                <label class="control-label col-xs-4">站点选择</label>
                                <div class="col-xs-8">
                                    <select id="order_platform_workload" data-rule="required" class="form-control"
                                            name="order_platform">
                                        <option value="10" selected="selected">全部</option>
                                        {foreach name="orderPlatformList" item="vo"}
                                        <option value="{$key}" {if $platform== $key}selected="selected" {
                                        /if} >{$vo}</option>
                                        {/foreach}
                                    </select>
                                </div>
<<<<<<< HEAD
                            </div>                            
                            <div class="form-group col-xs-12 col-sm-6 col-md-4 col-lg-3">
                                <div class="col-sm-8 col-xs-offset-4">
                                    <input id='workload-btn' type="submit" class="btn btn-success workload-btn" value="提交"> 
                                    <input type="reset" class="btn btn-default btn-workload-time reset" value="重置" ></div>
                            </div>                                                                                                                                           
=======
                            </div>
                        </div>
                        <div class="form-group">
                            <label class="control-label col-xs-1 col-sm-1">时间:</label>
                            <div class="col-xs-2">
                                <input type="hidden" class="form-control operate" name="workload_time-operate"
                                       data-name="one_time" value="RANGE" readonly="">
                                <input type="text" autocomplete="off" class="form-control datetimerange"
                                       name="workload_time" placeholder="创建时间" id="workload_time" value=""
                                       data-index="14">
                            </div>
                        </div>
                        <div class="form-group col-xs-12 col-sm-6 col-md-4 col-lg-3">
                            <div class="col-sm-8 col-xs-offset-4">
                                <input id='workload-btn' type="submit" class="btn btn-success workload-btn" value="提交">
                                <input type="reset" class="btn btn-default btn-workload-time reset" value="重置"></div>
>>>>>>> 5a9434cb
                        </div>
                        <div class="form-group col-xs-12 col-sm-6 col-md-4 col-lg-3">
                            <input id='clear-cache' type="submit" class="btn btn-danger workload-btn" value="清除缓存">
                        </div>

                    </div>
                </div>
                <!-- </form> -->
                <table id="workload-info" class="altrowstable"
                       data-operate-edit="{:$auth->check('saleaftermanage/order_return/edit')}"
                       data-operate-del="{:$auth->check('saleaftermanage/order_return/del')}"
                       width="100%">
                    <thead>
                    <tr>
                        <th style="text-align: center; vertical-align: middle;">物流渠道</th>
                        <!-- <th style="text-align: center; vertical-align: middle;">订单数</th> -->
                        <th style="text-align: center; vertical-align: middle;">发货数量</th>
                        <th style="text-align: center; vertical-align: middle;">妥投订单数</th>
                        <th style="text-align: center; vertical-align: middle;">总妥投率</th>
                        <th style="text-align: center; vertical-align: middle;">7天妥投率</th>
                        <th style="text-align: center; vertical-align: middle;">14天妥投率</th>
                        <th style="text-align: center; vertical-align: middle;">20天妥投率</th>
                        <th style="text-align: center; vertical-align: middle;">20天以上妥投率</th>
                        <th style="text-align: center; vertical-align: middle;">平均妥投时效</th>
                    </tr>
                    </thead>
                    {if isset($result)}
                    {foreach name="result" item="vo" key="k"}
                    <tr>
                        <td style="text-align: center; vertical-align: middle;">{$vo.shipment_type}</td>
                        <!-- <td    style="text-align: center; vertical-align: middle;">{$vo.order_num}</td> -->
                        <td style="text-align: center; vertical-align: middle;">{$vo.send_order_num}</td>
                        <td style="text-align: center; vertical-align: middle;">{$vo.deliverd_order_num}</td>
                        <td style="text-align: center; vertical-align: middle;">{$vo.total_deliverd_rate}%</td>
                        <td style="text-align: center; vertical-align: middle;">{$vo.serven_deliverd_rate}%</td>
                        <td style="text-align: center; vertical-align: middle;">{$vo.fourteen_deliverd_rate}%</td>
                        <td style="text-align: center; vertical-align: middle;">{$vo.twenty_deliverd_rate}%</td>
                        <td style="text-align: center; vertical-align: middle;">{$vo.gtTwenty_deliverd_rate}%</td>
                        <td style="text-align: center; vertical-align: middle;">{$vo.avg_deliverd_rate}天</td>
                    </tr>
                    {/foreach}
                    {/if}
                </table>
            </div>
            <div class="tab-pane fade active in">
                <div class="row item_info"
                     style="background:#f5f5f5;float: left;width: 48%;margin-top: 20px;clear:both;margin-left: 0px;">
                    <div class="col-lg-12">
                        <div style="float: left;width:60%;">
                            <label for="create_time" class="control-label col-xs-1"
                                   style="font-weight: bold;width: 150px;margin-top: 20px;">发货数量统计</label>
                            <div id="echart1" style="float: left;height:400px;width:100%;"></div>
                        </div>
                    </div>
                </div>
                <div class="row item_info"
                     style="background:#f5f5f5;float:right;width: 48%;margin-top: 20px;margin-right: 0px;">
                    <div class="col-lg-12">
                        <div class="col-lg-12" style="float: left;">
                            <label for="create_time" class="control-label col-xs-1"
                                   style="font-weight: bold;width: 150px;margin-top:20px;">妥投比率统计</label>
                            <div id="echart3" style="float: left;height:400px;width:100%;"></div>
                        </div>
                    </div>
                </div>
            </div>
        </div>
    </div>
</div><|MERGE_RESOLUTION|>--- conflicted
+++ resolved
@@ -132,14 +132,6 @@
                                         {/foreach}
                                     </select>
                                 </div>
-<<<<<<< HEAD
-                            </div>                            
-                            <div class="form-group col-xs-12 col-sm-6 col-md-4 col-lg-3">
-                                <div class="col-sm-8 col-xs-offset-4">
-                                    <input id='workload-btn' type="submit" class="btn btn-success workload-btn" value="提交"> 
-                                    <input type="reset" class="btn btn-default btn-workload-time reset" value="重置" ></div>
-                            </div>                                                                                                                                           
-=======
                             </div>
                         </div>
                         <div class="form-group">
@@ -156,7 +148,6 @@
                             <div class="col-sm-8 col-xs-offset-4">
                                 <input id='workload-btn' type="submit" class="btn btn-success workload-btn" value="提交">
                                 <input type="reset" class="btn btn-default btn-workload-time reset" value="重置"></div>
->>>>>>> 5a9434cb
                         </div>
                         <div class="form-group col-xs-12 col-sm-6 col-md-4 col-lg-3">
                             <input id='clear-cache' type="submit" class="btn btn-danger workload-btn" value="清除缓存">
