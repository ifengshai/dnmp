<div class="form-group ajax-add">
    <label class="control-label col-xs-12 col-sm-2">{:__('供应商')}:</label>
    <div class="col-xs-12 col-sm-3">
        <select id="supplier_id" data-rule="required" class="form-control selectpicker" data-live-search='true'
            name="row[supplier_id]">
            <option value="">请选择</option>
            {foreach name="AllSupplier" item="vo"}
            <option value="{$key}">{$vo}</option>
            {/foreach}
        </select>
    </div>

    <label class="control-label col-xs-12 col-sm-2">{:__('1688商品购买页链接')}:</label>
    <div class="col-xs-12 col-sm-3">
        <input id="c-link" data-rule="required" class="form-control" label='2' name="row[link]" type="text" value="">
    </div>
    <button type="button" class="btn btn-success btn-embossed btn-caiji">{:__('采集')}</button>

</div>
<input id="item-count" class="ajax-add" name="row[item_count]" type="hidden" value="{$row.itemCount}" />
<div class='caigou ajax-add addition'>
    <p style="font-size: 16px;text-align: center;"><b>产品信息</b></p>
    <div style="margin-bottom:20px;">
        <div id="toolbar" class="toolbar">
            <a href="javascript:;" class="btn btn-success btn-add" title="增加"><i class="fa fa-plus"></i> 增加</a>
        </div>
        <table id="caigou-table">
            <tr>
                <th>商品名称</th>
                <th>商品颜色</th>
                {if $categoryId == 53}
                <th>商品尺寸</th>
                {/if}
                <th>供应商SKU</th>
                <th>单价</th>
                <th>操作</th>
            </tr>
            <tr>
                <td><input id="c-name" data-rule="required" class="form-control c-name" name="row[name][]"
                        value="{$row.name}" type="text"></td>
                <td>
                    <div class="col-xs-12 col-sm-12">
                        <select id="c-color" data-rule="required" class="form-control c-color" name="row[color][]">
                            <option value="">请选择</option>
                            {foreach name="AllFrameColor" item="vo"}
                            <option value="{$vo}">{$vo}</option>
                            {/foreach}
                        </select>
                    </div>
                </td>
                {if $categoryId == 53}
                <td>
                    <div class="col-xs-12 col-sm-12">
                        <select id="c-frame_texture" data-rule="required" class="form-control"
                            name="row[frame_piece][]">
                            <option value="">请选择</option>
                            {foreach $AllFramePiece as $k => $vo}
                            <option value="{$k}" {:$row['frame_piece'] === $k ? 'selected' : '' }>{$vo}</option>
                            {/foreach}
                        </select>
                    </div>
                </td>
                {/if}
                <td><input data-rule="required" class="form-control c-supplier_sku" name="row[supplier_sku][]"
                        type="text"></td>
                <td><input data-rule="required" class="form-control c-price" name="row[price][]" value="{$row.price}"
                        type="text"></td>
                <td><a href="javascript:;" class="btn btn-danger btn-del" title="删除"><i class="fa fa-trash"></i>
                        删除</a></td>
            </tr>

        </table>
    </div>
</div>
<div class="form-group ajax-add">
    <input id="item_type" type="hidden" name="row[item_type]" value="3" />
    <label class="control-label col-xs-12 col-sm-2">{:__('Frame_texture')}:</label>
    <div class="col-xs-12 col-sm-3">
        <select id="c-frame_texture" data-rule="required" class="form-control selectpicker" name="row[frame_texture]">
            {foreach name="AllTexture" item="vo"}
            <option value="{$vo}" {:$row['accessory_texture']==$vo ? 'selected' : '' }>{$vo}</option>
            {/foreach}
        </select>
    </div>

</div>

<div class="form-group ajax-add">
    <input id="item_type" type="hidden" name="row[item_type]" value="3" />


</div>
<div class="form-group ajax-add redact">
    <label class="control-label col-xs-12 col-sm-2">{:__('Frame_remark')}:</label>
    <div class="col-xs-12 col-sm-8">
        <textarea id="c-problem_desc" class="form-control editor" rows="5" name="row[frame_remark]"
            cols="50"></textarea>
    </div>
</div>
<<<<<<< HEAD


<div id="table-content" style="display: none;">
    <table>
        <tr>
            <td><input data-rule="required" class="form-control c-name" name="row[name][]" type="text"></td>
            <td>
                <div class="col-xs-12 col-sm-12">
                    <select id="c-color" data-rule="required" class="form-control c-color" name="row[color][]">
                        <option value="">请选择</option>
                        {foreach name="AllFrameColor" item="vo"}
                        <option value="{$vo}">{$vo}</option>
                        {/foreach}
                    </select>
                </div>
            </td>
            {if $categoryId == 53}
            <td>
                <div class="col-xs-12 col-sm-12">
                    <select id="c-frame_texture" data-rule="required" class="form-control "
                        name="row[frame_piece][]">
                        <option value="">请选择</option>
                        {foreach $AllFramePiece as $k => $vo}
                        <option value="{$k}">{$vo}</option>
                        {/foreach}
                    </select>
                </div>
            </td>
            {/if}
            <td><input data-rule="required" class="form-control c-supplier_sku" name="row[supplier_sku][]" type="text">
            </td>
            <td><input data-rule="required" class="form-control c-price" name="row[price][]" type="text"></td>
            <td><a href="javascript:;" class="btn btn-danger btn-del" title="删除"><i class="fa fa-trash"></i>
                    删除</a></td>
        </tr>
    </table>
=======
<div class="form-group upload-photo">
    <label class="control-label col-xs-12 col-sm-2">{:__('Upload_photos')}:</label>
    <div class="col-xs-12 col-sm-3">
        <div class="input-group">
            <input id="c-upload_photos" data-rule="required" class="form-control" name="row[frame_images]" type="text" value="">
            <div class="input-group-addon no-border no-padding">
                <span><button type="button" id="plupload-upload_photos"   class="btn btn-danger plupload" data-input-id="c-upload_photos" data-mimetype="image/gif,image/jpeg,image/png,image/jpg,image/bmp" data-url="ajax/upload?dir=itemmanage/item" data-multiple="false" data-preview-id="p-upload_photos" data-maxsize="2M"><i class="fa fa-upload"></i> 上传</button></span>
            </div>
            <span class="msg-box n-right" for="c-upload_photos"></span>
        </div>
        <ul class="row list-inline plupload-preview" id="p-upload_photos"></ul>
    </div>
>>>>>>> 52198b5e
</div><|MERGE_RESOLUTION|>--- conflicted
+++ resolved
@@ -97,7 +97,6 @@
             cols="50"></textarea>
     </div>
 </div>
-<<<<<<< HEAD
 
 
 <div id="table-content" style="display: none;">
@@ -134,18 +133,4 @@
                     删除</a></td>
         </tr>
     </table>
-=======
-<div class="form-group upload-photo">
-    <label class="control-label col-xs-12 col-sm-2">{:__('Upload_photos')}:</label>
-    <div class="col-xs-12 col-sm-3">
-        <div class="input-group">
-            <input id="c-upload_photos" data-rule="required" class="form-control" name="row[frame_images]" type="text" value="">
-            <div class="input-group-addon no-border no-padding">
-                <span><button type="button" id="plupload-upload_photos"   class="btn btn-danger plupload" data-input-id="c-upload_photos" data-mimetype="image/gif,image/jpeg,image/png,image/jpg,image/bmp" data-url="ajax/upload?dir=itemmanage/item" data-multiple="false" data-preview-id="p-upload_photos" data-maxsize="2M"><i class="fa fa-upload"></i> 上传</button></span>
-            </div>
-            <span class="msg-box n-right" for="c-upload_photos"></span>
-        </div>
-        <ul class="row list-inline plupload-preview" id="p-upload_photos"></ul>
-    </div>
->>>>>>> 52198b5e
 </div>