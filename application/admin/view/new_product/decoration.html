--- conflicted
+++ resolved
@@ -97,8 +97,6 @@
             cols="50"></textarea>
     </div>
 </div>
-<<<<<<< HEAD
-=======
 <div class="form-group upload-photo">
     <label class="control-label col-xs-12 col-sm-2">{:__('Upload_photos')}:</label>
     <div class="col-xs-12 col-sm-3">
@@ -112,7 +110,6 @@
         <ul class="row list-inline plupload-preview" id="p-upload_photos"></ul>
     </div>
 </div>
->>>>>>> abfe491d
 
 
 <div id="table-content" style="display: none;">
