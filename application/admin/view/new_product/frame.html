--- conflicted
+++ resolved
@@ -223,15 +223,11 @@
         <div class="input-group">
             <input id="c-upload_photos" data-rule="required" class="form-control" name="row[frame_images]" type="text" value="">
             <div class="input-group-addon no-border no-padding">
-<<<<<<< HEAD
-                <span><button type="button" id="plupload-upload_photos"   class="btn btn-danger plupload" data-input-id="c-upload_photos" data-mimetype="image/gif,image/jpeg,image/png,image/jpg,image/bmp"  data-multiple="false" data-preview-id="p-upload_photos" data-maxsize="2M"><i class="fa fa-upload"></i> 上传</button></span>
-=======
                 <span><button type="button" id="plupload-upload_photos" class="btn btn-danger plupload"
                               data-input-id="c-upload_photos"
                               data-mimetype="image/gif,image/jpeg,image/png,image/jpg,image/bmp" data-multiple="false"
                               data-preview-id="p-upload_photos" data-maxsize="2M"><i
                         class="fa fa-upload"></i> 上传</button></span>
->>>>>>> d3dbd366
             </div>
             <span class="msg-box n-right" for="c-upload_photos"></span>
         </div>
