


<div class="panel panel-default panel-intro">
    <div class="panel-heading">
        {:build_heading()}
        <ul class="nav nav-tabs">
            {foreach name="magentoplatformarr" item="vo"}
            <li class="{:$site == $vo['id'] ? 'active' : ''}"><a href="#t-{$key}" data-value="{$vo.id}" data-field="website_type" data-toggle="tab">{$vo.name}</a>
            </li>
            {/foreach}
        </ul>
    </div>
    <div class="panel-body">
        <div id="myTabContent" class="tab-content">
            <div class="tab-pane fade active in" id="one">
                <div class="widget-body no-padding">
                    <div id="toolbar" class="toolbar">
                        <a href="javascript:;" class="btn btn-primary btn-refresh" title="{:__('Refresh')}"><i
                                class="fa fa-refresh"></i> </a>
<<<<<<< HEAD
<!--                        <a href="javascript:;" class="btn btn-success btn-replenish_add {:$auth->check('new_product/emergency_replenishment')?'':'hide'}" title="{:__('创建紧急补货需求单')}" ><i class="fa fa-plus"></i> {:__('创建紧急补货需求单')}</a>-->
=======
                        <a href="javascript:;" class="btn btn-success btn-replenish_add {:$auth->check('new_product/emergency_replenishment')?'':'hide'}" title="{:__('创建紧急补货需求单')}" ><i class="fa fa-plus"></i> {:__('创建紧急补货需求单')}</a>
                        <a href="javascript:;" class="btn btn-danger btn-import {:$auth->check('new_product/import')?'':'hide'}" title="{:__('Import')}" id="btn-import-file" data-url="ajax/upload" data-mimetype="csv,xls,xlsx" data-multipart={"dir":"new_product/mapping"} data-multiple="false"><i class="fa fa-upload"></i> {:__('Import')}</a>
>>>>>>> 9d8c9a1e
                    </div>
                    <table id="table" class="table table-striped table-bordered table-hover table-nowrap" data-operate-del="{:$auth->check('new_product/replenish_cart_del')}" width="100%">
                    </table>
                </div>
            </div>

        </div>
    </div>
</div><|MERGE_RESOLUTION|>--- conflicted
+++ resolved
@@ -18,12 +18,9 @@
                     <div id="toolbar" class="toolbar">
                         <a href="javascript:;" class="btn btn-primary btn-refresh" title="{:__('Refresh')}"><i
                                 class="fa fa-refresh"></i> </a>
-<<<<<<< HEAD
+
 <!--                        <a href="javascript:;" class="btn btn-success btn-replenish_add {:$auth->check('new_product/emergency_replenishment')?'':'hide'}" title="{:__('创建紧急补货需求单')}" ><i class="fa fa-plus"></i> {:__('创建紧急补货需求单')}</a>-->
-=======
-                        <a href="javascript:;" class="btn btn-success btn-replenish_add {:$auth->check('new_product/emergency_replenishment')?'':'hide'}" title="{:__('创建紧急补货需求单')}" ><i class="fa fa-plus"></i> {:__('创建紧急补货需求单')}</a>
                         <a href="javascript:;" class="btn btn-danger btn-import {:$auth->check('new_product/import')?'':'hide'}" title="{:__('Import')}" id="btn-import-file" data-url="ajax/upload" data-mimetype="csv,xls,xlsx" data-multipart={"dir":"new_product/mapping"} data-multiple="false"><i class="fa fa-upload"></i> {:__('Import')}</a>
->>>>>>> 9d8c9a1e
                     </div>
                     <table id="table" class="table table-striped table-bordered table-hover table-nowrap" data-operate-del="{:$auth->check('new_product/replenish_cart_del')}" width="100%">
                     </table>
