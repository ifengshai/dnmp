--- conflicted
+++ resolved
@@ -529,11 +529,7 @@
                 <div class="new-background">
                     <div class="row">
                         <div class="form-group">
-<<<<<<< HEAD
-                            <label class="control-label col-xs-4">用户购买转化漏斗</label>
-=======
                             <label class="control-label col-xs-4">用户购买转化漏斗（该模块统计开始时间为：2020-10-21日）</label>
->>>>>>> 1a3ef623
                         </div>
                     </div>
                     <div id="echart3" style="height:800px;width:80%;margin-left: 330px;"></div>
