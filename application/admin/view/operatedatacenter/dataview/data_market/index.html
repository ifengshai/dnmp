--- conflicted
+++ resolved
@@ -355,191 +355,10 @@
                             <th style="text-align: center; vertical-align: middle;">客单价（$）</th>
                         </tr>
                         </thead>
-<<<<<<< HEAD
-                        {if isset($arr) && in_array(1,$arr)}
-                        <tr>
-                            <td style="text-align: center; vertical-align: middle;">1</td>
-                            <td style="text-align: center; vertical-align: middle;">zeelool</td>
-                            <td style="text-align: center; vertical-align: middle;">网页端</td>
-                            <td id='zeelool_pc_sales_money'    style="text-align: center; vertical-align: middle;">{$bottom_data.zeelool_pc_sales_money}</td>
-                            <td id='zeelool_pc_sales_num'      style="text-align: center; vertical-align: middle;">{$bottom_data.zeelool_pc_sales_num}</td>
-                            <td id='zeelool_pc_unit_price'     style="text-align: center; vertical-align: middle;">{$bottom_data.zeelool_pc_unit_price}</td>
-                        </tr>
-                        <tr>
-                            <td style="text-align: center; vertical-align: middle;">2</td>
-                            <td style="text-align: center; vertical-align: middle;">zeelool</td>
-                            <td style="text-align: center; vertical-align: middle;">移动端</td>
-                            <td id='zeelool_wap_sales_money' style="text-align: center; vertical-align: middle;">{$bottom_data.zeelool_wap_sales_money}</td>
-                            <td id='zeelool_wap_sales_num'     style="text-align: center; vertical-align: middle;">{$bottom_data.zeelool_wap_sales_num}</td>
-                            <td id='zeelool_wap_unit_price'    style="text-align: center; vertical-align: middle;">{$bottom_data.zeelool_wap_unit_price}</td>
-                        </tr>
-                        <tr>
-                            <td style="text-align: center; vertical-align: middle;">3</td>
-                            <td style="text-align: center; vertical-align: middle;">zeelool</td>
-                            <td style="text-align: center; vertical-align: middle;">IOS</td>
-                            <td id='zeelool_app_sales_money'   style="text-align: center; vertical-align: middle;">{$bottom_data.zeelool_app_sales_money}</td>
-                            <td id='zeelool_app_sales_num'     style="text-align: center; vertical-align: middle;">{$bottom_data.zeelool_app_sales_num}</td>
-                            <td id='zeelool_app_unit_price'    style="text-align: center; vertical-align: middle;">{$bottom_data.zeelool_app_unit_price}</td>
-                        </tr>
-                        <tr>
-                            <td style="text-align: center; vertical-align: middle;">4</td>
-                            <td style="text-align: center; vertical-align: middle;">zeelool</td>
-                            <td style="text-align: center; vertical-align: middle;">Android</td>
-                            <td id='zeelool_android_sales_money'   style="text-align: center; vertical-align: middle;">{$bottom_data.zeelool_android_sales_money}</td>
-                            <td id='zeelool_android_sales_num'     style="text-align: center; vertical-align: middle;">{$bottom_data.zeelool_android_sales_num}</td>
-                            <td id='zeelool_android_unit_price'    style="text-align: center; vertical-align: middle;">{$bottom_data.zeelool_android_unit_price}</td>
-                        </tr>
-                        {/if}
-                        {if isset($arr) && in_array(2,$arr)}
-                        <tr>
-                            <td style="text-align: center; vertical-align: middle;">5</td>
-                            <td style="text-align: center; vertical-align: middle;">voogueme</td>
-                            <td style="text-align: center; vertical-align: middle;">网页端</td>
-                            <td id='voogueme_pc_sales_money'   style="text-align: center; vertical-align: middle;">{$bottom_data.voogueme_pc_sales_money}</td>
-                            <td id='voogueme_pc_sales_num'     style="text-align: center; vertical-align: middle;">{$bottom_data.voogueme_pc_sales_num}</td>
-                            <td id='voogueme_pc_unit_price'  style="text-align: center; vertical-align: middle;">{$bottom_data.voogueme_pc_unit_price}</td>
-                        </tr>
-                        <tr>
-                            <td style="text-align: center; vertical-align: middle;">6</td>
-                            <td style="text-align: center; vertical-align: middle;">voogueme</td>
-                            <td style="text-align: center; vertical-align: middle;">移动端</td>
-                            <td id='voogueme_wap_sales_money'  style="text-align: center; vertical-align: middle;">{$bottom_data.voogueme_wap_sales_money}</td>
-                            <td id='voogueme_wap_sales_num'    style="text-align: center; vertical-align: middle;">{$bottom_data.voogueme_wap_sales_num}</td>
-                            <td id='voogueme_wap_unit_price'   style="text-align: center; vertical-align: middle;">{$bottom_data.voogueme_wap_unit_price}</td>
-                        </tr>
-                        {/if}
-                        {if isset($arr) && in_array(3,$arr)}
-                        <tr>
-                            <td style="text-align: center; vertical-align: middle;">7</td>
-                            <td style="text-align: center; vertical-align: middle;">nihao</td>
-                            <td style="text-align: center; vertical-align: middle;">网页端</td>
-                            <td id='nihao_pc_sales_money'       style="text-align: center; vertical-align: middle;">{$bottom_data.nihao_pc_sales_money}</td>
-                            <td id='nihao_pc_sales_num'          style="text-align: center; vertical-align: middle;">{$bottom_data.nihao_pc_sales_num}</td>
-                            <td id='nihao_pc_unit_price'  style="text-align: center; vertical-align: middle;">{$bottom_data.nihao_pc_unit_price}</td>
-                        </tr>
-                        <tr>
-                            <td style="text-align: center; vertical-align: middle;">8</td>
-                            <td style="text-align: center; vertical-align: middle;">nihao</td>
-                            <td style="text-align: center; vertical-align: middle;">移动端</td>
-                            <td id='nihao_wap_sales_money'     style="text-align: center; vertical-align: middle;">{$bottom_data.nihao_wap_sales_money}</td>
-                            <td id='nihao_wap_sales_num'       style="text-align: center; vertical-align: middle;">{$bottom_data.nihao_wap_sales_num}</td>
-                            <td id='nihao_wap_unit_price'      style="text-align: center; vertical-align: middle;">{$bottom_data.nihao_wap_unit_price}</td>
-                        </tr>
-                        {/if}
-                        {if isset($arr) && in_array(4,$arr)}
-                        <tr>
-                            <td style="text-align: center; vertical-align: middle;">9</td>
-                            <td style="text-align: center; vertical-align: middle;">meeloog</td>
-                            <td style="text-align: center; vertical-align: middle;">网页端</td>
-                            <td id='meeloog_pc_sales_money'   style="text-align: center; vertical-align: middle;">{$bottom_data.meeloog_pc_sales_money}</td>
-                            <td id='meeloog_pc_sales_num'     style="text-align: center; vertical-align: middle;">{$bottom_data.meeloog_pc_sales_num}</td>
-                            <td id='meeloog_pc_unit_price'  style="text-align: center; vertical-align: middle;">{$bottom_data.meeloog_pc_unit_price}</td>
-                        </tr>
-                        <tr>
-                            <td style="text-align: center; vertical-align: middle;">10</td>
-                            <td style="text-align: center; vertical-align: middle;">meeloog</td>
-                            <td style="text-align: center; vertical-align: middle;">移动端</td>
-                            <td id='meeloog_wap_sales_money'  style="text-align: center; vertical-align: middle;">{$bottom_data.meeloog_wap_sales_money}</td>
-                            <td id='meeloog_wap_sales_num'    style="text-align: center; vertical-align: middle;">{$bottom_data.meeloog_wap_sales_num}</td>
-                            <td id='meeloog_wap_unit_price'   style="text-align: center; vertical-align: middle;">{$bottom_data.meeloog_wap_unit_price}</td>
-                        </tr>
-                        {/if}
-                        {if isset($arr) && in_array(9,$arr)}
-                        <tr>
-                            <td style="text-align: center; vertical-align: middle;">11</td>
-                            <td style="text-align: center; vertical-align: middle;">zeelool_es</td>
-                            <td style="text-align: center; vertical-align: middle;">网页端</td>
-                            <td id='zeelool_es_pc_sales_money'   style="text-align: center; vertical-align: middle;">{$bottom_data.zeelool_es_pc_sales_money}</td>
-                            <td id='zeelool_es_pc_sales_num'     style="text-align: center; vertical-align: middle;">{$bottom_data.zeelool_es_pc_sales_num}</td>
-                            <td id='zeelool_es_pc_unit_price'  style="text-align: center; vertical-align: middle;">{$bottom_data.zeelool_es_pc_unit_price}</td>
-                        </tr>
-                        <tr>
-                            <td style="text-align: center; vertical-align: middle;">12</td>
-                            <td style="text-align: center; vertical-align: middle;">zeelool_es</td>
-                            <td style="text-align: center; vertical-align: middle;">移动端</td>
-                            <td id='zeelool_es_wap_sales_money'  style="text-align: center; vertical-align: middle;">{$bottom_data.zeelool_es_wap_sales_money}</td>
-                            <td id='zeelool_es_wap_sales_num'    style="text-align: center; vertical-align: middle;">{$bottom_data.zeelool_es_wap_sales_num}</td>
-                            <td id='zeelool_es_wap_unit_price'   style="text-align: center; vertical-align: middle;">{$bottom_data.zeelool_es_wap_unit_price}</td>
-                        </tr>
-                        {/if}
-                        {if isset($arr) && in_array(10,$arr)}
-                        <tr>
-                            <td style="text-align: center; vertical-align: middle;">13</td>
-                            <td style="text-align: center; vertical-align: middle;">zeelool_de</td>
-                            <td style="text-align: center; vertical-align: middle;">网页端</td>
-                            <td id='zeelool_de_pc_sales_money'   style="text-align: center; vertical-align: middle;">{$bottom_data.zeelool_de_pc_sales_money}</td>
-                            <td id='zeelool_de_pc_sales_num'     style="text-align: center; vertical-align: middle;">{$bottom_data.zeelool_de_pc_sales_num}</td>
-                            <td id='zeelool_de_pc_unit_price'  style="text-align: center; vertical-align: middle;">{$bottom_data.zeelool_de_pc_unit_price}</td>
-                        </tr>
-                        <tr>
-                            <td style="text-align: center; vertical-align: middle;">14</td>
-                            <td style="text-align: center; vertical-align: middle;">zeelool_de</td>
-                            <td style="text-align: center; vertical-align: middle;">移动端</td>
-                            <td id='zeelool_de_wap_sales_money'  style="text-align: center; vertical-align: middle;">{$bottom_data.zeelool_de_wap_sales_money}</td>
-                            <td id='zeelool_de_wap_sales_num'    style="text-align: center; vertical-align: middle;">{$bottom_data.zeelool_de_wap_sales_num}</td>
-                            <td id='zeelool_de_wap_unit_price'   style="text-align: center; vertical-align: middle;">{$bottom_data.zeelool_de_wap_unit_price}</td>
-                        </tr>
-                        {/if}
-                        {if isset($arr) && in_array(11,$arr)}
-                        <tr>
-                            <td style="text-align: center; vertical-align: middle;">15</td>
-                            <td style="text-align: center; vertical-align: middle;">zeelool_jp</td>
-                            <td style="text-align: center; vertical-align: middle;">网页端</td>
-                            <td id='zeelool_jp_pc_sales_money'   style="text-align: center; vertical-align: middle;">{$bottom_data.zeelool_jp_pc_sales_money}</td>
-                            <td id='zeelool_jp_pc_sales_num'     style="text-align: center; vertical-align: middle;">{$bottom_data.zeelool_jp_pc_sales_num}</td>
-                            <td id='zeelool_jp_pc_unit_price'  style="text-align: center; vertical-align: middle;">{$bottom_data.zeelool_jp_pc_unit_price}</td>
-                        </tr>
-                        <tr>
-                            <td style="text-align: center; vertical-align: middle;">16</td>
-                            <td style="text-align: center; vertical-align: middle;">zeelool_jp</td>
-                            <td style="text-align: center; vertical-align: middle;">移动端</td>
-                            <td id='zeelool_jp_wap_sales_money' style="text-align: center; vertical-align: middle;">
-                                {$bottom_data.zeelool_jp_wap_sales_money}
-                            </td>
-                            <td id='zeelool_jp_wap_sales_num' style="text-align: center; vertical-align: middle;">
-                                {$bottom_data.zeelool_jp_wap_sales_num}
-                            </td>
-                            <td id='zeelool_jp_wap_unit_price' style="text-align: center; vertical-align: middle;">
-                                {$bottom_data.zeelool_jp_wap_unit_price}
-                            </td>
-                        </tr>
-                        {/if}
-                        {if isset($arr) && in_array(12,$arr)}
-                        <tr>
-                            <td style="text-align: center; vertical-align: middle;">17</td>
-                            <td style="text-align: center; vertical-align: middle;">voogmechic</td>
-                            <td style="text-align: center; vertical-align: middle;">网页端</td>
-                            <td id='voogmechic_pc_sales_money' style="text-align: center; vertical-align: middle;">
-                                {$bottom_data.voogmechic_pc_sales_money}
-                            </td>
-                            <td id='voogmechic_pc_sales_num' style="text-align: center; vertical-align: middle;">
-                                {$bottom_data.voogmechic_pc_sales_num}
-                            </td>
-                            <td id='voogmechic_pc_unit_price' style="text-align: center; vertical-align: middle;">
-                                {$bottom_data.voogmechic_pc_unit_price}
-                            </td>
-                        </tr>
-                        <tr>
-                            <td style="text-align: center; vertical-align: middle;">18</td>
-                            <td style="text-align: center; vertical-align: middle;">voogmechic</td>
-                            <td style="text-align: center; vertical-align: middle;">移动端</td>
-                            <td id='voogmechic_wap_sales_money' style="text-align: center; vertical-align: middle;">
-                                {$bottom_data.voogmechic_wap_sales_money}
-                            </td>
-                            <td id='voogmechic_wap_sales_num' style="text-align: center; vertical-align: middle;">
-                                {$bottom_data.voogmechic_wap_sales_num}
-                            </td>
-                            <td id='voogmechic_wap_unit_price' style="text-align: center; vertical-align: middle;">
-                                {$bottom_data.voogmechic_wap_unit_price}
-                            </td>
-                        </tr>
-                        {/if}
-=======
                         <tbody id="site_sales">
 
                         </tbody>
 
->>>>>>> df578b0c
                     </table>
                 </div>
             </div>
@@ -549,57 +368,6 @@
 </div>
 <script>
     var Orderdata = {
-<<<<<<< HEAD
-        column: {:json_encode(array_keys($zeeloolSalesNumList))},
-    zeeloolSalesNumList: {:json_encode(array_values($zeeloolSalesNumList))},
-    vooguemeSalesNumList: {:json_encode(array_values($vooguemeSalesNumList))},
-    nihaoSalesNumList: {:json_encode(array_values($nihaoSalesNumList))},
-    meeloogSalesNumList: {:json_encode(array_values($meeloogSalesNumList))},
-    zeelool_esSalesNumList: {:json_encode(array_values($zeelool_esSalesNumList))},
-    zeelool_deSalesNumList: {:json_encode(array_values($zeelool_deSalesNumList))},
-    zeelool_jpSalesNumList: {:json_encode(array_values($zeelool_jpSalesNumList))},
-    voogmechicSalesNumList: {:json_encode(array_values($voogmechicSalesNumList))},
-    zeeloolSalesMoneyList : {:json_encode(array_values($zeeloolSalesMoneyList))},
-    vooguemeSalesMoneyList : {:json_encode(array_values($vooguemeSalesMoneyList))},
-    nihaoSalesMoneyList :{:json_encode(array_values($nihaoSalesMoneyList))},
-    meeloogSalesMoneyList :{:json_encode(array_values($meeloogSalesMoneyList))},
-    zeelool_esSalesMoneyList :{:json_encode(array_values($zeelool_esSalesMoneyList))},
-    zeelool_deSalesMoneyList :{:json_encode(array_values($zeelool_deSalesMoneyList))},
-    zeelool_jpSalesMoneyList :{:json_encode(array_values($zeelool_jpSalesMoneyList))},
-    voogmechicSalesMoneyList :{:json_encode(array_values($voogmechicSalesMoneyList))},
-    zeeloolUnitPriceList :{:json_encode(array_values($zeeloolUnitPriceList))},
-    vooguemeUnitPriceList :{:json_encode(array_values($vooguemeUnitPriceList))},
-    nihaoUnitPriceList :{:json_encode(array_values($nihaoUnitPriceList))},
-    meeloogUnitPriceList :{:json_encode(array_values($meeloogUnitPriceList))},
-    zeelool_esUnitPriceList :{:json_encode(array_values($zeelool_esUnitPriceList))},
-    zeelool_deUnitPriceList :{:json_encode(array_values($zeelool_deUnitPriceList))},
-    zeelool_jpUnitPriceList :{:json_encode(array_values($zeelool_jpUnitPriceList))},
-    voogmechicUnitPriceList :{:json_encode(array_values($voogmechicUnitPriceList))},
-    zeeloolShoppingcartTotal :{:json_encode(array_values($zeeloolShoppingcartTotal))},
-    vooguemeShoppingcartTotal :{:json_encode(array_values($vooguemeShoppingcartTotal))},
-    nihaoShoppingcartTotal :{:json_encode(array_values($nihaoShoppingcartTotal))},
-    meeloogShoppingcartTotal :{:json_encode(array_values($meeloogShoppingcartTotal))},
-    zeelool_esShoppingcartTotal :{:json_encode(array_values($zeelool_esShoppingcartTotal))},
-    zeelool_deShoppingcartTotal :{:json_encode(array_values($zeelool_deShoppingcartTotal))},
-    zeelool_jpShoppingcartTotal :{:json_encode(array_values($zeelool_jpShoppingcartTotal))},
-    voogmechicShoppingcartTotal :{:json_encode(array_values($voogmechicShoppingcartTotal))},
-    zeeloolShoppingcartConversion :{:json_encode(array_values($zeeloolShoppingcartConversion))},
-    vooguemeShoppingcartConversion :{:json_encode(array_values($vooguemeShoppingcartConversion))},
-    nihaoShoppingcartConversion :{:json_encode(array_values($nihaoShoppingcartConversion))},
-    meeloogShoppingcartConversion :{:json_encode(array_values($meeloogShoppingcartConversion))},
-    zeelool_esShoppingcartConversion :{:json_encode(array_values($zeelool_esShoppingcartConversion))},
-    zeelool_deShoppingcartConversion :{:json_encode(array_values($zeelool_deShoppingcartConversion))},
-    zeelool_jpShoppingcartConversion :{:json_encode(array_values($zeelool_jpShoppingcartConversion))},
-    voogmechicShoppingcartConversion :{:json_encode(array_values($voogmechicShoppingcartConversion))},
-    zeeloolRegisterCustomer :{:json_encode(array_values($zeeloolRegisterCustomer))},
-    vooguemeRegisterCustomer :{:json_encode(array_values($vooguemeRegisterCustomer))},
-    nihaoRegisterCustomer :{:json_encode(array_values($nihaoRegisterCustomer))},
-    meeloogRegisterCustomer :{:json_encode(array_values($meeloogRegisterCustomer))},
-    zeelool_esRegisterCustomer :{:json_encode(array_values($zeelool_esRegisterCustomer))},
-    zeelool_deRegisterCustomer :{:json_encode(array_values($zeelool_deRegisterCustomer))},
-    zeelool_jpRegisterCustomer :{:json_encode(array_values($zeelool_jpRegisterCustomer))},
-    voogmechicRegisterCustomer :{:json_encode(array_values($voogmechicRegisterCustomer))},};
-=======
         column: {:json_encode($xData)},
     zeeloolSalesNumList: {:json_encode($ydata['zeelool']['orderCount'])},
     vooguemeSalesNumList: {:json_encode($ydata['voogueme']['orderCount'])},
@@ -644,5 +412,4 @@
     zeelool_deRegisterCustomer :{:json_encode($ydata['zeelool_de']['registerNum'])},
     zeelool_jpRegisterCustomer :{:json_encode($ydata['zeelool_jp']['registerNum'])},
     };
->>>>>>> df578b0c
 </script>