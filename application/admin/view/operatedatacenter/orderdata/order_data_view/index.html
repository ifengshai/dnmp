--- conflicted
+++ resolved
@@ -173,13 +173,8 @@
                     <option value="0" selected>销售额</option>
                     <option value="1">订单数</option>
                 </select>
-<<<<<<< HEAD
-                <!-- <div id="echart1" style="height:200px;width:100%;"></div> -->
+                <div id="echart1" style="height:200px;width:100%;"></div>
                 <div id="echart2" style="height:500px;width:100%;"></div>
-=======
-                <div id="echart1" style="height:200px;width:100%;"></div>
-                <div id="echart2" style="height:200px;width:100%;"></div>
->>>>>>> ee20ed8d
             </div>
         </div>
     </div>
