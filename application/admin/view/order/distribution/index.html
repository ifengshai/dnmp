--- conflicted
+++ resolved
@@ -99,15 +99,8 @@
                         <a href="javascript:;" data-status="8"
                            class="btn btn-distribution btn-success btn-creat-work-order  hide"
                            title="{:__('创建工单')}"> {:__('创建工单')}</a>
-<<<<<<< HEAD
+
                         <a href="javascript:;" data-status="3"
-=======
-
-                        <a href="javascript:;" data-status="8"
-                           class="btn btn-distribution btn-success btn-cancel-abnormal  hide"
-                           title="{:__('取消异常')}"> {:__('取消异常')}</a>
-                        <!-- <a href="javascript:;" data-status="8"
->>>>>>> c77b5292
                            class="btn btn-distribution btn-success btn-sign-abnormals btn-disabled disabled hide"
                            title="{:__('批量标记异常')}"> {:__('批量标记异常')}</a>
                            <!-- <a href="javascript:;" data-area='["30%","25%"]' data-status="3"
