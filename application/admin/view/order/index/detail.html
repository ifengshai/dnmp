--- conflicted
+++ resolved
@@ -256,7 +256,7 @@
                     <td>{$v.frame_color}</td>
                     <td>{$v.coating_name}</td>
                     <td>{$v.coating_price}</td>
-                    <td>{$v.index_name}</td>
+                    <td>{$v.web_lens_name}</td>
                     <td>{$v.index_price}</td>
                     <td>{$v.frame_price}</td>
                     <td>{$row.base_currency_code}</td>
@@ -293,11 +293,11 @@
                     <td>{$row.base_currency_code} </td>
                     <td>{$row.base_grand_total|sprintf='%.2f',###}</td>
                     <td>{$row.base_grand_total|sprintf='%.2f',###} </td>
-                    <td>{$row.mw_rewardpoint_discount} </td>
+                    <td>{$row.mw_rewardpoint} </td>
                     <td>{$row.mw_rewardpoint_discount|sprintf='%.2f',###} </td>
-                    <td>{$row.mw_rewardpoint_discount|sprintf='%.2f',###} </td>
+                    <td>{$row.base_shipping_amount|sprintf='%.2f',###} </td>
                     <td>{$row.payment_method} </td>
-                    <td>{$pay.last_trans_id}</td>
+                    <td>{$row.last_trans_id}</td>
                     <td>{$pay.additional_information.paypal_payer_email}</td>
                     <td>{$pay.additional_information.paypal_payer_id}</td>
                     <td>{$pay.additional_information.paypal_payer_status}</td>
@@ -372,7 +372,7 @@
                                     </tr> -->
                                         <tr>
                                             <td>镜片类型：</td>
-                                            <td>{$v.index_name}</td>
+                                            <td>{$v.web_lens_name}</td>
                                         </tr>
                                         <!-- <tr>
                                         <td>折射率：</td>
@@ -449,14 +449,6 @@
                         {/foreach}
                     </tbody>
                 </table>
-<<<<<<< HEAD
-                {/if}
-
-<!--                <div class="col-xs-12 col-sm-8">-->
-<!--                    <button type="submit" value="Processing" class="btn btn-sub" style='background-color: dodgerblue;width: 120px;color: white;font-size: 14px;font-weight: 700;float: right'>{:__('提交')}</button>-->
-<!--                </div>-->
-=======
->>>>>>> bfcc894a
             </div>
         </form>
     </div>
