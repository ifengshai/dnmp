<style>
    .list-div {
        border-width: 1px;
        border-style: solid;
        border-color: rgba(188, 188, 188, 1);
        border-radius: 6px;
        padding: 10px;
        width: 100%;
        height: 400px;
        margin-bottom: 10px;
    }

    .caigou {
        width: 45%;
        margin-bottom: 10px;
        float: left;
    }

    #caigou-table {
        width: 100%;
        height: 130px;
        border-width: 1px;
        border-style: solid;
        border-color: rgba(188, 188, 188, 1);
        border-radius: 6px;
        text-align: center;
    }

    #caigou-table tr {

        border-width: 1px;
        border-style: solid;
        border-color: rgba(188, 188, 188, 1);
        border-radius: 6px;
        line-height: 50px;
    }

    #caigou-table tr th {

        border-width: 1px;
        border-style: solid;
        border-color: rgba(188, 188, 188, 1);
        border-radius: 6px;
        text-align: center;
        font-size: 14px;
        line-height: 50px;
    }

    #caigou-table tr td {

        border-width: 1px;
        border-style: solid;
        border-color: rgba(188, 188, 188, 1);
        border-radius: 6px;
    }

    #caigou-table tr td input {

        width: 150px;
    }

    .nav-tabs>li {
        float: left;
        margin-bottom: -1px;
    }

    .nav>li {
        position: relative;
        display: block;
    }

    .nav-tabs>li>a {
        margin-right: 4px;
        color: #95a5a6;
        background-color: #d8e0e6;
        border: 1px solid #e8edf0;
        border-bottom-color: transparent;
    }

    .panel-heading {
        padding: 15px;
        padding-bottom: 0;
        background: #e8edf0;
        border-color: #e8edf0;
        position: relative;
    }

    .panel-heading .nav-tabs>li>a {
        margin-right: 4px;
        color: #95a5a6;
        border: 1px solid #e8edf0;
        border-bottom-color: transparent;
    }

    .caigou-table-lens tbody tr td input {
        text-align: center;
    }
</style>
<div class="panel-heading">
    {:build_heading()}
    <ul class="nav nav-tabs" style="margin-bottom: 20px;">
        <li class="active"><a href="{:url('detail')}?id={$row.id}">订单信息</a></li>
        <li><a href="{:url('orderDetail')}?order_number={$row.increment_id}&id={$row.id}&label={$row.site}">订单节点</a>
        </li>
        <!-- <li><a href="{:url('checkDetail')}?id={$row.entity_id}&label={$label}">订单执行信息</a></li> -->
        <!-- <li><a href="{:url('logisticsDetail')}?id={$row.entity_id}">售后信息</a></li> -->
    </ul>
</div>

<form id="add-form" class="form-horizontal" role="form" data-toggle="validator" method="POST" action="">
    <div style="width: 100%;" class="list-div">
        <div class='caigou'>
            <p style="font-size: 16px;text-align: center;"><b>订单基本信息</b></p>

            <div class="form-group">
                <label class="control-label col-xs-12 col-sm-2">订单编号:</label>
                <div class="col-xs-12 col-sm-8">
                    <input id="c-purchase_number" class="form-control" name="row[increment_id]"
                        value="{$row.increment_id}" type="text" readonly>
                </div>
            </div>
            <div class="form-group">
                <label class="control-label col-xs-12 col-sm-2">订单状态:</label>
                <div class="col-xs-12 col-sm-8">
                    <input id="c-purchase_name" class="form-control" name="row[purchase_name]" value="{$row.status}"
                        type="text" readonly>
                </div>
            </div>
            <div class="form-group">
                <label class="control-label col-xs-12 col-sm-2">创建时间:</label>
                <div class="col-xs-12 col-sm-8">
                    <input id="c-purchase_name" class="form-control" name="row[purchase_name]" value="{$row.created_at}"
                        type="text" readonly>
                </div>
            </div>

            <div class="form-group">
                <label class="control-label col-xs-12 col-sm-2">客户邮箱:</label>
                <div class="col-xs-12 col-sm-8">
                    <input id="c-purchase_name" class="form-control" name="row[purchase_name]" value="{$row.customer_email}"
                        type="text" readonly>
                </div>
            </div>

            <div class="form-group">
                <label class="control-label col-xs-12 col-sm-2">订单来源:</label>
                <div class="col-xs-12 col-sm-8">
                    {if $row['store_id'] == 1}
                    <input id="c-purchase_name" class="form-control" name="row[purchase_name]" value="PC端" type="text"
                        readonly>
                    {elseif $row['store_id'] == 2 && $label == 3}
                    <input id="c-purchase_name" class="form-control" name="row[purchase_name]" value="移动端" type="text"
                        readonly>

                    {elseif $row['store_id'] == 4 && $label != 3}
                    <input id="c-purchase_name" class="form-control" name="row[purchase_name]" value="移动端" type="text"
                        readonly>
                    {elseif $row['store_id'] == 5}
                    <input id="c-purchase_name" class="form-control" name="row[purchase_name]" value="app" type="text"
                        readonly>
                    {/if}

                </div>
            </div>

            <div class="form-group">
                <label class="control-label col-xs-12 col-sm-2">shipping:</label>
                <div class="col-xs-12 col-sm-8">
                    <input class="form-control" value="{$row.shipping_title}"  type="text" readonly>
                </div>
            </div>

        </div>

        <div class='caigou'>
            <p style="font-size: 16px;text-align: center;"><b>收货信息</b></p>


            <div class="form-group">
                <label class="control-label col-xs-12 col-sm-2">收件人:</label>
                <div class="col-xs-12 col-sm-8">
                    <input id="c-purchase_freight" class="form-control contract_name" readonly name=""
                        value="{$row.customer_firstname} {$row.customer_lastname}" type="text">
                </div>
            </div>
            <div class="form-group">
                <label class="control-label col-xs-12 col-sm-2">国家:</label>
                <div class="col-xs-12 col-sm-8">
                    <input id="c-delivery_address" class="form-control delivery_address" readonly name="" type="text"
                        value="{$row.country_id}">
                </div>
            </div>
            <div class="form-group">
                <label class="control-label col-xs-12 col-sm-2">邮编:</label>
                <div class="col-xs-12 col-sm-8">
                    <input id="c-delivery_address" class="form-control delivery_address" readonly name="" type="text"
                        value="{$row.postcode}">
                </div>
            </div>
            <div class="form-group">
                <label class="control-label col-xs-12 col-sm-2">电话:</label>
                <div class="col-xs-12 col-sm-8">
                    <input id="c-delivery_address" class="form-control delivery_address" readonly name="" type="text"
                        value="{$row.telephone}">
                </div>
            </div>
            <div class="form-group">
                <label class="control-label col-xs-12 col-sm-2">地址:</label>
                <div class="col-xs-12 col-sm-8">
                    <input id="c-purchase_freight" class="form-control contract_name" readonly name="" type="text"
                        value="{$row.street}">
                </div>
            </div>

            <div class="form-group">
                <label class="control-label col-xs-12 col-sm-2">城市:</label>
                <div class="col-xs-12 col-sm-8">
                    <input id="c-delivery_address" class="form-control delivery_address" readonly name="" type="text"
                        value="{$row.city}">
                </div>
            </div>
            <div class="form-group">
                <label class="control-label col-xs-12 col-sm-2">省州:</label>
                <div class="col-xs-12 col-sm-8">
                    <input id="c-delivery_address" class="form-control delivery_address" readonly name="" type="text"
                        value="{$row.region}">
                </div>
            </div>

        </div>

    </div>
    <div style="width: 100%;">
        <p style="font-size: 16px;text-align: center;"><b>订单项列表</b></p>
        <div style="margin-bottom: 20px;">

            <table id="caigou-table">
                <tr>
                    <th>序号</td>
                    <th>SKU</td>
                    <th>数量</td>
                    <th>颜色</td>
                    <th>镀膜类型</td>
                    <th>镀膜价格</td>
                    <th>镜片类型</td>
                    <th>镜片价格</td>
                    <th>镜框价格</td>
                    <th>币种</td>
                    <th>总金额</td>
                </tr>
                {foreach $item as $k => $v}
                <tr>
                    <td>{:$k+1}</td>
                    <td>{$v.sku}</td>
                    <td>{:round($v['qty'])}</td>
                    <td>{$v.frame_color}</td>
                    <td>{$v.coating_name}</td>
                    <td>{$v.coating_price}</td>
                    <td>{$v.web_lens_name}</td>
                    <td>{$v.index_price}</td>
                    <td>{$v.frame_price}</td>
                    <td>{$row.base_currency_code}</td>
                    <td>{$v.total}</td>
                </tr>
                {/foreach}

            </table>
        </div>
    </div>

    <div style="width: 100%;">
        <p style="font-size: 16px;text-align: center;"><b>订单支付列表</b></p>
        <div style="margin-bottom: 20px;">

            <table id="caigou-table">
                <tr>
                    <th>订单号</th>
                    <th>货币</th>
                    <th>支付金额</th>
                    <th>订单金额</th>
                    <th>积分</th>
                    <th>抵扣金额</th>
                    <th>运费</th>
                    <th>支付方式</th>
                    <th>last_trans_id</th>
                    <th>paypal_payer_email</th>
                    <th>paypal_payer_id</th>
                    <th>paypal_payer_status</th>
                    <th>paypal_payment_status</th>
                </tr>
                <tr>
                    <td>{$row.increment_id} </td>
                    <td>{$row.base_currency_code} </td>
                    <td>{$row.base_grand_total|sprintf='%.2f',###}</td>
                    <td>{$row.base_grand_total|sprintf='%.2f',###} </td>
                    <td>{$row.mw_rewardpoint} </td>
                    <td>{$row.mw_rewardpoint_discount|sprintf='%.2f',###} </td>
                    <td>{$row.base_shipping_amount|sprintf='%.2f',###} </td>
                    <td>{$row.payment_method} </td>
                    <td>{$row.last_trans_id}</td>
                    <td>{$pay.additional_information.paypal_payer_email}</td>
                    <td>{$pay.additional_information.paypal_payer_id}</td>
                    <td>{$pay.additional_information.paypal_payer_status}</td>
                    <td>{$pay.additional_information.paypal_payment_status}</td>
                </tr>

            </table>
        </div>
    </div>
    <hr>
    <div class="row item_info" style="margin-top:15px;">
        <p style="font-size: 16px;text-align: center;"><b>处方信息</b></p>
        <form id="add-form" class="form-horizontal" role="form" data-toggle="validator" method="POST" action="">

            <div id="detailWin" class="easyui-window panel-body panel-body-noborder window-body" title=""
                data-options="modal:true,closed:true,border:'thin',cls:'c6'"
                style="padding: 10px; width: 100%; height: 200px;">
                <style type="text/css">
                    table.altrowstable {
                        margin: 0 auto;
                        width: 95%;
                        font-family: verdana, arial, sans-serif;
                        font-size: 11px;
                        color: #333333;
                        border-width: 1px;
                        border-color: #247692;
                        border-collapse: collapse;
                        margin-bottom: 20px;
                    }

                    table.altrowstable th {
                        border-width: 1px;
                        padding: 8px;
                        font-size: 14px;
                        border-style: solid;
                        border-color: #a9c6c9;
                    }

                    table.altrowstable td {
                        border-width: 1px;
                        padding: 8px;
                        text-align: center;
                        font-size: 14px;
                        border-style: solid;
                        border-color: #a9c6c9;
                    }
                </style>
<<<<<<< HEAD
                {if $label != 3}
                <table class="altrowstable" style="border:#0f0 solid 1px;margin:0px auto;margin-bottom:10px;width:90%;">
                    <tbody>
                    {foreach $goods as $key=>$sku}
                    <input type="hidden" name="item_id[]" value="{$sku.item_id}">
                    <tr>
                        <td>
                            <table class="altrowstable" style="margin:0 auto;margin:30px;width:90%;">
                                <tbody>
                                <tr></tr>

                                <tr>
                                    <td>商品名称：</td>
                                    <td>{$sku.name}</td>
                                </tr>
                                <tr>
                                    <td>SKU：</td>
                                    <td>{$sku.sku}</td>
                                </tr>
                                <tr>
                                    <td>数量：</td>
                                    <td>{:round($sku['qty_ordered'])}</td>
                                </tr>
                                <tr>
                                    <td>处方类型：</td>
                                    <td>{$sku.prescription_type}</td>
                                </tr>
                                <!-- <tr>
                                <td>基片类型：</td>
                                <td></td>
                            </tr> -->
                                <tr>
                                    <td>镜片类型：</td>
                                    <td>{$sku.index_type}</td>
                                </tr>
                                <!-- <tr>
                                <td>折射率：</td>
                                <td></td>
                            </tr> -->
                                <tr>
                                    <td>镀膜类型：</td>
                                    <td>{$sku.coatiing_name}</td>
                                </tr>
                                </tbody>
                            </table>
                        </td>
                        <td>
                            <table class="altrowstable" border="0" cellspacing="0" cellpadding="0"
                                   style="margin:0 auto;margin-top:18px;width:90%;">
                                <tbody cellpadding="0">
                                <tr class="title">
                                    <td colspan="10">处方参数</td>
                                </tr>
                                <tr class="title">
                                    <td></td>
                                    <td>SPH</td>
                                    <td>CYL</td>
                                    <td>AXI</td>
                                    <td>ADD</td>
                                    <td>PD</td>
                                    <td>Prism Horizontal</td>
                                    <td>Base Direction</td>
                                    <td>Prism Vertical</td>
                                    <td>Base Direction</td>
                                </tr>

                                {if condition="$sku['to_examine'] eq true"}
                                <tr>
                                    <td >Right(OD)</td>
                                    <td >
                                        <input type="text" class="inputs" value="{:$sku['od_sph'] ?? ''}" name="od_sph[]">
                                    </td>
                                    <td><input type="text" class="inputs" value="{:$sku['od_cyl'] ?? ''}" name="od_cyl[]"></td>
                                    <td><input type="text" class="inputs" value="{:$sku['od_axis'] ?? ''}" name="od_axis[]"></td>
                                    {if $sku['total_add']}
                                    <td rowspan="2"><input type="text" class="inputs" value="{:$sku['total_add'] ?? ''}" name="total_add[]"></td>
                                    {else/}
                                    <td><input type="text" class="inputs" value="{:$sku['od_add']}" name="od_add[]"></td>
                                    {/if}

                                    <td><input type="text" class="inputs" value="{:$sku['pd_r'] ?? ''}" name="pd_r[]"></td>

                                    <td><input type="text" class="inputs" value="{:$sku['od_pv'] ?? ''}" name="od_pv[]"></td>
                                    <td><input type="text" class="inputs" value="{:$sku['od_bd'] ?? ''}" name="od_bd[]"></td>
                                    <td><input type="text" class="inputs" value="{:$sku['od_pv_r'] ?? ''}" name="od_pv_r[]"></td>
                                    <td><input type="text" class="inputs" value="{:$sku['od_bd_r'] ?? ''}" name="od_bd_r[]"></td>
                                </tr>
                                <tr>
                                    <td>Left(OS)</td>
                                    <td> <input type="text" class="inputs" value="{:$sku['os_sph'] ?? ''}" name="os_sph[]"></td>
                                    <td>
                                        <input type="text" class="inputs" value="{:$sku['os_cyl'] ?? ''}" name="os_cyl[]">

                                    </td>
                                    <td>
                                        <input type="text" class="inputs" value="{:$sku['os_axis'] ?? ''}" name="os_axis[]"></td>
                                    {if !$sku['total_add']}
                                    <td>
                                        <input type="text" class="inputs" value="{:$sku['os_add']}" name="os_add[]"> </td>
                                    {/if}
                                    <td>
                                        <input type="text" class="inputs" value="{:$sku['pd_l'] ?? ''}" name="pd_l[]"></td>
                                    <td>
                                        <input type="text" class="inputs" value="{:$sku['os_pv'] ?? ''}" name="os_pv[]"></td>
                                    <td>
                                        <input type="text" class="inputs" value="{:$sku['os_bd'] ?? ''}" name="os_bd[]"></td>
                                    <td>
                                        <input type="text" class="inputs" value="{:$sku['os_pv_r'] ?? ''}" name="os_pv_r[]"></td>
                                    <td>
                                        <input type="text" class="inputs" value="{:$sku['os_bd_r'] ?? ''}" name="os_bd_r[]"></td>
                                </tr>
                                {else/}
                                <tr>
                                    <td >Right(OD)</td>
                                    <td >
                                        {:$sku['od_sph'] ?? ''}
                                    </td>
                                    <td>{:$sku['od_cyl'] ?? ''}</td>
                                    <td>{:$sku['od_axis'] ?? ''}</td>
                                    {if $sku['total_add']}
                                    <td rowspan="2">{:$sku['total_add'] ?? ''}</td>
                                    {else/}
                                    <td>{:$sku['os_add']}</td>
                                    {/if}
                                    <!--                                    {if $sku['pdcheck'] == 'on'}-->
                                    <td>{:$sku['pd_r'] ?? ''}</td>
                                    <!--                                    {else/}-->
                                    <!--                                    <td rowspan="2">{:$sku['pd'] ?? ''}</td>-->
                                    <!--                                    {/if}-->
                                    <td>{:$sku['od_pv'] ?? ''}</td>
                                    <td>{:$sku['od_bd'] ?? ''}</td>
                                    <td>{:$sku['od_pv_r'] ?? ''}</td>
                                    <td>{:$sku['od_bd_r'] ?? ''}</td>
                                </tr>
                                <tr>
                                    <td>Left(OS)</td>
                                    <td> {:$sku['os_sph'] ?? ''}</td>
                                    <td>
                                        {:$sku['os_cyl'] ?? ''}
                                    </td>
                                    <td>
                                        {:$sku['os_axis'] ?? ''}
                                    </td>
                                    {if !$sku['total_add']}
                                    <td>
                                        {:$sku['od_add']}
                                    </td>
                                    {/if}
                                    <!--                                    {if $sku['pdcheck'] == 'on'}-->
                                    <td>
                                        {:$sku['pd_l'] ?? ''}
                                    </td>
                                    <!--                                    {/if}-->
                                    <td>
                                        {:$sku['os_pv'] ?? ''}
                                    </td>
                                    <td>
                                        {:$sku['os_bd'] ?? ''}
                                    </td>
                                    <td>
                                        {:$sku['os_pv_r'] ?? ''}
                                    </td>
                                    <td>
                                        {:$sku['os_bd_r'] ?? ''}
                                    </td>
                                </tr>
                                {/if}


                                </tbody>
                            </table>
                        </td>
                        {if condition="$sku['prescription_image'] neq null"}
                            <td>
                                <img src="https://esz.zhaokuangyi.com/media/prescription_file/160853807210954.jpg" alt="" style="width: 360px;height: 330px;float: right" data-tips-image>
                            </td>
                        {/if}

                    </tr>
                    {/foreach}
                    </tbody>
                </table>
=======
>>>>>>> d585a10d

                <table class="altrowstable" style="border:#0f0 solid 1px;margin:0px auto;margin-bottom:10px;width:90%;">
                    <tbody>
                        {foreach $item as $v}
                        <tr>
                            <td>
                                <table class="altrowstable" style="margin:0 auto;margin:30px;width:90%;">
                                    <tbody>
                                        <tr></tr>
                                        <tr>
                                            <td>SKU：</td>
                                            <td>{$v.sku}</td>
                                        </tr>
                                        <tr>
                                            <td>数量：</td>
                                            <td>{:round($v['qty'])}</td>
                                        </tr>
                                        <tr>
                                            <td>处方类型：</td>
                                            <td>{$v.prescription_type}</td>
                                        </tr>
                                        <!-- <tr>
                                        <td>基片类型：</td>
                                        <td></td>
                                    </tr> -->
                                        <tr>
                                            <td>镜片类型：</td>
                                            <td>{$v.web_lens_name}</td>
                                        </tr>
                                        <!-- <tr>
                                        <td>折射率：</td>
                                        <td></td>
                                    </tr> -->
                                        <tr>
                                            <td>镀膜类型：</td>
                                            <td>{$v.coating_name}</td>
                                        </tr>
                                    </tbody>
                                </table>
                            </td>
                            <td>
                                <table class="altrowstable" border="0" cellspacing="0" cellpadding="0"
                                    style="margin:0 auto;margin-top:18px;width:90%;">
                                    <tbody cellpadding="0">
                                        <tr class="title">
                                            <td colspan="10">处方参数</td>
                                        </tr>
                                        <tr class="title">
                                            <td></td>
                                            <td>SPH</td>
                                            <td>CYL</td>
                                            <td>AXI</td>
                                            <td>ADD</td>
                                            <td>PD</td>
                                            <td>Prism Horizontal</td>
                                            <td>Base Direction</td>
                                            <td>Prism Vertical</td>
                                            <td>Base Direction</td>
                                        </tr>
                                        <tr>
                                            <td>Right(OD)</td>
                                            <td>{:$v['od_sph'] ?? ''}</td>
                                            <td>{:$v['od_cyl'] ?? ''}</td>
                                            <td>{:$v['od_axis'] ?? ''}</td>
                                            {if $v['os_add'] && $v['od_add'] && (float) $v['os_add'] * 1
                                            != 0 && (float) $v['od_add'] * 1 != 0}
                                            <td>{:$v['os_add'] ?? ''}</td>
                                            {else/}
                                            <td rowspan="2">{:$v['os_add'] ?? $v['od_add']}</td>
                                            {/if}
                                            {if $v['pdcheck'] == 'on'}
                                            <td>{:$v['pd_r'] ?? ''}</td>
                                            {else/}
                                            <td rowspan="2">{:$v['pd'] ?? ''}</td>
                                            {/if}
                                            <td>{:$v['od_pv'] ?? ''}</td>
                                            <td>{:$v['od_bd'] ?? ''}</td>
                                            <td>{:$v['od_pv_r'] ?? ''}</td>
                                            <td>{:$v['od_bd_r'] ?? ''}</td>
                                        </tr>
                                        <tr>
                                            <td>Left(OS)</td>
                                            <td>{:$v['os_sph'] ?? ''}</td>
                                            <td>{:$v['os_cyl'] ?? ''}</td>
                                            <td>{:$v['os_axis'] ?? ''}</td>
                                            {if $v['os_add'] && $v['od_add'] && (float) $v['os_add'] * 1
                                            != 0 && (float) $v['od_add'] * 1 != 0}
                                            <td>{:$v['od_add'] ?? ''}</td>
                                            {/if}
                                            {if $v['pdcheck'] == 'on'}
                                            <td>{:$v['pd_l'] ?? ''}</td>
                                            {/if}
                                            <td>{:$v['os_pv'] ?? ''}</td>
                                            <td>{:$v['os_bd'] ?? ''}</td>
                                            <td>{:$v['os_pv_r'] ?? ''}</td>
                                            <td>{:$v['os_bd_r'] ?? ''}</td>
                                        </tr>
                                    </tbody>
                                </table>
                            </td>
                        </tr>
                        {/foreach}
                    </tbody>
                </table>
            </div>
        </form>
    </div>


</form><|MERGE_RESOLUTION|>--- conflicted
+++ resolved
@@ -345,191 +345,6 @@
                         border-color: #a9c6c9;
                     }
                 </style>
-<<<<<<< HEAD
-                {if $label != 3}
-                <table class="altrowstable" style="border:#0f0 solid 1px;margin:0px auto;margin-bottom:10px;width:90%;">
-                    <tbody>
-                    {foreach $goods as $key=>$sku}
-                    <input type="hidden" name="item_id[]" value="{$sku.item_id}">
-                    <tr>
-                        <td>
-                            <table class="altrowstable" style="margin:0 auto;margin:30px;width:90%;">
-                                <tbody>
-                                <tr></tr>
-
-                                <tr>
-                                    <td>商品名称：</td>
-                                    <td>{$sku.name}</td>
-                                </tr>
-                                <tr>
-                                    <td>SKU：</td>
-                                    <td>{$sku.sku}</td>
-                                </tr>
-                                <tr>
-                                    <td>数量：</td>
-                                    <td>{:round($sku['qty_ordered'])}</td>
-                                </tr>
-                                <tr>
-                                    <td>处方类型：</td>
-                                    <td>{$sku.prescription_type}</td>
-                                </tr>
-                                <!-- <tr>
-                                <td>基片类型：</td>
-                                <td></td>
-                            </tr> -->
-                                <tr>
-                                    <td>镜片类型：</td>
-                                    <td>{$sku.index_type}</td>
-                                </tr>
-                                <!-- <tr>
-                                <td>折射率：</td>
-                                <td></td>
-                            </tr> -->
-                                <tr>
-                                    <td>镀膜类型：</td>
-                                    <td>{$sku.coatiing_name}</td>
-                                </tr>
-                                </tbody>
-                            </table>
-                        </td>
-                        <td>
-                            <table class="altrowstable" border="0" cellspacing="0" cellpadding="0"
-                                   style="margin:0 auto;margin-top:18px;width:90%;">
-                                <tbody cellpadding="0">
-                                <tr class="title">
-                                    <td colspan="10">处方参数</td>
-                                </tr>
-                                <tr class="title">
-                                    <td></td>
-                                    <td>SPH</td>
-                                    <td>CYL</td>
-                                    <td>AXI</td>
-                                    <td>ADD</td>
-                                    <td>PD</td>
-                                    <td>Prism Horizontal</td>
-                                    <td>Base Direction</td>
-                                    <td>Prism Vertical</td>
-                                    <td>Base Direction</td>
-                                </tr>
-
-                                {if condition="$sku['to_examine'] eq true"}
-                                <tr>
-                                    <td >Right(OD)</td>
-                                    <td >
-                                        <input type="text" class="inputs" value="{:$sku['od_sph'] ?? ''}" name="od_sph[]">
-                                    </td>
-                                    <td><input type="text" class="inputs" value="{:$sku['od_cyl'] ?? ''}" name="od_cyl[]"></td>
-                                    <td><input type="text" class="inputs" value="{:$sku['od_axis'] ?? ''}" name="od_axis[]"></td>
-                                    {if $sku['total_add']}
-                                    <td rowspan="2"><input type="text" class="inputs" value="{:$sku['total_add'] ?? ''}" name="total_add[]"></td>
-                                    {else/}
-                                    <td><input type="text" class="inputs" value="{:$sku['od_add']}" name="od_add[]"></td>
-                                    {/if}
-
-                                    <td><input type="text" class="inputs" value="{:$sku['pd_r'] ?? ''}" name="pd_r[]"></td>
-
-                                    <td><input type="text" class="inputs" value="{:$sku['od_pv'] ?? ''}" name="od_pv[]"></td>
-                                    <td><input type="text" class="inputs" value="{:$sku['od_bd'] ?? ''}" name="od_bd[]"></td>
-                                    <td><input type="text" class="inputs" value="{:$sku['od_pv_r'] ?? ''}" name="od_pv_r[]"></td>
-                                    <td><input type="text" class="inputs" value="{:$sku['od_bd_r'] ?? ''}" name="od_bd_r[]"></td>
-                                </tr>
-                                <tr>
-                                    <td>Left(OS)</td>
-                                    <td> <input type="text" class="inputs" value="{:$sku['os_sph'] ?? ''}" name="os_sph[]"></td>
-                                    <td>
-                                        <input type="text" class="inputs" value="{:$sku['os_cyl'] ?? ''}" name="os_cyl[]">
-
-                                    </td>
-                                    <td>
-                                        <input type="text" class="inputs" value="{:$sku['os_axis'] ?? ''}" name="os_axis[]"></td>
-                                    {if !$sku['total_add']}
-                                    <td>
-                                        <input type="text" class="inputs" value="{:$sku['os_add']}" name="os_add[]"> </td>
-                                    {/if}
-                                    <td>
-                                        <input type="text" class="inputs" value="{:$sku['pd_l'] ?? ''}" name="pd_l[]"></td>
-                                    <td>
-                                        <input type="text" class="inputs" value="{:$sku['os_pv'] ?? ''}" name="os_pv[]"></td>
-                                    <td>
-                                        <input type="text" class="inputs" value="{:$sku['os_bd'] ?? ''}" name="os_bd[]"></td>
-                                    <td>
-                                        <input type="text" class="inputs" value="{:$sku['os_pv_r'] ?? ''}" name="os_pv_r[]"></td>
-                                    <td>
-                                        <input type="text" class="inputs" value="{:$sku['os_bd_r'] ?? ''}" name="os_bd_r[]"></td>
-                                </tr>
-                                {else/}
-                                <tr>
-                                    <td >Right(OD)</td>
-                                    <td >
-                                        {:$sku['od_sph'] ?? ''}
-                                    </td>
-                                    <td>{:$sku['od_cyl'] ?? ''}</td>
-                                    <td>{:$sku['od_axis'] ?? ''}</td>
-                                    {if $sku['total_add']}
-                                    <td rowspan="2">{:$sku['total_add'] ?? ''}</td>
-                                    {else/}
-                                    <td>{:$sku['os_add']}</td>
-                                    {/if}
-                                    <!--                                    {if $sku['pdcheck'] == 'on'}-->
-                                    <td>{:$sku['pd_r'] ?? ''}</td>
-                                    <!--                                    {else/}-->
-                                    <!--                                    <td rowspan="2">{:$sku['pd'] ?? ''}</td>-->
-                                    <!--                                    {/if}-->
-                                    <td>{:$sku['od_pv'] ?? ''}</td>
-                                    <td>{:$sku['od_bd'] ?? ''}</td>
-                                    <td>{:$sku['od_pv_r'] ?? ''}</td>
-                                    <td>{:$sku['od_bd_r'] ?? ''}</td>
-                                </tr>
-                                <tr>
-                                    <td>Left(OS)</td>
-                                    <td> {:$sku['os_sph'] ?? ''}</td>
-                                    <td>
-                                        {:$sku['os_cyl'] ?? ''}
-                                    </td>
-                                    <td>
-                                        {:$sku['os_axis'] ?? ''}
-                                    </td>
-                                    {if !$sku['total_add']}
-                                    <td>
-                                        {:$sku['od_add']}
-                                    </td>
-                                    {/if}
-                                    <!--                                    {if $sku['pdcheck'] == 'on'}-->
-                                    <td>
-                                        {:$sku['pd_l'] ?? ''}
-                                    </td>
-                                    <!--                                    {/if}-->
-                                    <td>
-                                        {:$sku['os_pv'] ?? ''}
-                                    </td>
-                                    <td>
-                                        {:$sku['os_bd'] ?? ''}
-                                    </td>
-                                    <td>
-                                        {:$sku['os_pv_r'] ?? ''}
-                                    </td>
-                                    <td>
-                                        {:$sku['os_bd_r'] ?? ''}
-                                    </td>
-                                </tr>
-                                {/if}
-
-
-                                </tbody>
-                            </table>
-                        </td>
-                        {if condition="$sku['prescription_image'] neq null"}
-                            <td>
-                                <img src="https://esz.zhaokuangyi.com/media/prescription_file/160853807210954.jpg" alt="" style="width: 360px;height: 330px;float: right" data-tips-image>
-                            </td>
-                        {/if}
-
-                    </tr>
-                    {/foreach}
-                    </tbody>
-                </table>
-=======
->>>>>>> d585a10d
 
                 <table class="altrowstable" style="border:#0f0 solid 1px;margin:0px auto;margin-bottom:10px;width:90%;">
                     <tbody>
