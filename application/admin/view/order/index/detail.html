--- conflicted
+++ resolved
@@ -116,21 +116,21 @@
                 <label class="control-label col-xs-12 col-sm-2">订单编号:</label>
                 <div class="col-xs-12 col-sm-8">
                     <input id="c-purchase_number" class="form-control" name="row[increment_id]"
-                        value="{$row.increment_id}" type="text" readonly>
+                           value="{$row.increment_id}" type="text" readonly>
                 </div>
             </div>
             <div class="form-group">
                 <label class="control-label col-xs-12 col-sm-2">订单状态:</label>
                 <div class="col-xs-12 col-sm-8">
                     <input id="c-purchase_name" class="form-control" name="row[purchase_name]" value="{$row.status}"
-                        type="text" readonly>
+                           type="text" readonly>
                 </div>
             </div>
             <div class="form-group">
                 <label class="control-label col-xs-12 col-sm-2">创建时间:</label>
                 <div class="col-xs-12 col-sm-8">
                     <input id="c-purchase_name" class="form-control" name="row[purchase_name]" value="{$row.created_at}"
-                        type="text" readonly>
+                           type="text" readonly>
                 </div>
             </div>
 
@@ -138,7 +138,7 @@
                 <label class="control-label col-xs-12 col-sm-2">客户邮箱:</label>
                 <div class="col-xs-12 col-sm-8">
                     <input id="c-purchase_name" class="form-control" name="row[purchase_name]" value="{$row.customer_email}"
-                        type="text" readonly>
+                           type="text" readonly>
                 </div>
             </div>
 
@@ -147,17 +147,17 @@
                 <div class="col-xs-12 col-sm-8">
                     {if $row['store_id'] == 1}
                     <input id="c-purchase_name" class="form-control" name="row[purchase_name]" value="PC端" type="text"
-                        readonly>
+                           readonly>
                     {elseif $row['store_id'] == 2 && $label == 3}
                     <input id="c-purchase_name" class="form-control" name="row[purchase_name]" value="移动端" type="text"
-                        readonly>
+                           readonly>
 
                     {elseif $row['store_id'] == 4 && $label != 3}
                     <input id="c-purchase_name" class="form-control" name="row[purchase_name]" value="移动端" type="text"
-                        readonly>
+                           readonly>
                     {elseif $row['store_id'] == 5}
                     <input id="c-purchase_name" class="form-control" name="row[purchase_name]" value="app" type="text"
-                        readonly>
+                           readonly>
                     {/if}
 
                 </div>
@@ -180,35 +180,35 @@
                 <label class="control-label col-xs-12 col-sm-2">收件人:</label>
                 <div class="col-xs-12 col-sm-8">
                     <input id="c-purchase_freight" class="form-control contract_name" readonly name=""
-                        value="{$row.customer_firstname} {$row.customer_lastname}" type="text">
+                           value="{$row.customer_firstname} {$row.customer_lastname}" type="text">
                 </div>
             </div>
             <div class="form-group">
                 <label class="control-label col-xs-12 col-sm-2">国家:</label>
                 <div class="col-xs-12 col-sm-8">
                     <input id="c-delivery_address" class="form-control delivery_address" readonly name="" type="text"
-                        value="{$row.country_id}">
+                           value="{$row.country_id}">
                 </div>
             </div>
             <div class="form-group">
                 <label class="control-label col-xs-12 col-sm-2">邮编:</label>
                 <div class="col-xs-12 col-sm-8">
                     <input id="c-delivery_address" class="form-control delivery_address" readonly name="" type="text"
-                        value="{$row.postcode}">
+                           value="{$row.postcode}">
                 </div>
             </div>
             <div class="form-group">
                 <label class="control-label col-xs-12 col-sm-2">电话:</label>
                 <div class="col-xs-12 col-sm-8">
                     <input id="c-delivery_address" class="form-control delivery_address" readonly name="" type="text"
-                        value="{$row.telephone}">
+                           value="{$row.telephone}">
                 </div>
             </div>
             <div class="form-group">
                 <label class="control-label col-xs-12 col-sm-2">地址:</label>
                 <div class="col-xs-12 col-sm-8">
                     <input id="c-purchase_freight" class="form-control contract_name" readonly name="" type="text"
-                        value="{$row.street}">
+                           value="{$row.street}">
                 </div>
             </div>
 
@@ -216,14 +216,14 @@
                 <label class="control-label col-xs-12 col-sm-2">城市:</label>
                 <div class="col-xs-12 col-sm-8">
                     <input id="c-delivery_address" class="form-control delivery_address" readonly name="" type="text"
-                        value="{$row.city}">
+                           value="{$row.city}">
                 </div>
             </div>
             <div class="form-group">
                 <label class="control-label col-xs-12 col-sm-2">省州:</label>
                 <div class="col-xs-12 col-sm-8">
                     <input id="c-delivery_address" class="form-control delivery_address" readonly name="" type="text"
-                        value="{$row.region}">
+                           value="{$row.region}">
                 </div>
             </div>
 
@@ -321,8 +321,8 @@
         <form id="add-form" class="form-horizontal" role="form" data-toggle="validator" method="POST" action="">
 
             <div id="detailWin" class="easyui-window panel-body panel-body-noborder window-body" title=""
-                data-options="modal:true,closed:true,border:'thin',cls:'c6'"
-                style="padding: 10px; width: 100%; height: 200px;">
+                 data-options="modal:true,closed:true,border:'thin',cls:'c6'"
+                 style="padding: 10px; width: 100%; height: 200px;">
                 <style type="text/css">
                     table.altrowstable {
                         margin: 0 auto;
@@ -361,165 +361,6 @@
 
                 <table class="altrowstable" style="border:#0f0 solid 1px;margin:0px auto;margin-bottom:10px;width:90%;">
                     <tbody>
-<<<<<<< HEAD
-                        {foreach $item as $v}
-                        <input type="hidden" name="item_id[]" value="{:$v.item_id}">
-
-                        <tr>
-                            <td>
-                                <table class="altrowstable" style="margin:0 auto;margin:30px;width:90%;">
-                                    <tbody>
-                                        <tr></tr>
-                                        <tr>
-                                            <td>SKU：</td>
-                                            <td>{$v.sku}</td>
-                                        </tr>
-                                        <tr>
-                                            <td>数量：</td>
-                                            <td>{:round($v['qty'])}</td>
-                                        </tr>
-                                        <tr>
-                                            <td>处方类型：</td>
-                                            <td>{$v.prescription_type}</td>
-                                        </tr>
-                                        <!-- <tr>
-                                        <td>基片类型：</td>
-                                        <td></td>
-                                    </tr> -->
-                                        <tr>
-                                            <td>镜片类型：</td>
-                                            <td>{$v.web_lens_name}</td>
-                                        </tr>
-                                        <!-- <tr>
-                                        <td>折射率：</td>
-                                        <td></td>
-                                    </tr> -->
-                                        <tr>
-                                            <td>镀膜类型：</td>
-                                            <td>{$v.coating_name}</td>
-                                        </tr>
-                                    </tbody>
-                                </table>
-                            </td>
-                            <td>
-                                <table class="altrowstable" border="0" cellspacing="0" cellpadding="0"
-                                    style="margin:0 auto;margin-top:18px;width:90%;">
-                                    <tbody cellpadding="0">
-                                        <tr class="title">
-                                            <td colspan="10">处方参数</td>
-                                        </tr>
-                                        <tr class="title">
-                                            <td></td>
-                                            <td>SPH</td>
-                                            <td>CYL</td>
-                                            <td>AXI</td>
-                                            <td>ADD</td>
-                                            <td>PD</td>
-                                            <td>Prism Horizontal</td>
-                                            <td>Base Direction</td>
-                                            <td>Prism Vertical</td>
-                                            <td>Base Direction</td>
-                                        </tr>
-                                        <input type="hidden" name="prescription_type[]" value="{:$v['prescription_type']}">
-                                 {if condition="$v['to_examine'] eq true"}
-                                        <tr>
-                                            <td >Right(OD)</td>
-                                            <td >
-                                                <input type="text" class="inputs" value="{:$v['od_sph'] ?? ''}" name="od_sph[]">
-                                            </td>
-                                            <td><input type="text" class="inputs" value="{:$v['od_cyl'] ?? ''}" name="od_cyl[]"></td>
-                                            <td><input type="text" class="inputs" value="{:$v['od_axis'] ?? ''}" name="od_axis[]"></td>
-
-                                            <td><input type="text" class="inputs" value="{:$v['od_add']}" name="od_add[]"></td>
-                                            {if $v['pd']}
-                                            <td><input type="text" class="inputs" value="{:$v['pd'] ?? ''}" name="pd_r[]"></td>
-                                            {else/}
-                                            <td><input type="text" class="inputs" value="{:$v['pd_r'] ?? ''}" name="pd_r[]"></td>
-                                            {/if}
-                                            <td><input type="text" class="inputs" value="{:$v['od_pv'] ?? ''}" name="od_pv[]"></td>
-                                            <td><input type="text" class="inputs" value="{:$v['od_bd'] ?? ''}" name="od_bd[]"></td>
-                                            <td><input type="text" class="inputs" value="{:$v['od_pv_r'] ?? ''}" name="od_pv_r[]"></td>
-                                            <td><input type="text" class="inputs" value="{:$v['od_bd_r'] ?? ''}" name="od_bd_r[]"></td>
-                                        </tr>
-                                        <tr>
-                                            <td>Left(OS)</td>
-                                            <td> <input type="text" class="inputs" value="{:$v['os_sph'] ?? ''}" name="os_sph[]"></td>
-                                            <td>
-                                                <input type="text" class="inputs" value="{:$v['os_cyl'] ?? ''}" name="os_cyl[]"></td>
-                                            <td>
-                                                <input type="text" class="inputs" value="{:$v['os_axis'] ?? ''}" name="os_axis[]"></td>
-
-                                            <td>
-                                                <input type="text" class="inputs" value="{:$v['os_add']}" name="os_add[]"> </td>
-
-                                            <td>
-                                                <input type="text" class="inputs" value="{:$v['pd_l'] ?? ''}" name="pd_l[]"></td>
-                                            <td>
-                                                <input type="text" class="inputs" value="{:$v['os_pv'] ?? ''}" name="os_pv[]"></td>
-                                            <td>
-                                                <input type="text" class="inputs" value="{:$v['os_bd'] ?? ''}" name="os_bd[]"></td>
-                                            <td>
-                                                <input type="text" class="inputs" value="{:$v['os_pv_r'] ?? ''}" name="os_pv_r[]"></td>
-                                            <td>
-                                                <input type="text" class="inputs" value="{:$v['os_bd_r'] ?? ''}" name="os_bd_r[]"></td>
-                                        </tr>
-
-                                 {else/}
-                                        <tr>
-                                            <td>Right(OD)</td>
-                                            <td>{:$v['od_sph'] ?? ''}</td>
-                                            <td>{:$v['od_cyl'] ?? ''}</td>
-                                            <td>{:$v['od_axis'] ?? ''}</td>
-                                            {if $v['os_add'] && $v['od_add'] && (float) $v['os_add'] * 1
-                                            != 0 && (float) $v['od_add'] * 1 != 0}
-                                            <td>{:$v['os_add'] ?? ''}</td>
-                                            {else/}
-                                            <td rowspan="2">{:$v['os_add'] ?? $v['od_add']}</td>
-                                            {/if}
-                                            {if $v['pdcheck'] == 'on'}
-                                            <td>{:$v['pd_r'] ?? ''}</td>
-                                            {else/}
-                                            <td rowspan="2">{:$v['pd'] ?? ''}</td>
-                                            {/if}
-                                            <td>{:$v['od_pv'] ?? ''}</td>
-                                            <td>{:$v['od_bd'] ?? ''}</td>
-                                            <td>{:$v['od_pv_r'] ?? ''}</td>
-                                            <td>{:$v['od_bd_r'] ?? ''}</td>
-                                        </tr>
-                                        <tr>
-                                            <td>Left(OS)</td>
-                                            <td>{:$v['os_sph'] ?? ''}</td>
-                                            <td>{:$v['os_cyl'] ?? ''}</td>
-                                            <td>{:$v['os_axis'] ?? ''}</td>
-                                            {if $v['os_add'] && $v['od_add'] && (float) $v['os_add'] * 1
-                                            != 0 && (float) $v['od_add'] * 1 != 0}
-                                            <td>{:$v['od_add'] ?? ''}</td>
-                                            {/if}
-                                            {if $v['pdcheck'] == 'on'}
-                                            <td>{:$v['pd_l'] ?? ''}</td>
-                                            {/if}
-                                            <td>{:$v['os_pv'] ?? ''}</td>
-                                            <td>{:$v['os_bd'] ?? ''}</td>
-                                            <td>{:$v['os_pv_r'] ?? ''}</td>
-                                            <td>{:$v['os_bd_r'] ?? ''}</td>
-                                        </tr>
-
-                                 {/if}
-
-
-                                    </tbody>
-                                </table>
-                            </td>
-
-                            {if condition="$v['prescription_image'] neq null"}
-                            <td>
-                                <img src="{$v['prescription_image']}" alt="" style="width: 300px;height: 250px;float: right" data-tips-image>
-                            </td>
-                            {/if}
-
-                        </tr>
-                        {/foreach}
-=======
                     {foreach $item as $v}
                     <input type="hidden" name="item_id[]" value="{:$v.item_id}">
 
@@ -677,7 +518,6 @@
 
                     </tr>
                     {/foreach}
->>>>>>> fac18921
                     </tbody>
                 </table>
 
