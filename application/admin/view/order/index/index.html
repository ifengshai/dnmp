--- conflicted
+++ resolved
@@ -60,15 +60,9 @@
                         <a href="javascript:;" class="btn btn-primary btn-refresh" title="{:__('Refresh')}"><i
                                 class="fa fa-refresh"></i> </a>
                         <a href="javascript:;" class="btn btn-success btn-batch-printed_test btn-disabled disabled"
-<<<<<<< HEAD
-                           title="{:__('打印标签')}"> {:__('批量打印')}</a>
-                        <a href="javascript:;" class="btn btn-danger btn-batch-export-xls"
-                           title="{:__('批量导出')}"><i class="fa fa-upload"></i> {:__('批量导出')}</a>
-=======
                             title="{:__('打印标签')}"> {:__('批量打印')}</a>
                         <!-- <a href="javascript:;" class="btn btn-danger btn-batch-export-xls"
                             title="{:__('批量导出')}"><i class="fa fa-upload"></i> {:__('批量导出')}</a> -->
->>>>>>> 35cc9efa
 
                     </div>
 
