<style type="text/css">
    * {
        margin: 0;
        padding: 0;
    }

    .track-title {
        font-size: 14px;
        font-weight: bold;
        padding: 20px 0;
    }

    .track-nav {
        display: flex;
        align-items: center;
        list-style: none;
        overflow: hidden;
    }

    .track-nav li {
        position: relative;
        width: 120px;
        height: 43px;
        line-height: 43px;
        font-size: 14px;
        text-align: center;
        border-top: 1px solid #DDDDDD;
        border-bottom: 1px solid #DDDDDD;
    }

    .track-nav li:before {
        content: '';
        display: block;
        position: absolute;
        right: 0;
        top: 0;
        z-index: 10;
        width: 20px;
        height: 32px;
        transform-origin: left top;
        transform: rotate(-25deg);
        border-right: 1px solid #DDDDDD;
    }

    .track-nav li:after {
        content: '';
        display: block;
        position: absolute;
        right: 0;
        bottom: 0;
        z-index: 10;
        width: 20px;
        height: 32px;
        transform-origin: left bottom;
        transform: rotate(25deg);
        border-right: 1px solid #DDDDDD;
    }

    .track-nav li.on {
        color: #FFFFFF;
        background-color: #33CC00;
        border-top: 1px solid #33CC00;
        border-bottom: 1px solid #33CC00;
    }

    .track-nav li.on:before {
        background-color: #33cc00;
        border-right: 1px solid #FFFFFF;
    }

    .track-nav li.on:after {
        background-color: #33cc00;
        border-right: 1px solid #FFFFFF;
    }

    .track-nav li span {
        position: relative;
        z-index: 20;
    }

    .track-infor {
        padding-left: 30px;
        box-sizing: border-box;
        overflow: hidden;
        list-style: none;
    }

    .track-infor li {
        display: flex;
        position: relative;
        padding: 13px 0;
        line-height: 30px;
        font-size: 14px;
        color: #383838;
    }

    .track-infor li span {
        margin-right: 30px;
        font-size: 14px;
        color: #383838;
    }

    .track-infor div p:last-child {
        color: #909090;
    }

    .track-infor div p:first-child {
        font-size: 16px;
        color: #383838;
    }

    .track-infor li:before {
        content: '';
        display: block;
        position: absolute;
        left: -30px;
        top: 22px;
        z-index: 10;
        border-radius: 50%;
        box-sizing: border-box;
        width: 10px;
        height: 10px;
        background-color: #999999;
    }

    .track-infor li:after {
        content: '';
        display: block;
        position: absolute;
        left: -25px;
        top: 0;
        width: 1px;
        height: 100%;
        background-color: #DDDDDD;
    }

    .track-infor li:first-child:before {
        background-color: #33cc00;
    }

    .track-infor li:first-child:after {
        top: 22px;
    }

    .track-infor li:last-child:after {
        top: -25px;
    }
</style>
<div class="panel-heading">
    {:build_heading()}
    <ul class="nav nav-tabs" style="margin-bottom: 20px;">
        <li><a href="{:url('detail')}?id={$id}&label={$label}">订单信息</a></li>
        <li class="active"><a href="{:url('orderDetail')}?order_number={$order_number}&id={$id}&label={$label}">订单节点</a>
        </li>
        <!-- <li><a href="{:url('checkDetail')}?id={$entity_id}&label={$label}">订单执行信息</a></li> -->
        <!-- <li><a href="{:url('logisticsDetail')}?id={$row.entity_id}">售后信息</a></li> -->
    </ul>
</div>
<p class="track-title" style="float: left;">物流信息</p>
{in name="7" value="$key_list" }
<p class="track-title" style="float: left;margin-left: 10%;color: #909090;">物流类型：<span
        style="color: #383838;font-size: 16px;">{$list[7]['shipment_type']}</span>&nbsp;&nbsp;&nbsp;&nbsp;&nbsp;&nbsp;&nbsp;&nbsp;物流单号：<span
        style="color: #383838;font-size: 16px;">{$list[7]['track_number']}</span></p>
{/in}
<p style="width: 100%; overflow: hidden;"></p>
<ul class="track-nav">

    <li {if condition="(!empty($distribution_log_times))" }class="on" {/if}><span>加工中</span></li>

    {if condition="($is_shendan['check_status'] == 1)"}
    <li class="on"><span>已审单</span></li>
    {elseif condition="$is_shendan['check_status'] eq 0"/}
    <li class="on"><span>待审单</span></li>
    {else /}
    <li class="on"><span>审单拒绝</span></li>
    {/if}
    <li {if condition="(!empty($is_shendan['delivery_time']))"}class="on" {/if}><span>已出库</span></li>
    <!--    <li {in name="2" value="$key_list" } class="on" {-->
    <!--    /in}><span>已打印标签</span></li>-->
    <!--    <li {in name="3" value="$key_list" } class="on" {-->
    <!--    /in}><span>已配镜架</span></li>-->
    <!--    <?php if(in_array(4,$key_list)){ ?>-->
    <!--    <li class="on"><span>已配镜片</span></li>-->
    <!--    <?php }elseif(!in_array(6,$key_list)){ ?>-->
    <!--    <li><span>已配镜片</span></li>-->
    <!--    <?php } ?>-->

    <!--    <?php if(in_array(5,$key_list)){ ?>-->
    <!--    <li class="on"><span>已加工</span></li>-->
    <!--    <?php }elseif(!in_array(6,$key_list)){ ?>-->
    <!--    <li><span>已加工</span></li>-->
    <!--    <?php } ?>-->

    <!--    <li {in name="6" value="$key_list" } class="on" {-->
    <!--    /in}><span>已成品质检</span></li>-->
    <!--    <li {in name="7" value="$key_list" } class="on" {-->
    <!--    /in}><span>已出库</span></li>-->
    <li {in name="8" value="$key_list" } class="on" {/in}><span>物流上网</span></li>
    <li {in name="10" value="$key_list" } class="on" {/in}><span>运输途中</span></li>

    <?php if(in_array(30,$key_list)){ ?>
    <li class="on"><span>到达待取</span></li>
    <?php }elseif(in_array(35,$key_list)){ ?>
    <li class="on"><span>投递失败</span></li>
    <?php }elseif(in_array(40,$key_list)){ ?>
    <li class="on"><span>投递成功</span></li>
    <?php }elseif(in_array(50,$key_list)){ ?>
    <li class="on"><span>可能异常</span></li>
    <?php }else{ ?>
    <li><span>投递成功</span></li>
    <?php } ?>

</ul>
<ul class="track-infor">
    <?php if(in_array(30,$key_list)){ ?>
    <li>
        <span>{$list[30]['create_time']}</span>
        <div>
            <p>到达待取</p>
        </div>
    </li>
    <?php }elseif(in_array(35,$key_list)){ ?>
    <li>
        <span>{$list[35]['create_time']}</span>
        <div>
            <p>投递失败</p>
        </div>
    </li>
    <?php }elseif(in_array(40,$key_list)){ ?>
    <li>
        <span>{$list[40]['create_time']}</span>
        <div>
            <p>投递成功</p>
        </div>
    </li>
    <?php }elseif(in_array(50,$key_list)){ ?>
    <li>
        <span>{$list[50]['create_time']}</span>
        <div>
            <p>可能异常</p>
        </div>
    </li>
    <?php }else{ ?>
    <?php } ?>
    {in name="10" value="$key_list" }
    <li>
        <span>{$list[10]['create_time']} </span>
        <div>
            <p>运输途中</p>
        </div>
    </li>
    {/in}

    {in name="8" value="$key_list" }
    <li>
        <span>{$list[8]['create_time']}</span>
        <div>
            <p>物流上网</p>
        </div>
    </li>
    {/in}
    {if condition="(!empty($is_shendan['delivery_time']))"}
    <li>
        <span>{:date('Y-m-d H:i:s',$is_shendan['delivery_time'])}</span>
        <div>
            <p>已出库</p>
        </div>
    </li>
    {/if}
    {if condition="($is_shendan['check_status'] == 1)"}
    <li>
        <span>{:date('Y-m-d H:i:s',$is_shendan['check_time'])}</span>
        <div>
            <p>已审单</p>
        </div>
    </li>

    {/if}
    <!--			{in name="7" value="$key_list" }-->
    <!--			<li>-->
    <!--				<span>{$list[7]['create_time']}</span>-->
    <!--				<div>-->
    <!--					<p>已出库</p>-->
    <!--					{if condition=" $list[7]['handle_user_name'] neq null "}-->
    <!--					<p>处理人姓名：{$list[7]['handle_user_name']}</p>				-->
    <!--					{/if}-->
    <!--				</div>-->
    <!--			</li>-->
    <!--			{/in}-->
    <!--			-->
    <!--			{in name="6" value="$key_list" }-->
    <!--			<li>			-->
    <!--				<span>{$list[6]['create_time']}</span>-->
    <!--				<div>-->
    <!--					<p>已成品质检</p>-->
    <!--					{if condition=" $list[6]['handle_user_name'] neq null "}-->
    <!--					<p>处理人姓名：{$list[6]['handle_user_name']}</p>				-->
    <!--					{/if}-->
    <!--				</div>-->
    <!--			</li>-->
    <!--			{/in}-->
    <!--					-->
    <!--			-->
    <!--			<?php if(in_array(5,$key_list)){ ?>-->
    <!--			<li>-->
    <!--				<span>{$list[5]['create_time']}</span>-->
    <!--				<div>-->
    <!--					<p>已加工</p>-->
    <!--					{if condition=" $list[5]['handle_user_name'] neq null "}-->
    <!--					<p>处理人姓名：{$list[5]['handle_user_name']}</p>				-->
    <!--					{/if}-->
    <!--				</div>-->
    <!--			</li>			-->
    <!--			<?php } ?>-->
    <!--			-->
    <!--			<?php if(in_array(4,$key_list)){ ?>-->
    <!--			<li>-->
    <!--				<span>{$list[4]['create_time']}</span>-->
    <!--				<div>-->
    <!--					<p>已配镜片</p>-->
    <!--					{if condition=" $list[4]['handle_user_name'] neq null "}-->
    <!--					<p>处理人姓名：{$list[4]['handle_user_name']}</p>				-->
    <!--					{/if}-->
    <!--				</div>-->
    <!--			</li>			-->
    <!--			<?php } ?>		-->
    <!--			{in name="3" value="$key_list" }-->
    <!--			<li>-->
    <!--				<span>{$list[3]['create_time']}</span>-->
    <!--				<div>-->
    <!--					<p>已配镜架</p>-->
    <!--					{if condition=" $list[3]['handle_user_name'] neq null "}-->
    <!--					<p>处理人姓名：{$list[3]['handle_user_name']}</p>				-->
    <!--					{/if}-->
    <!--				</div>-->
    <!--			</li>-->
    <!--			{/in}-->
    <!--			-->
    <!--			{in name="2" value="$key_list" }-->
    <!--			<li>-->
    <!--				<span>{$list[2]['create_time']}</span>-->
    <!--				<div>-->
    <!--					<p>已打印标签</p>-->
    <!--					{if condition=" $list[2]['handle_user_name'] neq null "}-->
    <!--					<p>处理人姓名：{$list[2]['handle_user_name']}</p>				-->
    <!--					{/if}-->
    <!--				</div>-->
    <!--			</li>-->
    <!--			{/in}-->
    <!--			-->


    {if condition="(!empty($distribution_log))"}
    <li>
        <span id="showmessage" style="cursor:pointer">订单加工详情(点击展开)</span>
        <div style="float: left;margin-top: 20px;overflow-y:auto;display: none" id="winuiconsole">
            {volist name="distribution_log" id="vo"}
            <p>sku:{$new_order_item_process_id2[$key]}</p>
            {volist name="vo" id="vv"}
            <div>
                <p>{$vv.remark} {:date('Y-m-d H:i:s', $vv.create_time)} 处理人：{$vv.create_person}</p>
            </div>
            {/volist}
            {/volist}
        </div>
    </li>
    {/if}

    {if condition="(!empty($distribution_log_times))"}
    <li>
        <span>{:date('Y-m-d H:i:s',$distribution_log_times[0])}</span>
        <div>
            <p>已打印标签</p>
        </div>
    </li>
    {/if}

    {in name="1" value="$key_list" }
    <li>
        <span>{$list[1]['create_time']}</span>
        <div>
            <p>已支付</p>
            {if condition=" $list[1]['handle_user_name'] neq null "}
            <p>处理人姓名：{$list[1]['handle_user_name']}</p>
            {/if}
        </div>
    </li>
    {/in}


    {in name="0" value="$key_list" }
    <li>
        <span>{$list[0]['create_time']}</span>
        <div>
            <p>已提交订单</p>
            {if condition=" $list[0]['handle_user_name'] neq null "}
            <p>处理人姓名：{$list[0]['handle_user_name']}</p>
            {/if}
        </div>
    </li>
    {/in}
</ul>
<<<<<<< HEAD
<script>
    function my(id){
        return document.getElementById(id);
    }
    var trageet =  document.getElementById("winuiconsole");
    my("showmessage").onclick = function (){
        if (trageet.style.display =="none"){
            console.log(1111)
            my("winuiconsole").style.display ="block"
        }else{
            console.log(2222)
            my("winuiconsole").style.display ="none"
        }


=======
>>>>>>> 3639a16d
<script>
    function my(id){
        return document.getElementById(id);
    }
    var trageet =  document.getElementById("winuiconsole");
    my("showmessage").onclick = function (){
        if (trageet.style.display =="none"){
            console.log(1111)
            my("winuiconsole").style.display ="block"
        }else{
            console.log(2222)
            my("winuiconsole").style.display ="none"
        }
    }
</script><|MERGE_RESOLUTION|>--- conflicted
+++ resolved
@@ -400,7 +400,6 @@
     </li>
     {/in}
 </ul>
-<<<<<<< HEAD
 <script>
     function my(id){
         return document.getElementById(id);
@@ -414,22 +413,5 @@
             console.log(2222)
             my("winuiconsole").style.display ="none"
         }
-
-
-=======
->>>>>>> 3639a16d
-<script>
-    function my(id){
-        return document.getElementById(id);
-    }
-    var trageet =  document.getElementById("winuiconsole");
-    my("showmessage").onclick = function (){
-        if (trageet.style.display =="none"){
-            console.log(1111)
-            my("winuiconsole").style.display ="block"
-        }else{
-            console.log(2222)
-            my("winuiconsole").style.display ="none"
-        }
     }
 </script>