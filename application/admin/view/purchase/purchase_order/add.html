--- conflicted
+++ resolved
@@ -89,8 +89,6 @@
             <input id="c-1688_number" class="form-control"  name="row[1688_number]" value="" type="text">
         </div>
     </div>
-<<<<<<< HEAD
-=======
     <div class="form-group">
         <label class="control-label col-xs-12 col-sm-2">采购单付款类型:</label>
         <div class="col-xs-12 col-sm-3">
@@ -109,7 +107,6 @@
             </select>
         </div>
     </div>
->>>>>>> 5b5a4b3b
     <div class="form-group">
         <label class="control-label col-xs-12 col-sm-2">是否为留样采购单:</label>
         <div class="col-xs-12 col-sm-3">
