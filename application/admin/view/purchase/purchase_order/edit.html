--- conflicted
+++ resolved
@@ -91,9 +91,6 @@
                 <option value="2" {:$row['type']==2 ? 'selected' : '' }>大货</option>
             </select>
         </div>
-<<<<<<< HEAD
-        <label class="control-label col-xs-12 col-sm-2">1688单号:</label>
-=======
     </div>
     <div class="form-group">
         <label class="control-label col-xs-12 col-sm-2">采购单付款类型:</label>
@@ -114,8 +111,7 @@
         </div>
     </div>
     <div class="form-group">
-        <label class="control-label col-xs-12 col-sm-2">是否为新品采购单:</label>
->>>>>>> 5b5a4b3b
+        <label class="control-label col-xs-12 col-sm-2">1688单号:</label>
         <div class="col-xs-12 col-sm-3">
             <input id="c-1688_number" class="form-control"  name="row[1688_number]" value="{$row['1688_number']}" type="text">
         </div>
