<style>
    .caigou {
        padding: 10px;
        width: 100%;
        margin-bottom: 10px;
    }

    .caigou #caigou-table {
        width: 100%;
        height: 130px;
        border-width: 1px;
        border-style: solid;
        border-color: rgba(188, 188, 188, 1);
        border-radius: 6px;
        text-align: center;

    }

    .caigou #caigou-table tr {

        border-width: 1px;
        border-style: solid;
        border-color: rgba(188, 188, 188, 1);
        border-radius: 6px;
        line-height: 50px;
    }

    .caigou #caigou-table tr th {

        border-width: 1px;
        border-style: solid;
        border-color: rgba(188, 188, 188, 1);
        border-radius: 6px;
        text-align: center;
        font-size: 14px;
    }

    .caigou #caigou-table tr td {

        border-width: 1px;
        border-style: solid;
        border-color: rgba(188, 188, 188, 1);
        border-radius: 6px;
    }

    .caigou #caigou-table tr td input {

        width: 150px;
    }
</style>
<form id="add-form" class="form-horizontal" role="form" data-toggle="validator" method="POST" action="">

    <div class="form-group">
        <label class="control-label col-xs-12 col-sm-2">采购单号:</label>
        <div class="col-xs-12 col-sm-3">
            <input id="c-purchase_number" class="form-control" readonly name="row[purchase_number]"
                   value="{$row.purchase_number}" type="text">
        </div>
        <label class="control-label col-xs-12 col-sm-2">采购单名称:</label>
        <div class="col-xs-12 col-sm-3">
            <input id="c-purchase_name" class="form-control" name="row[purchase_name]" value="{$row.purchase_name}"
                   type="text">
        </div>
    </div>
    <div class="form-group">
        <label class="control-label col-xs-12 col-sm-2">是否新品采购:</label>
        <div class="col-xs-12 col-sm-3">
            <select name="row[type]" class="form-control">
                <option value="">请选择</option>
                <option value="1" {:$row['type']==1 ? 'selected' : '' }>是</option>
                <option value="2" {:$row['type']==2 ? 'selected' : '' }>否</option>
            </select>
        </div>
        <label class="control-label col-xs-12 col-sm-2">工厂类型:</label>
        <div class="col-xs-12 col-sm-3">
                <select name="row[factory_type]" class="form-control" id="factory_type">

                    <option value="0" {if condition="$row['factory_type'] eq 0"} selected{/if}>工厂</option>
                    <option value="1" {if condition="$row['factory_type'] eq 1"} selected{/if}>贸易</option>
                </select>
        </div>
    </div>

    <div class="form-group">

        <label class="control-label col-xs-12 col-sm-2">大货/现货:</label>
        <div class="col-xs-12 col-sm-3">
            <select name="row[type]" class="form-control">
                <option value="">请选择</option>
                <option value="1" {:$row['type']==1 ? 'selected' : '' }>现货</option>
                <option value="2" {:$row['type']==2 ? 'selected' : '' }>大货</option>
            </select>
        </div>
<<<<<<< HEAD
        <label class="control-label col-xs-12 col-sm-2">1688单号:</label>
=======
    </div>
    <div class="form-group">
        <label class="control-label col-xs-12 col-sm-2">采购单付款类型:</label>
        <div class="col-xs-12 col-sm-3">
            <select name="row[pay_type]" class="form-control">
                <option value="">请选择</option>
                <option value="1" {:$row['pay_type']==1 ? 'selected' : '' }>预付款</option>
                <option value="2" {:$row['pay_type']==2 ? 'selected' : '' }>全款预付</option>
                <option value="3" {:$row['pay_type']==3 ? 'selected' : '' }>货到付款</option>
            </select>
        </div>
        <label class="control-label col-xs-12 col-sm-2">预付款比例:</label>
        <div class="col-xs-12 col-sm-3">
            <select name="row[pay_rate]" class="form-control">
                <option value="">请选择</option>
                <option value="1" {:$row['pay_rate']==1 ? 'selected' : '' }>30%</option>
            </select>
        </div>
    </div>
    <div class="form-group">
        <label class="control-label col-xs-12 col-sm-2">是否为新品采购单:</label>
>>>>>>> 6a718cf8
        <div class="col-xs-12 col-sm-3">
            <input id="c-1688_number" class="form-control"  name="row[1688_number]" value="{$row['1688_number']}" type="text">
        </div>
    </div>
    <div class="form-group">
        <label class="control-label col-xs-12 col-sm-2">是否为留样采购单:</label>
        <div class="col-xs-12 col-sm-3">
            <select name="row[is_sample]" class="form-control">
                <option value="">请选择</option>
                <option value="1" {:$row['is_sample']==1 ? 'selected' : '' }>是</option>
                <option value="0" {:$row['is_sample']==0 ? 'selected' : '' }>否</option>
            </select>
        </div>
        {if condition="$row['factory_type'] eq 0"}
            <label class="control-label col-xs-12 col-sm-2" id="is_first">是否首次定做采购:</label>
            <div class="col-xs-12 col-sm-3" id="customized_procurement">
                <select name="row[customized_procurement]" class="form-control" >
                    <option value="">请选择</option>
                    <option value="1" {:$row['customized_procurement']==1 ? 'selected' : '' }>是</option>
                    <option value="0" {:$row['customized_procurement']==2 ? 'selected' : '' }>否</option>
                </select>
            </div>
        {/if}
    </div>

    <div class="form-group">

        <label class="control-label col-xs-12 col-sm-2">预计出货时间:</label>
        <div class="col-xs-12 col-sm-3">
            <input id="c-arrival_time" class="form-control datetimepicker arrival_time"
                   data-date-format="YYYY-MM-DD HH:mm:ss" data-use-current="true" name="row[arrival_time]" type="text"
                   value="{$row.arrival_time}">
        </div>
        <label class="control-label col-xs-12 col-sm-2">订单生效时间:</label>
        <div class="col-xs-12 col-sm-3">
            <input id="c-arrival_time" class="form-control datetimepicker arrival_time"
                   data-date-format="YYYY-MM-DD HH:mm:ss" data-use-current="true" name="row[effect_time]" type="text"
                   value="{$row.effect_time}">
        </div>
    </div>

    <div class="form-group">
        <label class="control-label col-xs-12 col-sm-2">采购备注:</label>
        <div class="col-xs-12 col-sm-8">
            <textarea id="c-purchase_remark" class="form-control " rows="5" name="row[purchase_remark]"
                      cols="50">{$row.purchase_remark}</textarea>
        </div>
    </div>
    <hr>

    <div class='caigou {:$is_new_product==1 ? "hide" : "" }'>
        <p style="font-size: 16px;text-align: center;"><b>合同信息</b></p>

        <div class="form-group">
            <label class="control-label col-xs-12 col-sm-2">合同编号:</label>
            <div class="col-xs-12 col-sm-3">
                <select name="row[contract_id]" class="form-control contract_id selectpicker" required
                        data-live-search='true'>
                    <option value="">请选择</option>
                    {foreach $contract_data as $k => $v}
                    <option value="{$v.id}" {:$row['contract_id']==$v['id'] ? 'selected' : '' }>{$v.contract_number}
                    </option>
                    {/foreach}
                </select>
            </div>
            <label class="control-label col-xs-12 col-sm-2">合同名称:</label>
            <div class="col-xs-12 col-sm-3">
                <input id="c-purchase_freight" class="form-control contract_name" readonly name="" type="text">
            </div>
        </div>

        <div class="form-group">
            <label class="control-label col-xs-12 col-sm-2">交货地址:</label>
            <div class="col-xs-12 col-sm-3">
                <input id="c-delivery_address" class="form-control address" readonly name="row[delivery_address]"
                       type="text" value="{$row.delivery_address}">
            </div>
            <label class="control-label col-xs-12 col-sm-2">交货时间:</label>
            <div class="col-xs-12 col-sm-3">
                <input id="c-delivery_time" readonly class="form-control datetimepicker delivery_time"
                       data-date-format="YYYY-MM-DD HH:mm:ss" data-use-current="true" name="row[delivery_time]" type="text"
                       value="{$row.delivery_time}">
            </div>
        </div>

        <div class="form-group">
            <label class="control-label col-xs-12 col-sm-2">合同有效期:</label>
            <div class="col-xs-12 col-sm-3">
                <input id="c-contract_time" readonly class="form-control datetimepicker contract_time"
                       data-date-format="YYYY-MM-DD HH:mm:ss" data-use-current="true" name="" type="text"
                       value="{:date('Y-m-d H:i:s')}">
            </div>
            <label class="control-label col-xs-12 col-sm-2">合同附件:</label>
            <div class="col-xs-12 col-sm-3">
                <div class="input-group">
                    <input id="c-contract_images" class="form-control contract_images" size="200" readonly
                           name="row[contract_images]" type="text">
                    <div class="input-group-addon no-border no-padding">
                        <span><button type="button" id="plupload-contract_images" class="btn btn-danger plupload hidden"
                                      data-input-id="c-contract_images"
                                      data-mimetype="image/gif,image/jpeg,image/png,image/jpg,image/bmp" data-multiple="true"
                                      data-maxcount="5" data-preview-id="p-contract_images"><i class="fa fa-upload"></i>
                                {:__('Upload')}</button></span>
                        <span><button type="button" id="fachoose-contract_images"
                                      class="btn btn-primary fachoose hidden" data-input-id="c-contract_images"
                                      data-mimetype="image/*" data-multiple="true" data-maxcount="5"><i
                                class="fa fa-list"></i> {:__('Choose')}</button></span>
                    </div>
                    <span class="msg-box n-right" for="c-contract_images"></span>
                </div>
                <ul class="row list-inline plupload-preview" id="p-contract_images"></ul>
            </div>
        </div>
    </div>

    <hr>

    <div class='caigou'>
        <p style="font-size: 16px;text-align: center;"><b>供应商信息</b></p>


        <div class="form-group">
            <label class="control-label col-xs-12 col-sm-2">供应商名称:</label>
            <div class="col-xs-12 col-sm-3">

                <select name="row[supplier_id]" class="form-control supplier selectpicker" data-rule='required'
                        data-live-search='true'>
                    <option value="">请选择</option>
                    {foreach $supplier as $k => $v}
                    <option value="{$k}" {:$row['supplier_id']==$k ? 'selected' : '' }>{$v}</option>
                    {/foreach}
                </select>

            </div>

            <label class="control-label col-xs-12 col-sm-2">供应商地址:</label>
            <div class="col-xs-12 col-sm-3">
                <input id="c-purchase_total" class="form-control supplier_address" readonly name="row[supplier_address]"
                       type="text" value="{$row.supplier_address}">
            </div>
        </div>

    </div>

    <hr>
    <div class='caigou' style="width: 80%;margin-left: 10%;">
        <p style="font-size: 16px;text-align: center;"><b>商品信息</b></p>
        <div style="margin-bottom: 20px;">

            <table id="caigou-table" class="purchase-table">
                <tr>
                    <th>SKU</td>
                    <th>产品名称</td>
                    <th>供应商sku</td>
                    <th>采购数量（个）</td>
                    <th>采购单价（元）</td>
                    <th>总价（元）</td>
                </tr>
                {foreach $item as $v}
                <tr>
                    <input id="c-purchase_remark" class="form-control item_id" name="item_id[]" value="{$v.id}"
                           type="hidden">
                    <td>
                        <input id="c-purchase_remark" class="form-control sku" {:$row['contract_id'] ? 'readonly' : '' }
                        name="sku[]" value="{$v.sku}" type="text">
                    </td>
                    <td><input id="c-purchase_remark" class="form-control product_name" readonly name="product_name[]"
                               value="{$v.product_name}" type="text"></td>
                    <td><input id="c-purchase_remark" class="form-control supplier_sku" name="supplier_sku[]"
                               value="{$v.supplier_sku}" type="text"></td>
                    <td><input id="c-purchase_remark" class="form-control purchase_num" {:$row['contract_id']
                        ? 'readonly' : '' } name="purchase_num[]" value="{$v.purchase_num}" type="text"></td>
                    <td><input id="c-purchase_remark" class="form-control purchase_price" {:$row['contract_id']
                        ? 'readonly' : '' } name="purchase_price[]" value="{$v.purchase_price}" type="text"></td>
                    <td><input id="c-purchase_remark" class="form-control goods_total" name="purchase_total[]" readonly
                               value="{$v.purchase_total}" type="text"></td>
                    <!-- <td class="{:$row['contract_id'] ? 'hide' : ''}"><a href="javascript:;" class="btn btn-danger btn-del" title="删除"><i class="fa fa-trash"></i> 删除</a></td> -->
                </tr>
                {/foreach}
            </table>
        </div>


        <div class="form-group">
            <label class="control-label col-xs-12 col-sm-2">商品总额:</label>
            <div class="col-xs-12 col-sm-3">
                <input id="c-product_total" class="form-control total" readonly step="0.01" name="row[product_total]"
                       type="number" value="{$row.product_total}">
            </div>

            <label class="control-label col-xs-12 col-sm-2">运费:</label>
            <div class="col-xs-12 col-sm-3">
                <input id="c-purchase_freight" class="form-control freight" step="0.01" name="row[purchase_freight]"
                       type="number" value="{$row.purchase_freight}">
            </div>
        </div>

        <div class="form-group">
            <label class="control-label col-xs-12 col-sm-2">总计:</label>
            <div class="col-xs-12 col-sm-3">
                <input id="c-purchase_total" class="form-control purchase_total" readonly step="0.01"
                       name="row[purchase_total]" value="{$row.purchase_total}" type="number">
            </div>
            <label class="control-label col-xs-12 col-sm-2">{:__('Settlement_method')}:</label>
            <div class="col-xs-12 col-sm-3">
                <select name="row[settlement_method]" class="form-control settlement_method">
                    <option value="1" {:$row['settlement_method']==1 ? 'selected' : '' }>先付款</option>
                    <option value="2" {:$row['settlement_method']==2 ? 'selected' : '' }>货到付款</option>
                    <option value="3" {:$row['settlement_method']==3 ? 'selected' : '' }>付定金，货到付款</option>
                </select>
            </div>


        </div>
        <div class="form-group {:$row['settlement_method'] == 3 ? '' : 'hidden'} final_amount">

            <label class="control-label col-xs-12 col-sm-2">定金金额:</label>
            <div class="col-xs-12 col-sm-3">
                <input id="c-deposit_amount" class="form-control deposit_amount" step="0.01" name="row[deposit_amount]"
                       type="number" value="{$row.deposit_amount}">
            </div>

            <label class="control-label col-xs-12 col-sm-2">尾款金额:</label>
            <div class="col-xs-12 col-sm-3">
                <input id="c-final_amount" class="form-control final_amount" step="0.01" name="row[final_amount]"
                       type="number" value="{$row.final_amount}">
            </div>

        </div>
    </div>

    <hr>
    <div class='caigou' style="width: 50%;margin-left: 10%;">
        <p style="font-size: 16px;text-align: center;"><b>交货信息</b></p>
        <div style="margin-bottom: 20px;" id="arrival_div">
            <div id="toolbar1" class="toolbar">
                <a href="javascript:;" class="btn btn-success btn-addplus" title="添加交货批次"><i class="fa fa-plus"></i>
                    添加交货批次</a>
            </div>
            {foreach $batch as $k => $v}
            <input class="form-control" name="batch_id[]" value="{$v.id}" readonly type="hidden">
            <div class="list" style="margin-top:20px;">
                <label class="control-label col-xs-12 col-sm-2" style="width:250px;"><b>第{$v.batch}批 批次ID:{$v.id}</b> 批次预计到货时间：</label>
                <div class="col-xs-12 col-sm-3" style="margin-bottom: 20px;">
                    <input id="c-arrival_time" class="form-control datetimepicker arrival_time"
                           data-date-format="YYYY-MM-DD HH:mm:ss" data-use-current="true" name="batch_arrival_time[]" type="text"
                           value="{$v->arrival_time}">

                </div>
                <!-- <a href="javascript:;" class="btn btn-danger btn-arrival-del" title="删除"><i class="fa fa-trash"></i>
                    删除</a> -->
                <table id="caigou-table" style="width:80%;">
                    <tr>
                        <th>SKU</td>

                        <th>到货数量</td>
                    </tr>
                    {foreach $v->purchaseBatchItem as $val}
                    <input class="form-control" name="batch_item_id[{$k}][]" value="{$val.id}" readonly type="hidden">
                    <tr>
                        <td>
                            <input id="c-purchase_remark" class="form-control" name="batch_sku[{$k}][]" value="{$val.sku}" readonly type="text">
                        </td>

                        <td><input id="c-purchase_remark" class="form-control arrival_num" value="{$val.arrival_num}" name="arrival_num[{$k}][]"
                                   type="text"></td>

                    </tr>
                    {/foreach}

                </table>


            </div>
            {/foreach}
        </div>
    </div>



    <input type='hidden' name="row[purchase_status]" class="status" value="{$row.purchase_status}">
    <div class="form-group layer-footer">
        <label class="control-label col-xs-12 col-sm-2"></label>
        <div class="col-xs-12 col-sm-8">
            <button type="submit" class="btn btn-success btn-embossed disabled">{:__('OK')}</button>
            {if $row.purchase_type ==1 && $row.purchase_status == 0}
            <button type="submit" class="btn btn-success btn-status btn-embossed disabled">提交审核</button>
            {/if}
            <button type="reset" class="btn btn-default btn-embossed">{:__('Reset')}</button>
        </div>
    </div>
</form>

<div id="table-content" style="display: none;">
    <table>
        <tr>
            <td>
                <input id="c-purchase_remark" class="form-control sku" name="sku[]" type="text">
            </td>
            <td><input id="c-purchase_remark" class="form-control product_name" readonly name="product_name[]"
                       type="text"></td>
            <td><input id="c-purchase_remark" class="form-control supplier_sku" readonly name="supplier_sku[]"
                       type="text"></td>
            <td><input id="c-purchase_remark" class="form-control purchase_num" name="purchase_num[]" type="text"></td>
            <td><input id="c-purchase_remark" class="form-control purchase_price" name="purchase_price[]" type="text">
            </td>
            <td><input id="c-purchase_remark" class="form-control goods_total" readonly name="purchase_total[]"
                       type="text"></td>
            <td><a href="javascript:;" class="btn btn-danger btn-del" title="删除"><i class="fa fa-trash"></i> 删除</a></td>
        </tr>
    </table>
</div><|MERGE_RESOLUTION|>--- conflicted
+++ resolved
@@ -54,35 +54,21 @@
         <label class="control-label col-xs-12 col-sm-2">采购单号:</label>
         <div class="col-xs-12 col-sm-3">
             <input id="c-purchase_number" class="form-control" readonly name="row[purchase_number]"
-                   value="{$row.purchase_number}" type="text">
+                value="{$row.purchase_number}" type="text">
         </div>
         <label class="control-label col-xs-12 col-sm-2">采购单名称:</label>
         <div class="col-xs-12 col-sm-3">
             <input id="c-purchase_name" class="form-control" name="row[purchase_name]" value="{$row.purchase_name}"
-                   type="text">
-        </div>
-    </div>
-    <div class="form-group">
-        <label class="control-label col-xs-12 col-sm-2">是否新品采购:</label>
-        <div class="col-xs-12 col-sm-3">
-            <select name="row[type]" class="form-control">
-                <option value="">请选择</option>
-                <option value="1" {:$row['type']==1 ? 'selected' : '' }>是</option>
-                <option value="2" {:$row['type']==2 ? 'selected' : '' }>否</option>
-            </select>
-        </div>
-        <label class="control-label col-xs-12 col-sm-2">工厂类型:</label>
-        <div class="col-xs-12 col-sm-3">
-                <select name="row[factory_type]" class="form-control" id="factory_type">
-
-                    <option value="0" {if condition="$row['factory_type'] eq 0"} selected{/if}>工厂</option>
-                    <option value="1" {if condition="$row['factory_type'] eq 1"} selected{/if}>贸易</option>
-                </select>
-        </div>
-    </div>
-
-    <div class="form-group">
-
+                type="text">
+        </div>
+    </div>
+    <div class="form-group">
+        <label class="control-label col-xs-12 col-sm-2">到货时间:</label>
+        <div class="col-xs-12 col-sm-3">
+            <input id="c-arrival_time" class="form-control datetimepicker arrival_time"
+                data-date-format="YYYY-MM-DD HH:mm:ss" data-use-current="true" name="row[arrival_time]" type="text"
+                value="{$row.arrival_time}">
+        </div>
         <label class="control-label col-xs-12 col-sm-2">大货/现货:</label>
         <div class="col-xs-12 col-sm-3">
             <select name="row[type]" class="form-control">
@@ -91,9 +77,6 @@
                 <option value="2" {:$row['type']==2 ? 'selected' : '' }>大货</option>
             </select>
         </div>
-<<<<<<< HEAD
-        <label class="control-label col-xs-12 col-sm-2">1688单号:</label>
-=======
     </div>
     <div class="form-group">
         <label class="control-label col-xs-12 col-sm-2">采购单付款类型:</label>
@@ -115,12 +98,14 @@
     </div>
     <div class="form-group">
         <label class="control-label col-xs-12 col-sm-2">是否为新品采购单:</label>
->>>>>>> 6a718cf8
-        <div class="col-xs-12 col-sm-3">
-            <input id="c-1688_number" class="form-control"  name="row[1688_number]" value="{$row['1688_number']}" type="text">
-        </div>
-    </div>
-    <div class="form-group">
+        <div class="col-xs-12 col-sm-3">
+            <select name="row[is_new_product]" class="form-control">
+                <option value="">请选择</option>
+                <option value="1" {:$row['is_new_product']==1 ? 'selected' : '' }>是</option>
+                <option value="0" {:$row['is_new_product']==0 ? 'selected' : '' }>否</option>
+            </select>
+        </div>
+
         <label class="control-label col-xs-12 col-sm-2">是否为留样采购单:</label>
         <div class="col-xs-12 col-sm-3">
             <select name="row[is_sample]" class="form-control">
@@ -129,39 +114,26 @@
                 <option value="0" {:$row['is_sample']==0 ? 'selected' : '' }>否</option>
             </select>
         </div>
-        {if condition="$row['factory_type'] eq 0"}
-            <label class="control-label col-xs-12 col-sm-2" id="is_first">是否首次定做采购:</label>
-            <div class="col-xs-12 col-sm-3" id="customized_procurement">
-                <select name="row[customized_procurement]" class="form-control" >
-                    <option value="">请选择</option>
-                    <option value="1" {:$row['customized_procurement']==1 ? 'selected' : '' }>是</option>
-                    <option value="0" {:$row['customized_procurement']==2 ? 'selected' : '' }>否</option>
-                </select>
-            </div>
-        {/if}
-    </div>
-
-    <div class="form-group">
-
-        <label class="control-label col-xs-12 col-sm-2">预计出货时间:</label>
-        <div class="col-xs-12 col-sm-3">
-            <input id="c-arrival_time" class="form-control datetimepicker arrival_time"
-                   data-date-format="YYYY-MM-DD HH:mm:ss" data-use-current="true" name="row[arrival_time]" type="text"
-                   value="{$row.arrival_time}">
-        </div>
-        <label class="control-label col-xs-12 col-sm-2">订单生效时间:</label>
-        <div class="col-xs-12 col-sm-3">
-            <input id="c-arrival_time" class="form-control datetimepicker arrival_time"
-                   data-date-format="YYYY-MM-DD HH:mm:ss" data-use-current="true" name="row[effect_time]" type="text"
-                   value="{$row.effect_time}">
-        </div>
-    </div>
-
+    </div>
+
+    <div class="form-group">
+        <label class="control-label col-xs-12 col-sm-2">1688单号:</label>
+        <div class="col-xs-12 col-sm-3">
+            <input id="c-1688_number" class="form-control"  name="row[1688_number]" value="{$row['1688_number']}" type="text">
+        </div>
+    <label class="control-label col-xs-12 col-sm-2">工厂类型:</label>
+    <div class="col-xs-12 col-sm-3">
+        <select name="row[factory_type]" class="form-control">
+            <option value="1"  {:$row['factory_type']==1 ? 'selected' : '' }>贸易</option>
+            <option value="0"  {:$row['factory_type']==0 ? 'selected' : '' }>工厂</option>
+        </select>
+    </div>
+    </div>
     <div class="form-group">
         <label class="control-label col-xs-12 col-sm-2">采购备注:</label>
         <div class="col-xs-12 col-sm-8">
             <textarea id="c-purchase_remark" class="form-control " rows="5" name="row[purchase_remark]"
-                      cols="50">{$row.purchase_remark}</textarea>
+                cols="50">{$row.purchase_remark}</textarea>
         </div>
     </div>
     <hr>
@@ -173,7 +145,7 @@
             <label class="control-label col-xs-12 col-sm-2">合同编号:</label>
             <div class="col-xs-12 col-sm-3">
                 <select name="row[contract_id]" class="form-control contract_id selectpicker" required
-                        data-live-search='true'>
+                    data-live-search='true'>
                     <option value="">请选择</option>
                     {foreach $contract_data as $k => $v}
                     <option value="{$v.id}" {:$row['contract_id']==$v['id'] ? 'selected' : '' }>{$v.contract_number}
@@ -191,13 +163,13 @@
             <label class="control-label col-xs-12 col-sm-2">交货地址:</label>
             <div class="col-xs-12 col-sm-3">
                 <input id="c-delivery_address" class="form-control address" readonly name="row[delivery_address]"
-                       type="text" value="{$row.delivery_address}">
+                    type="text" value="{$row.delivery_address}">
             </div>
             <label class="control-label col-xs-12 col-sm-2">交货时间:</label>
             <div class="col-xs-12 col-sm-3">
                 <input id="c-delivery_time" readonly class="form-control datetimepicker delivery_time"
-                       data-date-format="YYYY-MM-DD HH:mm:ss" data-use-current="true" name="row[delivery_time]" type="text"
-                       value="{$row.delivery_time}">
+                    data-date-format="YYYY-MM-DD HH:mm:ss" data-use-current="true" name="row[delivery_time]" type="text"
+                    value="{$row.delivery_time}">
             </div>
         </div>
 
@@ -205,24 +177,24 @@
             <label class="control-label col-xs-12 col-sm-2">合同有效期:</label>
             <div class="col-xs-12 col-sm-3">
                 <input id="c-contract_time" readonly class="form-control datetimepicker contract_time"
-                       data-date-format="YYYY-MM-DD HH:mm:ss" data-use-current="true" name="" type="text"
-                       value="{:date('Y-m-d H:i:s')}">
+                    data-date-format="YYYY-MM-DD HH:mm:ss" data-use-current="true" name="" type="text"
+                    value="{:date('Y-m-d H:i:s')}">
             </div>
             <label class="control-label col-xs-12 col-sm-2">合同附件:</label>
             <div class="col-xs-12 col-sm-3">
                 <div class="input-group">
                     <input id="c-contract_images" class="form-control contract_images" size="200" readonly
-                           name="row[contract_images]" type="text">
+                        name="row[contract_images]" type="text">
                     <div class="input-group-addon no-border no-padding">
                         <span><button type="button" id="plupload-contract_images" class="btn btn-danger plupload hidden"
-                                      data-input-id="c-contract_images"
-                                      data-mimetype="image/gif,image/jpeg,image/png,image/jpg,image/bmp" data-multiple="true"
-                                      data-maxcount="5" data-preview-id="p-contract_images"><i class="fa fa-upload"></i>
+                                data-input-id="c-contract_images"
+                                data-mimetype="image/gif,image/jpeg,image/png,image/jpg,image/bmp" data-multiple="true"
+                                data-maxcount="5" data-preview-id="p-contract_images"><i class="fa fa-upload"></i>
                                 {:__('Upload')}</button></span>
                         <span><button type="button" id="fachoose-contract_images"
-                                      class="btn btn-primary fachoose hidden" data-input-id="c-contract_images"
-                                      data-mimetype="image/*" data-multiple="true" data-maxcount="5"><i
-                                class="fa fa-list"></i> {:__('Choose')}</button></span>
+                                class="btn btn-primary fachoose hidden" data-input-id="c-contract_images"
+                                data-mimetype="image/*" data-multiple="true" data-maxcount="5"><i
+                                    class="fa fa-list"></i> {:__('Choose')}</button></span>
                     </div>
                     <span class="msg-box n-right" for="c-contract_images"></span>
                 </div>
@@ -242,7 +214,7 @@
             <div class="col-xs-12 col-sm-3">
 
                 <select name="row[supplier_id]" class="form-control supplier selectpicker" data-rule='required'
-                        data-live-search='true'>
+                    data-live-search='true'>
                     <option value="">请选择</option>
                     {foreach $supplier as $k => $v}
                     <option value="{$k}" {:$row['supplier_id']==$k ? 'selected' : '' }>{$v}</option>
@@ -254,7 +226,7 @@
             <label class="control-label col-xs-12 col-sm-2">供应商地址:</label>
             <div class="col-xs-12 col-sm-3">
                 <input id="c-purchase_total" class="form-control supplier_address" readonly name="row[supplier_address]"
-                       type="text" value="{$row.supplier_address}">
+                    type="text" value="{$row.supplier_address}">
             </div>
         </div>
 
@@ -277,21 +249,21 @@
                 {foreach $item as $v}
                 <tr>
                     <input id="c-purchase_remark" class="form-control item_id" name="item_id[]" value="{$v.id}"
-                           type="hidden">
+                        type="hidden">
                     <td>
                         <input id="c-purchase_remark" class="form-control sku" {:$row['contract_id'] ? 'readonly' : '' }
-                        name="sku[]" value="{$v.sku}" type="text">
+                            name="sku[]" value="{$v.sku}" type="text">
                     </td>
                     <td><input id="c-purchase_remark" class="form-control product_name" readonly name="product_name[]"
-                               value="{$v.product_name}" type="text"></td>
+                            value="{$v.product_name}" type="text"></td>
                     <td><input id="c-purchase_remark" class="form-control supplier_sku" name="supplier_sku[]"
-                               value="{$v.supplier_sku}" type="text"></td>
+                            value="{$v.supplier_sku}" type="text"></td>
                     <td><input id="c-purchase_remark" class="form-control purchase_num" {:$row['contract_id']
-                        ? 'readonly' : '' } name="purchase_num[]" value="{$v.purchase_num}" type="text"></td>
+                            ? 'readonly' : '' } name="purchase_num[]" value="{$v.purchase_num}" type="text"></td>
                     <td><input id="c-purchase_remark" class="form-control purchase_price" {:$row['contract_id']
-                        ? 'readonly' : '' } name="purchase_price[]" value="{$v.purchase_price}" type="text"></td>
+                            ? 'readonly' : '' } name="purchase_price[]" value="{$v.purchase_price}" type="text"></td>
                     <td><input id="c-purchase_remark" class="form-control goods_total" name="purchase_total[]" readonly
-                               value="{$v.purchase_total}" type="text"></td>
+                            value="{$v.purchase_total}" type="text"></td>
                     <!-- <td class="{:$row['contract_id'] ? 'hide' : ''}"><a href="javascript:;" class="btn btn-danger btn-del" title="删除"><i class="fa fa-trash"></i> 删除</a></td> -->
                 </tr>
                 {/foreach}
@@ -303,13 +275,13 @@
             <label class="control-label col-xs-12 col-sm-2">商品总额:</label>
             <div class="col-xs-12 col-sm-3">
                 <input id="c-product_total" class="form-control total" readonly step="0.01" name="row[product_total]"
-                       type="number" value="{$row.product_total}">
+                    type="number" value="{$row.product_total}">
             </div>
 
             <label class="control-label col-xs-12 col-sm-2">运费:</label>
             <div class="col-xs-12 col-sm-3">
                 <input id="c-purchase_freight" class="form-control freight" step="0.01" name="row[purchase_freight]"
-                       type="number" value="{$row.purchase_freight}">
+                    type="number" value="{$row.purchase_freight}">
             </div>
         </div>
 
@@ -317,7 +289,7 @@
             <label class="control-label col-xs-12 col-sm-2">总计:</label>
             <div class="col-xs-12 col-sm-3">
                 <input id="c-purchase_total" class="form-control purchase_total" readonly step="0.01"
-                       name="row[purchase_total]" value="{$row.purchase_total}" type="number">
+                    name="row[purchase_total]" value="{$row.purchase_total}" type="number">
             </div>
             <label class="control-label col-xs-12 col-sm-2">{:__('Settlement_method')}:</label>
             <div class="col-xs-12 col-sm-3">
@@ -335,13 +307,13 @@
             <label class="control-label col-xs-12 col-sm-2">定金金额:</label>
             <div class="col-xs-12 col-sm-3">
                 <input id="c-deposit_amount" class="form-control deposit_amount" step="0.01" name="row[deposit_amount]"
-                       type="number" value="{$row.deposit_amount}">
+                    type="number" value="{$row.deposit_amount}">
             </div>
 
             <label class="control-label col-xs-12 col-sm-2">尾款金额:</label>
             <div class="col-xs-12 col-sm-3">
                 <input id="c-final_amount" class="form-control final_amount" step="0.01" name="row[final_amount]"
-                       type="number" value="{$row.final_amount}">
+                    type="number" value="{$row.final_amount}">
             </div>
 
         </div>
@@ -361,8 +333,8 @@
                 <label class="control-label col-xs-12 col-sm-2" style="width:250px;"><b>第{$v.batch}批 批次ID:{$v.id}</b> 批次预计到货时间：</label>
                 <div class="col-xs-12 col-sm-3" style="margin-bottom: 20px;">
                     <input id="c-arrival_time" class="form-control datetimepicker arrival_time"
-                           data-date-format="YYYY-MM-DD HH:mm:ss" data-use-current="true" name="batch_arrival_time[]" type="text"
-                           value="{$v->arrival_time}">
+                        data-date-format="YYYY-MM-DD HH:mm:ss" data-use-current="true" name="batch_arrival_time[]" type="text"
+                        value="{$v->arrival_time}">
 
                 </div>
                 <!-- <a href="javascript:;" class="btn btn-danger btn-arrival-del" title="删除"><i class="fa fa-trash"></i>
@@ -381,7 +353,7 @@
                         </td>
 
                         <td><input id="c-purchase_remark" class="form-control arrival_num" value="{$val.arrival_num}" name="arrival_num[{$k}][]"
-                                   type="text"></td>
+                                type="text"></td>
 
                     </tr>
                     {/foreach}
@@ -416,14 +388,14 @@
                 <input id="c-purchase_remark" class="form-control sku" name="sku[]" type="text">
             </td>
             <td><input id="c-purchase_remark" class="form-control product_name" readonly name="product_name[]"
-                       type="text"></td>
+                    type="text"></td>
             <td><input id="c-purchase_remark" class="form-control supplier_sku" readonly name="supplier_sku[]"
-                       type="text"></td>
+                    type="text"></td>
             <td><input id="c-purchase_remark" class="form-control purchase_num" name="purchase_num[]" type="text"></td>
             <td><input id="c-purchase_remark" class="form-control purchase_price" name="purchase_price[]" type="text">
             </td>
             <td><input id="c-purchase_remark" class="form-control goods_total" readonly name="purchase_total[]"
-                       type="text"></td>
+                    type="text"></td>
             <td><a href="javascript:;" class="btn btn-danger btn-del" title="删除"><i class="fa fa-trash"></i> 删除</a></td>
         </tr>
     </table>
