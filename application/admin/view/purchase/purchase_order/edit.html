--- conflicted
+++ resolved
@@ -63,14 +63,6 @@
         </div>
     </div>
     <div class="form-group">
-<<<<<<< HEAD
-        <label class="control-label col-xs-12 col-sm-2">到货时间:</label>
-        <div class="col-xs-12 col-sm-3">
-            <input id="c-arrival_time" class="form-control datetimepicker arrival_time"
-                data-date-format="YYYY-MM-DD HH:mm:ss" data-use-current="true" name="row[arrival_time]" type="text"
-                value="{$row.arrival_time}">
-        </div>
-=======
         <label class="control-label col-xs-12 col-sm-2">采购单类型:</label>
         <div class="col-xs-12 col-sm-3">
             <select name="row[purchase_type]" class="form-control">
@@ -89,7 +81,6 @@
     </div>
 
     <div class="form-group">
->>>>>>> 030f3661
         <label class="control-label col-xs-12 col-sm-2">大货/现货:</label>
         <div class="col-xs-12 col-sm-3">
             <select name="row[type]" class="form-control">
