<style>
    .caigou {
        padding: 10px;
        width: 100%;
        margin-bottom: 10px;
    }

    .caigou #caigou-table {
        width: 100%;
        height: 130px;
        border-width: 1px;
        border-style: solid;
        border-color: rgba(188, 188, 188, 1);
        border-radius: 6px;
        text-align: center;

    }

    .caigou #caigou-table tr {

        border-width: 1px;
        border-style: solid;
        border-color: rgba(188, 188, 188, 1);
        border-radius: 6px;
        line-height: 50px;
    }

    .caigou #caigou-table tr th {

        border-width: 1px;
        border-style: solid;
        border-color: rgba(188, 188, 188, 1);
        border-radius: 6px;
        text-align: center;
        font-size: 14px;
    }

    .caigou #caigou-table tr td {

        border-width: 1px;
        border-style: solid;
        border-color: rgba(188, 188, 188, 1);
        border-radius: 6px;
    }

    .caigou #caigou-table tr td input {

        width: 150px;
    }
</style>
<form id="add-form" class="form-horizontal" role="form" data-toggle="validator" method="POST" action="">

    <div class="form-group">
        <label class="control-label col-xs-12 col-sm-2">采购单号:</label>
        <div class="col-xs-12 col-sm-3">
            <input id="c-purchase_number" class="form-control" readonly name="row[purchase_number]"
                   value="{$row.purchase_number}" type="text">
        </div>
        <label class="control-label col-xs-12 col-sm-2">采购单名称:</label>
        <div class="col-xs-12 col-sm-3">
            <input id="c-purchase_name" class="form-control" name="row[purchase_name]" value="{$row.purchase_name}"
                   type="text">
        </div>
    </div>
    <div class="form-group">
        <label class="control-label col-xs-12 col-sm-2">工厂类型:</label>
        <div class="col-xs-12 col-sm-3">
            <select name="row[factory_type]" class="form-control" id="factory_type">

                <option value="0" {if condition="$row['factory_type'] eq 0"} selected{/if}>工厂</option>
                <option value="1" {if condition="$row['factory_type'] eq 1"} selected{/if}>贸易</option>
            </select>
        </div>
        <label class="control-label col-xs-12 col-sm-2">采购单类型:</label>
        <div class="col-xs-12 col-sm-3">
            <select name="row[purchase_type]" class="form-control">
                <option value="1" {:$row['purchase_type']==1 ? 'selected' : '' }>线下采购单</option>
                <option value="2" {:$row['purchase_type']==2 ? 'selected' : '' }>线上采购单</option>
            </select>
        </div>
    </div>

    <div class="form-group">
        <label class="control-label col-xs-12 col-sm-2">是否为留样采购单:</label>
        <div class="col-xs-12 col-sm-3">
            <select name="row[is_sample]" class="form-control">
                <option value="">请选择</option>
                <option value="1" {:$row['is_sample']==1 ? 'selected' : '' }>是</option>
                <option value="0" {:$row['is_sample']==0 ? 'selected' : '' }>否</option>
            </select>
        </div>
        <label class="control-label col-xs-12 col-sm-2">大货/现货:</label>
        <div class="col-xs-12 col-sm-3">
            <select name="row[type]" class="form-control">
                <option value="">请选择</option>
                <option value="1" {:$row['type']==1 ? 'selected' : '' }>现货</option>
                <option value="2" {:$row['type']==2 ? 'selected' : '' }>大货</option>
            </select>
        </div>
    </div>
    <div class="form-group">
        <label class="control-label col-xs-12 col-sm-2">是否新品采购:</label>
        <div class="col-xs-12 col-sm-3">
<<<<<<< HEAD
            <select name="row[type]" class="form-control">
                <option value="">请选择</option>
                <option value="1" {:$row['type']==1 ? 'selected' : '' }>是</option>
                <option value="0" {:$row['type']==0 ? 'selected' : '' }>否</option>
=======
            <select name="row[is_new_product]" class="form-control">
                <option value="">请选择</option>
                <option value="1" {:$row['is_new_product']==1 ? 'selected' : '' }>是</option>
                <option value="0" {:$row['is_new_product']==0 ? 'selected' : '' }>否</option>
>>>>>>> 3e526c0b
            </select>
        </div>
        {if condition="$row['factory_type'] eq 0"}
            <label class="control-label col-xs-12 col-sm-2" id="is_first">是否首次定做采购:</label>
            <div class="col-xs-12 col-sm-3" id="customized_procurement">
                <select name="row[customized_procurement]" class="form-control" >
                    <option value="0" {:$row['customized_procurement']==0 ? 'selected' : '' }>否</option>
                    <option value="1" {:$row['customized_procurement']==1 ? 'selected' : '' }>是</option>
                </select>
            </div>
        {/if}
    </div>

    <div class="form-group">
        <label class="control-label col-xs-12 col-sm-2">采购单付款类型:</label>
        <div class="col-xs-12 col-sm-3">
            <select name="row[pay_type]" class="form-control">
                <option value="">请选择</option>
                <option value="1" {:$row['pay_type']==1 ? 'selected' : '' }>预付款</option>
                <option value="2" {:$row['pay_type']==2 ? 'selected' : '' }>全款预付</option>
                <option value="3" {:$row['pay_type']==3 ? 'selected' : '' }>货到付款</option>
            </select>
        </div>
        <label class="control-label col-xs-12 col-sm-2">预付款比例:</label>
        <div class="col-xs-12 col-sm-3">
            <select name="row[pay_rate]" class="form-control">
                <option value="">请选择</option>
                <option value="1" {:$row['pay_rate']==1 ? 'selected' : '' }>30%</option>
            </select>
        </div>
    </div>

    <div class="form-group" id="1688_number" {if condition="$row['factory_type'] eq 0"} style="display: none" {/if}>
    <label class="control-label col-xs-12 col-sm-2">1688单号:</label>
    <div class="col-xs-12 col-sm-3">
        <input id="c-1688_number" class="form-control"  name="row[1688_number]" value="{$row['1688_number']}" type="text">
    </div>
    </div>
    <div id="time" {if condition="$row['factory_type'] eq 1"}style="display:none"{/if}>
    <div class="form-group">

<!--        <label class="control-label col-xs-12 col-sm-2">预计出货时间:</label>-->
<!--        <div class="col-xs-12 col-sm-3">-->
<!--            <input id="c-arrival_time" class="form-control datetimepicker arrival_time"-->
<!--                   data-date-format="YYYY-MM-DD HH:mm:ss" data-use-current="true" name="row[arrival_time]" type="text"-->
<!--                   value="{$row.arrival_time}">-->
<!--        </div>-->
        <label class="control-label col-xs-12 col-sm-2">订单生效时间:</label>
        <div class="col-xs-12 col-sm-3">
            <input id="c-arrival_time" class="form-control datetimepicker arrival_time"
                   data-date-format="YYYY-MM-DD HH:mm:ss" data-use-current="true" name="row[effect_time]" type="text"
                   value="{$row.effect_time}">
        </div>
    </div>
    </div>
    <div class="form-group">
        <label class="control-label col-xs-12 col-sm-2">预计出货时间:</label>
        <div class="col-xs-12 col-sm-3">
            <input id="c-arrival_time" class="form-control datetimepicker arrival_time" data-date-format="YYYY-MM-DD HH:mm:ss" data-use-current="true" name="row[arrival_time]" type="text" value="{$row.arrival_time}">
        </div>
    </div>

    <div class="form-group">
        <label class="control-label col-xs-12 col-sm-2">采购备注:</label>
        <div class="col-xs-12 col-sm-8">
            <textarea id="c-purchase_remark" class="form-control " rows="5" name="row[purchase_remark]"
                      cols="50">{$row.purchase_remark}</textarea>
        </div>
    </div>
    <hr>

    <div class='caigou {:$is_new_product==1 ? "hide" : "" }'>
        <p style="font-size: 16px;text-align: center;"><b>合同信息</b></p>

        <div class="form-group">
            <label class="control-label col-xs-12 col-sm-2">合同编号:</label>
            <div class="col-xs-12 col-sm-3">
                <select name="row[contract_id]" class="form-control contract_id selectpicker" required
                        data-live-search='true'>
                    <option value="">请选择</option>
                    {foreach $contract_data as $k => $v}
                    <option value="{$v.id}" {:$row['contract_id']==$v['id'] ? 'selected' : '' }>{$v.contract_number}
                    </option>
                    {/foreach}
                </select>
            </div>
            <label class="control-label col-xs-12 col-sm-2">合同名称:</label>
            <div class="col-xs-12 col-sm-3">
                <input id="c-purchase_freight" class="form-control contract_name" readonly name="" type="text">
            </div>
        </div>

        <div class="form-group">
            <label class="control-label col-xs-12 col-sm-2">交货地址:</label>
            <div class="col-xs-12 col-sm-3">
                <input id="c-delivery_address" class="form-control address" readonly name="row[delivery_address]"
                       type="text" value="{$row.delivery_address}">
            </div>
            <label class="control-label col-xs-12 col-sm-2">交货时间:</label>
            <div class="col-xs-12 col-sm-3">
                <input id="c-delivery_time" readonly class="form-control datetimepicker delivery_time"
                       data-date-format="YYYY-MM-DD HH:mm:ss" data-use-current="true" name="row[delivery_time]" type="text"
                       value="{$row.delivery_time}">
            </div>
        </div>

        <div class="form-group">
            <label class="control-label col-xs-12 col-sm-2">合同有效期:</label>
            <div class="col-xs-12 col-sm-3">
                <input id="c-contract_time" readonly class="form-control datetimepicker contract_time"
                       data-date-format="YYYY-MM-DD HH:mm:ss" data-use-current="true" name="" type="text"
                       value="{:date('Y-m-d H:i:s')}">
            </div>
            <label class="control-label col-xs-12 col-sm-2">合同附件:</label>
            <div class="col-xs-12 col-sm-3">
                <div class="input-group">
                    <input id="c-contract_images" class="form-control contract_images" size="200" readonly
                           name="row[contract_images]" type="text">
                    <div class="input-group-addon no-border no-padding">
                        <span><button type="button" id="plupload-contract_images" class="btn btn-danger plupload hidden"
                                      data-input-id="c-contract_images"
                                      data-mimetype="image/gif,image/jpeg,image/png,image/jpg,image/bmp" data-multiple="true"
                                      data-maxcount="5" data-preview-id="p-contract_images"><i class="fa fa-upload"></i>
                                {:__('Upload')}</button></span>
                        <span><button type="button" id="fachoose-contract_images"
                                      class="btn btn-primary fachoose hidden" data-input-id="c-contract_images"
                                      data-mimetype="image/*" data-multiple="true" data-maxcount="5"><i
                                class="fa fa-list"></i> {:__('Choose')}</button></span>
                    </div>
                    <span class="msg-box n-right" for="c-contract_images"></span>
                </div>
                <ul class="row list-inline plupload-preview" id="p-contract_images"></ul>
            </div>
        </div>
    </div>

    <hr>

    <div class='caigou'>
        <p style="font-size: 16px;text-align: center;"><b>供应商信息</b></p>


        <div class="form-group">
            <label class="control-label col-xs-12 col-sm-2">供应商名称:</label>
            <div class="col-xs-12 col-sm-3">

                <select name="row[supplier_id]" class="form-control supplier selectpicker" data-rule='required'
                        data-live-search='true'>
                    <option value="">请选择</option>
                    {foreach $supplier as $k => $v}
                    <option value="{$k}" {:$row['supplier_id']==$k ? 'selected' : '' }>{$v}</option>
                    {/foreach}
                </select>

            </div>

            <label class="control-label col-xs-12 col-sm-2">供应商地址:</label>
            <div class="col-xs-12 col-sm-3">
                <input id="c-purchase_total" class="form-control supplier_address" readonly name="row[supplier_address]"
                       type="text" value="{$row.supplier_address}">
            </div>
        </div>

    </div>

    <hr>
    <div class='caigou' style="width: 80%;margin-left: 10%;">
        <p style="font-size: 16px;text-align: center;"><b>商品信息</b></p>
        <div style="margin-bottom: 20px;">

            <table id="caigou-table" class="purchase-table">
                <tr>
                    <th>SKU</td>
                    <th>产品名称</td>
                    <th>供应商sku</td>
                    <th>采购数量（个）</td>
                    <th>采购单价（元）</td>
                    <th>总价（元）</td>
                </tr>
                {foreach $item as $v}
                <tr>
                    <input id="c-purchase_remark" class="form-control item_id" name="item_id[]" value="{$v.id}"
                           type="hidden">
                    <td>
                        <input id="c-purchase_remark" class="form-control sku" {:$row['contract_id'] ? 'readonly' : '' }
                        name="sku[]" value="{$v.sku}" type="text">
                    </td>
                    <td><input id="c-purchase_remark" class="form-control product_name" readonly name="product_name[]"
                               value="{$v.product_name}" type="text"></td>
                    <td><input id="c-purchase_remark" class="form-control supplier_sku" name="supplier_sku[]"
                               value="{$v.supplier_sku}" type="text"></td>
                    <td><input id="c-purchase_remark" class="form-control purchase_num" {:$row['contract_id']
                        ? 'readonly' : '' } name="purchase_num[]" value="{$v.purchase_num}" type="text"></td>
                    <td><input id="c-purchase_remark" class="form-control purchase_price" {:$row['contract_id']
                        ? 'readonly' : '' } name="purchase_price[]" value="{$v.purchase_price}" type="text"></td>
                    <td><input id="c-purchase_remark" class="form-control goods_total" name="purchase_total[]" readonly
                               value="{$v.purchase_total}" type="text"></td>
                    <!-- <td class="{:$row['contract_id'] ? 'hide' : ''}"><a href="javascript:;" class="btn btn-danger btn-del" title="删除"><i class="fa fa-trash"></i> 删除</a></td> -->
                </tr>
                {/foreach}
            </table>
        </div>


        <div class="form-group">
            <label class="control-label col-xs-12 col-sm-2">商品总额:</label>
            <div class="col-xs-12 col-sm-3">
                <input id="c-product_total" class="form-control total" readonly step="0.01" name="row[product_total]"
                       type="number" value="{$row.product_total}">
            </div>

            <label class="control-label col-xs-12 col-sm-2">运费:</label>
            <div class="col-xs-12 col-sm-3">
                <input id="c-purchase_freight" class="form-control freight" step="0.01" name="row[purchase_freight]"
                       type="number" value="{$row.purchase_freight}">
            </div>
        </div>

        <div class="form-group">
            <label class="control-label col-xs-12 col-sm-2">总计:</label>
            <div class="col-xs-12 col-sm-3">
                <input id="c-purchase_total" class="form-control purchase_total" readonly step="0.01"
                       name="row[purchase_total]" value="{$row.purchase_total}" type="number">
            </div>
            <!--            <label class="control-label col-xs-12 col-sm-2">{:__('Settlement_method')}:</label>-->
            <!--            <div class="col-xs-12 col-sm-3">-->
            <!--                <select name="row[settlement_method]" class="form-control settlement_method">-->
            <!--                    <option value="1" {:$row['settlement_method']==1 ? 'selected' : '' }>先付款</option>-->
            <!--                    <option value="2" {:$row['settlement_method']==2 ? 'selected' : '' }>货到付款</option>-->
            <!--                    <option value="3" {:$row['settlement_method']==3 ? 'selected' : '' }>付定金，货到付款</option>-->
            <!--                </select>-->
            <!--            </div>-->


        </div>
        <div class="form-group {:$row['settlement_method'] == 3 ? '' : 'hidden'} final_amount">

            <label class="control-label col-xs-12 col-sm-2">定金金额:</label>
            <div class="col-xs-12 col-sm-3">
                <input id="c-deposit_amount" class="form-control deposit_amount" step="0.01" name="row[deposit_amount]"
                       type="number" value="{$row.deposit_amount}">
            </div>

            <label class="control-label col-xs-12 col-sm-2">尾款金额:</label>
            <div class="col-xs-12 col-sm-3">
                <input id="c-final_amount" class="form-control final_amount" step="0.01" name="row[final_amount]"
                       type="number" value="{$row.final_amount}">
            </div>

        </div>
    </div>

    <hr>
    <div class='caigou' style="width: 50%;margin-left: 10%;">
        <p style="font-size: 16px;text-align: center;"><b>交货信息</b></p>
        <div style="margin-bottom: 20px;" id="arrival_div">
            <div id="toolbar1" class="toolbar">
                <a href="javascript:;" class="btn btn-success btn-addplus" title="添加交货批次"><i class="fa fa-plus"></i>
                    添加交货批次</a>
            </div>
            {foreach $batch as $k => $v}
            <input class="form-control" name="batch_id[]" value="{$v.id}" readonly type="hidden">
            <div class="list" style="margin-top:20px;">
                <label class="control-label col-xs-12 col-sm-2" style="width:250px;"><b>第{$v.batch}批 批次ID:{$v.id}</b> 批次预计到货时间：</label>
                <div class="col-xs-12 col-sm-3" style="margin-bottom: 20px;">
                    <input id="c-arrival_time" class="form-control datetimepicker arrival_time"
                           data-date-format="YYYY-MM-DD HH:mm:ss" data-use-current="true" name="batch_arrival_time[]" type="text"
                           value="{$v->arrival_time}">

                </div>
                <!-- <a href="javascript:;" class="btn btn-danger btn-arrival-del" title="删除"><i class="fa fa-trash"></i>
                    删除</a> -->
                <table id="caigou-table" style="width:80%;">
                    <tr>
                        <th>SKU</td>

                        <th>到货数量</td>
                    </tr>
                    {foreach $v->purchaseBatchItem as $val}
                    <input class="form-control" name="batch_item_id[{$k}][]" value="{$val.id}" readonly type="hidden">
                    <tr>
                        <td>
                            <input id="c-purchase_remark" class="form-control" name="batch_sku[{$k}][]" value="{$val.sku}" readonly type="text">
                        </td>

                        <td><input id="c-purchase_remark" class="form-control arrival_num" value="{$val.arrival_num}" name="arrival_num[{$k}][]"
                                   type="text"></td>

                    </tr>
                    {/foreach}

                </table>


            </div>
            {/foreach}
        </div>
    </div>



    <input type='hidden' name="row[purchase_status]" class="status" value="{$row.purchase_status}">
    <div class="form-group layer-footer">
        <label class="control-label col-xs-12 col-sm-2"></label>
        <div class="col-xs-12 col-sm-8">
            <button type="submit" class="btn btn-success btn-embossed disabled">{:__('OK')}</button>
            {if $row.purchase_status == 0}
            <button type="submit" class="btn btn-success btn-status btn-embossed disabled">提交审核</button>
            {/if}
            <button type="reset" class="btn btn-default btn-embossed">{:__('Reset')}</button>
        </div>
    </div>
</form>

<div id="table-content" style="display: none;">
    <table>
        <tr>
            <td>
                <input id="c-purchase_remark" class="form-control sku" name="sku[]" type="text">
            </td>
            <td><input id="c-purchase_remark" class="form-control product_name" readonly name="product_name[]"
                       type="text"></td>
            <td><input id="c-purchase_remark" class="form-control supplier_sku" readonly name="supplier_sku[]"
                       type="text"></td>
            <td><input id="c-purchase_remark" class="form-control purchase_num" name="purchase_num[]" type="text"></td>
            <td><input id="c-purchase_remark" class="form-control purchase_price" name="purchase_price[]" type="text">
            </td>
            <td><input id="c-purchase_remark" class="form-control goods_total" readonly name="purchase_total[]"
                       type="text"></td>
            <td><a href="javascript:;" class="btn btn-danger btn-del" title="删除"><i class="fa fa-trash"></i> 删除</a></td>
        </tr>
    </table>
</div><|MERGE_RESOLUTION|>--- conflicted
+++ resolved
@@ -101,17 +101,10 @@
     <div class="form-group">
         <label class="control-label col-xs-12 col-sm-2">是否新品采购:</label>
         <div class="col-xs-12 col-sm-3">
-<<<<<<< HEAD
-            <select name="row[type]" class="form-control">
-                <option value="">请选择</option>
-                <option value="1" {:$row['type']==1 ? 'selected' : '' }>是</option>
-                <option value="0" {:$row['type']==0 ? 'selected' : '' }>否</option>
-=======
             <select name="row[is_new_product]" class="form-control">
                 <option value="">请选择</option>
                 <option value="1" {:$row['is_new_product']==1 ? 'selected' : '' }>是</option>
                 <option value="0" {:$row['is_new_product']==0 ? 'selected' : '' }>否</option>
->>>>>>> 3e526c0b
             </select>
         </div>
         {if condition="$row['factory_type'] eq 0"}
