<style>
    .caigou {
        border-width: 1px;
        border-style: solid;
        border-color: rgba(188, 188, 188, 1);
        border-radius: 6px;
        padding: 10px;
        width: 100%;

        margin-bottom: 10px;
    }

    .caigou #caigou-table {
        width: 100%;
        height: 130px;
        border-width: 1px;
        border-style: solid;
        border-color: rgba(188, 188, 188, 1);
        border-radius: 6px;
        text-align: center;
    }

    .caigou #caigou-table tr {

        border-width: 1px;
        border-style: solid;
        border-color: rgba(188, 188, 188, 1);
        border-radius: 6px;
        line-height: 50px;
    }

    .caigou #caigou-table tr th {

        border-width: 1px;
        border-style: solid;
        border-color: rgba(188, 188, 188, 1);
        border-radius: 6px;
        text-align: center;
        font-size: 14px;
    }

    .caigou #caigou-table tr td {

        border-width: 1px;
        border-style: solid;
        border-color: rgba(188, 188, 188, 1);
        border-radius: 6px;
    }

    .caigou #caigou-table tr td input {

        width: 250px;
    }
</style>
{notempty name="customerInfo"}
<div class="infos-wrap">
    <h2>用户个人信息</h2>
    <div class="user-info-wrap ">
        <ul class="user-list ">
            <li>
                <span class="name">Email:</span>
                <span>{$customerInfo.customer_email}</span>
            </li>
            <li>
                <span class="name">Name:</span>
                <span>{$customerInfo.customer_name}</span>
            </li>
            <li>
                <span class="name">Customer Group:</span>
                <span>{$customerInfo.customer_group_code}</span>
            </li>
        </ul>
        <ul class="pay-infos" style="font-size: 16px;">
            <li>
                <strong>{$customerInfo.success_counter}</strong>
                <span>支付成功数量</span>
            </li>
            <li>
                <strong>{$customerInfo.success_total}</strong>
                <span>支付成功金额($)</span>
            </li>
            <li class="failed">
                <strong>{$customerInfo.failed_counter}</strong>
                <span>支付失败数量</span>
            </li>
            <li class="failed">
                <strong>{$customerInfo.failed_total}</strong>
                <span>支付失败金额($)</span>
            </li>
        </ul>
    </div>
</div>
{/notempty}
{notempty name="orderInfoResult"}
<div class="order-list-wrap">
    <h2>订单信息列表</h2>
    <div class="table-responsive">
        <ul class="order-list" >
            <li style="width: 3%">类型</li>
            <li style="width: 7%">订单号</li>
            <li style="width: 5%">物流渠道</li>
            <li style="width: 5%">头程单号</li>
            <!--            <li class="num" style="width: 150px">快递单号</li>-->
<<<<<<< HEAD
            <li  style="width: 7%" >快递单号</li>
=======
            <li  style="width: 7%">快递单号</li>
>>>>>>> f34cdd3c
            <li style="width: 5%">快递名称</li>
            <li style="width: 8%">订单状态</li>
            <li style="width: 5%;">更换<br>地址</li>
            <li style="width: 3%">数量</li>
            <li style="width: 3%"> 币种</li>
            <li style="width: 5%">原币种<br>支付金额</li>
            <li style="width: 5%">美金($)<br>支付金额</li>
            <li style="width: 5%">优惠券</li>
            <li style="width: 4%">优惠码</li>
            <li style="width: 3%">积分</li>
            <li style="width: 3%">抵扣</li>
            <li style="width: 3%">运费</li>
            <li style="width: 5%">快递方式</li>
            <li style="width:5%">创建时间</li>
            <li style="width: 5%">签收时间</li>
            <li style="width: 5%">操作</li>
        </ul>


        {foreach name="orderInfoResult" item="orderInfoList"}

        <ul class="order-list"  >
            <li  style="width: 3%"class="normal">{$orderInfoList.order_type}</li>
            <li style="width: 7%">{$orderInfoList.increment_id}</li>
            <li style="width: 5%">{$orderInfoList.agent_way_title}</li>
            <!--            <li class="num">-->
<<<<<<< HEAD
            <li style="width: 5%" >
                <a href="javascript:void(0)" class="track-number"
                   data-id='{$orderInfoList.entity_id}'  >{$orderInfoList.shipment_num}</a></li>
=======
            <li style="width: 5%">
                <a href="javascript:void(0)" class="track-number"
                   data-id='{$orderInfoList.entity_id}'>{$orderInfoList.shipment_num}</a></li>

>>>>>>> f34cdd3c
            <li style="width: 7%"  class="option" >
                <button type="button" class="logistics"  data-id="{$orderInfoList.entity_id}">{$orderInfoList.track_number}</button>
            </li>
            <li style="width: 5%">{$orderInfoList.title}</li>
            <li style="width: 8%">{$orderInfoList.status}</li>
            <li style="width: 5%">{:$orderInfoList['is_modify_address'] == 1 ? '是' : '否'}</li>
            <li style="width: 3%">{$orderInfoList.total_qty_ordered}</li>
            <li style="width: 3%">{$orderInfoList.order_currency_code}</li>
            <li style="width: 5%">{:round($orderInfoList.grand_total,2)}</li>
            <li style="width: 5%">{:round($orderInfoList.base_grand_total,2)}</li>
            <li style="width: 5%">{$orderInfoList.coupon_code}</li>
            <li style="width: 4%">{$orderInfoList.coupon_rule_name}</li>
            <li style="width:3%">{:round($orderInfoList.mw_rewardpoint,2)}</li>
            <li style="width: 3%">{:round($orderInfoList.mw_rewardpoint_discount_show,2)}</li>
            <li style="width: 3%">{:round($orderInfoList.base_shipping_amount,2)}</li>
            <li style="width: 5%">{$orderInfoList.shipping_description}</li>
            <li style="width:5%">{$orderInfoList.created_at}</li>
            <li style="width: 5%">{$orderInfoList.signing_time}</li>
            <li style="width: 5%" class="option">
                <button type="button" class="addOrder" data-id="{$orderInfoList.increment_id}">增加工单</button>
                <button type="button" class='machiningBtn' data-id="{$orderInfoList.increment_id}">配货记录</button>
                <button class="detail-btn" type="button">展开详情</button>
            </li>

            <li class="detail-wrap" style="display: none;">

                <div class="product-list">
                    <h3>商品列表</h3>
                    <table>
                        <tr>
                            <th>子单号</th>
                            <th>Product</th>
                            <th>Lens</th>
                            <th>Prescription Type</th>
                            <th>Frame Price</th>
                            <th>Lens Type Price</th>
                            <th>Lens Price</th>
                            <th>Original price</th>
                            <th>Discount</th>
                            <th>Row Total</th>
                            <th>虚拟仓库存</th>
                        </tr>
                        {if is_array($orderInfoList.item)}
                        {foreach $orderInfoList.item as $itemInfoList}
                        <tr>
                            <td>{:$itemInfoList.item_order_number}</td>
                            <td>
                                <ul class="product-info">
                                    <li>{$itemInfoList.name}</li>
                                    <li>SKU：{$itemInfoList.sku} </li>
                                    <li>Color：{$itemInfoList.options[0]['value']}</li>
                                    <li>Qty：{:round($itemInfoList.qty_ordered)}</li>
                                </ul>
                            </td>
                            <td class="lens-wrap-td">
                                {if $itemInfoList.index_type || $itemInfoList.coatiing_name}
                                <ul class="lens-wrap">
                                    <li style="display:block;">
                                        <span class="name">{$itemInfoList.lenstype_data_name}</span>
                                        <span class="price">{$itemInfoList.lenstype_base_price}</span>
                                        <span class="name">{$itemInfoList.index_type}</span>
                                        <span class="price">{$itemInfoList.index_price}</span>

                                    </li>
                                    <li>
                                        <span class="name">{$itemInfoList.coatiing_name}</span>
                                        <span>{$itemInfoList.coatiing_price}</span>
                                    </li>
                                </ul>
                                {/if}
                            </td>
                            <td class="pres-type">
                                <table>
                                    <tr>
                                        <th class="type" colspan="5">
                                            {$itemInfoList.prescription_type}</th>
                                    </tr>
                                    <tr>
                                        <th></th>
                                        <th>SPH</th>
                                        <th>CYL</th>
                                        <th>Axis</th>
                                        <th>ADD</th>
                                    </tr>
                                    <tr>
                                        <th>OD</th>
                                        <td>{$itemInfoList.od_sph}</td>
                                        <td>{:urldecode($itemInfoList.od_cyl)}</td>
                                        <td>{$itemInfoList.od_axis}</td>
                                        {if $itemInfoList.total_add}
                                        <td rowspan="2">{$itemInfoList.total_add}</td>
                                        {else/}
                                        <td>{$itemInfoList.od_add}</td>
                                        {/if}
                                    </tr>
                                    <tr>
                                        <th>OS</th>
                                        <td>{$itemInfoList.os_sph}</td>
                                        <td>{:urldecode($itemInfoList.os_cyl)}</td>
                                        <td>{$itemInfoList.os_axis}</td>
                                        {if !$itemInfoList.total_add}
                                        <td>{$itemInfoList.os_add}</td>
                                        {/if}
                                    </tr>
                                    <tr>
                                        <th>PD</th>
                                        {if $itemInfoList.pd}
                                        <td>{$itemInfoList.pd}</td>
                                        <td></td>
                                        {else/}
                                        <td class="pd">{$itemInfoList.pd_r} <span>(OD)</span></td>
                                        <td class="pd">{$itemInfoList.pd_l} <span>(OS)</span></td>
                                        {/if}

                                        <td></td>
                                        <td></td>
                                    </tr>
                                    {if $itemInfoList.prismcheck == 'on'}
                                    <tr>
                                        <th></th>
                                        <th> Prism Horizontal</th>
                                        <th>Base Direction</th>
                                        <th>Prism Vertical</th>
                                        <th>Base Direction</th>
                                    </tr>
                                    <tr>
                                        <th>OD</th>
                                        <td>{$itemInfoList.od_pv}</td>
                                        <td>{$itemInfoList.od_bd}</td>
                                        <td>{$itemInfoList.od_pv_r}</td>
                                        <td>{$itemInfoList.od_bd_r}</td>
                                    </tr>
                                    <tr>
                                        <th>OS</th>
                                        <td>{$itemInfoList.os_pv}</td>
                                        <td>{$itemInfoList.os_bd}</td>
                                        <td>{$itemInfoList.os_pv_r}</td>
                                        <td>{$itemInfoList.os_bd_r}</td>
                                    </tr>
                                    {/if}
                                </table>
                            </td>
                            <td>{:round($itemInfoList.frame_price,2)}</td>
                            <td>{:round($itemInfoList.lenstype_base_price,2)}</td>
                            <td>{:round($itemInfoList.index_price,2)}</td>
                            <td>{:round($itemInfoList.original_price,2)}</td>
                            <td>{:round($itemInfoList.discount_amount,2)}</td>
                            <td>{:round($itemInfoList['base_row_total']-$itemInfoList['discount_amount'],2)}</td>
                            <td>{$itemInfoList.stock}</td>
                        </tr>
                        {/foreach}
                        {/if}
                    </table>
                </div>

                <div class="address-pay-info">
                    <div>
                        <h3>支付信息</h3>
                        <ul>
                            <li>
                                <span>支付方式:</span>
                                <em> {$orderInfoList.method}</em>
                            </li>
                            <li>
                                <span>last trans id:</span>
                                <em> {$orderInfoList.last_trans_id}</em>
                            </li>
                            <li>
                                <span>paypal payer email:</span>
                                <em> {$orderInfoList.additional_information.paypal_payer_email}</em>
                            </li>
                            <li>
                                <span>paypal payment status:</span>
                                <em> {$orderInfoList.additional_information.paypal_payment_status}</em>
                            </li>
                        </ul>
                    </div>
                    <div>
                        <h3>地址信息</h3>
                        <!-- <img class="edit" src="../../web/edit.png" alt=""> -->
                        <dl>
                            {foreach $orderInfoList.address as $value}
                            {php}
                            if ($value['address_type'] == 'billing') {
                            $address_type = 'Billing Address';
                            } elseif ($value['address_type'] == 'shipping') {
                            $address_type = 'Shipping Address';
                            }
                            {/php}
                            <dt>
                                <strong>{$address_type}</strong>
                            </dt>
                            <dd>
                                <div><span>Name</span><em> {$value.firstname} {$value.lastname}</em>
                                </div>
                                <div>
                                    <span>Address</span><em>{$value.street}，{$value.city}，{$value.region}，{$value.postcode}，{$value.country_id}</em>
                                </div>
                                <div><span>Tel</span> <em>{$value.telephone}</em></div>
                            </dd>

                            {/foreach}
                        </dl>
                    </div>
                </div>
                {notempty name="orderInfoList.workOrderList"}

                <div class="list-wrap">
                    <div>
                        <h3>工单列表</h3>
                        <table>
                            <tr>
                                <th>序号</th>
                                <th>ID</th>
                                <th>工单类型</th>
                                <th>优惠券</th>
                                <th>补发订单号</th>
                                <th>SKU</th>
                                <th>工单级别</th>
                                <th>问题类型</th>
                                <th>相关人员</th>
                                <th>承接人</th>
                                <th>措施状态</th>
                                <th>工单状态</th>
                                <th>时间</th>
                                <th>操作</th>

                            </tr>
                            {foreach $orderInfoList.workOrderList as $k => $workorder}
                            <tr>
                                <td>{$k+1}</td>
                                <td>{$workorder.id}</td>
                                <td>{$workorder.work_type_str}</td>
                                <td>{$workorder.coupon_str}</td>
                                <td>{$workorder.replacement_order}</td>
                                <td>{$workorder.order_sku}</td>
                                <td class="leave">
                                    {$workorder.work_level_str}
                                </td>
                                <td>{$workorder.problem_type_content}</td>
                                <td>
                                    <ul>
                                        <li><span class="name">工单创建人:</span><span>{$workorder.create_user_name}</span>
                                        </li>
                                        <li><span
                                                class="name">实际审核人:</span><span>{$workorder.operation_user_name}</span>
                                        </li>
                                    </ul>
                                </td>
                                <td>
                                    <ul>
                                        {foreach $workorder.step as $step}
                                        <li>
                                            <span
                                                    class="name">{$step.measure_content}:</span><span>{$step.recept_user}</span>
                                        </li>
                                        {/foreach}

                                    </ul>
                                </td>
                                <td>
                                    <ul>
                                        {foreach $workorder.step as $step}
                                        <li>
                                            <span class="name">{$step.measure_content}:</span>
                                            <span>{$step.operation_type}</span>
                                        </li>
                                        {/foreach}

                                    </ul>
                                </td>
                                <td class="status ">{$workorder.work_status}</td>

                                <td>
                                    <ul>
                                        <li>
                                            创建时间：{$workorder.create_time}
                                        </li>
                                        <li>
                                            提交时间：{$workorder.submit_time}
                                        </li>
                                        <li>
                                            审核时间：{$workorder.check_time}
                                        </li>
                                        <li>
                                            完成时间：{$workorder.complete_time}
                                        </li>
                                    </ul>
                                </td>
                                <td>
                                    <a href="{:url('saleaftermanage/work_order_list/index')}?work_id={$workorder.id}"
                                       class="btn btn-primary btn-xs btn-click btn-addtabs" data-table-id="table"
                                       data-field-index="11" data-row-index="0" data-button-index="3" title="售后工单列表"><i
                                            class="fa fa-list"></i>查看</a>
                                </td>

                            </tr>
                            {/foreach}
                        </table>
                    </div>
                </div>

                {/notempty}

                {notempty name="$orderInfoList.workOrderList"}
                <div class="list-wrap ">
                    <div class="is-dif-wrap ">
                        <h3>补差价列表</h3>
                        <table>
                            <tr>
                                <th>序号</th>
                                <th>订单号</th>
                                <th>订单状态</th>
                                <th>付款金额</th>
                                <th>币种</th>
                                <th>创建时间</th>
                            </tr>

                            {foreach $orderInfoList.differencePriceList as $k => $replenish_list}
                            <tr>
                                <td>{$k+1}</td>
                                <td>{$replenish_list.order_number}</td>
                                <td>{$replenish_list.order_status}</td>
                                <td>{$replenish_list.order_amount}</td>
                                <td>{$replenish_list.order_currency}</td>
                                <td>{$replenish_list.start_time}</td>
                            </tr>
                            {/foreach}

                        </table>
                    </div>
                    <img class="slide-down" src="/assets/img/shouqi.png" alt="">
                </div>
                {/notempty}
                {notempty name="email_select"}
                <div class="list-wrap">
                    <div>
                        <h3>客户邮件记录</h3>
                        <table>
                            <tr>
                                <th style="width: 50px">ID</th>
                                <th style="width: 50px"> Ticket ID</th>
                                <th style="width: 200px">主题</th>
                                <th style="width: 50px">状态</th>
                                <th style="width: 50px">承接人</th>
                                <th style="width: 50px">处理人</th>
                                <th style="width: 100px">添加时间</th>
                                <th style="width: 100px">更新时间</th>

                            </tr>
                            {volist name="$email_select" id="vo"}
                            <tr>
                                <td>{$vo.ze_id}</td>
                                <td><a href="{:url('zendesk/zendesk/edit?ids='.$vo['ze_id'])}" target="_blank" >{$vo.ticket_id}</a></td>
                                <td>{$vo.subject}</td>
                                <td>{$vo.ze_status}</td>
                                <td>{$vo.to_email}</td>
                                <td>{$vo.nickname}</td>
                                <td>{$vo.create_time}</td>
                                <td>{$vo.update_time}</td>
                                <!--                    <td><a href="javascript:;" class="btn btn-danger btn-del" title="删除"><i class="fa fa-trash"></i>-->
                                <!--                        删除</a></td>-->
                            </tr>
                            {/volist}
                        </table>
                    </div>
                </div>

                {/notempty}
            </li>

        </ul>

        {/foreach}


    </div>
</div>
{/notempty}



{notempty name="customerInfo.order_vip"}
<div class="order-list-wrap vip-wrap ">
    <h2>VIP会员订单列表</h2>
    <div class="table-responsive ">
        <table class="table ">
            <tr>
                <th>序号</th>
                <th>订单号</th>
                <th>订单状态</th>
                <th>开始时间</th>
                <th>结束时间</th>
                <th>账户状态</th>
            </tr>
            {foreach name="customerInfo.order_vip" item="order_vip"}
            <tr>
                <td style="text-align: center; vertical-align: middle;">{$order_vip.id}</td>

                <td style="text-align: center; vertical-align: middle;">{$order_vip.order_number}</td>
                <td style="text-align: center; vertical-align: middle;">{$order_vip.order_status}</td>
                <td style="text-align: center; vertical-align: middle;">{$order_vip.start_time}</td>
                <td style="text-align: center; vertical-align: middle;">{$order_vip.end_time}</td>
                <td style="text-align: center; vertical-align: middle;">{:$order_vip.is_active_status ==
                    1 ? '正常' : '禁用'}</td>

            </tr>
            {/foreach}
        </table>
    </div>
</div>
{/notempty}


<div class="widget-body no-padding">

    {notempty name="infoSynergyTaskResult"}
    <table id="info-synergy-task" class="altrowstable"
           data-operate-edit="{:$auth->check('saleaftermanage/order_return/edit')}"
           data-operate-del="{:$auth->check('saleaftermanage/order_return/del')}" width="100%">
        <thead>
        <tr>
            <th colspan="16"
                style="font-size:16px;text-align: center; vertical-align: middle;background-color: #cccccc;">
                协同任务列表</th>
        </tr>
        <tr>
            <!-- <th style="text-align: center; vertical-align: middle;">序号</th> -->
            <th style="text-align: center; vertical-align: middle;">任务状态</th>
            <!-- <th style="text-align: center; vertical-align: middle;">协同任务单号</th> -->
            <th style="text-align: center; vertical-align: middle;">关联单据类型</th>
            <th style="text-align: center; vertical-align: middle;">关联单号</th>
            <th style="text-align: center; vertical-align: middle;">订单SKUS</th>
            <th style="text-align: center; vertical-align: middle;">平台类型</th>
            <th style="text-align: center; vertical-align: middle;">承接部门</th>
            <th style="text-align: center; vertical-align: middle;">承接人</th>
            <th style="text-align: center; vertical-align: middle;">任务优先级</th>
            <th style="text-align: center; vertical-align: middle;">任务分类</th>
            <th style="text-align: center; vertical-align: middle;">问题描述</th>
            <th style="text-align: center; vertical-align: middle;">创建人</th>
            <th style="text-align: center; vertical-align: middle;">创建时间</th>
            <th style="text-align: center; vertical-align: middle;">操作</th>
        </tr>
        </thead>
        {foreach name="infoSynergyTaskResult" item="synergyTaskList" }
        <tr>
            <!-- <td style="text-align: center; vertical-align: middle;">{$synergyTaskList.id}</td> -->
            <td style="text-align: center; vertical-align: middle;">{$synergyTaskList.synergy_status}
            </td>
            <!-- <td style="text-align: center; vertical-align: middle;">{$synergyTaskList.synergy_number}</td> -->
            <td style="text-align: center; vertical-align: middle;">{$synergyTaskList.synergy_order_id}
            </td>
            <td style="text-align: center; vertical-align: middle;">
                {$synergyTaskList.synergy_order_number}</td>
            <td style="text-align: center; vertical-align: middle;">{$synergyTaskList.order_status}</td>
            <td style="text-align: center; vertical-align: middle;">{$synergyTaskList.order_platform}
            </td>
            <td style="text-align: center; vertical-align: middle;">{$synergyTaskList.dept_id}</td>
            <td style="text-align: center; vertical-align: middle;">{$synergyTaskList.rep_id}</td>
            <td style="text-align: center; vertical-align: middle;">{$synergyTaskList.prty_id}</td>
            <td style="text-align: center; vertical-align: middle;">{$synergyTaskList.synergy_task_id}
            </td>
            <td style="text-align: center; vertical-align: middle;">{$synergyTaskList.problem_desc}</td>
            <td style="text-align: center; vertical-align: middle;">{$synergyTaskList.create_person}
            </td>
            <td style="text-align: center; vertical-align: middle;">{$synergyTaskList.create_time}</td>
            <td style="text-align: center; vertical-align: middle;"><a
                    href="{:url('infosynergytaskmanage/info_synergy_task/index')}?synergy_order_number={$synergyTaskList.synergy_order_number}"
                    class="btn btn-primary btn-xs btn-click btn-addtabs" data-table-id="table" data-field-index="11"
                    data-row-index="0" data-button-index="3" title="协同任务"><i class="fa fa-list"></i>查看</a></td>
        </tr>
        {/foreach}
    </table>
    {/notempty}
    {notempty name="saleAfterTaskResult"}
    <table id="sale-after-task" class="altrowstable"
           data-operate-edit="{:$auth->check('saleaftermanage/order_return/edit')}"
           data-operate-del="{:$auth->check('saleaftermanage/order_return/del')}" width="100%">
        <thead>
        <tr>
            <th colspan="16"
                style="font-size:16px;text-align: center; vertical-align: middle;background-color: #cccccc;">
                售后任务列表</th>
        </tr>
        <tr>
            <!-- <th style="text-align: center; vertical-align: middle;">序号</th> -->
            <!-- <th style="text-align: center; vertical-align: middle;">任务单号</th> -->
            <th style="text-align: center; vertical-align: middle;">任务状态</th>
            <th style="text-align: center; vertical-align: middle;">订单平台</th>
            <th style="text-align: center; vertical-align: middle;">订单号</th>
            <th style="text-align: center; vertical-align: middle;">订单SKU</th>
            <th style="text-align: center; vertical-align: middle;">客户姓名</th>
            <th style="text-align: center; vertical-align: middle;">客户邮箱</th>
            <th style="text-align: center; vertical-align: middle;">订单状态</th>
            <th style="text-align: center; vertical-align: middle;">责任部门</th>
            <th style="text-align: center; vertical-align: middle;">承接人</th>
            <!-- <th style="text-align: center; vertical-align: middle;">任务优先级</th> -->
            <th style="text-align: center; vertical-align: middle;">问题分类</th>
            <th style="text-align: center; vertical-align: middle;">问题描述</th>
            <th style="text-align: center; vertical-align: middle;">解决方案</th>
            <th style="text-align: center; vertical-align: middle;">创建人</th>
            <th style="text-align: center; vertical-align: middle;">创建时间</th>
            <th style="text-align: center; vertical-align: middle;">操作</th>
        </tr>
        </thead>
        {foreach name="saleAfterTaskResult" item="saleTaskList"}
        <tr>
            <!-- <td style="text-align: center; vertical-align: middle;">{$saleTaskList.id}</td> -->
            <!-- <td style="text-align: center; vertical-align: middle;">{$saleTaskList.task_number}</td> -->
            <td style="text-align: center; vertical-align: middle;">{$saleTaskList.task_status}</td>
            <td style="text-align: center; vertical-align: middle;">{$saleTaskList.order_platform}</td>
            <td style="text-align: center; vertical-align: middle;">{$saleTaskList.order_number}</td>
            <td style="text-align: center; vertical-align: middle;">{$saleTaskList.order_skus}</td>
            <td style="text-align: center; vertical-align: middle;">{$saleTaskList.customer_name}</td>
            <td style="text-align: center; vertical-align: middle;">{$saleTaskList.customer_email}</td>
            <td style="text-align: center; vertical-align: middle;">{$saleTaskList.order_status}</td>
            <td style="text-align: center; vertical-align: middle;">{$saleTaskList.dept_id}</td>
            <td style="text-align: center; vertical-align: middle;">{$saleTaskList.rep_id}</td>
            <!-- <td style="text-align: center; vertical-align: middle;">{$saleTaskList.prty_id}</td> -->
            <td style="text-align: center; vertical-align: middle;">{$saleTaskList.problem_id}</td>
            <td style="text-align: center; vertical-align: middle;">{$saleTaskList.problem_desc}</td>
            <td style="text-align: center; vertical-align: middle;">{$saleTaskList.handle_scheme}</td>
            <td style="text-align: center; vertical-align: middle;">{$saleTaskList.create_person}</td>
            <td style="text-align: center; vertical-align: middle;">{$saleTaskList.create_time}</td>
            <td style="text-align: center; vertical-align: middle;"><a
                    href="{:url('saleaftermanage/sale_after_task/index')}?task_number={$saleTaskList.task_number}"
                    class="btn btn-primary btn-xs btn-click btn-addtabs" data-table-id="table" data-field-index="11"
                    data-row-index="0" data-button-index="3" title="售后任务"><i class="fa fa-list"></i>查看</a></td>
        </tr>
        {/foreach}
    </table>
    {/notempty}
    {notempty name="orderReturnResult"}
    <table id="order-return-task" class="altrowstable"
           data-operate-edit="{:$auth->check('saleaftermanage/order_return/edit')}"
           data-operate-del="{:$auth->check('saleaftermanage/order_return/del')}" width="100%">
        <thead>
        <tr>
            <th colspan="16"
                style="font-size:16px;text-align: center; vertical-align: middle;background-color: #cccccc;">
                退货任务列表</th>
        </tr>
        <tr>
            <th style="text-align: center; vertical-align: middle;">序号</th>
            <th style="text-align: center; vertical-align: middle;">退货单号</th>
            <th style="text-align: center; vertical-align: middle;">订单号</th>
            <th style="text-align: center; vertical-align: middle;">订单平台</th>
            <th style="text-align: center; vertical-align: middle;">客户邮箱</th>
            <th style="text-align: center; vertical-align: middle;">问题描述</th>
            <th style="text-align: center; vertical-align: middle;">退件状态</th>
            <th style="text-align: center; vertical-align: middle;">记录创建人</th>
            <th style="text-align: center; vertical-align: middle;">创建日期</th>
        </tr>
        </thead>
        {foreach name="orderReturnResult" item="orderReturnList"}
        <tr>
            <td style="text-align: center; vertical-align: middle;">{$orderReturnList.id}</td>
            <td style="text-align: center; vertical-align: middle;">
                {$orderReturnList.return_order_number}</td>
            <td style="text-align: center; vertical-align: middle;">{$orderReturnList.increment_id}</td>
            <td style="text-align: center; vertical-align: middle;">{$orderReturnList.order_platform}
            </td>
            <td style="text-align: center; vertical-align: middle;">{$orderReturnList.customer_email}
            </td>
            <td style="text-align: center; vertical-align: middle;">{$orderReturnList.return_remark}
            </td>
            <td style="text-align: center; vertical-align: middle;">{$orderReturnList.status}</td>
            <td style="text-align: center; vertical-align: middle;">{$orderReturnList.create_person}
            </td>
            <td style="text-align: center; vertical-align: middle;">{$orderReturnList.create_time}</td>
        </tr>
        {/foreach}
    </table>
    {/notempty}


</div><|MERGE_RESOLUTION|>--- conflicted
+++ resolved
@@ -101,11 +101,7 @@
             <li style="width: 5%">物流渠道</li>
             <li style="width: 5%">头程单号</li>
             <!--            <li class="num" style="width: 150px">快递单号</li>-->
-<<<<<<< HEAD
-            <li  style="width: 7%" >快递单号</li>
-=======
             <li  style="width: 7%">快递单号</li>
->>>>>>> f34cdd3c
             <li style="width: 5%">快递名称</li>
             <li style="width: 8%">订单状态</li>
             <li style="width: 5%;">更换<br>地址</li>
@@ -132,16 +128,10 @@
             <li style="width: 7%">{$orderInfoList.increment_id}</li>
             <li style="width: 5%">{$orderInfoList.agent_way_title}</li>
             <!--            <li class="num">-->
-<<<<<<< HEAD
-            <li style="width: 5%" >
-                <a href="javascript:void(0)" class="track-number"
-                   data-id='{$orderInfoList.entity_id}'  >{$orderInfoList.shipment_num}</a></li>
-=======
             <li style="width: 5%">
                 <a href="javascript:void(0)" class="track-number"
                    data-id='{$orderInfoList.entity_id}'>{$orderInfoList.shipment_num}</a></li>
 
->>>>>>> f34cdd3c
             <li style="width: 7%"  class="option" >
                 <button type="button" class="logistics"  data-id="{$orderInfoList.entity_id}">{$orderInfoList.track_number}</button>
             </li>
