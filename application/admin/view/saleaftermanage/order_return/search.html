--- conflicted
+++ resolved
@@ -416,15 +416,6 @@
                             <th style="text-align: center; vertical-align: middle;">increment<br/>_id</th>
                             <th style="text-align: center; vertical-align: middle;">SKU</th>
                             <th style="text-align: center; vertical-align: middle;">name</th>
-<<<<<<< HEAD
-                            <th style="text-align: center; vertical-align: middle;">qty_ordered</th>
-                            <th style="text-align: center; vertical-align: middle;">frame_price</th>
-                            <th style="text-align: center; vertical-align: middle;">original_price</th>
-                            <th style="text-align: center; vertical-align: middle;">original_price</th>
-                            <th style="text-align: center; vertical-align: middle;">coatiing_name</th>
-                            <th style="text-align: center; vertical-align: middle;">index_type</th>
-                            <th style="text-align: center; vertical-align: middle;">prescription_type</th>
-=======
                             <th style="text-align: center; vertical-align: middle;">q<br/>ty<br/>_ord<br/>ered</th>
                             <th style="text-align: center; vertical-align: middle;">fra<br/>me<br/>_price</th>
                             <th style="text-align: center; vertical-align: middle;">ori<br/>ginal<br/>_price</th>
@@ -434,7 +425,6 @@
                             <th style="text-align: center; vertical-align: middle;">index<br/>_type</th>
                             <th style="text-align: center; vertical-align: middle;">ind<br/>ex<br/>_price</th>
                             <th style="text-align: center; vertical-align: middle;">prescription<br/>_type</th>
->>>>>>> fedad1c0
                             <th style="text-align: center; vertical-align: middle;">left/right</th>                            
                             <th style="text-align: center; vertical-align: middle;">SPH</th>
                             <th style="text-align: center; vertical-align: middle;">CYL</th>
@@ -452,15 +442,10 @@
                             <td style="text-align: center; vertical-align: middle;">{$orderInfoList.increment_id}</td>
                             <td style="text-align: center; vertical-align: middle;">{$itemInfoList.sku}</td>
                             <td style="text-align: center; vertical-align: middle;">{$itemInfoList.name}</td>
-<<<<<<< HEAD
-                            <td style="text-align: center; vertical-align: middle;">{:round($itemInfoList.qty_ordered)}</td>
-                            <td style="text-align: center; vertical-align: middle;">{:round($itemInfoList.frame_price)}</td>                            
-=======
                             <td style="width:20px;">{:round($itemInfoList.qty_ordered)}</td>
                             <td style="text-align: center; vertical-align: middle;">{:round($itemInfoList.frame_price,2)}</td>
                             <td style="text-align: center; vertical-align: middle;">{:round($itemInfoList.original_price,2)}</td>
                             <td style="text-align: center; vertical-align: middle;">{:round($itemInfoList.discount_amount,2)}</td>                            
->>>>>>> fedad1c0
                             <td style="text-align: center; vertical-align: middle;">{$itemInfoList.coatiing_name}</td>
                             <td style="text-align: center; vertical-align: middle;">{$itemInfoList.index_type}</td>
                             <td style="text-align: center; vertical-align: middle;">{$itemInfoList.prescription_type}</td>
