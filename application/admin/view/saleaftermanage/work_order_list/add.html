--- conflicted
+++ resolved
@@ -225,18 +225,7 @@
             </div>
         </div>
 
-<<<<<<< HEAD
-
-
-
-    </div>
-
-    <div class="form-group">
-
-        <div class="form-group-child refund" style="display: none;">
-=======
-        <div class="form-group-child">
->>>>>>> 6ea2e238
+        <div class="form-group-child">
             <label class="control-label col-xs-12 col-sm-2">{:__('退款金额')}：</label>
             <div class="col-xs-12 col-sm-8">
                 <input id="c-refund_money"  class="form-control" name="row[refund_money]" type="text" value="">
