<script src="../../../../../../zzgit/skin/frontend/ves_taima/wap/js/zeelool.js"></script>
<style>
    .form-group-child {
        float: left;
        width: 23%;
        margin-top: 10px;
        margin-left: 1%;
    }

    .form-group-child label {
        width: 34%;
    }

    .form-group-child div {
        width: 64%;
    }

    .form-group-child2 {
        float: left;
        width: 49%;
        margin-top: 25px;
        margin-left: 1%;
    }

    .form-group-child2 label {
        width: 16%;
    }

    .form-group-child2 div {
        width: 79%;
    }

    .form-group-child3 {
        /* display: none; */
        float: left;
        width: 32%;
        margin-top: 10px;
        margin-left: 1%;
    }

    .form-group-child3 label {
        width: 45%;
    }

    .form-group-child3 .col-sm-8 {
        width: 54%;
    }

    .form-group-child5 {
        /* display: none; */
        float: left;
        width: 100%;
        margin-top: 10px;
        margin-left: 1%;
    }

    .form-group-child5 .dropdown-menu {
        width: 130%;
    }

    .form-group-child5 label {
        width: 9%;
    }
    .form-group-child5 input {
        width: 48%;
    }
    .form-group-child5 .col-sm-8 {
        width: 15%;
    }

    .form-group-child5 .toolbar {
        margin-left: 1%;
    }

    .form-group-child4 {
        /* display: none; */
        float: left;
        width: 99%;
        margin-top: 10px;
        margin-left: 1%;
    }

    .form-group-child4_del {
        float: left;
        width: 98%;
        text-align: center;
        padding: 10px;
        border: 1px solid #d2d6de;
        border-top: 1px dashed #d2d6de;
        background-color: #f4f4f4;
    }

    .form-group-child4_add {
        float: left;
        width: 100%;
        text-align: center;
        padding: 10px;
    }

    .form-group-content {
        display: flex;
    }

    .form-group-content .col-sm-2 {
        width: 13%;
    }

    .form-group-content label {
        padding-left: 0;
        margin-bottom: 10px;
        margin-left: 1%;
    }

    .form-group-content input {
        width: 0;
        height: 0;
        opacity: 0;
        float: left;
    }

    .form-group-content span {
        display: inline-block;
        padding: 8px 10px;
        color: #666666;
        border: 1px solid #dddddd;
        user-select: none;
        border-radius: 10px;
    }

    .form-group-content input:checked+span {
        color: #3399FF;
        border: 1px solid #3399FF;
    }

    .plupload-preview a img {
        height: 60px;
    }

    .plupload-preview a:first-child {
        height: 70px;
    }

    /* lsw添加 */
    .caigou {
        /* border-width: 1px;
            border-style: solid;
            border-color: rgba(188, 188, 188, 1);
            border-radius: 6px; */
        width: 98%;
        margin-left: 1%;
        margin-top: 40px;
    }

    .caigou .caigou-table-sku {
        background-color: #f4f4f4;
        width: 100%;
        height: 130px;
        border-width: 1px;
        border-style: solid;
        border-color: rgba(188, 188, 188, 1);
        border-radius: 6px;
        text-align: center;
    }

    .caigou .caigou-table-sku tr {

        border-width: 1px;
        border-style: solid;
        border-color: rgba(188, 188, 188, 1);
        border-radius: 6px;
        line-height: 50px;
    }

    .caigou .caigou-table-sku tr th {

        border-width: 1px;
        border-style: solid;
        border-color: rgba(188, 188, 188, 1);
        border-radius: 6px;
        text-align: center;
        font-size: 14px;
    }

    .caigou .caigou-table-sku tr td {

        border-width: 1px;
        border-style: solid;
        border-color: rgba(188, 188, 188, 1);
        border-radius: 6px;
    }

    .caigou .caigou-table-sku tr td input {

        width: 150px;
    }

    .step7_function1 {
        background-color: #f4f4f4;
        border: solid 1px #d2d6de;
        width: 98%;
        float: left;
        padding: 20px;
    }

    .step7_function1_child {
        float: left;
        width: 32%;
        padding: 8px;
    }

    .step7_function1_child label {
        width: 40%;
    }

    .step7_function1_child div {
        width: 58%;
    }

    .step7_function2 {
        background-color: #f4f4f4;
        border: solid 1px #d2d6de;
        border-bottom: none;
        float: left;
        width: 32%;
    }

    .step7_function2_child {
        padding: 8px;
        float: left;
        width: 100%;
    }

    .step7_function2_child label {
        width: 40%;
    }

    .step7_function2_child div {
        width: 58%;
    }

    .step7_function3 {
        background-color: #f4f4f4;
        border: solid 1px #d2d6de;
        border-bottom: none;
        float: left;
        width: 66%;
        margin-top: 20px;
    }

    .step7_function3_child {
        padding: 6px;
        float: left;
        width: 48%;
    }

    .step7_function3_child label {
        width: 40%;
    }

    .step7_function3_child div {
        width: 58%;
    }

    .step7_function3 table {
        float: left;
        margin-top: 2px;
    }

    .step1_function2 {
        background-color: #f4f4f4;
        border: solid 1px #d2d6de;
        border-bottom: none;
        float: left;
        width: 32%;
        margin-top: 20px;
    }

    .step1_function2_child {
        padding: 14px;
        float: left;
        width: 100%;
    }

    .step1_function2_child label {
        width: 40%;
    }

    .step1_function2_child div {
        width: 58%;
    }

    .step1_function3 {
        background-color: #f4f4f4;
        border: solid 1px #d2d6de;
        border-bottom: none;
        float: left;
        width: 66%;
    }

    .step1_function3_child {
        padding: 6px;
        float: left;
        width: 48%;
    }

    .step1_function3_child label {
        width: 40%;
    }

    .step1_function3_child div {
        width: 58%;
    }

    .step1_function3 table {
        float: left;
        margin-top: 2px;
    }
</style>

<form id="add-form" class="form-horizontal" role="form" data-toggle="validator" method="POST" action="">
    <!--站点类型-->
    <input type="hidden" name="row[work_type]" value="{$work_type}" />
    <!--工单类型，1 客服工单，2 仓库工单-->
    <input type="hidden" name="row[order_pay_currency]" value="" />
    <!--订单支付的货币类型 根据订单号读出来-->
    <input type="hidden" id='work_platform' name="row[work_platform]" value="" />


    <div class="form-group">
        <div class="form-group-child">
            <label class="control-label col-xs-12 col-sm-2">{:__('platform_order')}：</label>
            <div class="col-xs-12 col-sm-8">
                <input style="width: 60%;" id="c-platform_order" class="form-control" name="row[platform_order]"
                    type="text" value="">
                <button type="button" id="platform_order" class="btn btn-success"
                    style="padding: 5px 12px;">载入数据</button>
            </div>
        </div>


        <div class="form-group-child">
            <label class="control-label col-xs-12 col-sm-2">{:__('order_sku')}：</label>
            <div class="col-xs-12 col-sm-8">
                <select id="c-order_sku" class="form-control selectpicker" multiple name="row[order_sku]">

                </select>
            </div>
        </div>

        <div class="form-group-child">
            <label class="control-label col-xs-12 col-sm-2">{:__('work_level')}：</label>
            <div class="col-xs-12 col-sm-8">
                <select id="c-work_level" class="form-control selectpicker" name="row[work_level]">
                    <option value="1">低</option>
                    <option value="2">中</option>
                    <option value="3">高</option>
                </select>
            </div>
        </div>

        <div class="form-group-child2" style="margin-left: 1%;width: 47%;">
            <label class="control-label col-xs-12 col-sm-2">{:__('problem_description')}：</label>
            <div class="col-xs-12 col-sm-8" style="width: 83%;">
                <textarea id="c-problem_description" style="resize:none;height: 142px;" class="form-control " rows="5"
                    name="row[problem_description]" cols="50"></textarea>
            </div>
        </div>

        <div class="form-group-child2">
            <label class="control-label col-xs-12 col-sm-2">{:__('work_picture')}：</label>
            <div class="col-xs-12 col-sm-8">
                <div class="input-group">
                    <input id="c-work_picture" class="form-control work_picture" size="200" readonly
                        name="row[work_picture]" type="hidden" value="{$img_url}">
                    <div class="input-group-addon no-border no-padding"
                        style="background-color:transparent;width: 130px;">
                        <span><button type="button" id="plupload-work_picture" class="btn btn-danger plupload"
                                data-input-id="c-work_picture"
                                data-mimetype="image/gif,image/jpeg,image/png,image/jpg,image/bmp" data-multiple="true"
                                data-maxcount="4" data-multipart={"dir":"workorder"} data-preview-id="p-work_picture"><i
                                    class="fa fa-upload"></i>
                                {:__('Upload')}</button></span>
                        <span><button type="button" id="fachoose-work_picture" class="btn btn-primary fachoose"
                                data-input-id="c-work_picture" data-mimetype="image/*" data-multiple="true"
                                data-maxcount="4"><i class="fa fa-list"></i> {:__('Choose')}</button></span>
                    </div>
                    <span class="msg-box n-right" for="c-work_picture"></span>
                </div>
                <ul class="row list-inline plupload-preview" id="p-work_picture"></ul>
            </div>
        </div>

    </div>

    <hr style="border-top: 1px solid #000;">

    <div class="form-group">
        <div class="form-group-content">
            <label class="control-label col-xs-12 col-sm-2" style="width:8%;float: left;">{:__('problem_type')}：</label>
            <div class="radio" style="width: 90%;float: left;">
                {foreach $problem_type as $k1 => $v1}
                <label>
                    <input type="radio" name="row[problem_type_id]" class="problem_type" id="optionsRadios{$k1}"
                        value="{$k1}">
                    <span>{$v1}</span>
                </label>
                {/foreach}
            </div>
        </div>
    </div>


    <div class="form-group" id='step_id' style="height: 50px;">
        <div class="form-group-content">
            <label class="control-label col-xs-12 col-sm-2" style="width:8%;float: left;">{:__('step')}：</label>
            <div class="radio" style="width: 90%;float: left;">
                {foreach $step as $k2 => $v2}
                <label style="display: none;">
                    <input type="checkbox" name="row[step][measure_choose_id]" class="step_type" id="step{$k2}" value="{$k2}">
                    <span>{$v2}</span>

                    <input type="hidden" name="row[is_check]" id="step{$k2}-is_check" value="">

                    <input type="hidden" name="row[appoint_group]" id="step{$k2}-appoint_group" value="">
                </label>
                {/foreach}
            </div>
        </div>
    </div>


    <!-- <div class="form-group check-div" style="height: 50px;display: none;">
        <div class="form-group-content">
            <label class="control-label col-xs-12 col-sm-2" style="width:8%;float: left;">{:__('审核人')}：</label>
            <div class="appoint_group" style="width: 90%;float: left;">
               
                <input type="hidden" name="row[appoint_group]" class="check_person"  value="">
            </div>
        </div>
    </div> -->
    <div class="form-group" id='after_user_group' style="height: 50px;display: none;">
        <div class="form-group-content">
            <label class="control-label col-xs-12 col-sm-2" style="width:8%;float: left;">{:__('承接人')}：</label>
            <div class="appoint_group" style="width: 90%;float: left;">

                <label class="control-label col-xs-12 col-sm-2" id="after_user" style="text-align: left;"></label>
                <input type="hidden" name="row[after_user_id]" id="after_user_id" value="">
            </div>
        </div>
    </div>
    <div class="form-group" id="recept_person_group" style="height: 50px;">
        <div class="form-group-content">
            <label class="control-label col-xs-12 col-sm-2" style="width:8%;float: left;">{:__('承接人')}：</label>
            <div class="appoint_group" style="width: 90%;float: left;">

                <label class="control-label col-xs-12 col-sm-2" id="appoint_group_users"
                    style="text-align: left;"></label>
                <input type="hidden" name="row[step][recept_person_id]" id="recept_person_id" value="">
                <input type="hidden" name="row[step][recept_person]" id="recept_person" value="">

            </div>
        </div>
    </div>
    <hr style="border-top: 1px solid #000;">

    <div class="form-group" id="step_function">
        <!--小操作 start-->
        <div class="form-group-child3 measure step2" style="display:none;">
            <label class="control-label col-xs-12 col-sm-2">{:__('退款金额')}：</label>
            <div class="col-xs-12 col-sm-8">
                <input id="c-refund_money" class="form-control" name="row[refund_money]" type="text" value="">
            </div>
        </div>
        <div class="form-group-child3 measure step2" style="display:none;">
            <label class="control-label col-xs-12 col-sm-2">{:__('币种')}：</label>
            <div class="col-xs-12 col-sm-8">
                <input id="c-order_pay_currency" class="form-control" name="row[order_pay_currency]" type="text"
                    value="">
            </div>
        </div>
        <div class="form-group-child3 measure step2" style="display:none;">
            <label class="control-label col-xs-12 col-sm-2">{:__('退款方式')}：</label>
            <div class="col-xs-12 col-sm-8">
                <input id="c-refund_way" class="form-control" name="row[refund_way]" type="text" value="">
            </div>
        </div>

        <div class="form-group-child5 measure step6" style="display:none;">
            <p style="font-size: 16px;margin-left: 1%;"><b>赠品</b></p>
            <div class="toolbar">
                <a href="javascript:;" class="btn btn-success btn-add-box" title="增加"><i class="fa fa-plus"></i>
                    增加</a>
            </div>
            <div id="add_box_option" style="display: none;">
                <option
                    data-subtext="<span>$4.95</span>&nbsp;&nbsp;&nbsp;<img src='https://cdn.zeelool.com/media/catalog/product//2/_/2_62_1.jpg' width='50%'>"
                    value="1">FP0068-01</option>
                <option
                    data-subtext="<span>$4.95</span>&nbsp;&nbsp;&nbsp;<img src='https://cdn.zeelool.com/media/catalog/product//2/_/2_62_1.jpg' width='50%'>"
                    value="2">FP0068-02</option>
                <option
                    data-subtext="<span>$4.95</span>&nbsp;&nbsp;&nbsp;<img src='https://cdn.zeelool.com/media/catalog/product//2/_/2_62_1.jpg' width='50%'>"
                    value="3">FP0068-03</option>
            </div>
            <div id="add_box">
<<<<<<< HEAD
                <label class="control-label col-xs-12 col-sm-2">{:__('SKU')}：</label>
                <div class="col-xs-12 col-sm-8">
                    <div class="dropup">
                        <select id="add_box_select" class="selectpicker" name="row[change_sku][]"
                            data-live-search="true" title="请选择">
=======
                <div>
                    <label style="margin-top: 10px;" class="control-label col-xs-12 col-sm-2">{:__('SKU')}：</label>
                    <div style="margin-top: 10px;" class="col-xs-12 col-sm-8">
                        <div class="dropup">
                            <select id="add_box_select" class="selectpicker" name="row[change_sku][]" data-live-search="true" title="请选择">
>>>>>>> 60a98856

                            </select>
                        </div>
                    </div>

<<<<<<< HEAD
                <label class="control-label col-xs-12 col-sm-2">{:__('数量')}：</label>
                <div class="col-xs-12 col-sm-8">
                    <input id="c-change_number" class="form-control" name="row[change_number]" type="text" value="">
=======
                    <label style="margin-top: 10px;" class="control-label col-xs-12 col-sm-2">{:__('数量')}：</label>
                    <div style="margin-top: 10px;" class="col-xs-12 col-sm-8">
                        <input class="form-control" name="row[change_number]"
                               type="text" value="">
                        <!--<a href="javascript:;" class="btn btn-danger btn-del-supplement" title="删除"><i class="fa fa-trash"></i>删除</a>-->
                    </div>
>>>>>>> 60a98856
                </div>
            </div>
        </div>

        <div class="form-group-child3 measure step8" style="display:none;">
            <label class="control-label col-xs-12 col-sm-2">{:__('补差价订单号')}：</label>
            <div class="col-xs-12 col-sm-8">
                <input id="c-replenish_increment_id" class="form-control" name="row[replenish_increment_id]" type="text"
                    value="">
            </div>
        </div>
        <div class="form-group-child3 measure step8" style="display:none;">
            <label class="control-label col-xs-12 col-sm-2">{:__('补差价金额')}：</label>
            <div class="col-xs-12 col-sm-8">
                <input id="c-replenish_money" class="form-control" name="row[replenish_money]" type="text" value="">
            </div>
        </div>
        <div class="form-group-child3 measure step9" style="display:none;">
            <label class="control-label col-xs-12 col-sm-2">{:__('不需要审核的优惠券')}：</label>
            <div class="col-xs-12 col-sm-8">
                <select id="c-check_coupon" class="form-control selectpicker" name="row[check_coupon]">
                    <option value="0">请选择</option>
                    {foreach $check_coupon as $k3 => $v3}
                    <option value="{$v3.id}">{$v3.desc}</option>
                    {/foreach}
                </select>
            </div>
        </div>
        <div class="form-group-child3 measure step9" style="display:none;">
            <label class="control-label col-xs-12 col-sm-2">{:__('需要审核的优惠券')}：</label>
            <div class="col-xs-12 col-sm-8">
                <select id="c-need_check_coupon" class="form-control selectpicker" name="row[need_check_coupon]">
                    <option value="0">请选择</option>
                    {foreach $need_check_coupon as $k3 => $v3}
                    <option value="{$v3.id}">{$v3.desc}</option>
                    {/foreach}
                </select>
            </div>
        </div>
        <div class="form-group-child3 measure step10" style="display:none;">
            <label class="control-label col-xs-12 col-sm-2">{:__('积分')}：</label>
            <div class="col-xs-12 col-sm-8">
                <input id="c-integral" class="form-control" name="row[integral]" type="text" value="">
            </div>
        </div>
        <div class="form-group-child3 measure step11" style="display:none;">
            <label class="control-label col-xs-12 col-sm-2">{:__('退回物流单号')}：</label>
            <div class="col-xs-12 col-sm-8">
                <input id="c-refund_logistics_num" class="form-control" name="row[refund_logistics_num]" type="text"
                    value="">
            </div>
        </div>
        <!--小操作 end-->


        <!--更换镜框 start-->

        <div class="form-group-child4 measure step1-1" style="display:none;">
            <div class="caigou frame-info item_info">
                <p style="font-size: 16px;"><b>更换镜框</b></p>
                <div>
                    <div id="toolbar" class="toolbar">
                        <a href="javascript:;" class="btn btn-success btn-add-frame" title="增加"><i
                                class="fa fa-plus"></i>
                            增加</a>
                    </div>
                    <table class="caigou-table-sku" id="caigou-table-sku">
                        <tr>
                            <th>原SKU</th>
                            <th>原数量(+增加)</th>
                            <th>新SKU</th>
                            <th>新数量(-减少)</th>
                            <th>操作</th>
                        </tr>
                        <tr>
                            <td><input class="form-control" name="row[item][original_sku][]" type="text" value="">
                            </td>
                            <td><input class="form-control" name="row[item][original_number][]" type="text" value="">
                            </td>
                            <td><input class="form-control change_sku" name="row[item][change_sku][]" type="text">
                            </td>
                            <td><input class="form-control change_number" name="row[item][change_number][]" type="text">
                            </td>
                            <td><a href="javascript:;" class="btn btn-danger btn-del" title="删除"><i
                                        class="fa fa-trash"></i>删除</a></td>
                        </tr>
                    </table>

                </div>
            </div>
        </div>
        <!--更换镜框 end-->

        <!--更换处方 start-->
        <div class="form-group-child4 measure step2-1" style="display:none;">
            <div class="col-xs-12 col-sm-8" style="width: 100%">
                <p style="font-size: 16px;"><b>更改镜片</b></p>

                <div id="toolbar" class="toolbar">
                    <a href="javascript:;" class="btn btn-success btn-add-lens" title="增加"><i class="fa fa-plus"></i>
                        增加</a>
                </div>
                <div id="lens_contents">
                    <div>
                        <div class="step1_function2">
                            <div class="step1_function2_child">
                                <label class="control-label col-xs-12 col-sm-3">SKU:</label>
                                <div class="col-xs-12 col-sm-8">
                                    <select class="form-control selectpicker" name="row[lens][original_sku][]">
                                        <option value="0">请选择</option>
                                    </select>
                                </div>
                            </div>

                            <div class="step1_function2_child">
                                <label class="control-label col-xs-12 col-sm-3">Name:</label>
                                <div class="col-xs-12 col-sm-8">
                                    <input class="form-control" name="row[lens][original_name][]" type="text" value="">
                                </div>
                            </div>
                            <div class="step1_function2_child">
                                <label class="control-label col-xs-12 col-sm-3">QTY:</label>
                                <div class="col-xs-12 col-sm-8">
                                    <input class="form-control" name="row[lens][original_number][]" type="text"
                                        value="">
                                </div>
                            </div>

                            <div class="step1_function2_child">
                                <label class="control-label col-xs-12 col-sm-3">prescription_type:</label>
                                <div class="col-xs-12 col-sm-8">
                                    <select class="form-control selectpicker" name="row[lens][recipe_type][]">
                                        <option value="0">请选择</option>
                                    </select>
                                </div>
                            </div>

                        </div>

                        <div class="step7_function3">
                            <div class="panel-body">
                                <div class="step7_function3_child">
                                    <label class="control-label col-xs-12 col-sm-3">lens_type:</label>
                                    <div class="col-xs-12 col-sm-8">
                                        <select class="form-control selectpicker" name="row[lens][lens_type][]">
                                            <option value="0">请选择</option>
                                        </select>
                                    </div>
                                </div>
                                <div class="step7_function3_child">
                                    <label class="control-label col-xs-12 col-sm-3">coating_type:</label>
                                    <div class="col-xs-12 col-sm-8">
                                        <select id="c-coating_type" class="form-control selectpicker"
                                            name="row[lens][coating_type][]">
                                            <option value="0">请选择</option>
                                        </select>
                                    </div>
                                </div>
                                <table>
                                    <tbody>
                                        <tr>
                                            <td style="text-align: center">value</td>
                                            <td style="text-align: center">SPH</td>
                                            <td style="text-align: center">CYL</td>
                                            <td style="text-align: center">AXI</td>
                                            <td style="text-align: center">ADD</td>
                                            <td style="text-align: center">PD</td>
                                        </tr>
                                        <tr>
                                            <td style="text-align: center">Right(OD)</td>
                                            <td><input class="form-control" name="row[lens][od_sph][]" type="text"
                                                    value="">
                                            </td>
                                            <td><input class="form-control" name="row[lens][od_cyl][]" type="text"
                                                    value="">
                                            </td>
                                            <td><input class="form-control" name="row[lens][od_axis][]" type="text"
                                                    value=""></td>
                                            <td><input class="form-control" name="row[lens][od_add][]" type="text"
                                                    value="">
                                            </td>
                                            <td><input class="form-control" name="row[lens][pd_r][]" type="text"
                                                    value="">
                                            </td>
                                        </tr>
                                        <tr>
                                            <td style="text-align: center">Left(OS)</td>
                                            <td><input class="form-control" name="row[lens][os_sph][]" type="text"
                                                    value="">
                                            </td>
                                            <td><input class="form-control" name="row[lens][os_cyl][]" type="text"
                                                    value="">
                                            </td>
                                            <td><input class="form-control" name="row[lens][os_axis][]" type="text"
                                                    value=""></td>
                                            <td><input class="form-control" name="row[lens][os_add][]" type="text"
                                                    value="">
                                            </td>
                                            <td><input class="form-control" name="row[lens][pd_l][]" type="text"
                                                    value="">
                                            </td>
                                        </tr>

                                        <tr>
                                            <td style="text-align: center"></td>
                                            <td style="text-align: center">Prism Horizontal</td>
                                            <td style="text-align: center">Base Direction</td>
                                            <td style="text-align: center">Prism Vertical</td>
                                            <td style="text-align: center">Base Direction</td>
                                        </tr>
                                        <tr>
                                            <td style="text-align: center">Right(OD)</td>
                                            <td><input class="form-control" type="text" name="row[lens][od_pv][]"
                                                    value="">
                                            </td>
                                            <td><input class="form-control" type="text" name="row[lens][od_bd][]"
                                                    value="">
                                            </td>
                                            <td><input class="form-control" type="text" name="row[lens][od_pv_r][]"
                                                    value=""></td>
                                            <td><input class="form-control" type="text" name="row[lens][od_bd_r][]"
                                                    value=""></td>
                                        </tr>
                                        <tr>
                                            <td style="text-align: center">Left(OS)</td>
                                            <td><input class="form-control" name="row[lens][os_pv][]" type="text"
                                                    value="">
                                            </td>
                                            <td><input class="form-control" name="row[lens][os_bd][]" type="text"
                                                    value="">
                                            </td>
                                            <td><input class="form-control" name="row[lens][os_pv_r][]" type="text"
                                                    value=""></td>
                                            <td><input class="form-control" name="row[lens][os_bd_r][]" type="text"
                                                    value=""></td>
                                        </tr>
                                    </tbody>
                                </table>
                            </div>
                        </div>

                        <div class="form-group-child4_del">
                            <!-- <a href="javascript:;" style="width: 50%;" class="btn btn-danger btn-del-lens" title="删除"><i class="fa fa-trash"></i>删除</a> -->
                        </div>
                    </div>

                </div>


            </div>
        </div>
        <!--更换处方 end-->

        <!--取消 start-->
        <div class="form-group-child4 measure step3" style="display:none;">
            <div class="caigou item_info" style="margin-top:15px;">
                <p style="font-size: 16px;"><b>取消订单</b></p>
                <div>
                    <table class="caigou-table-sku">
                        <tr>
                            <th>原始SKU</th>
                            <th>取消数量</th>
                        </tr>
                        <tr>
                            <td>
                                <input class="form-control" name="row[item][{$k+1}][id]" type="hidden"
                                    value="{$sku.id}">
                                <input id="c-original_sku" class="form-control" name="row[item][{$k+1}][original_sku]"
                                    type="text" value="">
                            </td>
                            <td><input id="c-original_number" class="form-control"
                                    name="row[item][{$k+1}][original_number]" type="text" value=""></td>
                        </tr>
                    </table>
                </div>
            </div>
        </div>
        <!--取消 end-->

        <!--补发 start-->
        <div class="form-group-child4 measure step7" style="display:none;">
            <div class="col-xs-12 col-sm-8" style="width: 100%">
                <p style="font-size: 16px;"><b>补发</b></p>

                <div class="step7_function1">
                    <div class="step7_function1_child " style="width: 100%">
                        <label class="control-label col-xs-12 col-sm-3" style="width: 12.3%;">{:__('收货地址')}：</label>
                        <div class="col-xs-12 col-sm-8" style="width: 83%">
                            <select id="address_select" class="form-control selectpicker"
                                name="row[address][address_id]">
                                <option value="">请选择</option>
                            </select>
                        </div>
                    </div>
                    <div class="step7_function1_child">
                        <label class="control-label col-xs-12 col-sm-3">{:__('Fast name')}：</label>
                        <div class="col-xs-12 col-sm-8">
                            <input id="c-firstname" class="form-control" name="row[]" type="text"
                                value="row[address][firstname]">
                        </div>
                    </div>
                    <div class="step7_function1_child">
                        <label class="control-label col-xs-12 col-sm-3">{:__('Last name')}：</label>
                        <div class="col-xs-12 col-sm-8">
                            <input id="c-lastname" class="form-control" name="row[]" type="text"
                                value="row[address][lastname]">
                        </div>
                    </div>
                    <div class="step7_function1_child">
                        <label class="control-label col-xs-12 col-sm-3">{:__('Email')}：</label>
                        <div class="col-xs-12 col-sm-8">
                            <input id="c-email" class="form-control" name="row[]" type="text"
                                value="row[address][email]">
                        </div>
                    </div>
                    <div class="step7_function1_child">
                        <label class="control-label col-xs-12 col-sm-3">{:__('Tel')}：</label>
                        <div class="col-xs-12 col-sm-8">
                            <input id="c-telephone" class="form-control" name="row[]" type="text"
                                value="row[address][telephone]">
                        </div>
                    </div>
                    <div class="step7_function1_child">
                        <label class="control-label col-xs-12 col-sm-3">{:__('国家')}：</label>
                        <div class="col-xs-12 col-sm-8">
                            <select id="c-country" class="form-control selectpicker" name="row[address][country_id]">
                                <option value="">请选择</option>
                                {foreach name="country" item="vo" key="key"}
                                <option value="{$key}">{$vo['country']}</option>
                                {/foreach}
                            </select>
                        </div>
                    </div>
                    <div class="step7_function1_child">
                        <label class="control-label col-xs-12 col-sm-3">{:__('地区(省/州)')}：</label>
                        <div class="col-xs-12 col-sm-8">
                            <select id="c-region" class="form-control selectpicker" name="row[address][region_id]">
                                <option value="">请选择</option>
                            </select>
                        </div>
                    </div>
                    <div class="step7_function1_child">
                        <label class="control-label col-xs-12 col-sm-3">{:__('城市')}：</label>
                        <div class="col-xs-12 col-sm-8">
                            <input id="c-city" class="form-control" name="row[address][city]" type="text" value="">
                        </div>
                    </div>
                    <div class="step7_function1_child">
                        <label class="control-label col-xs-12 col-sm-3">{:__('街道')}：</label>
                        <div class="col-xs-12 col-sm-8">
                            <input id="c-street" class="form-control" name="row[address][street]" type="text" value="">
                        </div>
                    </div>
                    <div class="step7_function1_child">
                        <label class="control-label col-xs-12 col-sm-3">{:__('邮编')}：</label>
                        <div class="col-xs-12 col-sm-8">
                            <input id="c-postcode" class="form-control" name="row[address][postcode]" type="text"
                                value="">
                        </div>
                    </div>
                </div>

                <div class="form-group-child4_add">

                </div>
                <div id="toolbar" class="toolbar">
                    <a href="javascript:;" class="btn btn-success btn-add-supplement" title="增加"><i
                            class="fa fa-plus"></i>
                        增加</a>
                </div>
                <div id="supplement-order">
                    <div>
                        <div class="step7_function2">
                            <div class="step7_function2_child">
                                <label class="control-label col-xs-12 col-sm-3">SKU:</label>
                                <div class="col-xs-12 col-sm-8">
                                    <select class="form-control selectpicker" name="row[lens][original_sku][]">
                                        <option value="0">请选择</option>
                                    </select>
                                </div>
                            </div>

                            <div class="step7_function2_child">
                                <label class="control-label col-xs-12 col-sm-3">Name:</label>
                                <div class="col-xs-12 col-sm-8">
                                    <input class="form-control" name="row[lens][original_name][]" type="text" value="">
                                </div>
                            </div>
                            <div class="step7_function2_child">
                                <label class="control-label col-xs-12 col-sm-3">QTY:</label>
                                <div class="col-xs-12 col-sm-8">
                                    <input class="form-control" name="row[lens][original_number][]" type="text"
                                        value="">
                                </div>
                            </div>
                            <div class="step7_function2_child">
                                <label class="control-label col-xs-12 col-sm-3">选择已有处方:</label>
                                <div class="col-xs-12 col-sm-8">
                                    <select id="prescription_select" class="form-control selectpicker" name="row[]">
                                        <option value="0">请选择</option>
                                    </select>
                                </div>
                            </div>
                            <div class="step7_function2_child">
                                <label class="control-label col-xs-12 col-sm-3">prescription_type:</label>
                                <div class="col-xs-12 col-sm-8">
                                    <select class="form-control selectpicker" name="row[lens][recipe_type][]">
                                        <option value="">请选择</option>
                                    </select>
                                </div>
                            </div>

                        </div>

                        <div class="step1_function3">
                            <div class="panel-body">
                                <div class="step1_function3_child">
                                    <label class="control-label col-xs-12 col-sm-3">lens_type:</label>
                                    <div class="col-xs-12 col-sm-8">
                                        <select class="form-control selectpicker" name="row[lens][lens_type][]">
                                            <option value="0">请选择</option>
                                        </select>
                                    </div>
                                </div>
                                <div class="step1_function3_child">
                                    <label class="control-label col-xs-12 col-sm-3">coating_type:</label>
                                    <div class="col-xs-12 col-sm-8">
                                        <select id="c-coating_type" class="form-control selectpicker"
                                            name="row[lens][coating_type][]">
                                            <option value="0">请选择</option>
                                        </select>
                                    </div>
                                </div>
                                <table>
                                    <tbody>
                                        <tr>
                                            <td style="text-align: center">value</td>
                                            <td style="text-align: center">SPH</td>
                                            <td style="text-align: center">CYL</td>
                                            <td style="text-align: center">AXI</td>
                                            <td style="text-align: center">ADD</td>
                                            <td style="text-align: center">PD</td>
                                        </tr>
                                        <tr>
                                            <td style="text-align: center">Right(OD)</td>
                                            <td><input class="form-control" name="row[lens][od_sph][]" type="text"
                                                    value="">
                                            </td>
                                            <td><input class="form-control" name="row[lens][od_cyl][]" type="text"
                                                    value="">
                                            </td>
                                            <td><input class="form-control" name="row[lens][od_axis][]" type="text"
                                                    value=""></td>
                                            <td><input class="form-control" name="row[lens][od_add][]" type="text"
                                                    value="">
                                            </td>
                                            <td><input class="form-control" name="row[lens][pd_r][]" type="text"
                                                    value="">
                                            </td>
                                        </tr>
                                        <tr>
                                            <td style="text-align: center">Left(OS)</td>
                                            <td><input class="form-control" name="row[lens][os_sph][]" type="text"
                                                    value="">
                                            </td>
                                            <td><input class="form-control" name="row[lens][os_cyl][]" type="text"
                                                    value="">
                                            </td>
                                            <td><input class="form-control" name="row[lens][os_axis][]" type="text"
                                                    value=""></td>
                                            <td><input class="form-control" name="row[lens][os_add][]" type="text"
                                                    value="">
                                            </td>
                                            <td><input class="form-control" name="row[lens][pd_l][]" type="text"
                                                    value="">
                                            </td>
                                        </tr>

                                        <tr>
                                            <td style="text-align: center"></td>
                                            <td style="text-align: center">Prism Horizontal</td>
                                            <td style="text-align: center">Base Direction</td>
                                            <td style="text-align: center">Prism Vertical</td>
                                            <td style="text-align: center">Base Direction</td>
                                        </tr>
                                        <tr>
                                            <td style="text-align: center">Right(OD)</td>
                                            <td><input class="form-control" type="text" name="row[lens][od_pv][]"
                                                    value="">
                                            </td>
                                            <td><input class="form-control" type="text" name="row[lens][od_bd][]"
                                                    value="">
                                            </td>
                                            <td><input class="form-control" type="text" name="row[lens][od_pv_r][]"
                                                    value=""></td>
                                            <td><input class="form-control" type="text" name="row[lens][od_bd_r][]"
                                                    value=""></td>
                                        </tr>
                                        <tr>
                                            <td style="text-align: center">Left(OS)</td>
                                            <td><input class="form-control" name="row[lens][os_pv][]" type="text"
                                                    value="">
                                            </td>
                                            <td><input class="form-control" name="row[lens][os_bd][]" type="text"
                                                    value="">
                                            </td>
                                            <td><input class="form-control" name="row[lens][os_pv_r][]" type="text"
                                                    value=""></td>
                                            <td><input class="form-control" name="row[lens][os_bd_r][]" type="text"
                                                    value=""></td>
                                        </tr>
                                    </tbody>
                                </table>
                            </div>
                        </div>

                        <div class="form-group-child4_del">
                            <!--<a href="javascript:;" style="width: 50%;" class="btn btn-danger btn-del-supplement" title="删除"><i class="fa fa-trash"></i>删除</a>-->
                        </div>
                    </div>
                </div>

            </div>
        </div>
        <!--补发 end-->

    </div>


    <div class="form-group layer-footer">
        <label class="control-label col-xs-12 col-sm-2"></label>
        <div class="col-xs-12 col-sm-8">
            <button type="submit" class="btn btn-success btn-embossed disabled">{:__('OK')}</button>
            <button type="reset" class="btn btn-default btn-embossed">{:__('Reset')}</button>
        </div>
    </div>
</form>


<div id="edit_lens" style="display: none;">
    <div>
        <div class="step1_function2">
            <div class="step1_function2_child">
                <label class="control-label col-xs-12 col-sm-3">SKU:</label>
                <div class="col-xs-12 col-sm-8">
                    <select class="form-control selectpicker" name="row[lens][original_sku][]">
                        <option value="0">请选择</option>
                    </select>
                </div>
            </div>

            <div class="step1_function2_child">
                <label class="control-label col-xs-12 col-sm-3">Name:</label>
                <div class="col-xs-12 col-sm-8">
                    <input class="form-control" name="row[lens][original_name][]" type="text" value="">
                </div>
            </div>
            <div class="step1_function2_child">
                <label class="control-label col-xs-12 col-sm-3">QTY:</label>
                <div class="col-xs-12 col-sm-8">
                    <input class="form-control" name="row[lens][original_number][]" type="text" value="">
                </div>
            </div>

            <div class="step1_function2_child">
                <label class="control-label col-xs-12 col-sm-3">prescription_type:</label>
                <div class="col-xs-12 col-sm-8">
                    <select class="form-control selectpicker" name="row[lens][recipe_type][]">
                        <option value="0">请选择</option>
                    </select>
                </div>
            </div>

        </div>

        <div class="step7_function3">
            <div class="panel-body">
                <div class="step7_function3_child">
                    <label class="control-label col-xs-12 col-sm-3">lens_type:</label>
                    <div class="col-xs-12 col-sm-8">
                        <select class="form-control selectpicker" name="row[lens][lens_type][]">
                            <option value="0">请选择</option>
                        </select>
                    </div>
                </div>
                <div class="step7_function3_child">
                    <label class="control-label col-xs-12 col-sm-3">coating_type:</label>
                    <div class="col-xs-12 col-sm-8">
                        <select id="c-coating_type" class="form-control selectpicker" name="row[lens][coating_type][]">
                            <option value="0">请选择</option>
                        </select>
                    </div>
                </div>
                <table>
                    <tbody>
                        <tr>
                            <td style="text-align: center">value</td>
                            <td style="text-align: center">SPH</td>
                            <td style="text-align: center">CYL</td>
                            <td style="text-align: center">AXI</td>
                            <td style="text-align: center">ADD</td>
                            <td style="text-align: center">PD</td>
                        </tr>
                        <tr>
                            <td style="text-align: center">Right(OD)</td>
                            <td><input class="form-control" name="row[lens][od_sph][]" type="text" value=""></td>
                            <td><input class="form-control" name="row[lens][od_cyl][]" type="text" value=""></td>
                            <td><input class="form-control" name="row[lens][od_axis][]" type="text" value=""></td>
                            <td><input class="form-control" name="row[lens][od_add][]" type="text" value=""></td>
                            <td><input class="form-control" name="row[lens][pd_r][]" type="text" value=""></td>
                        </tr>
                        <tr>
                            <td style="text-align: center">Left(OS)</td>
                            <td><input class="form-control" name="row[lens][os_sph][]" type="text" value=""></td>
                            <td><input class="form-control" name="row[lens][os_cyl][]" type="text" value=""></td>
                            <td><input class="form-control" name="row[lens][os_axis][]" type="text" value=""></td>
                            <td><input class="form-control" name="row[lens][os_add][]" type="text" value=""></td>
                            <td><input class="form-control" name="row[lens][pd_l][]" type="text" value=""></td>
                        </tr>

                        <tr>
                            <td style="text-align: center"></td>
                            <td style="text-align: center">Prism Horizontal</td>
                            <td style="text-align: center">Base Direction</td>
                            <td style="text-align: center">Prism Vertical</td>
                            <td style="text-align: center">Base Direction</td>
                        </tr>
                        <tr>
                            <td style="text-align: center">Right(OD)</td>
                            <td><input class="form-control" type="text" name="row[lens][od_pv][]" value=""></td>
                            <td><input class="form-control" type="text" name="row[lens][od_bd][]" value=""></td>
                            <td><input class="form-control" type="text" name="row[lens][od_pv_r][]" value=""></td>
                            <td><input class="form-control" type="text" name="row[lens][od_bd_r][]" value=""></td>
                        </tr>
                        <tr>
                            <td style="text-align: center">Left(OS)</td>
                            <td><input class="form-control" name="row[lens][os_pv][]" type="text" value=""></td>
                            <td><input class="form-control" name="row[lens][os_bd][]" type="text" value=""></td>
                            <td><input class="form-control" name="row[lens][os_pv_r][]" type="text" value=""></td>
                            <td><input class="form-control" name="row[lens][os_bd_r][]" type="text" value=""></td>
                        </tr>
                    </tbody>
                </table>
            </div>
        </div>

        <div class="form-group-child4_del">
            <a href="javascript:;" style="width: 50%;" class="btn btn-danger btn-del-lens" title="删除"><i
                    class="fa fa-trash"></i>删除</a>
        </div>
    </div>
</div>

<div id="replenish_order" style="display: none;">
    <div>
        <div class="step7_function2" style="margin-top: 20px;">
            <div class="step7_function2_child">
                <label class="control-label col-xs-12 col-sm-3">SKU:</label>
                <div class="col-xs-12 col-sm-8">
                    <select class="form-control selectpicker" name="row[lens][original_sku][]">
                        <option value="0">请选择</option>
                    </select>
                </div>
            </div>

            <div class="step7_function2_child">
                <label class="control-label col-xs-12 col-sm-3">Name:</label>
                <div class="col-xs-12 col-sm-8">
                    <input class="form-control" name="row[lens][original_name][]" type="text" value="">
                </div>
            </div>
            <div class="step7_function2_child">
                <label class="control-label col-xs-12 col-sm-3">QTY:</label>
                <div class="col-xs-12 col-sm-8">
                    <input class="form-control" name="row[lens][original_number][]" type="text" value="">
                </div>
            </div>
            <div class="step7_function2_child">
                <label class="control-label col-xs-12 col-sm-3">选择已有处方:</label>
                <div class="col-xs-12 col-sm-8">
                    <select class="form-control selectpicker" name="row[]">
                        <option value="0">请选择</option>
                    </select>
                </div>
            </div>
            <div class="step7_function2_child">
                <label class="control-label col-xs-12 col-sm-3">prescription_type:</label>
                <div class="col-xs-12 col-sm-8">
                    <select class="form-control selectpicker" name="row[lens][recipe_type][]">
                        <option value="0">请选择</option>
                    </select>
                </div>
            </div>

        </div>

        <div class="step1_function3" style="margin-top: 20px;">
            <div class="panel-body">
                <div class="step1_function3_child">
                    <label class="control-label col-xs-12 col-sm-3">lens_type:</label>
                    <div class="col-xs-12 col-sm-8">
                        <select class="form-control selectpicker" name="row[lens][lens_type][]">
                            <option value="0">请选择</option>
                        </select>
                    </div>
                </div>
                <div class="step1_function3_child">
                    <label class="control-label col-xs-12 col-sm-3">coating_type:</label>
                    <div class="col-xs-12 col-sm-8">
                        <select id="c-coating_type" class="form-control selectpicker" name="row[lens][coating_type][]">
                            <option value="0">请选择</option>
                        </select>
                    </div>
                </div>
                <table>
                    <tbody>
                        <tr>
                            <td style="text-align: center">value</td>
                            <td style="text-align: center">SPH</td>
                            <td style="text-align: center">CYL</td>
                            <td style="text-align: center">AXI</td>
                            <td style="text-align: center">ADD</td>
                            <td style="text-align: center">PD</td>
                        </tr>
                        <tr>
                            <td style="text-align: center">Right(OD)</td>
                            <td><input class="form-control" name="row[lens][od_sph][]" type="text" value="">
                            </td>
                            <td><input class="form-control" name="row[lens][od_cyl][]" type="text" value="">
                            </td>
                            <td><input class="form-control" name="row[lens][od_axis][]" type="text" value=""></td>
                            <td><input class="form-control" name="row[lens][od_add][]" type="text" value="">
                            </td>
                            <td><input class="form-control" name="row[lens][pd_r][]" type="text" value="">
                            </td>
                        </tr>
                        <tr>
                            <td style="text-align: center">Left(OS)</td>
                            <td><input class="form-control" name="row[lens][os_sph][]" type="text" value="">
                            </td>
                            <td><input class="form-control" name="row[lens][os_cyl][]" type="text" value="">
                            </td>
                            <td><input class="form-control" name="row[lens][os_axis][]" type="text" value=""></td>
                            <td><input class="form-control" name="row[lens][os_add][]" type="text" value="">
                            </td>
                            <td><input class="form-control" name="row[lens][pd_l][]" type="text" value="">
                            </td>
                        </tr>

                        <tr>
                            <td style="text-align: center"></td>
                            <td style="text-align: center">Prism Horizontal</td>
                            <td style="text-align: center">Base Direction</td>
                            <td style="text-align: center">Prism Vertical</td>
                            <td style="text-align: center">Base Direction</td>
                        </tr>
                        <tr>
                            <td style="text-align: center">Right(OD)</td>
                            <td><input class="form-control" type="text" name="row[lens][od_pv][]" value="">
                            </td>
                            <td><input class="form-control" type="text" name="row[lens][od_bd][]" value="">
                            </td>
                            <td><input class="form-control" type="text" name="row[lens][od_pv_r][]" value=""></td>
                            <td><input class="form-control" type="text" name="row[lens][od_bd_r][]" value=""></td>
                        </tr>
                        <tr>
                            <td style="text-align: center">Left(OS)</td>
                            <td><input class="form-control" name="row[lens][os_pv][]" type="text" value="">
                            </td>
                            <td><input class="form-control" name="row[lens][os_bd][]" type="text" value="">
                            </td>
                            <td><input class="form-control" name="row[lens][os_pv_r][]" type="text" value=""></td>
                            <td><input class="form-control" name="row[lens][os_bd_r][]" type="text" value=""></td>
                        </tr>
                    </tbody>
                </table>
            </div>
        </div>

        <div class="form-group-child4_del">
            <a href="javascript:;" style="width: 50%;" class="btn btn-danger btn-del-supplement" title="删除"><i
                    class="fa fa-trash"></i>删除</a>
        </div>
    </div>
</div><|MERGE_RESOLUTION|>--- conflicted
+++ resolved
@@ -54,10 +54,9 @@
         margin-left: 1%;
     }
 
-    .form-group-child5 .dropdown-menu {
+    .form-group-child5 .dropdown-menu{
         width: 130%;
     }
-
     .form-group-child5 label {
         width: 9%;
     }
@@ -67,7 +66,6 @@
     .form-group-child5 .col-sm-8 {
         width: 15%;
     }
-
     .form-group-child5 .toolbar {
         margin-left: 1%;
     }
@@ -318,13 +316,13 @@
 </style>
 
 <form id="add-form" class="form-horizontal" role="form" data-toggle="validator" method="POST" action="">
-    <!--站点类型-->
+
     <input type="hidden" name="row[work_type]" value="{$work_type}" />
     <!--工单类型，1 客服工单，2 仓库工单-->
     <input type="hidden" name="row[order_pay_currency]" value="" />
     <!--订单支付的货币类型 根据订单号读出来-->
     <input type="hidden" id='work_platform' name="row[work_platform]" value="" />
-
+    <!--站点类型-->
 
     <div class="form-group">
         <div class="form-group-child">
@@ -368,12 +366,11 @@
 
         <div class="form-group-child2">
             <label class="control-label col-xs-12 col-sm-2">{:__('work_picture')}：</label>
-            <div class="col-xs-12 col-sm-8">
+            <div class="col-xs-12 col-sm-8" >
                 <div class="input-group">
-                    <input id="c-work_picture" class="form-control work_picture" size="200" readonly
-                        name="row[work_picture]" type="hidden" value="{$img_url}">
-                    <div class="input-group-addon no-border no-padding"
-                        style="background-color:transparent;width: 130px;">
+                    <input id="c-work_picture" class="form-control unqualified_images" size="200" readonly
+                        name="row[unqualified_images]" type="hidden" value="{$img_url}">
+                    <div class="input-group-addon no-border no-padding" style="background-color:transparent;width: 130px;" >
                         <span><button type="button" id="plupload-work_picture" class="btn btn-danger plupload"
                                 data-input-id="c-work_picture"
                                 data-mimetype="image/gif,image/jpeg,image/png,image/jpg,image/bmp" data-multiple="true"
@@ -409,19 +406,19 @@
         </div>
     </div>
 
-
+    
     <div class="form-group" id='step_id' style="height: 50px;">
         <div class="form-group-content">
             <label class="control-label col-xs-12 col-sm-2" style="width:8%;float: left;">{:__('step')}：</label>
             <div class="radio" style="width: 90%;float: left;">
                 {foreach $step as $k2 => $v2}
-                <label style="display: none;">
-                    <input type="checkbox" name="row[step][measure_choose_id]" class="step_type" id="step{$k2}" value="{$k2}">
+                <label style="display: none;" >
+                    <input type="checkbox" name="row[measure_choose_id]" class="step_type" id="step{$k2}" value="{$k2}">
                     <span>{$v2}</span>
 
-                    <input type="hidden" name="row[is_check]" id="step{$k2}-is_check" value="">
-
-                    <input type="hidden" name="row[appoint_group]" id="step{$k2}-appoint_group" value="">
+                    <input type="hidden" name="row[is_check]"  id="step{$k2}-is_check" value="">
+
+                    <input type="hidden" name="row[appoint_group]"  id="step{$k2}-appoint_group" value="">
                 </label>
                 {/foreach}
             </div>
@@ -429,7 +426,7 @@
     </div>
 
 
-    <!-- <div class="form-group check-div" style="height: 50px;display: none;">
+    <div class="form-group check-div" style="height: 50px;display: none;">
         <div class="form-group-content">
             <label class="control-label col-xs-12 col-sm-2" style="width:8%;float: left;">{:__('审核人')}：</label>
             <div class="appoint_group" style="width: 90%;float: left;">
@@ -437,27 +434,26 @@
                 <input type="hidden" name="row[appoint_group]" class="check_person"  value="">
             </div>
         </div>
-    </div> -->
+    </div>
     <div class="form-group" id='after_user_group' style="height: 50px;display: none;">
         <div class="form-group-content">
             <label class="control-label col-xs-12 col-sm-2" style="width:8%;float: left;">{:__('承接人')}：</label>
             <div class="appoint_group" style="width: 90%;float: left;">
-
+               
                 <label class="control-label col-xs-12 col-sm-2" id="after_user" style="text-align: left;"></label>
-                <input type="hidden" name="row[after_user_id]" id="after_user_id" value="">
-            </div>
-        </div>
-    </div>
+                <input type="hidden" name="row[after_user_id]" id="after_user_id"  value="">
+            </div>
+        </div>
+    </div>    
     <div class="form-group" id="recept_person_group" style="height: 50px;">
         <div class="form-group-content">
             <label class="control-label col-xs-12 col-sm-2" style="width:8%;float: left;">{:__('承接人')}：</label>
             <div class="appoint_group" style="width: 90%;float: left;">
-
-                <label class="control-label col-xs-12 col-sm-2" id="appoint_group_users"
-                    style="text-align: left;"></label>
-                <input type="hidden" name="row[step][recept_person_id]" id="recept_person_id" value="">
-                <input type="hidden" name="row[step][recept_person]" id="recept_person" value="">
-
+               
+                <label class="control-label col-xs-12 col-sm-2" id="appoint_group_users" style="text-align: left;"></label>
+                <input type="hidden" name="row[recept_person_id]" id="recept_person_id"  value="">
+                <input type="hidden" name="row[recept_person]" id="recept_person"  value="">
+               
             </div>
         </div>
     </div>
@@ -468,20 +464,22 @@
         <div class="form-group-child3 measure step2" style="display:none;">
             <label class="control-label col-xs-12 col-sm-2">{:__('退款金额')}：</label>
             <div class="col-xs-12 col-sm-8">
-                <input id="c-refund_money" class="form-control" name="row[refund_money]" type="text" value="">
+                <input id="c-refund_money"  class="form-control" name="row[refund_money]"
+                    type="text" value="">
             </div>
         </div>
         <div class="form-group-child3 measure step2" style="display:none;">
             <label class="control-label col-xs-12 col-sm-2">{:__('币种')}：</label>
             <div class="col-xs-12 col-sm-8">
-                <input id="c-order_pay_currency" class="form-control" name="row[order_pay_currency]" type="text"
-                    value="">
+                <input id="c-order_pay_currency"  class="form-control"
+                    name="row[order_pay_currency]" type="text" value="">
             </div>
         </div>
         <div class="form-group-child3 measure step2" style="display:none;">
             <label class="control-label col-xs-12 col-sm-2">{:__('退款方式')}：</label>
             <div class="col-xs-12 col-sm-8">
-                <input id="c-refund_way" class="form-control" name="row[refund_way]" type="text" value="">
+                <input id="c-refund_way"  class="form-control" name="row[refund_way]" type="text"
+                    value="">
             </div>
         </div>
 
@@ -492,47 +490,27 @@
                     增加</a>
             </div>
             <div id="add_box_option" style="display: none;">
-                <option
-                    data-subtext="<span>$4.95</span>&nbsp;&nbsp;&nbsp;<img src='https://cdn.zeelool.com/media/catalog/product//2/_/2_62_1.jpg' width='50%'>"
-                    value="1">FP0068-01</option>
-                <option
-                    data-subtext="<span>$4.95</span>&nbsp;&nbsp;&nbsp;<img src='https://cdn.zeelool.com/media/catalog/product//2/_/2_62_1.jpg' width='50%'>"
-                    value="2">FP0068-02</option>
-                <option
-                    data-subtext="<span>$4.95</span>&nbsp;&nbsp;&nbsp;<img src='https://cdn.zeelool.com/media/catalog/product//2/_/2_62_1.jpg' width='50%'>"
-                    value="3">FP0068-03</option>
+                <option data-subtext="<span>$4.95</span>&nbsp;&nbsp;&nbsp;<img src='https://cdn.zeelool.com/media/catalog/product//2/_/2_62_1.jpg' width='50%'>" value="1">FP0068-01</option>
+                <option data-subtext="<span>$4.95</span>&nbsp;&nbsp;&nbsp;<img src='https://cdn.zeelool.com/media/catalog/product//2/_/2_62_1.jpg' width='50%'>" value="2">FP0068-02</option>
+                <option data-subtext="<span>$4.95</span>&nbsp;&nbsp;&nbsp;<img src='https://cdn.zeelool.com/media/catalog/product//2/_/2_62_1.jpg' width='50%'>" value="3">FP0068-03</option>
             </div>
             <div id="add_box">
-<<<<<<< HEAD
-                <label class="control-label col-xs-12 col-sm-2">{:__('SKU')}：</label>
-                <div class="col-xs-12 col-sm-8">
-                    <div class="dropup">
-                        <select id="add_box_select" class="selectpicker" name="row[change_sku][]"
-                            data-live-search="true" title="请选择">
-=======
                 <div>
                     <label style="margin-top: 10px;" class="control-label col-xs-12 col-sm-2">{:__('SKU')}：</label>
                     <div style="margin-top: 10px;" class="col-xs-12 col-sm-8">
                         <div class="dropup">
                             <select id="add_box_select" class="selectpicker" name="row[change_sku][]" data-live-search="true" title="请选择">
->>>>>>> 60a98856
 
                             </select>
                         </div>
                     </div>
 
-<<<<<<< HEAD
-                <label class="control-label col-xs-12 col-sm-2">{:__('数量')}：</label>
-                <div class="col-xs-12 col-sm-8">
-                    <input id="c-change_number" class="form-control" name="row[change_number]" type="text" value="">
-=======
                     <label style="margin-top: 10px;" class="control-label col-xs-12 col-sm-2">{:__('数量')}：</label>
                     <div style="margin-top: 10px;" class="col-xs-12 col-sm-8">
                         <input class="form-control" name="row[change_number]"
                                type="text" value="">
                         <!--<a href="javascript:;" class="btn btn-danger btn-del-supplement" title="删除"><i class="fa fa-trash"></i>删除</a>-->
                     </div>
->>>>>>> 60a98856
                 </div>
             </div>
         </div>
@@ -540,14 +518,15 @@
         <div class="form-group-child3 measure step8" style="display:none;">
             <label class="control-label col-xs-12 col-sm-2">{:__('补差价订单号')}：</label>
             <div class="col-xs-12 col-sm-8">
-                <input id="c-replenish_increment_id" class="form-control" name="row[replenish_increment_id]" type="text"
-                    value="">
+                <input id="c-replenish_increment_id"  class="form-control"
+                    name="row[replenish_increment_id]" type="text" value="">
             </div>
         </div>
         <div class="form-group-child3 measure step8" style="display:none;">
             <label class="control-label col-xs-12 col-sm-2">{:__('补差价金额')}：</label>
             <div class="col-xs-12 col-sm-8">
-                <input id="c-replenish_money" class="form-control" name="row[replenish_money]" type="text" value="">
+                <input id="c-replenish_money"  class="form-control" name="row[replenish_money]"
+                    type="text" value="">
             </div>
         </div>
         <div class="form-group-child3 measure step9" style="display:none;">
@@ -575,28 +554,28 @@
         <div class="form-group-child3 measure step10" style="display:none;">
             <label class="control-label col-xs-12 col-sm-2">{:__('积分')}：</label>
             <div class="col-xs-12 col-sm-8">
-                <input id="c-integral" class="form-control" name="row[integral]" type="text" value="">
+                <input id="c-integral"  class="form-control" name="row[integral]" type="text"
+                    value="">
             </div>
         </div>
         <div class="form-group-child3 measure step11" style="display:none;">
             <label class="control-label col-xs-12 col-sm-2">{:__('退回物流单号')}：</label>
             <div class="col-xs-12 col-sm-8">
-                <input id="c-refund_logistics_num" class="form-control" name="row[refund_logistics_num]" type="text"
-                    value="">
+                <input id="c-refund_logistics_num"  class="form-control"
+                    name="row[refund_logistics_num]" type="text" value="">
             </div>
         </div>
         <!--小操作 end-->
 
 
         <!--更换镜框 start-->
-
-        <div class="form-group-child4 measure step1-1" style="display:none;">
+        
+        <div class="form-group-child4 measure step1-1" style="display:none;" >
             <div class="caigou frame-info item_info">
                 <p style="font-size: 16px;"><b>更换镜框</b></p>
                 <div>
                     <div id="toolbar" class="toolbar">
-                        <a href="javascript:;" class="btn btn-success btn-add-frame" title="增加"><i
-                                class="fa fa-plus"></i>
+                        <a href="javascript:;" class="btn btn-success btn-add-frame" title="增加"><i class="fa fa-plus"></i>
                             增加</a>
                     </div>
                     <table class="caigou-table-sku" id="caigou-table-sku">
@@ -610,12 +589,12 @@
                         <tr>
                             <td><input class="form-control" name="row[item][original_sku][]" type="text" value="">
                             </td>
-                            <td><input class="form-control" name="row[item][original_number][]" type="text" value="">
-                            </td>
+                            <td><input class="form-control" name="row[item][original_number][]" type="text"
+                                    value=""></td>
                             <td><input class="form-control change_sku" name="row[item][change_sku][]" type="text">
                             </td>
-                            <td><input class="form-control change_number" name="row[item][change_number][]" type="text">
-                            </td>
+                            <td><input class="form-control change_number" name="row[item][change_number][]"
+                                    type="text"></td>
                             <td><a href="javascript:;" class="btn btn-danger btn-del" title="删除"><i
                                         class="fa fa-trash"></i>删除</a></td>
                         </tr>
@@ -627,7 +606,7 @@
         <!--更换镜框 end-->
 
         <!--更换处方 start-->
-        <div class="form-group-child4 measure step2-1" style="display:none;">
+        <div class="form-group-child4 measure step2-1" style="display:none;" >
             <div class="col-xs-12 col-sm-8" style="width: 100%">
                 <p style="font-size: 16px;"><b>更改镜片</b></p>
 
@@ -646,7 +625,7 @@
                                     </select>
                                 </div>
                             </div>
-
+    
                             <div class="step1_function2_child">
                                 <label class="control-label col-xs-12 col-sm-3">Name:</label>
                                 <div class="col-xs-12 col-sm-8">
@@ -656,11 +635,10 @@
                             <div class="step1_function2_child">
                                 <label class="control-label col-xs-12 col-sm-3">QTY:</label>
                                 <div class="col-xs-12 col-sm-8">
-                                    <input class="form-control" name="row[lens][original_number][]" type="text"
-                                        value="">
+                                    <input class="form-control" name="row[lens][original_number][]" type="text" value="">
                                 </div>
                             </div>
-
+    
                             <div class="step1_function2_child">
                                 <label class="control-label col-xs-12 col-sm-3">prescription_type:</label>
                                 <div class="col-xs-12 col-sm-8">
@@ -669,9 +647,9 @@
                                     </select>
                                 </div>
                             </div>
-
-                        </div>
-
+    
+                        </div>
+    
                         <div class="step7_function3">
                             <div class="panel-body">
                                 <div class="step7_function3_child">
@@ -703,39 +681,31 @@
                                         </tr>
                                         <tr>
                                             <td style="text-align: center">Right(OD)</td>
-                                            <td><input class="form-control" name="row[lens][od_sph][]" type="text"
-                                                    value="">
-                                            </td>
-                                            <td><input class="form-control" name="row[lens][od_cyl][]" type="text"
-                                                    value="">
+                                            <td><input class="form-control" name="row[lens][od_sph][]" type="text" value="">
+                                            </td>
+                                            <td><input class="form-control" name="row[lens][od_cyl][]" type="text" value="">
                                             </td>
                                             <td><input class="form-control" name="row[lens][od_axis][]" type="text"
                                                     value=""></td>
-                                            <td><input class="form-control" name="row[lens][od_add][]" type="text"
-                                                    value="">
-                                            </td>
-                                            <td><input class="form-control" name="row[lens][pd_r][]" type="text"
-                                                    value="">
+                                            <td><input class="form-control" name="row[lens][od_add][]" type="text" value="">
+                                            </td>
+                                            <td><input class="form-control" name="row[lens][pd_r][]" type="text" value="">
                                             </td>
                                         </tr>
                                         <tr>
                                             <td style="text-align: center">Left(OS)</td>
-                                            <td><input class="form-control" name="row[lens][os_sph][]" type="text"
-                                                    value="">
-                                            </td>
-                                            <td><input class="form-control" name="row[lens][os_cyl][]" type="text"
-                                                    value="">
+                                            <td><input class="form-control" name="row[lens][os_sph][]" type="text" value="">
+                                            </td>
+                                            <td><input class="form-control" name="row[lens][os_cyl][]" type="text" value="">
                                             </td>
                                             <td><input class="form-control" name="row[lens][os_axis][]" type="text"
                                                     value=""></td>
-                                            <td><input class="form-control" name="row[lens][os_add][]" type="text"
-                                                    value="">
-                                            </td>
-                                            <td><input class="form-control" name="row[lens][pd_l][]" type="text"
-                                                    value="">
+                                            <td><input class="form-control" name="row[lens][os_add][]" type="text" value="">
+                                            </td>
+                                            <td><input class="form-control" name="row[lens][pd_l][]" type="text" value="">
                                             </td>
                                         </tr>
-
+    
                                         <tr>
                                             <td style="text-align: center"></td>
                                             <td style="text-align: center">Prism Horizontal</td>
@@ -745,11 +715,9 @@
                                         </tr>
                                         <tr>
                                             <td style="text-align: center">Right(OD)</td>
-                                            <td><input class="form-control" type="text" name="row[lens][od_pv][]"
-                                                    value="">
-                                            </td>
-                                            <td><input class="form-control" type="text" name="row[lens][od_bd][]"
-                                                    value="">
+                                            <td><input class="form-control" type="text" name="row[lens][od_pv][]" value="">
+                                            </td>
+                                            <td><input class="form-control" type="text" name="row[lens][od_bd][]" value="">
                                             </td>
                                             <td><input class="form-control" type="text" name="row[lens][od_pv_r][]"
                                                     value=""></td>
@@ -758,11 +726,9 @@
                                         </tr>
                                         <tr>
                                             <td style="text-align: center">Left(OS)</td>
-                                            <td><input class="form-control" name="row[lens][os_pv][]" type="text"
-                                                    value="">
-                                            </td>
-                                            <td><input class="form-control" name="row[lens][os_bd][]" type="text"
-                                                    value="">
+                                            <td><input class="form-control" name="row[lens][os_pv][]" type="text" value="">
+                                            </td>
+                                            <td><input class="form-control" name="row[lens][os_bd][]" type="text" value="">
                                             </td>
                                             <td><input class="form-control" name="row[lens][os_pv_r][]" type="text"
                                                     value=""></td>
@@ -773,15 +739,15 @@
                                 </table>
                             </div>
                         </div>
-
+    
                         <div class="form-group-child4_del">
                             <!-- <a href="javascript:;" style="width: 50%;" class="btn btn-danger btn-del-lens" title="删除"><i class="fa fa-trash"></i>删除</a> -->
                         </div>
                     </div>
-
-                </div>
-
-
+    
+                </div>
+                
+                
             </div>
         </div>
         <!--更换处方 end-->
@@ -816,13 +782,12 @@
         <div class="form-group-child4 measure step7" style="display:none;">
             <div class="col-xs-12 col-sm-8" style="width: 100%">
                 <p style="font-size: 16px;"><b>补发</b></p>
-
+                
                 <div class="step7_function1">
                     <div class="step7_function1_child " style="width: 100%">
                         <label class="control-label col-xs-12 col-sm-3" style="width: 12.3%;">{:__('收货地址')}：</label>
                         <div class="col-xs-12 col-sm-8" style="width: 83%">
-                            <select id="address_select" class="form-control selectpicker"
-                                name="row[address][address_id]">
+                            <select id="address_select" class="form-control selectpicker" name="row[address][address_id]">
                                 <option value="">请选择</option>
                             </select>
                         </div>
@@ -830,29 +795,25 @@
                     <div class="step7_function1_child">
                         <label class="control-label col-xs-12 col-sm-3">{:__('Fast name')}：</label>
                         <div class="col-xs-12 col-sm-8">
-                            <input id="c-firstname" class="form-control" name="row[]" type="text"
-                                value="row[address][firstname]">
+                            <input id="c-firstname" class="form-control" name="row[]" type="text" value="row[address][firstname]">
                         </div>
                     </div>
                     <div class="step7_function1_child">
                         <label class="control-label col-xs-12 col-sm-3">{:__('Last name')}：</label>
                         <div class="col-xs-12 col-sm-8">
-                            <input id="c-lastname" class="form-control" name="row[]" type="text"
-                                value="row[address][lastname]">
+                            <input id="c-lastname" class="form-control" name="row[]" type="text" value="row[address][lastname]">
                         </div>
                     </div>
                     <div class="step7_function1_child">
                         <label class="control-label col-xs-12 col-sm-3">{:__('Email')}：</label>
                         <div class="col-xs-12 col-sm-8">
-                            <input id="c-email" class="form-control" name="row[]" type="text"
-                                value="row[address][email]">
+                            <input id="c-email" class="form-control" name="row[]" type="text" value="row[address][email]">
                         </div>
                     </div>
                     <div class="step7_function1_child">
                         <label class="control-label col-xs-12 col-sm-3">{:__('Tel')}：</label>
                         <div class="col-xs-12 col-sm-8">
-                            <input id="c-telephone" class="form-control" name="row[]" type="text"
-                                value="row[address][telephone]">
+                            <input id="c-telephone" class="form-control" name="row[]" type="text" value="row[address][telephone]">
                         </div>
                     </div>
                     <div class="step7_function1_child">
@@ -861,7 +822,7 @@
                             <select id="c-country" class="form-control selectpicker" name="row[address][country_id]">
                                 <option value="">请选择</option>
                                 {foreach name="country" item="vo" key="key"}
-                                <option value="{$key}">{$vo['country']}</option>
+                                    <option value="{$key}">{$vo['country']}</option>
                                 {/foreach}
                             </select>
                         </div>
@@ -889,18 +850,16 @@
                     <div class="step7_function1_child">
                         <label class="control-label col-xs-12 col-sm-3">{:__('邮编')}：</label>
                         <div class="col-xs-12 col-sm-8">
-                            <input id="c-postcode" class="form-control" name="row[address][postcode]" type="text"
-                                value="">
+                            <input id="c-postcode" class="form-control" name="row[address][postcode]" type="text" value="">
                         </div>
                     </div>
                 </div>
 
                 <div class="form-group-child4_add">
-
+                   
                 </div>
                 <div id="toolbar" class="toolbar">
-                    <a href="javascript:;" class="btn btn-success btn-add-supplement" title="增加"><i
-                            class="fa fa-plus"></i>
+                    <a href="javascript:;" class="btn btn-success btn-add-supplement" title="增加"><i class="fa fa-plus"></i>
                         增加</a>
                 </div>
                 <div id="supplement-order">
@@ -914,7 +873,7 @@
                                     </select>
                                 </div>
                             </div>
-
+    
                             <div class="step7_function2_child">
                                 <label class="control-label col-xs-12 col-sm-3">Name:</label>
                                 <div class="col-xs-12 col-sm-8">
@@ -924,8 +883,7 @@
                             <div class="step7_function2_child">
                                 <label class="control-label col-xs-12 col-sm-3">QTY:</label>
                                 <div class="col-xs-12 col-sm-8">
-                                    <input class="form-control" name="row[lens][original_number][]" type="text"
-                                        value="">
+                                    <input class="form-control" name="row[lens][original_number][]" type="text" value="">
                                 </div>
                             </div>
                             <div class="step7_function2_child">
@@ -944,9 +902,9 @@
                                     </select>
                                 </div>
                             </div>
-
-                        </div>
-
+    
+                        </div>
+    
                         <div class="step1_function3">
                             <div class="panel-body">
                                 <div class="step1_function3_child">
@@ -978,39 +936,31 @@
                                         </tr>
                                         <tr>
                                             <td style="text-align: center">Right(OD)</td>
-                                            <td><input class="form-control" name="row[lens][od_sph][]" type="text"
-                                                    value="">
-                                            </td>
-                                            <td><input class="form-control" name="row[lens][od_cyl][]" type="text"
-                                                    value="">
+                                            <td><input class="form-control" name="row[lens][od_sph][]" type="text" value="">
+                                            </td>
+                                            <td><input class="form-control" name="row[lens][od_cyl][]" type="text" value="">
                                             </td>
                                             <td><input class="form-control" name="row[lens][od_axis][]" type="text"
                                                     value=""></td>
-                                            <td><input class="form-control" name="row[lens][od_add][]" type="text"
-                                                    value="">
-                                            </td>
-                                            <td><input class="form-control" name="row[lens][pd_r][]" type="text"
-                                                    value="">
+                                            <td><input class="form-control" name="row[lens][od_add][]" type="text" value="">
+                                            </td>
+                                            <td><input class="form-control" name="row[lens][pd_r][]" type="text" value="">
                                             </td>
                                         </tr>
                                         <tr>
                                             <td style="text-align: center">Left(OS)</td>
-                                            <td><input class="form-control" name="row[lens][os_sph][]" type="text"
-                                                    value="">
-                                            </td>
-                                            <td><input class="form-control" name="row[lens][os_cyl][]" type="text"
-                                                    value="">
+                                            <td><input class="form-control" name="row[lens][os_sph][]" type="text" value="">
+                                            </td>
+                                            <td><input class="form-control" name="row[lens][os_cyl][]" type="text" value="">
                                             </td>
                                             <td><input class="form-control" name="row[lens][os_axis][]" type="text"
                                                     value=""></td>
-                                            <td><input class="form-control" name="row[lens][os_add][]" type="text"
-                                                    value="">
-                                            </td>
-                                            <td><input class="form-control" name="row[lens][pd_l][]" type="text"
-                                                    value="">
+                                            <td><input class="form-control" name="row[lens][os_add][]" type="text" value="">
+                                            </td>
+                                            <td><input class="form-control" name="row[lens][pd_l][]" type="text" value="">
                                             </td>
                                         </tr>
-
+    
                                         <tr>
                                             <td style="text-align: center"></td>
                                             <td style="text-align: center">Prism Horizontal</td>
@@ -1020,11 +970,9 @@
                                         </tr>
                                         <tr>
                                             <td style="text-align: center">Right(OD)</td>
-                                            <td><input class="form-control" type="text" name="row[lens][od_pv][]"
-                                                    value="">
-                                            </td>
-                                            <td><input class="form-control" type="text" name="row[lens][od_bd][]"
-                                                    value="">
+                                            <td><input class="form-control" type="text" name="row[lens][od_pv][]" value="">
+                                            </td>
+                                            <td><input class="form-control" type="text" name="row[lens][od_bd][]" value="">
                                             </td>
                                             <td><input class="form-control" type="text" name="row[lens][od_pv_r][]"
                                                     value=""></td>
@@ -1033,11 +981,9 @@
                                         </tr>
                                         <tr>
                                             <td style="text-align: center">Left(OS)</td>
-                                            <td><input class="form-control" name="row[lens][os_pv][]" type="text"
-                                                    value="">
-                                            </td>
-                                            <td><input class="form-control" name="row[lens][os_bd][]" type="text"
-                                                    value="">
+                                            <td><input class="form-control" name="row[lens][os_pv][]" type="text" value="">
+                                            </td>
+                                            <td><input class="form-control" name="row[lens][os_bd][]" type="text" value="">
                                             </td>
                                             <td><input class="form-control" name="row[lens][os_pv_r][]" type="text"
                                                     value=""></td>
@@ -1048,13 +994,13 @@
                                 </table>
                             </div>
                         </div>
-
+    
                         <div class="form-group-child4_del">
                             <!--<a href="javascript:;" style="width: 50%;" class="btn btn-danger btn-del-supplement" title="删除"><i class="fa fa-trash"></i>删除</a>-->
                         </div>
                     </div>
                 </div>
-
+                
             </div>
         </div>
         <!--补发 end-->
@@ -1180,8 +1126,7 @@
         </div>
 
         <div class="form-group-child4_del">
-            <a href="javascript:;" style="width: 50%;" class="btn btn-danger btn-del-lens" title="删除"><i
-                    class="fa fa-trash"></i>删除</a>
+            <a href="javascript:;" style="width: 50%;" class="btn btn-danger btn-del-lens" title="删除"><i class="fa fa-trash"></i>删除</a>
         </div>
     </div>
 </div>
@@ -1242,79 +1187,85 @@
                 <div class="step1_function3_child">
                     <label class="control-label col-xs-12 col-sm-3">coating_type:</label>
                     <div class="col-xs-12 col-sm-8">
-                        <select id="c-coating_type" class="form-control selectpicker" name="row[lens][coating_type][]">
+                        <select id="c-coating_type" class="form-control selectpicker"
+                                name="row[lens][coating_type][]">
                             <option value="0">请选择</option>
                         </select>
                     </div>
                 </div>
                 <table>
                     <tbody>
-                        <tr>
-                            <td style="text-align: center">value</td>
-                            <td style="text-align: center">SPH</td>
-                            <td style="text-align: center">CYL</td>
-                            <td style="text-align: center">AXI</td>
-                            <td style="text-align: center">ADD</td>
-                            <td style="text-align: center">PD</td>
-                        </tr>
-                        <tr>
-                            <td style="text-align: center">Right(OD)</td>
-                            <td><input class="form-control" name="row[lens][od_sph][]" type="text" value="">
-                            </td>
-                            <td><input class="form-control" name="row[lens][od_cyl][]" type="text" value="">
-                            </td>
-                            <td><input class="form-control" name="row[lens][od_axis][]" type="text" value=""></td>
-                            <td><input class="form-control" name="row[lens][od_add][]" type="text" value="">
-                            </td>
-                            <td><input class="form-control" name="row[lens][pd_r][]" type="text" value="">
-                            </td>
-                        </tr>
-                        <tr>
-                            <td style="text-align: center">Left(OS)</td>
-                            <td><input class="form-control" name="row[lens][os_sph][]" type="text" value="">
-                            </td>
-                            <td><input class="form-control" name="row[lens][os_cyl][]" type="text" value="">
-                            </td>
-                            <td><input class="form-control" name="row[lens][os_axis][]" type="text" value=""></td>
-                            <td><input class="form-control" name="row[lens][os_add][]" type="text" value="">
-                            </td>
-                            <td><input class="form-control" name="row[lens][pd_l][]" type="text" value="">
-                            </td>
-                        </tr>
-
-                        <tr>
-                            <td style="text-align: center"></td>
-                            <td style="text-align: center">Prism Horizontal</td>
-                            <td style="text-align: center">Base Direction</td>
-                            <td style="text-align: center">Prism Vertical</td>
-                            <td style="text-align: center">Base Direction</td>
-                        </tr>
-                        <tr>
-                            <td style="text-align: center">Right(OD)</td>
-                            <td><input class="form-control" type="text" name="row[lens][od_pv][]" value="">
-                            </td>
-                            <td><input class="form-control" type="text" name="row[lens][od_bd][]" value="">
-                            </td>
-                            <td><input class="form-control" type="text" name="row[lens][od_pv_r][]" value=""></td>
-                            <td><input class="form-control" type="text" name="row[lens][od_bd_r][]" value=""></td>
-                        </tr>
-                        <tr>
-                            <td style="text-align: center">Left(OS)</td>
-                            <td><input class="form-control" name="row[lens][os_pv][]" type="text" value="">
-                            </td>
-                            <td><input class="form-control" name="row[lens][os_bd][]" type="text" value="">
-                            </td>
-                            <td><input class="form-control" name="row[lens][os_pv_r][]" type="text" value=""></td>
-                            <td><input class="form-control" name="row[lens][os_bd_r][]" type="text" value=""></td>
-                        </tr>
+                    <tr>
+                        <td style="text-align: center">value</td>
+                        <td style="text-align: center">SPH</td>
+                        <td style="text-align: center">CYL</td>
+                        <td style="text-align: center">AXI</td>
+                        <td style="text-align: center">ADD</td>
+                        <td style="text-align: center">PD</td>
+                    </tr>
+                    <tr>
+                        <td style="text-align: center">Right(OD)</td>
+                        <td><input class="form-control" name="row[lens][od_sph][]" type="text" value="">
+                        </td>
+                        <td><input class="form-control" name="row[lens][od_cyl][]" type="text" value="">
+                        </td>
+                        <td><input class="form-control" name="row[lens][od_axis][]" type="text"
+                                   value=""></td>
+                        <td><input class="form-control" name="row[lens][od_add][]" type="text" value="">
+                        </td>
+                        <td><input class="form-control" name="row[lens][pd_r][]" type="text" value="">
+                        </td>
+                    </tr>
+                    <tr>
+                        <td style="text-align: center">Left(OS)</td>
+                        <td><input class="form-control" name="row[lens][os_sph][]" type="text" value="">
+                        </td>
+                        <td><input class="form-control" name="row[lens][os_cyl][]" type="text" value="">
+                        </td>
+                        <td><input class="form-control" name="row[lens][os_axis][]" type="text"
+                                   value=""></td>
+                        <td><input class="form-control" name="row[lens][os_add][]" type="text" value="">
+                        </td>
+                        <td><input class="form-control" name="row[lens][pd_l][]" type="text" value="">
+                        </td>
+                    </tr>
+
+                    <tr>
+                        <td style="text-align: center"></td>
+                        <td style="text-align: center">Prism Horizontal</td>
+                        <td style="text-align: center">Base Direction</td>
+                        <td style="text-align: center">Prism Vertical</td>
+                        <td style="text-align: center">Base Direction</td>
+                    </tr>
+                    <tr>
+                        <td style="text-align: center">Right(OD)</td>
+                        <td><input class="form-control" type="text" name="row[lens][od_pv][]" value="">
+                        </td>
+                        <td><input class="form-control" type="text" name="row[lens][od_bd][]" value="">
+                        </td>
+                        <td><input class="form-control" type="text" name="row[lens][od_pv_r][]"
+                                   value=""></td>
+                        <td><input class="form-control" type="text" name="row[lens][od_bd_r][]"
+                                   value=""></td>
+                    </tr>
+                    <tr>
+                        <td style="text-align: center">Left(OS)</td>
+                        <td><input class="form-control" name="row[lens][os_pv][]" type="text" value="">
+                        </td>
+                        <td><input class="form-control" name="row[lens][os_bd][]" type="text" value="">
+                        </td>
+                        <td><input class="form-control" name="row[lens][os_pv_r][]" type="text"
+                                   value=""></td>
+                        <td><input class="form-control" name="row[lens][os_bd_r][]" type="text"
+                                   value=""></td>
+                    </tr>
                     </tbody>
                 </table>
             </div>
         </div>
 
         <div class="form-group-child4_del">
-            <a href="javascript:;" style="width: 50%;" class="btn btn-danger btn-del-supplement" title="删除"><i
-                    class="fa fa-trash"></i>删除</a>
+            <a href="javascript:;" style="width: 50%;" class="btn btn-danger btn-del-supplement" title="删除"><i class="fa fa-trash"></i>删除</a>
         </div>
     </div>
 </div>