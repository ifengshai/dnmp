<style>
    .form-group-child {
        float: left;
        width: 23%;
        margin-top: 10px;
        margin-left: 1%;
    }

    .form-group-child label {
        width: 34%;
    }

    .form-group-child div {
        width: 64%;
    }

    .form-group-child2 {
        float: left;
        width: 49%;
        margin-top: 25px;
        margin-left: 1%;
    }

    .form-group-child2 label {
        width: 16%;
    }

    .form-group-child2 div {
        width: 79%;
    }

    .form-group-child3 {
        /* display: none; */
        float: left;
        width: 32%;
        margin-top: 10px;
        margin-left: 1%;
    }

    .form-group-child3 label {
        width: 45%;
    }

    .form-group-child3 div {
        width: 54%;
    }

    .form-group-child4 {
        /* display: none; */
        float: left;
        width: 99%;
        margin-top: 10px;
        margin-left: 1%;
    }

    .form-group-child4_del {
        float: left;
        width: 98%;
        text-align: center;
        padding: 10px;
        border: 1px solid #d2d6de;
        border-top: 1px dashed #d2d6de;
        background-color: #f4f4f4;
    }

    .form-group-child4_add {
        float: left;
        width: 100%;
        text-align: center;
        padding: 10px;
    }

    .form-group-content {
        display: flex;
    }

    .form-group-content .col-sm-2 {
        width: 13%;
    }

    .form-group-content label {
        padding-left: 0;
        margin-bottom: 10px;
        margin-left: 1%;
    }

    .form-group-content input {
        width: 0;
        height: 0;
        opacity: 0;
        float: left;
    }

    .form-group-content span {
        display: inline-block;
        padding: 8px 10px;
        color: #666666;
        border: 1px solid #dddddd;
        user-select: none;
        border-radius: 10px;
    }

    .form-group-content input:checked+span {
        color: #3399FF;
        border: 1px solid #3399FF;
    }

    .plupload-preview a img {
        height: 60px;
    }

    .plupload-preview a:first-child {
        height: 70px;
    }

    /* lsw添加 */
    .caigou {
        /* border-width: 1px;
            border-style: solid;
            border-color: rgba(188, 188, 188, 1);
            border-radius: 6px; */
        width: 98%;
        margin-left: 1%;
        margin-top: 40px;
    }

    .caigou .caigou-table-sku {
        background-color: #f4f4f4;
        width: 100%;
        height: 130px;
        border-width: 1px;
        border-style: solid;
        border-color: rgba(188, 188, 188, 1);
        border-radius: 6px;
        text-align: center;
    }

    .caigou .caigou-table-sku tr {

        border-width: 1px;
        border-style: solid;
        border-color: rgba(188, 188, 188, 1);
        border-radius: 6px;
        line-height: 50px;
    }

    .caigou .caigou-table-sku tr th {

        border-width: 1px;
        border-style: solid;
        border-color: rgba(188, 188, 188, 1);
        border-radius: 6px;
        text-align: center;
        font-size: 14px;
    }

    .caigou .caigou-table-sku tr td {

        border-width: 1px;
        border-style: solid;
        border-color: rgba(188, 188, 188, 1);
        border-radius: 6px;
    }

    .caigou .caigou-table-sku tr td input {

        width: 150px;
    }

    .step7_function1 {
        background-color: #f4f4f4;
        border: solid 1px #d2d6de;
        width: 98%;
        float: left;
        padding: 20px;
    }

    .step7_function1_child {
        float: left;
        width: 32%;
        padding: 8px;
    }

    .step7_function1_child label {
        width: 40%;
    }

    .step7_function1_child div {
        width: 58%;
    }

    .step7_function2 {
        background-color: #f4f4f4;
        border: solid 1px #d2d6de;
        border-bottom: none;
        float: left;
        width: 32%;
    }

    .step7_function2_child {
        padding: 8px;
        float: left;
        width: 100%;
    }

    .step7_function2_child label {
        width: 40%;
    }

    .step7_function2_child div {
        width: 58%;
    }

    .step7_function3 {
        background-color: #f4f4f4;
        border: solid 1px #d2d6de;
        border-bottom: none;
        float: left;
        width: 66%;
        margin-top: 20px;
    }

    .step7_function3_child {
        padding: 6px;
        float: left;
        width: 48%;
    }

    .step7_function3_child label {
        width: 40%;
    }

    .step7_function3_child div {
        width: 58%;
    }

    .step7_function3 table {
        float: left;
        margin-top: 2px;
    }

    .step1_function2 {
        background-color: #f4f4f4;
        border: solid 1px #d2d6de;
        border-bottom: none;
        float: left;
        width: 32%;
        margin-top: 20px;
    }

    .step1_function2_child {
        padding: 14px;
        float: left;
        width: 100%;
    }

    .step1_function2_child label {
        width: 40%;
    }

    .step1_function2_child div {
        width: 58%;
    }

    .step1_function3 {
        background-color: #f4f4f4;
        border: solid 1px #d2d6de;
        border-bottom: none;
        float: left;
        width: 66%;
    }

    .step1_function3_child {
        padding: 6px;
        float: left;
        width: 48%;
    }

    .step1_function3_child label {
        width: 40%;
    }

    .step1_function3_child div {
        width: 58%;
    }

    .step1_function3 table {
        float: left;
        margin-top: 2px;
    }
</style>

<form id="add-form" class="form-horizontal" role="form" data-toggle="validator" method="POST" action="">

    <input type="hidden" name="row[work_type]" value="1" />
    <!--工单类型，1 客服工单，2 仓库工单-->
    <input type="hidden" name="row[order_pay_currency]" value="" />
    <!--订单支付的货币类型 根据订单号读出来-->
    <input type="hidden" id='work_platform' name="row[work_platform]" value="" />
    <!--站点类型-->

    <div class="form-group">
        <div class="form-group-child">
            <label class="control-label col-xs-12 col-sm-2">{:__('platform_order')}：</label>
            <div class="col-xs-12 col-sm-8">
                <input style="width: 60%;" id="c-platform_order" class="form-control" name="row[platform_order]"
                    type="text" value="">
                <button type="button" id="platform_order" class="btn btn-success"
                    style="padding: 5px 12px;">载入数据</button>
            </div>
        </div>


        <div class="form-group-child">
            <label class="control-label col-xs-12 col-sm-2">{:__('order_sku')}：</label>
            <div class="col-xs-12 col-sm-8">
                <select id="c-order_sku" class="form-control selectpicker" multiple name="row[order_sku]">

                </select>
            </div>
        </div>

        <div class="form-group-child">
            <label class="control-label col-xs-12 col-sm-2">{:__('work_level')}：</label>
            <div class="col-xs-12 col-sm-8">
                <select id="c-work_level" class="form-control selectpicker" name="row[work_level]">
                    <option value="1">低</option>
                    <option value="2">中</option>
                    <option value="3">高</option>
                </select>
            </div>
        </div>

        <div class="form-group-child2" style="margin-left: 1%;width: 47%;">
            <label class="control-label col-xs-12 col-sm-2">{:__('problem_description')}：</label>
            <div class="col-xs-12 col-sm-8" style="width: 83%;">
                <textarea id="c-problem_description" style="resize:none;height: 142px;" class="form-control " rows="5"
                    name="row[problem_description]" cols="50"></textarea>
            </div>
        </div>

        <div class="form-group-child2">
            <label class="control-label col-xs-12 col-sm-2">{:__('work_picture')}：</label>
            <div class="col-xs-12 col-sm-8" >
                <div class="input-group">
                    <input id="c-work_picture" class="form-control unqualified_images" size="200" readonly
                        name="row[unqualified_images]" type="hidden" value="{$img_url}">
                    <div class="input-group-addon no-border no-padding" style="background-color:transparent;width: 130px;" >
                        <span><button type="button" id="plupload-work_picture" class="btn btn-danger plupload"
                                data-input-id="c-work_picture"
                                data-mimetype="image/gif,image/jpeg,image/png,image/jpg,image/bmp" data-multiple="true"
                                data-maxcount="4" data-multipart={"dir":"workorder"} data-preview-id="p-work_picture"><i
                                    class="fa fa-upload"></i>
                                {:__('Upload')}</button></span>
                        <span><button type="button" id="fachoose-work_picture" class="btn btn-primary fachoose"
                                data-input-id="c-work_picture" data-mimetype="image/*" data-multiple="true"
                                data-maxcount="4"><i class="fa fa-list"></i> {:__('Choose')}</button></span>
                    </div>
                    <span class="msg-box n-right" for="c-work_picture"></span>
                </div>
                <ul class="row list-inline plupload-preview" id="p-work_picture"></ul>
            </div>
        </div>

    </div>

    <hr style="border-top: 1px solid #000;">

    <div class="form-group">
        <div class="form-group-content">
            <label class="control-label col-xs-12 col-sm-2" style="width:8%;float: left;">{:__('problem_type')}：</label>
            <div class="radio" style="width: 90%;float: left;">
                {foreach $problem_type as $k1 => $v1}
                <label>
                    <input type="radio" name="row[problem_type_id]" class="problem_type" id="optionsRadios{$k1}"
                        value="{$k1}">
                    <span>{$v1}</span>
                </label>
                {/foreach}
            </div>
        </div>
    </div>

    
    <div class="form-group" style="height: 50px;">
        <div class="form-group-content">
            <label class="control-label col-xs-12 col-sm-2" style="width:8%;float: left;">{:__('step')}：</label>
            <div class="radio" style="width: 90%;float: left;">
                {foreach $step as $k2 => $v2}
<<<<<<< HEAD
                <label style="display: none;" >
                    <input type="checkbox" name="row[problem_type_id]" class="step_type" id="step{$k2}" value="{$k2}">
=======
                <label style="display: none;">
                    <input type="checkbox" name="row[step]" class="step_type" id="step{$k2}" value="{$k2}">
>>>>>>> cb980430
                    <span>{$v2}</span>

                    <input type="hidden" name="row[is_check]"  id="step{$k2}-is_check" value="">

                    <input type="hidden" name="row[appoint_group]"  id="step{$k2}-appoint_group" value="">
                </label>
                {/foreach}
            </div>
        </div>
    </div>





    <div class="form-group check-div" style="height: 50px;display: none;">
        <div class="form-group-content">
            <label class="control-label col-xs-12 col-sm-2" style="width:8%;float: left;">{:__('审核人')}：</label>
            <div class="appoint_group" style="width: 90%;float: left;">
               
                <input type="hidden" name="row[appoint_group]" class="step_type"  value="">
            </div>
        </div>
    </div>
    <div class="form-group" style="height: 50px;">
        <div class="form-group-content">
            <label class="control-label col-xs-12 col-sm-2" style="width:8%;float: left;">{:__('承接人')}：</label>
            <div class="appoint_group" style="width: 90%;float: left;">
               
                <label class="control-label col-xs-12 col-sm-2" id="appoint_group_users" style="text-align: left;"></label>
                <input type="hidden" name="row[recept_person_id]" id="recept_person_id"  value="">
                <input type="hidden" name="row[recept_person]" id="recept_person"  value="">
               
            </div>
        </div>
    </div>
    <hr style="border-top: 1px solid #000;">

    <div class="form-group" id="step_function">
        <!--小操作 start-->
        <div class="form-group-child3 measure step2" style="display:none;">
            <label class="control-label col-xs-12 col-sm-2">{:__('退款金额')}：</label>
            <div class="col-xs-12 col-sm-8">
                <input id="c-refund_money" data-rule="required" class="form-control" name="row[refund_money]"
                    type="text" value="">
            </div>
        </div>
        <div class="form-group-child3 measure step2" style="display:none;">
            <label class="control-label col-xs-12 col-sm-2">{:__('币种')}：</label>
            <div class="col-xs-12 col-sm-8">
                <input id="c-order_pay_currency" data-rule="required" class="form-control"
                    name="row[order_pay_currency]" type="text" value="">
            </div>
        </div>
        <div class="form-group-child3 measure step2" style="display:none;">
            <label class="control-label col-xs-12 col-sm-2">{:__('退款方式')}：</label>
            <div class="col-xs-12 col-sm-8">
                <input id="c-refund_way" data-rule="required" class="form-control" name="row[refund_way]" type="text"
                    value="">
            </div>
        </div>
        <div class="form-group-child3 measure step6" style="display:none;">
            <label class="control-label col-xs-12 col-sm-2">{:__('SKU')}：</label>
            <div class="col-xs-12 col-sm-8">
                <input id="c-change_sku" data-rule="required" class="form-control" name="row[change_sku]" type="text"
                    value="">
            </div>
        </div>
        <div class="form-group-child3 measure step6" style="display:none;">
            <label class="control-label col-xs-12 col-sm-2">{:__('数量')}：</label>
            <div class="col-xs-12 col-sm-8">
                <input id="c-change_number" data-rule="required" class="form-control" name="row[change_number]"
                    type="text" value="">
            </div>
        </div>
        <div class="form-group-child3 measure step8" style="display:none;">
            <label class="control-label col-xs-12 col-sm-2">{:__('补差价订单号')}：</label>
            <div class="col-xs-12 col-sm-8">
                <input id="c-replenish_increment_id" data-rule="required" class="form-control"
                    name="row[replenish_increment_id]" type="text" value="">
            </div>
        </div>
        <div class="form-group-child3 measure step8" style="display:none;">
            <label class="control-label col-xs-12 col-sm-2">{:__('补差价金额')}：</label>
            <div class="col-xs-12 col-sm-8">
                <input id="c-replenish_money" data-rule="required" class="form-control" name="row[replenish_money]"
                    type="text" value="">
            </div>
        </div>
        <div class="form-group-child3 measure step9" style="display:none;">
            <label class="control-label col-xs-12 col-sm-2">{:__('不需要审核的优惠券')}：</label>
            <div class="col-xs-12 col-sm-8">
                <select id="c-check_coupon" class="form-control selectpicker" name="row[check_coupon]">
                    <option value="0">请选择</option>
                    {foreach $check_coupon as $k3 => $v3}
                    <option value="{$v3.id}">{$v3.desc}</option>
                    {/foreach}
                </select>
            </div>
        </div>
        <div class="form-group-child3 measure step9" style="display:none;">
            <label class="control-label col-xs-12 col-sm-2">{:__('需要审核的优惠券')}：</label>
            <div class="col-xs-12 col-sm-8">
                <select id="c-need_check_coupon" class="form-control selectpicker" name="row[need_check_coupon]">
                    <option value="0">请选择</option>
                    {foreach $need_check_coupon as $k3 => $v3}
                    <option value="{$v3.id}">{$v3.desc}</option>
                    {/foreach}
                </select>
            </div>
        </div>
        <div class="form-group-child3 measure step10" style="display:none;">
            <label class="control-label col-xs-12 col-sm-2">{:__('积分')}：</label>
            <div class="col-xs-12 col-sm-8">
                <input id="c-integral" data-rule="required" class="form-control" name="row[integral]" type="text"
                    value="">
            </div>
        </div>
        <div class="form-group-child3 measure step11" style="display:none;">
            <label class="control-label col-xs-12 col-sm-2">{:__('退回物流单号')}：</label>
            <div class="col-xs-12 col-sm-8">
                <input id="c-refund_logistics_num" data-rule="required" class="form-control"
                    name="row[refund_logistics_num]" type="text" value="">
            </div>
        </div>
        <!--小操作 end-->


        <!--更换镜框 start-->
        
        <div class="form-group-child4 measure step1-1" style="display:none;" >
            <div class="caigou frame-info item_info">
                <p style="font-size: 16px;"><b>更换镜框</b></p>
                <div>
                    <div id="toolbar" class="toolbar">
                        <a href="javascript:;" class="btn btn-success btn-add-frame" title="增加"><i class="fa fa-plus"></i>
                            增加</a>
                    </div>
                    <table class="caigou-table-sku" id="caigou-table-sku">
                        <tr>
                            <th>原SKU</th>
                            <th>原数量(+增加)</th>
                            <th>新SKU</th>
                            <th>新数量(-减少)</th>
                            <th>操作</th>
                        </tr>
                        <tr>
                            <td><input class="form-control" name="row[item]['+m+'][original_sku]" type="text" value="">
                            </td>
                            <td><input class="form-control" name="row[item]['+m+'][original_number]" type="text"
                                    value=""></td>
                            <td><input class="form-control change_sku" name="row[item]['+m+'][change_sku]" type="text">
                            </td>
                            <td><input class="form-control change_number" name="row[item]['+m+'][change_number]"
                                    type="text"></td>
                            <td><a href="javascript:;" class="btn btn-danger btn-del" title="删除"><i
                                        class="fa fa-trash"></i>删除</a></td>
                        </tr>
                    </table>

                </div>
            </div>
        </div>
        <!--更换镜框 end-->

        <!--更换处方 start-->
        <div class="form-group-child4 measure step2-1" style="display:none;" >
            <div class="col-xs-12 col-sm-8" style="width: 100%">
                <p style="font-size: 16px;"><b>更改镜片</b></p>

                <div id="toolbar" class="toolbar">
                    <a href="javascript:;" class="btn btn-success btn-add-lens" title="增加"><i class="fa fa-plus"></i>
                        增加</a>
                </div>
                <div id="lens_contents">
                    <div>
                        <div class="step1_function2">
                            <div class="step1_function2_child">
                                <label class="control-label col-xs-12 col-sm-3">SKU:</label>
                                <div class="col-xs-12 col-sm-8">
                                    <select class="form-control selectpicker" name="row[lens][original_sku][]">
                                        <option value="0">请选择</option>
                                    </select>
                                </div>
                            </div>
    
                            <div class="step1_function2_child">
                                <label class="control-label col-xs-12 col-sm-3">Name:</label>
                                <div class="col-xs-12 col-sm-8">
                                    <input class="form-control" name="row[lens][original_name][]" type="text" value="">
                                </div>
                            </div>
                            <div class="step1_function2_child">
                                <label class="control-label col-xs-12 col-sm-3">QTY:</label>
                                <div class="col-xs-12 col-sm-8">
                                    <input class="form-control" name="row[lens][original_number][]" type="text" value="">
                                </div>
                            </div>
    
                            <div class="step1_function2_child">
                                <label class="control-label col-xs-12 col-sm-3">prescription_type:</label>
                                <div class="col-xs-12 col-sm-8">
                                    <select class="form-control selectpicker" name="row[lens][recipe_type][]">
                                        <option value="0">请选择</option>
                                    </select>
                                </div>
                            </div>
    
                        </div>
    
                        <div class="step7_function3">
                            <div class="panel-body">
                                <div class="step7_function3_child">
                                    <label class="control-label col-xs-12 col-sm-3">lens_type:</label>
                                    <div class="col-xs-12 col-sm-8">
                                        <select class="form-control selectpicker" name="row[lens][lens_type][]">
                                            <option value="0">请选择</option>
                                        </select>
                                    </div>
                                </div>
                                <div class="step7_function3_child">
                                    <label class="control-label col-xs-12 col-sm-3">coating_type:</label>
                                    <div class="col-xs-12 col-sm-8">
                                        <select id="c-coating_type" class="form-control selectpicker"
                                            name="row[lens][coating_type][]">
                                            <option value="0">请选择</option>
                                        </select>
                                    </div>
                                </div>
                                <table>
                                    <tbody>
                                        <tr>
                                            <td style="text-align: center">value</td>
                                            <td style="text-align: center">SPH</td>
                                            <td style="text-align: center">CYL</td>
                                            <td style="text-align: center">AXI</td>
                                            <td style="text-align: center">ADD</td>
                                            <td style="text-align: center">PD</td>
                                        </tr>
                                        <tr>
                                            <td style="text-align: center">Right(OD)</td>
                                            <td><input class="form-control" name="row[lens][od_sph][]" type="text" value="">
                                            </td>
                                            <td><input class="form-control" name="row[lens][od_cyl][]" type="text" value="">
                                            </td>
                                            <td><input class="form-control" name="row[lens][od_axis][]" type="text"
                                                    value=""></td>
                                            <td><input class="form-control" name="row[lens][od_add][]" type="text" value="">
                                            </td>
                                            <td><input class="form-control" name="row[lens][pd_r][]" type="text" value="">
                                            </td>
                                        </tr>
                                        <tr>
                                            <td style="text-align: center">Left(OS)</td>
                                            <td><input class="form-control" name="row[lens][os_sph][]" type="text" value="">
                                            </td>
                                            <td><input class="form-control" name="row[lens][os_cyl][]" type="text" value="">
                                            </td>
                                            <td><input class="form-control" name="row[lens][os_axis][]" type="text"
                                                    value=""></td>
                                            <td><input class="form-control" name="row[lens][os_add][]" type="text" value="">
                                            </td>
                                            <td><input class="form-control" name="row[lens][pd_l][]" type="text" value="">
                                            </td>
                                        </tr>
    
                                        <tr>
                                            <td style="text-align: center"></td>
                                            <td style="text-align: center">Prism Horizontal</td>
                                            <td style="text-align: center">Base Direction</td>
                                            <td style="text-align: center">Prism Vertical</td>
                                            <td style="text-align: center">Base Direction</td>
                                        </tr>
                                        <tr>
                                            <td style="text-align: center">Right(OD)</td>
                                            <td><input class="form-control" type="text" name="row[lens][od_pv][]" value="">
                                            </td>
                                            <td><input class="form-control" type="text" name="row[lens][od_bd][]" value="">
                                            </td>
                                            <td><input class="form-control" type="text" name="row[lens][od_pv_r][]"
                                                    value=""></td>
                                            <td><input class="form-control" type="text" name="row[lens][od_bd_r][]"
                                                    value=""></td>
                                        </tr>
                                        <tr>
                                            <td style="text-align: center">Left(OS)</td>
                                            <td><input class="form-control" name="row[lens][os_pv][]" type="text" value="">
                                            </td>
                                            <td><input class="form-control" name="row[lens][os_bd][]" type="text" value="">
                                            </td>
                                            <td><input class="form-control" name="row[lens][os_pv_r][]" type="text"
                                                    value=""></td>
                                            <td><input class="form-control" name="row[lens][os_bd_r][]" type="text"
                                                    value=""></td>
                                        </tr>
                                    </tbody>
                                </table>
                            </div>
                        </div>
    
                        <div class="form-group-child4_del">
                            <!-- <a href="javascript:;" style="width: 50%;" class="btn btn-danger btn-del-lens" title="删除"><i class="fa fa-trash"></i>删除</a> -->
                        </div>
                    </div>
    
                </div>
                
                
            </div>
        </div>
        <!--更换处方 end-->

        <!--取消 start-->
        <div class="form-group-child4 measure step3" style="display:none;">
            <div class="caigou item_info" style="margin-top:15px;">
                <p style="font-size: 16px;"><b>取消订单</b></p>
                <div>
                    <table class="caigou-table-sku">
                        <tr>
                            <th>原始SKU</th>
                            <th>取消数量</th>
                        </tr>
                        <tr>
                            <td>
                                <input class="form-control" name="row[item][{$k+1}][id]" type="hidden"
                                    value="{$sku.id}">
                                <input id="c-original_sku" class="form-control" name="row[item][{$k+1}][original_sku]"
                                    type="text" value="">
                            </td>
                            <td><input id="c-original_number" class="form-control"
                                    name="row[item][{$k+1}][original_number]" type="text" value=""></td>
                        </tr>
                    </table>
                </div>
            </div>
        </div>
        <!--取消 end-->

        <!--补发 start-->
        <div class="form-group-child4 measure step7" style="display:none;">
            <div class="col-xs-12 col-sm-8" style="width: 100%">
                <p style="font-size: 16px;"><b>补发</b></p>
                
                <div class="step7_function1">
                    <div class="step7_function1_child " style="width: 100%">
                        <label class="control-label col-xs-12 col-sm-3" style="width: 12.3%;">{:__('收货地址')}：</label>
                        <div class="col-xs-12 col-sm-8" style="width: 83%">
                            <select id="c-" class="form-control selectpicker" name="row[]">
                                <option value="0">请选择</option>
                            </select>
                        </div>
                    </div>
                    <div class="step7_function1_child">
                        <label class="control-label col-xs-12 col-sm-3">{:__('Fast name')}：</label>
                        <div class="col-xs-12 col-sm-8">
                            <input id="c-" class="form-control" name="row[]" type="text" value="">
                        </div>
                    </div>
                    <div class="step7_function1_child">
                        <label class="control-label col-xs-12 col-sm-3">{:__('Last name')}：</label>
                        <div class="col-xs-12 col-sm-8">
                            <input id="c-" class="form-control" name="row[]" type="text" value="">
                        </div>
                    </div>
                    <div class="step7_function1_child">
                        <label class="control-label col-xs-12 col-sm-3">{:__('Email')}：</label>
                        <div class="col-xs-12 col-sm-8">
                            <input id="c-" class="form-control" name="row[]" type="text" value="">
                        </div>
                    </div>
                    <div class="step7_function1_child">
                        <label class="control-label col-xs-12 col-sm-3">{:__('Tel')}：</label>
                        <div class="col-xs-12 col-sm-8">
                            <input id="c-" class="form-control" name="row[]" type="text" value="">
                        </div>
                    </div>
                    <div class="step7_function1_child">
                        <label class="control-label col-xs-12 col-sm-3">{:__('国家')}：</label>
                        <div class="col-xs-12 col-sm-8">
                            <input id="c-" class="form-control" name="row[]" type="text" value="">
                        </div>
                    </div>
                    <div class="step7_function1_child">
                        <label class="control-label col-xs-12 col-sm-3">{:__('地区(省/州)')}：</label>
                        <div class="col-xs-12 col-sm-8">
                            <input id="c-" class="form-control" name="row[]" type="text" value="">
                        </div>
                    </div>
                    <div class="step7_function1_child">
                        <label class="control-label col-xs-12 col-sm-3">{:__('城市')}：</label>
                        <div class="col-xs-12 col-sm-8">
                            <input id="c-" class="form-control" name="row[]" type="text" value="">
                        </div>
                    </div>
                    <div class="step7_function1_child">
                        <label class="control-label col-xs-12 col-sm-3">{:__('街道')}：</label>
                        <div class="col-xs-12 col-sm-8">
                            <input id="c-" class="form-control" name="row[]" type="text" value="">
                        </div>
                    </div>
                    <div class="step7_function1_child">
                        <label class="control-label col-xs-12 col-sm-3">{:__('邮编')}：</label>
                        <div class="col-xs-12 col-sm-8">
                            <input id="c-" class="form-control" name="row[]" type="text" value="">
                        </div>
                    </div>
                </div>

                <div class="form-group-child4_add">
                   
                </div>
                <div id="toolbar" class="toolbar">
                    <a href="javascript:;" class="btn btn-success btn-add-supplement" title="增加"><i class="fa fa-plus"></i>
                        增加</a>
                </div>
                <div id="supplement-order">
                    <div>
                        <div class="step7_function2">
                            <div class="step7_function2_child">
                                <label class="control-label col-xs-12 col-sm-3">SKU:</label>
                                <div class="col-xs-12 col-sm-8">
                                    <select class="form-control selectpicker" name="row[lens][original_sku][]">
                                        <option value="0">请选择</option>
                                    </select>
                                </div>
                            </div>
    
                            <div class="step7_function2_child">
                                <label class="control-label col-xs-12 col-sm-3">Name:</label>
                                <div class="col-xs-12 col-sm-8">
                                    <input class="form-control" name="row[lens][original_name][]" type="text" value="">
                                </div>
                            </div>
                            <div class="step7_function2_child">
                                <label class="control-label col-xs-12 col-sm-3">QTY:</label>
                                <div class="col-xs-12 col-sm-8">
                                    <input class="form-control" name="row[lens][original_number][]" type="text" value="">
                                </div>
                            </div>
                            <div class="step7_function2_child">
                                <label class="control-label col-xs-12 col-sm-3">选择已有处方:</label>
                                <div class="col-xs-12 col-sm-8">
                                    <select class="form-control selectpicker" name="row[]">
                                        <option value="0">请选择</option>
                                    </select>
                                </div>
                            </div>
                            <div class="step7_function2_child">
                                <label class="control-label col-xs-12 col-sm-3">prescription_type:</label>
                                <div class="col-xs-12 col-sm-8">
                                    <select class="form-control selectpicker" name="row[lens][recipe_type][]">
                                        <option value="0">请选择</option>
                                    </select>
                                </div>
                            </div>
    
                        </div>
    
                        <div class="step1_function3">
                            <div class="panel-body">
                                <div class="step1_function3_child">
                                    <label class="control-label col-xs-12 col-sm-3">lens_type:</label>
                                    <div class="col-xs-12 col-sm-8">
                                        <select class="form-control selectpicker" name="row[lens][lens_type][]">
                                            <option value="0">请选择</option>
                                        </select>
                                    </div>
                                </div>
                                <div class="step1_function3_child">
                                    <label class="control-label col-xs-12 col-sm-3">coating_type:</label>
                                    <div class="col-xs-12 col-sm-8">
                                        <select id="c-coating_type" class="form-control selectpicker"
                                            name="row[lens][coating_type][]">
                                            <option value="0">请选择</option>
                                        </select>
                                    </div>
                                </div>
                                <table>
                                    <tbody>
                                        <tr>
                                            <td style="text-align: center">value</td>
                                            <td style="text-align: center">SPH</td>
                                            <td style="text-align: center">CYL</td>
                                            <td style="text-align: center">AXI</td>
                                            <td style="text-align: center">ADD</td>
                                            <td style="text-align: center">PD</td>
                                        </tr>
                                        <tr>
                                            <td style="text-align: center">Right(OD)</td>
                                            <td><input class="form-control" name="row[lens][od_sph][]" type="text" value="">
                                            </td>
                                            <td><input class="form-control" name="row[lens][od_cyl][]" type="text" value="">
                                            </td>
                                            <td><input class="form-control" name="row[lens][od_axis][]" type="text"
                                                    value=""></td>
                                            <td><input class="form-control" name="row[lens][od_add][]" type="text" value="">
                                            </td>
                                            <td><input class="form-control" name="row[lens][pd_r][]" type="text" value="">
                                            </td>
                                        </tr>
                                        <tr>
                                            <td style="text-align: center">Left(OS)</td>
                                            <td><input class="form-control" name="row[lens][os_sph][]" type="text" value="">
                                            </td>
                                            <td><input class="form-control" name="row[lens][os_cyl][]" type="text" value="">
                                            </td>
                                            <td><input class="form-control" name="row[lens][os_axis][]" type="text"
                                                    value=""></td>
                                            <td><input class="form-control" name="row[lens][os_add][]" type="text" value="">
                                            </td>
                                            <td><input class="form-control" name="row[lens][pd_l][]" type="text" value="">
                                            </td>
                                        </tr>
    
                                        <tr>
                                            <td style="text-align: center"></td>
                                            <td style="text-align: center">Prism Horizontal</td>
                                            <td style="text-align: center">Base Direction</td>
                                            <td style="text-align: center">Prism Vertical</td>
                                            <td style="text-align: center">Base Direction</td>
                                        </tr>
                                        <tr>
                                            <td style="text-align: center">Right(OD)</td>
                                            <td><input class="form-control" type="text" name="row[lens][od_pv][]" value="">
                                            </td>
                                            <td><input class="form-control" type="text" name="row[lens][od_bd][]" value="">
                                            </td>
                                            <td><input class="form-control" type="text" name="row[lens][od_pv_r][]"
                                                    value=""></td>
                                            <td><input class="form-control" type="text" name="row[lens][od_bd_r][]"
                                                    value=""></td>
                                        </tr>
                                        <tr>
                                            <td style="text-align: center">Left(OS)</td>
                                            <td><input class="form-control" name="row[lens][os_pv][]" type="text" value="">
                                            </td>
                                            <td><input class="form-control" name="row[lens][os_bd][]" type="text" value="">
                                            </td>
                                            <td><input class="form-control" name="row[lens][os_pv_r][]" type="text"
                                                    value=""></td>
                                            <td><input class="form-control" name="row[lens][os_bd_r][]" type="text"
                                                    value=""></td>
                                        </tr>
                                    </tbody>
                                </table>
                            </div>
                        </div>
    
                        <div class="form-group-child4_del">
                            <!--<a href="javascript:;" style="width: 50%;" class="btn btn-danger btn-del-supplement" title="删除"><i class="fa fa-trash"></i>删除</a>-->
                        </div>
                    </div>
                </div>
                
            </div>
        </div>
        <!--补发 end-->

    </div>


    <div class="form-group layer-footer">
        <label class="control-label col-xs-12 col-sm-2"></label>
        <div class="col-xs-12 col-sm-8">
            <button type="submit" class="btn btn-success btn-embossed disabled">{:__('OK')}</button>
            <button type="reset" class="btn btn-default btn-embossed">{:__('Reset')}</button>
        </div>
    </div>
</form>


<div id="edit_lens" style="display: none;">
    <div>
        <div class="step1_function2">
            <div class="step1_function2_child">
                <label class="control-label col-xs-12 col-sm-3">SKU:</label>
                <div class="col-xs-12 col-sm-8">
                    <select class="form-control selectpicker" name="row[lens][original_sku][]">
                        <option value="0">请选择</option>
                    </select>
                </div>
            </div>

            <div class="step1_function2_child">
                <label class="control-label col-xs-12 col-sm-3">Name:</label>
                <div class="col-xs-12 col-sm-8">
                    <input class="form-control" name="row[lens][original_name][]" type="text" value="">
                </div>
            </div>
            <div class="step1_function2_child">
                <label class="control-label col-xs-12 col-sm-3">QTY:</label>
                <div class="col-xs-12 col-sm-8">
                    <input class="form-control" name="row[lens][original_number][]" type="text" value="">
                </div>
            </div>

            <div class="step1_function2_child">
                <label class="control-label col-xs-12 col-sm-3">prescription_type:</label>
                <div class="col-xs-12 col-sm-8">
                    <select class="form-control selectpicker" name="row[lens][recipe_type][]">
                        <option value="0">请选择</option>
                    </select>
                </div>
            </div>

        </div>

        <div class="step7_function3">
            <div class="panel-body">
                <div class="step7_function3_child">
                    <label class="control-label col-xs-12 col-sm-3">lens_type:</label>
                    <div class="col-xs-12 col-sm-8">
                        <select class="form-control selectpicker" name="row[lens][lens_type][]">
                            <option value="0">请选择</option>
                        </select>
                    </div>
                </div>
                <div class="step7_function3_child">
                    <label class="control-label col-xs-12 col-sm-3">coating_type:</label>
                    <div class="col-xs-12 col-sm-8">
                        <select id="c-coating_type" class="form-control selectpicker" name="row[lens][coating_type][]">
                            <option value="0">请选择</option>
                        </select>
                    </div>
                </div>
                <table>
                    <tbody>
                        <tr>
                            <td style="text-align: center">value</td>
                            <td style="text-align: center">SPH</td>
                            <td style="text-align: center">CYL</td>
                            <td style="text-align: center">AXI</td>
                            <td style="text-align: center">ADD</td>
                            <td style="text-align: center">PD</td>
                        </tr>
                        <tr>
                            <td style="text-align: center">Right(OD)</td>
                            <td><input class="form-control" name="row[lens][od_sph][]" type="text" value=""></td>
                            <td><input class="form-control" name="row[lens][od_cyl][]" type="text" value=""></td>
                            <td><input class="form-control" name="row[lens][od_axis][]" type="text" value=""></td>
                            <td><input class="form-control" name="row[lens][od_add][]" type="text" value=""></td>
                            <td><input class="form-control" name="row[lens][pd_r][]" type="text" value=""></td>
                        </tr>
                        <tr>
                            <td style="text-align: center">Left(OS)</td>
                            <td><input class="form-control" name="row[lens][os_sph][]" type="text" value=""></td>
                            <td><input class="form-control" name="row[lens][os_cyl][]" type="text" value=""></td>
                            <td><input class="form-control" name="row[lens][os_axis][]" type="text" value=""></td>
                            <td><input class="form-control" name="row[lens][os_add][]" type="text" value=""></td>
                            <td><input class="form-control" name="row[lens][pd_l][]" type="text" value=""></td>
                        </tr>

                        <tr>
                            <td style="text-align: center"></td>
                            <td style="text-align: center">Prism Horizontal</td>
                            <td style="text-align: center">Base Direction</td>
                            <td style="text-align: center">Prism Vertical</td>
                            <td style="text-align: center">Base Direction</td>
                        </tr>
                        <tr>
                            <td style="text-align: center">Right(OD)</td>
                            <td><input class="form-control" type="text" name="row[lens][od_pv][]" value=""></td>
                            <td><input class="form-control" type="text" name="row[lens][od_bd][]" value=""></td>
                            <td><input class="form-control" type="text" name="row[lens][od_pv_r][]" value=""></td>
                            <td><input class="form-control" type="text" name="row[lens][od_bd_r][]" value=""></td>
                        </tr>
                        <tr>
                            <td style="text-align: center">Left(OS)</td>
                            <td><input class="form-control" name="row[lens][os_pv][]" type="text" value=""></td>
                            <td><input class="form-control" name="row[lens][os_bd][]" type="text" value=""></td>
                            <td><input class="form-control" name="row[lens][os_pv_r][]" type="text" value=""></td>
                            <td><input class="form-control" name="row[lens][os_bd_r][]" type="text" value=""></td>
                        </tr>
                    </tbody>
                </table>
            </div>
        </div>

        <div class="form-group-child4_del">
            <a href="javascript:;" style="width: 50%;" class="btn btn-danger btn-del-lens" title="删除"><i class="fa fa-trash"></i>删除</a>
        </div>
    </div>
</div><|MERGE_RESOLUTION|>--- conflicted
+++ resolved
@@ -387,13 +387,8 @@
             <label class="control-label col-xs-12 col-sm-2" style="width:8%;float: left;">{:__('step')}：</label>
             <div class="radio" style="width: 90%;float: left;">
                 {foreach $step as $k2 => $v2}
-<<<<<<< HEAD
                 <label style="display: none;" >
                     <input type="checkbox" name="row[problem_type_id]" class="step_type" id="step{$k2}" value="{$k2}">
-=======
-                <label style="display: none;">
-                    <input type="checkbox" name="row[step]" class="step_type" id="step{$k2}" value="{$k2}">
->>>>>>> cb980430
                     <span>{$v2}</span>
 
                     <input type="hidden" name="row[is_check]"  id="step{$k2}-is_check" value="">
@@ -414,7 +409,7 @@
             <label class="control-label col-xs-12 col-sm-2" style="width:8%;float: left;">{:__('审核人')}：</label>
             <div class="appoint_group" style="width: 90%;float: left;">
                
-                <input type="hidden" name="row[appoint_group]" class="step_type"  value="">
+                <input type="hidden" name="row[appoint_group]" class="check_person"  value="">
             </div>
         </div>
     </div>
