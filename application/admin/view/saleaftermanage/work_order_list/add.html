<style>
    .form-group-child{
        float: left;
        width: 23%;
        margin-top: 10px;
        margin-left: 1%;
    }
    .form-group-child label{
        width: 34%;
    }
    .form-group-child div{
        width: 64%;
    }
    .form-group-child2{
        float: left;
        width: 49%;
        margin-top: 25px;
        margin-left: 1%;
    }
    .form-group-child2 label{
        width: 16%;
    }
    .form-group-child2 div{
        width: 79%;
    }
    .form-group-content{
        display: flex;
    }
    .form-group-content .col-sm-2{
        width: 13%;
    }
    .form-group-content label {
        padding-left: 0;
        margin-bottom: 10px;
        margin-left: 1%;
    }
    .form-group-content input{
        width: 0;
        height: 0;
        opacity: 0;
        float: left;
    }
    .form-group-content span {
        display: inline-block;
        padding: 8px 10px;
        color: #666666;
        border: 1px solid #dddddd;
        user-select: none;
        border-radius: 10px;
    }
    .form-group-content input:checked + span{
        color: #3399FF;
        border: 1px solid #3399FF;
    }

    .plupload-preview a img {
        height: 60px;
    }
    .plupload-preview a:first-child {
        height: 70px;
    }

</style>

<form id="add-form" class="form-horizontal" role="form" data-toggle="validator" method="POST" action="">

    <input type="hidden" name="row[work_type]" value="1" /><!--工单类型，1 客服工单，2 仓库工单-->
    <input type="hidden" name="row[order_pay_currency]" value="" /><!--订单支付的货币类型 根据订单号读出来-->

    <div class="form-group">
        <div class="form-group-child">
            <label class="control-label col-xs-12 col-sm-2">{:__('platform_order')}：</label>
            <div class="col-xs-12 col-sm-8">
                <input id="c-platform_order" data-rule="required" class="form-control" name="row[platform_order]" type="text" value="">
            </div>
        </div>

        <div class="form-group-child">
            <label class="control-label col-xs-12 col-sm-2">{:__('work_platform')}：</label>
            <div class="col-xs-12 col-sm-8">
                <select  id="c-work_platform" data-rule="required" class="form-control selectpicker" name="row[work_platform]">
                    <option value="0">请选择</option>
                    <option value="1">zeelool</option>
                    <option value="2">voogueme</option>
                    <option value="3">nihao</option>
                </select>
            </div>
        </div>

        <div class="form-group-child">
            <label class="control-label col-xs-12 col-sm-2">{:__('order_sku')}：</label>
            <div class="col-xs-12 col-sm-8">
                <input id="c-order_sku" class="form-control" name="row[order_sku]" type="text" value="">
            </div>
        </div>

        <div class="form-group-child">
            <label class="control-label col-xs-12 col-sm-2">{:__('work_level')}：</label>
            <div class="col-xs-12 col-sm-8">
                <select  id="c-work_level" class="form-control selectpicker" name="row[work_level]">
                    <option value="1">低</option>
                    <option value="2">中</option>
                    <option value="3">高</option>
                </select>
            </div>
        </div>


        <div class="form-group-child2">
            <label class="control-label col-xs-12 col-sm-2">{:__('problem_description')}：</label>
            <div class="col-xs-12 col-sm-8">
                <textarea id="c-problem_description" style="resize:none;height: 142px;" class="form-control " rows="5" name="row[problem_description]" cols="50"></textarea>
            </div>
        </div>




        <div class="form-group-child2">
            <label class="control-label col-xs-12 col-sm-2">{:__('work_picture')}：</label>
            <div class="col-xs-12 col-sm-8">
                <div class="input-group">
                    <input id="c-work_picture" class="form-control unqualified_images" size="200" readonly
                           name="row[unqualified_images]" type="hidden" value="{$img_url}">
                    <div class="input-group-addon no-border no-padding" style="background-color:transparent;">
                    <span><button type="button" id="plupload-work_picture" class="btn btn-danger plupload"
                                  data-input-id="c-work_picture"
                                  data-mimetype="image/gif,image/jpeg,image/png,image/jpg,image/bmp" data-multiple="true"
                                  data-maxcount="4" data-multipart={"dir":"check"} data-preview-id="p-work_picture"><i class="fa fa-upload"></i>
                            {:__('Upload')}</button></span>
                        <span><button type="button" id="fachoose-work_picture" class="btn btn-primary fachoose"
                                      data-input-id="c-work_picture" data-mimetype="image/*" data-multiple="true"
                                      data-maxcount="4"><i class="fa fa-list"></i> {:__('Choose')}</button></span>
                    </div>
                    <span class="msg-box n-right" for="c-work_picture"></span>
                </div>
                <ul class="row list-inline plupload-preview" id="p-work_picture"></ul>
            </div>
        </div>

    </div>

    <hr style="border-top: 1px solid #000;">

    <div class="form-group">
        <div class="form-group-content">
            <label class="control-label col-xs-12 col-sm-2" style="width:8%;float: left;">{:__('problem_type')}：</label>
            <div class="radio" style="width: 90%;float: left;">
                {foreach $problem_type as $k1 => $v1}
                    <label>
                        <input type="radio" name="row[problem_type_id]" class="problem_type" id="optionsRadios{$k1}" value="{$k1}">
                        <span>{$v1}</span>
                    </label>
                {/foreach}
            </div>
        </div>
    </div>

    <div class="form-group">
        <div class="form-group-content">
            <label class="control-label col-xs-12 col-sm-2" style="width:8%;float: left;">{:__('step')}：</label>
            <div class="radio" style="width: 90%;float: left;">
                {foreach $step as $k2 => $v2}
                <label style="display: none;">
                    <input type="checkbox"  name="row[problem_type_id]" class="step" id="step{$k2}" value="{$k2}">
                    <span>{$v2}</span>
                </label>
                {/foreach}
            </div>
        </div>
    </div>

    <hr style="border-top: 1px solid #000;">









    <div class="form-group">

        <div class="form-group-child">
            <label class="control-label col-xs-12 col-sm-2">{:__('platform_order')}：</label>
            <div class="col-xs-12 col-sm-8">
                <input id="c-platform_order" data-rule="required" class="form-control" name="row[platform_order]" type="text" value="">
            </div>
        </div>

        <div class="form-group-child">
            <label class="control-label col-xs-12 col-sm-2">{:__('work_platform')}：</label>
            <div class="col-xs-12 col-sm-8">
                <select  id="c-work_platform" data-rule="required" class="form-control selectpicker" name="row[work_platform]">
                    <option value="0">请选择</option>
                    <option value="1">zeelool</option>
                    <option value="2">voogueme</option>
                    <option value="3">nihao</option>
                </select>
            </div>
        </div>

        <div class="form-group-child">
            <label class="control-label col-xs-12 col-sm-2">{:__('order_sku')}：</label>
            <div class="col-xs-12 col-sm-8">
                <input id="c-order_sku" class="form-control" name="row[order_sku]" type="text" value="">
            </div>
        </div>

        <div class="form-group-child">
            <label class="control-label col-xs-12 col-sm-2">{:__('work_level')}：</label>
            <div class="col-xs-12 col-sm-8">
                <select  id="c-work_level" class="form-control selectpicker" name="row[work_level]">
                    <option value="1">低</option>
                    <option value="2">中</option>
                    <option value="3">高</option>
                </select>
            </div>
        </div>

    </div>
    <div class="form-group">

        <div class="form-group-child">
<<<<<<< HEAD
            <label class="control-label col-xs-12 col-sm-2">{:__('replenish_increment_id')}：</label>
            <div class="col-xs-12 col-sm-8">
                <input id="c-replenish_increment_id" data-rule="required" class="form-control" name="row[replenish_increment_id]" type="text" value="">
=======
            <label class="control-label col-xs-12 col-sm-2">{:__('退款金额')}：</label>
            <div class="col-xs-12 col-sm-8">
                <input id="c-refund_money" data-rule="required" class="form-control" name="row[refund_money]" type="text" value="">
>>>>>>> 6effd6e4
            </div>
        </div>
        <div class="form-group-child">
<<<<<<< HEAD
            <label class="control-label col-xs-12 col-sm-2">{:__('replenish_money')}：</label>
            <div class="col-xs-12 col-sm-8">
                <input id="c-replenish_money" data-rule="required" class="form-control" name="row[replenish_money]" type="text" value="">
            </div>
        </div>

        <div class="form-group-child">
            <label class="control-label col-xs-12 col-sm-2">{:__('check_coupon')}：</label>
            <div class="col-xs-12 col-sm-8">
                <select  id="c-check_coupon" class="form-control selectpicker" name="row[check_coupon]">
                    <option value="0">请选择</option>
                    {foreach $check_coupon as $k3 => $v3}
                        <option value="{$v3.id}">{$v3.desc}</option>
                    {/foreach}
                </select>
            </div>
        </div>

        <div class="form-group-child">
            <label class="control-label col-xs-12 col-sm-2">{:__('need_check_coupon')}：</label>
            <div class="col-xs-12 col-sm-8">
                <select  id="c-need_check_coupon" class="form-control selectpicker" name="row[need_check_coupon]">
                    <option value="0">请选择</option>
                    {foreach $need_check_coupon as $k3 => $v3}
                    <option value="{$v3.id}">{$v3.desc}</option>
                    {/foreach}
                </select>
            </div>
        </div>

        <div class="form-group-child">
            <label class="control-label col-xs-12 col-sm-2">{:__('integral')}：</label>
            <div class="col-xs-12 col-sm-8">
                <input id="c-integral" data-rule="required" class="form-control" name="row[integral]" type="text" value="">
            </div>
        </div>

        <div class="form-group-child">
            <label class="control-label col-xs-12 col-sm-2">{:__('refund_logistics_num')}：</label>
            <div class="col-xs-12 col-sm-8">
                <input id="c-refund_logistics_num" data-rule="required" class="form-control" name="row[refund_logistics_num]" type="text" value="">
=======
            <label class="control-label col-xs-12 col-sm-2">{:__('币种')}：</label>
            <div class="col-xs-12 col-sm-8">
                <input id="c-order_pay_currency" data-rule="required" class="form-control" name="row[order_pay_currency]" type="text" value="">
            </div>
        </div>
        
        <div class="form-group-child refund">
            <label class="control-label col-xs-12 col-sm-2">{:__('退款方式')}：</label>
            <div class="col-xs-12 col-sm-8">
                <input id="c-refund_way" data-rule="required" class="form-control" name="row[refund_way]" type="text" value="">
            </div>
        </div>

        <div class="form-group-child refund">
            <label class="control-label col-xs-12 col-sm-2">{:__('SKU')}：</label>
            <div class="col-xs-12 col-sm-8">
                <input id="c-change_sku" data-rule="required" class="form-control" name="row[change_sku]" type="text" value="">
            </div>
        </div>

        <div class="form-group-child refund">
            <label class="control-label col-xs-12 col-sm-2">{:__('数量')}：</label>
            <div class="col-xs-12 col-sm-8">
                <input id="c-change_number" data-rule="required" class="form-control" name="row[change_number]" type="text" value="">
>>>>>>> 6effd6e4
            </div>
        </div>







    </div>


    <div class="form-group layer-footer">
        <label class="control-label col-xs-12 col-sm-2"></label>
        <div class="col-xs-12 col-sm-8">
            <button type="submit" class="btn btn-success btn-embossed disabled">{:__('OK')}</button>
            <button type="reset" class="btn btn-default btn-embossed">{:__('Reset')}</button>
        </div>
    </div>
</form><|MERGE_RESOLUTION|>--- conflicted
+++ resolved
@@ -183,72 +183,25 @@
     <div class="form-group">
 
         <div class="form-group-child">
-            <label class="control-label col-xs-12 col-sm-2">{:__('platform_order')}：</label>
-            <div class="col-xs-12 col-sm-8">
-                <input id="c-platform_order" data-rule="required" class="form-control" name="row[platform_order]" type="text" value="">
-            </div>
-        </div>
-
-        <div class="form-group-child">
-            <label class="control-label col-xs-12 col-sm-2">{:__('work_platform')}：</label>
-            <div class="col-xs-12 col-sm-8">
-                <select  id="c-work_platform" data-rule="required" class="form-control selectpicker" name="row[work_platform]">
-                    <option value="0">请选择</option>
-                    <option value="1">zeelool</option>
-                    <option value="2">voogueme</option>
-                    <option value="3">nihao</option>
-                </select>
-            </div>
-        </div>
-
-        <div class="form-group-child">
-            <label class="control-label col-xs-12 col-sm-2">{:__('order_sku')}：</label>
-            <div class="col-xs-12 col-sm-8">
-                <input id="c-order_sku" class="form-control" name="row[order_sku]" type="text" value="">
-            </div>
-        </div>
-
-        <div class="form-group-child">
-            <label class="control-label col-xs-12 col-sm-2">{:__('work_level')}：</label>
-            <div class="col-xs-12 col-sm-8">
-                <select  id="c-work_level" class="form-control selectpicker" name="row[work_level]">
-                    <option value="1">低</option>
-                    <option value="2">中</option>
-                    <option value="3">高</option>
-                </select>
-            </div>
-        </div>
-
-    </div>
-    <div class="form-group">
-
-        <div class="form-group-child">
-<<<<<<< HEAD
             <label class="control-label col-xs-12 col-sm-2">{:__('replenish_increment_id')}：</label>
             <div class="col-xs-12 col-sm-8">
                 <input id="c-replenish_increment_id" data-rule="required" class="form-control" name="row[replenish_increment_id]" type="text" value="">
-=======
-            <label class="control-label col-xs-12 col-sm-2">{:__('退款金额')}：</label>
-            <div class="col-xs-12 col-sm-8">
-                <input id="c-refund_money" data-rule="required" class="form-control" name="row[refund_money]" type="text" value="">
->>>>>>> 6effd6e4
-            </div>
-        </div>
-        <div class="form-group-child">
-<<<<<<< HEAD
+            </div>
+        </div>
+
+        <div class="form-group-child">
             <label class="control-label col-xs-12 col-sm-2">{:__('replenish_money')}：</label>
             <div class="col-xs-12 col-sm-8">
                 <input id="c-replenish_money" data-rule="required" class="form-control" name="row[replenish_money]" type="text" value="">
             </div>
         </div>
-
         <div class="form-group-child">
             <label class="control-label col-xs-12 col-sm-2">{:__('check_coupon')}：</label>
             <div class="col-xs-12 col-sm-8">
                 <select  id="c-check_coupon" class="form-control selectpicker" name="row[check_coupon]">
                     <option value="0">请选择</option>
                     {foreach $check_coupon as $k3 => $v3}
-                        <option value="{$v3.id}">{$v3.desc}</option>
+                    <option value="{$v3.id}">{$v3.desc}</option>
                     {/foreach}
                 </select>
             </div>
@@ -272,12 +225,41 @@
                 <input id="c-integral" data-rule="required" class="form-control" name="row[integral]" type="text" value="">
             </div>
         </div>
-
         <div class="form-group-child">
             <label class="control-label col-xs-12 col-sm-2">{:__('refund_logistics_num')}：</label>
             <div class="col-xs-12 col-sm-8">
                 <input id="c-refund_logistics_num" data-rule="required" class="form-control" name="row[refund_logistics_num]" type="text" value="">
-=======
+            </div>
+        </div>
+
+
+
+
+    </div>
+
+
+
+
+
+
+
+
+
+
+
+
+
+
+
+    <div class="form-group">
+
+        <div class="form-group-child">
+            <label class="control-label col-xs-12 col-sm-2">{:__('退款金额')}：</label>
+            <div class="col-xs-12 col-sm-8">
+                <input id="c-refund_money" data-rule="required" class="form-control" name="row[refund_money]" type="text" value="">
+            </div>
+        </div>
+        <div class="form-group-child">
             <label class="control-label col-xs-12 col-sm-2">{:__('币种')}：</label>
             <div class="col-xs-12 col-sm-8">
                 <input id="c-order_pay_currency" data-rule="required" class="form-control" name="row[order_pay_currency]" type="text" value="">
@@ -302,14 +284,8 @@
             <label class="control-label col-xs-12 col-sm-2">{:__('数量')}：</label>
             <div class="col-xs-12 col-sm-8">
                 <input id="c-change_number" data-rule="required" class="form-control" name="row[change_number]" type="text" value="">
->>>>>>> 6effd6e4
-            </div>
-        </div>
-
-
-
-
-
+            </div>
+        </div>
 
 
     </div>
