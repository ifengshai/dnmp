<script src="../../../../../../zzgit/skin/frontend/ves_taima/wap/js/zeelool.js"></script>
<style>
    .form-group-child {
        float: left;
        width: 23%;
        margin-top: 10px;
        margin-left: 1%;
    }

    .form-group-child label {
        width: 34%;
    }

    .form-group-child div {
        width: 64%;
    }

    .form-group-child2 {
        float: left;
        width: 49%;
        margin-top: 25px;
        margin-left: 1%;
    }

    .form-group-child2 label {
        width: 16%;
    }

    .form-group-child2 div {
        width: 79%;
    }

    .form-group-child3 {
        /* display: none; */
        float: left;
        width: 32%;
        margin-top: 10px;
        margin-left: 1%;
    }

    .form-group-child3 label {
        width: 45%;
    }

    .form-group-child3 .col-sm-8 {
        width: 54%;
    }

    .form-group-child5 {
        /* display: none; */
        float: left;
        width: 100%;
        margin-top: 10px;
        margin-left: 1%;
    }

    .form-group-child5 .dropdown-menu {
        width: 130%;
    }

    .form-group-child5 label {
        width: 9%;
    }

    .form-group-child5 input {
        width: 48%;
    }

    .form-group-child5 .col-sm-8 {
        width: 15%;
    }

    .form-group-child5 .toolbar {
        margin-left: 1%;
    }

    .form-group-child4 {
        /* display: none; */
        float: left;
        width: 100%;
        margin-top: 10px;
        margin-left: 2%;
    }

    .form-group-child4_del {
        float: left;
        width: 98%;
        text-align: center;
        padding: 10px;
        border: 1px solid #d2d6de;
        border-top: 1px dashed #d2d6de;
        background-color: #f4f4f4;
    }
    .prescription_type_step{
        margin-top:10px;
        width: 28%;
    }

    .form-group-child4_add {
        float: left;
        width: 100%;
        text-align: center;
        padding: 10px;
    }

    .form-group-content {
        display: flex;
    }

    .form-group-content .col-sm-2 {
        width: 13%;
    }

    .form-group-content label {
        padding-left: 0;
        margin-bottom: 10px;
        margin-left: 1%;
    }

    .form-group-content input {
        width: 0;
        height: 0;
        opacity: 0;
        float: left;
    }
    .form-group-content .single{
        padding: 0;
    }

    .form-group-content span {
        display: inline-block;
        padding: 8px 10px;
        color: #666666;
        border: 1px solid #dddddd;
        user-select: none;
        border-radius: 10px;
    }

    .form-group-content input:checked+span {
        color: #3399FF;
        border: 1px solid #3399FF;
    }
    .question-type{
        flex-direction: column;
    }
    .question-type>div{
        display: flex;
        align-items: center;
        margin-left: 30px;
    }
    .question-type>div label{
        padding: 0 10px;
        margin: 0;
    }

    .plupload-preview a img {
        height: 60px;
    }

    .plupload-preview a:first-child {
        height: 70px;
    }

    /* lsw添加 */
    .caigou {
        /* border-width: 1px;
            border-style: solid;
            border-color: rgba(188, 188, 188, 1);
            border-radius: 6px; */
        width: 98%;
        margin-left: 2%;
        margin-top: 40px;
    }

    .caigou .caigou-table-sku {
        background-color: #f4f4f4;
        width: 96%;
        height: 130px;
        border-width: 1px;
        border-style: solid;
        border-color: rgba(188, 188, 188, 1);
        border-radius: 6px;
        text-align: center;
    }

    .caigou .caigou-table-sku tr {

        border-width: 1px;
        border-style: solid;
        border-color: rgba(188, 188, 188, 1);
        border-radius: 6px;
        line-height: 50px;
    }

    .caigou .caigou-table-sku tr th {

        border-width: 1px;
        border-style: solid;
        border-color: rgba(188, 188, 188, 1);
        border-radius: 6px;
        text-align: center;
        font-size: 14px;
    }

    .caigou .caigou-table-sku tr td {

        border-width: 1px;
        border-style: solid;
        border-color: rgba(188, 188, 188, 1);
        border-radius: 6px;
    }

    .caigou .caigou-table-sku tr td input {

        width: 150px;
    }

    .step7_function1 {
        background-color: #f4f4f4;
        border: solid 1px #d2d6de;
        width: 96%;
        float: left;
        padding: 20px;
    }

    .step7_function1_child {
        float: left;
        width: 32%;
        padding: 8px;
    }

    .step7_function1_child label {
        width: 40%;
    }

    .step7_function1_child div {
        width: 58%;
    }

    .step7_function2 {
        background-color: #f4f4f4;
        border: solid 1px #d2d6de;
        border-bottom: none;
        float: left;
        width: 30%;
    }
    .step52_function1 {
        background-color: #f4f4f4;
        border: solid 1px #d2d6de;
        width: 96%;
        float: left;
        padding: 20px;
    }

    .step52_function1_child {
        float: left;
        width: 32%;
        padding: 8px;
    }

    .step52_function1_child label {
        width: 40%;
    }

    .step52_function1_child div {
        width: 58%;
    }

    .step6_function2_child {
        padding: 23.5px;
        float: left;
        width: 100%;
    }
    .step7_function2_child {
        padding: 14px;
        float: left;
        width: 100%;
    }

    .step7_function2_child label {
        width: 40%;
    }

    .step52_function2_child label {
        width: 40%;
    }
    .step6_function2_child label {
        width: 40%;
    }

    .step7_function2_child div {
        width: 58%;
    }
    .step52_function2_child div {
        width: 58%;
    }
    .step6_function2_child div {
        width: 58%;
    }

    .step7_function3 {
        background-color: #f4f4f4;
        border: solid 1px #d2d6de;
        border-bottom: none;
        float: left;
        width: 66%;
        margin-top: 20px;
    }

    .step7_function3_child {
        padding: 6px;
        float: left;
        width: 33%;
    }

    .step7_function3_child label {
        width: 40%;
    }

    .step7_function3_child div {
        width: 58%;
    }

    .step7_function3 table {
        float: left;
        margin-top: 2px;
    }
    .step52_function3_child label {
        width: 40%;
    }

    .step52_function3_child div {
        width: 58%;
    }

    .step52_function3 table {
        float: left;
        margin-top: 2px;
    }

    .step1_function2 {
        background-color: #f4f4f4;
        border: solid 1px #d2d6de;
        border-bottom: none;
        float: left;
        width: 32%;
        margin-top: 20px;
    }

    .step1_function2_child {
        padding: 14px;
        float: left;
        width: 100%;
    }

    .step1_function2_child label {
        width: 40%;
    }

    .step1_function2_child div {
        width: 58%;
    }

    .step1_function3 {
        background-color: #f4f4f4;
        border: solid 1px #d2d6de;
        border-bottom: none;
        float: left;
        width: 66%;
    }

    .step1_function3_child {
        padding: 6px;
        float: left;
        width: 33%;
    }

    .step1_function3_child label {
        width: 40%;
    }

    .step1_function3_child div {
        width: 58%;
    }

    .step1_function3 table {
        float: left;
        margin-top: 2px;
    }
    .bootstrap-select.btn-group .dropdown-menu{
        width: auto;
        right: 0;
        left: auto;
    }
    .question-type .control-label{
        padding: 0;}

</style>

<form id="add-form" class="form-horizontal" role="form" data-toggle="validator" method="POST" action="">
    <!--站点类型-->
    <input type="hidden" name="row[work_type]" value="{$work_type}" />
    <!--工单类型，1 客服工单，2 仓库工单-->
    <input type="hidden" name="row[order_pay_currency]" id='order_pay_currency' value="{$row.order_pay_currency}" />
    <input type="hidden" name="row[order_type]" id='order_type' value="{$row.order_type}" />
    <!--订单支付的货币类型 根据订单号读出来-->
    <input type="hidden" name="row[order_pay_method]" id='order_pay_method' value="{$row.order_pay_method}" />
    <!--订单支付的支付方式 根据订单号读出来-->
    <input type="hidden" id='work_platform' name="row[work_platform]" value="{$row.work_platform}" />
    <!--是否需要审核-->
    <input type="hidden" id='is_check' name="row[is_check]" value="{$row.is_check}" />
    <div id="input-hidden"></div>

    <!-- 承接人id -->
    <input type="hidden" name="row[recept_person_id]" id="recept_person_id" value="{:session('admin.id')}">
    <input type="hidden" name="row[id]" id="work_id" value="{$row.id}">
    <!-- 问题类型id传递 -->
    <input type="hidden" name="row[problem_id]" id="problem_id" value="{$row.problem_type_id}">

    <input type="hidden" name="row[is_new_version]" id="is_new_version" value="0">

    <!-- 订单的base_grand_total -->
    <input type="hidden" name="row[base_grand_total]" id='base_grand_total' value="{$row.base_grand_total}" />
    <!-- 订单的grand_total -->
    <input type="hidden" name="row[grand_total]" id='grand_total' value="{$row.grand_total}" />
    <!-- 订单的base_to_order_rate -->
    <input type="hidden" name="row[base_to_order_rate]" id='base_to_order_rate' value="{$row.base_to_order_rate}" />

    <div class="form-group">
        <div class="form-group-child">
            <label class="control-label col-xs-12 col-sm-2">{:__('platform_order')}：</label>
            <div class="col-xs-12 col-sm-8">
                <input style="width: 60%;" id="c-platform_order" class="form-control" {:$row['id'] ? 'readonly' : ''} name="row[platform_order]"
                    type="text" value="{:$row['platform_order'] ? $row['platform_order'] : input('order_number')}">
                <button type="button" id="platform_order" class="btn btn-success"
                    style="padding: 5px 12px;">载入数据</button>
            </div>
        </div>


        <div class="form-group-child">
            <label class="control-label col-xs-12 col-sm-2">{:__('order_sku')}：</label>
            <div class="col-xs-12 col-sm-8">
                {if $row.order_sku}
                {:build_select('row[order_sku][]', $skus, $row.order_sku, ['class'=>'form-control selectpicker','multiple'=>'multiple','disabled'=>'disabled'])}
                {else/}
                {:build_select('row[order_sku][]', $skus, $row.order_sku, ['class'=>'form-control selectpicker','multiple'=>'multiple','id'=>'c-order_sku','title'=>"请选择"])}
                {/if}
            </div>
        </div>

        <div class="form-group-child">
            <label class="control-label col-xs-12 col-sm-2">{:__('work_level')}：</label>
            <div class="col-xs-12 col-sm-8">
                <select id="c-work_level" class="form-control selectpicker" {:$row['id'] ? 'disabled' : ''} name="row[work_level]">
                    <option value="1" {eq name="1" value="$row.work_level"}selected{/eq}>低</option>
                    <option value="2" {eq name="2" value="$row.work_level"}selected{/eq}>中</option>
                    <option value="3" {eq name="3" value="$row.work_level"}selected{/eq}>高</option>
                </select>
            </div>
        </div>

        <div class="form-group-child2" style="margin-left: 1%;width: 47%;">
            <label class="control-label col-xs-12 col-sm-2">{:__('problem_description')}：</label>
            <div class="col-xs-12 col-sm-8" style="width: 83%;">
                <textarea id="c-problem_description" style="resize:none;height: 142px;"  class="form-control" rows="5"
                    name="row[problem_description]" cols="50">{$row.problem_description}</textarea>
            </div>
        </div>
        {if $row['id']}
        <div class="form-group-child2" style="margin-left: 1%;width: 47%;">
            <label class="control-label col-xs-12 col-sm-2">{:__('处理备注')}：</label>
            <div class="col-xs-12 col-sm-8" style="width: 83%;">
                <textarea id="c-problem_description" style="resize:none;height: 142px;"  class="form-control" rows="5"
                    name="row[content]" cols="50"></textarea>
            </div>
        </div>
        {/if}
        <div class="form-group-child2">
            <label class="control-label col-xs-12 col-sm-2">{:__('work_picture')}：</label>
            <div class="col-xs-12 col-sm-8">
                <div class="input-group">
                    <input id="c-work_picture" class="form-control work_picture" size="200" readonly
                        name="row[work_picture]" type="hidden" value="{$row.work_picture}">
                    <div class="input-group-addon no-border no-padding"
                        style="background-color:transparent;width: 130px;">
                        <span><button type="button" id="plupload-work_picture" {:$row['id'] ? 'disabled' : ''} class="btn btn-danger plupload"
                                data-input-id="c-work_picture"
                                data-mimetype="image/gif,image/jpeg,image/png,image/jpg,image/bmp" data-multiple="true"
                                data-maxcount="4" data-multipart={"dir":"workorder"} data-preview-id="p-work_picture"><i
                                    class="fa fa-upload"></i>
                                {:__('Upload')}</button></span>
                        <span><button type="button" id="fachoose-work_picture" {:$row['id'] ? 'disabled' : ''} class="btn btn-primary fachoose"
                                data-input-id="c-work_picture" data-mimetype="image/*" data-multiple="true"
                                data-maxcount="4"><i class="fa fa-list"></i> {:__('Choose')}</button></span>
                    </div>
                    <span class="msg-box n-right" for="c-work_picture"></span>
                </div>
                <ul class="row list-inline plupload-preview" id="p-work_picture"></ul>
            </div>
        </div>

    </div>

    <hr style="border-top: 1px solid #000;">

    <div class="form-group">
        <div class="form-group-content question-type">
            {if($work_type == 1)}
            <label class="control-label col-xs-12 col-sm-2" style="width:8%;float: left;">{:__('问题类型')}：</label>
            {foreach $problem_type as $key => $val}
            <div>
                <label class="control-label col-xs-12 col-sm-2" style="width:8%;">{:__($val['name'])}：</label>
            <div class="radio" style="width: 90%;float: left;">
                {foreach $val['type'] as $k => $v}
                <label>
                    <input type="radio" name="row[problem_type_id]" class="problem_type" {:$row['id'] ? 'disabled' : ''} id="optionsRadios{$v['id']}"
                        value="{$v['id']}">
                    <span>{$v['name']}</span>
                </label>
                {/foreach}
            </div>
            </div>
            {/foreach}
            {else/}
            <div class="radio" style="width: 90%;float: left;">
                <label class="control-label col-xs-12 col-sm-2 single" style="width:8%;float: left;">{:__('problem_type')}：</label>
                {foreach $problem_type as $k1 => $v1}
                <label>
                    <input type="radio" name="row[problem_type_id]" {:$row['id'] ? 'disabled' : ''} class="problem_type" id="optionsRadios{$k1}"
                           value="{$k1}">
                    <span>{$v1}</span>
                </label>
                {/foreach}
            </div>
            {/if}
        </div>
    </div>


    <div class="form-group" id='step_id' style="height: 50px;">
        <div class="form-group-content question-type">

            <div class="radio" style="width: 90%;float: left;">
                <label class="control-label col-xs-12 col-sm-2" style="width:8%;float: left;">{:__('step')}：</label>
                {foreach $step as $k2 => $v2}
                <label style="display: none;">
                    <input type="checkbox" name="row[measure_choose_id][]" class="step_type" id="step{$k2}"
                        value="{$k2}">
                    <span>{$v2}</span>

                    <input type="hidden" id="step{$k2}-is_check" value="">
                    <input type="hidden" id="step{$k2}-is_auto_complete" value="">
                    <input type="hidden" id="step{$k2}-appoint_group" value="">
                </label>
                {/foreach}
            </div>
        </div>
    </div>

    <!-- 
    <div class="form-group check-div" style="height: 50px;display: none;">
        <div class="form-group-content">
            <label class="control-label col-xs-12 col-sm-2" style="width:8%;float: left;">{:__('审核人')}：</label>
            <div class="appoint_group" style="width: 90%;float: left;">
               
                <input type="hidden" name="row[appoint_group]" class="check_person"  value="">
            </div>
        </div>
    </div> -->


    <div class="form-group" id='after_user_group' style="height: 50px;display: none;">
        <div class="form-group-content">
            <label class="control-label col-xs-12 col-sm-2" style="width:8%;float: left;">{:__('承接人')}：</label>
            <div class="appoint_group" style="width: 90%;float: left;">

                <!-- <label class="control-label col-xs-12 col-sm-2" id="after_user" style="text-align: left;"></label>
                <input type="hidden" name="row[after_user_id]" id="after_user_id" value=""> -->
                <label class="control-label col-xs-12 col-sm-2" id="all_after_user" style="text-align: left;"></label>
                <input type="hidden" name="row[all_after_user_id][]" id="all_after_user_id" value="">                
            </div>
        </div>
    </div>
    <div class="form-group" id="recept_person_group" style="height: 50px;">
        <div class="form-group-content">
            <label class="control-label col-xs-12 col-sm-2" style="width:8%;float: left;">{:__('承接人')}：</label>
            <div class="appoint_group" style="width: 90%;float: left;">

                <label class="control-label col-xs-12 col-sm-2" id="appoint_group_users"
                    style="text-align: left;"></label>


            </div>
        </div>
    </div>
    <hr style="border-top: 1px solid #000;">

    <div class="form-group" id="step_function">
        <!--小操作 start-->
        <div class="form-group-child3 measure step2" style="display:none;">
            <label class="control-label col-xs-12 col-sm-2">{:__('币种')}：</label>
            <div class="col-xs-12 col-sm-8">
                <input type="text"  class="form-control" value="{$row.order_pay_currency}" id="step2_pay_currency" disabled />
            </div>
        </div>
        <div class="form-group-child3 measure step2" style="display:none;">
            <label class="control-label col-xs-12 col-sm-2">{:__('退款金额')}：</label>
            <div class="col-xs-12 col-sm-8">
                <input id="c-refund_money" class="form-control" name="row[refund_money]" type="number" value="{$row.refund_money}">
            </div>
        </div>
        <div class="form-group-child3 measure step2" style="display:none;">
            <label class="control-label col-xs-12 col-sm-2">{:__('退款方式')}：</label>
            <div class="col-xs-12 col-sm-8">
                <input id="c-refund_way" class="form-control" name="row[refund_way]" type="text" readonly value="{$row.refund_way}">
            </div>
        </div>
        <div class="form-group-child3 measure step2" style="display:none;">
            <label class="control-label col-xs-12 col-sm-2">{:__('使用积分抵扣的金额')}：</label>
            <div class="col-xs-12 col-sm-8">
                <input id="c-rewardpoint_discount_money" class="form-control" name="row[rewardpoint_discount_money]" type="text" readonly value="{$row.rewardpoint_discount_money}">
            </div>
        </div>





        <!--            <div id="add_box_option" style="display: none;">-->
        <!--                <option data-subtext="<span>$4.95</span>&nbsp;&nbsp;&nbsp;<img src='https://cdn.zeelool.com/media/catalog/product//2/_/2_62_1.jpg' width='50%'>" value="1">FP0068-01</option>-->
        <!--                <option data-subtext="<span>$4.95</span>&nbsp;&nbsp;&nbsp;<img src='https://cdn.zeelool.com/media/catalog/product//2/_/2_62_1.jpg' width='50%'>" value="2">FP0068-02</option>-->
        <!--                <option data-subtext="<span>$4.95</span>&nbsp;&nbsp;&nbsp;<img src='https://cdn.zeelool.com/media/catalog/product//2/_/2_62_1.jpg' width='50%'>" value="3">FP0068-03</option>-->
        <!--            </div>-->
        <!--            <div id="add_box">-->
        <!--                <div>-->
        <!--                    <label style="margin-top: 10px;" class="control-label col-xs-12 col-sm-2">{:__('SKU')}：</label>-->
        <!--                    <div style="margin-top: 10px;" class="col-xs-12 col-sm-8">-->
        <!--                        <div class="dropup">-->
        <!--                            <select class="selectpicker" name="row[order_change][change_sku][]" data-live-search="true" title="请选择">-->

        <!--                            </select>-->
        <!--                        </div>-->
        <!--                    </div>-->

        <!--                    <label style="margin-top: 10px;" class="control-label col-xs-12 col-sm-2">{:__('数量')}：</label>-->
        <!--                    <div style="margin-top: 10px;" class="col-xs-12 col-sm-8">-->
        <!--                        <input class="form-control" name="row[order_change][change_number][]" type="text" value="">-->
        <!--                        &lt;!&ndash;<a href="javascript:;" class="btn btn-danger btn-del-supplement" title="删除"><i class="fa fa-trash"></i>删除</a>&ndash;&gt;-->
        <!--                    </div>-->
        <!--                </div>-->
        <!--            </div>-->
    </div>

    <div class="form-group-child3 measure step8" style="display:none;">
        <label class="control-label col-xs-12 col-sm-2">{:__('补差价金额')}：</label>
        <div class="col-xs-12 col-sm-8">
            <input id="c-replenish_money" class="form-control" name="row[replenish_money]" type="text"
                value="">
        </div>
    </div>

    <div class="form-group-child3 measure step9" style="display:none;">
        <label class="control-label col-xs-12 col-sm-2">{:__('不需要审核的优惠券')}：</label>
        <div class="col-xs-12 col-sm-8">
            <select id="c-check_coupon" class="form-control selectpicker" name="row[coupon_id]">
                <option value="0">请选择</option>
                {foreach $check_coupon as $k3 => $v3}
                <option value="{$v3.id}">{$v3.desc}</option>
                {/foreach}
            </select>
        </div>
    </div>
    <div class="form-group-child3 measure step9" style="display:none;">
        <label class="control-label col-xs-12 col-sm-2">{:__('需要审核的优惠券')}：</label>
        <div class="col-xs-12 col-sm-8">
            <select id="c-need_check_coupon" class="form-control selectpicker" name="row[need_coupon_id]">
                <option value="0">请选择</option>
                {foreach $need_check_coupon as $k3 => $v3}
                <option value="{$v3.id}">{$v3.desc}</option>
                {/foreach}
            </select>
        </div>
    </div>
    <div class="form-group-child3 measure step10" style="display:none;">
        <label class="control-label col-xs-12 col-sm-2">{:__('积分')}：</label>
        <div class="col-xs-12 col-sm-8">
            <input class="form-control" name="row[integral]" type="text" value="">
        </div>
    </div>
    <div class="form-group-child3 measure step10" style="display:none;">
        <label class="control-label col-xs-12 col-sm-2">{:__('客户邮箱')}：</label>
        <div class="col-xs-12 col-sm-8">
            <input class="form-control" id="customer_email" name="row[email]" type="text" value="">
        </div>
    </div>
    <div class="form-group-child3 measure step10" style="display:none;">
        <label class="control-label col-xs-12 col-sm-2">{:__('积分描述')}：</label>
        <div class="col-xs-12 col-sm-8">
            <input class="form-control" name="row[integral_describe]" type="text" value="">
        </div>
    </div>
    <div class="form-group-child3 measure step11" style="display:none;">
        <label class="control-label col-xs-12 col-sm-2">{:__('退回物流单号')}：</label>
        <div class="col-xs-12 col-sm-8">
            <input class="form-control" name="row[refund_logistics_num]" type="text" value="">
        </div>
    </div>
    <!--小操作 end-->

    <!--赠品 start-->
    <div class="form-group-child4 measure step6" style="display:none;">
        <div class="col-xs-12 col-sm-8" style="width: 100%;margin-left: 1%;">
            <p style="font-size: 16px;"><b>赠品</b></p>
            <div id="toolbar" class="toolbar">
                <a href="javascript:;" class="btn btn-success btn-add-box"  style="float: left;" title="增加"><i class="fa fa-plus"></i>
                    增加</a>
            </div>
            <div class="add_gift" id="add_box_option">

            </div>
        </div>
    </div>
    <!--赠品 end-->

    <!--更换镜框 start-->
    <div class="form-group-child4 measure step1-1 " style="display:none;">
        <div class="caigou frame-info item_info">
            <p style="font-size: 16px;"><b>更换镜框</b></p>
            <div>
                <!-- <div id="toolbar" class="toolbar">
                        <a href="javascript:;" class="btn btn-success btn-add-frame" title="增加"><i class="fa fa-plus"></i>
                            增加</a>
                    </div> -->
                <table class="caigou-table-sku" id="change-frame">
                    <tr>
                        <th>原SKU</th>
                        <th>原数量(+增加)</th>
                        <th>新SKU</th>
                        <th>新数量(-减少)</th>
                        <!-- <th>操作</th> -->
                    </tr>
                    <!-- <tr>
                            <td><input class="form-control" name="row[change_frame][original_sku][]" type="text" value="">
                            </td>
                            <td><input class="form-control" name="row[change_frame][original_number][]" type="text"
                                    value=""></td>
                            <td><input class="form-control change_sku" name="row[change_frame][change_sku][]" type="text">
                            </td>
                            <td><input class="form-control change_number" name="row[change_frame][change_number][]"
                                    type="text"></td>
                            <td><a href="javascript:;" class="btn btn-danger btn-del" title="删除"><i
                                        class="fa fa-trash"></i>删除</a></td>
                        </tr> -->
                </table>

            </div>
        </div>
    </div>
    <!--更换镜框 end-->

    <!--更换处方 start-->
    <div class="form-group-child4 measure step12-12" style="display:none;">
        <div class="col-xs-12 col-sm-8" style="width: 100%">
            <p style="font-size: 16px;"><b>更改镜片</b></p>

            <!--                <div id="toolbar" class="toolbar">-->
            <!--                    <a href="javascript:;" class="btn btn-success btn-add-lens" title="增加"><i class="fa fa-plus"></i>-->
            <!--                        增加</a>-->
            <!--                </div>-->
            <div id="lens_contents">


            </div>


        </div>
    </div>
    <!--更换处方 end-->

    <!--取消 start-->
    <div class="form-group-child4 measure step3" style="display:none;">
        <div class="caigou item_info" style="margin-top:15px;">
            <p style="font-size: 16px;"><b>取消订单</b></p>
            <div>
                <table class="caigou-table-sku" id='cancel-order'>
                    <tr>
                        <th>原始SKU</th>
                        <th>取消数量</th>
                        <th>操作</th>
                    </tr>
                    <tr>
                        <td>
                            <input class="form-control" name="row[cancel_order][original_sku][]" type="text" value="">
                        </td>
                        <td><input id="c-original_number" class="form-control"
                                name="row[cancel_order][original_number][]" type="text" value=""></td>
                    </tr>
                </table>
            </div>
        </div>
    </div>
    <!--取消 end-->

    <!--补发 start-->
    <div class="form-group-child4 measure step7" style="display:none;">
<<<<<<< HEAD
        <div class="col-xs-12 col-sm-8 step-container" style="width: 100%;margin-left: 1%;">
            <p style="font-size: 16px;"><b id="label_name">补发</b></p>
=======
        <div class="col-xs-12 col-sm-8" style="width: 100%;margin-left: 1%;">
            <p style="font-size: 16px;"><b>补发</b></p>
>>>>>>> 7e503f62

            <div class="step7_function1">
                <div class="step7_function1_child">
                    <label class="control-label col-xs-12 col-sm-3">{:__('Address')}：</label>
                    <div class="col-xs-12 col-sm-8">
                        <select id="address_select" class="form-control selectpicker" name="row[address][address_id]">
                            <option value="">请选择</option>
                        </select>
                    </div>
                </div>
                <div class="step7_function1_child">
                    <label class="control-label col-xs-12 col-sm-3">Shipping Method：</label>
                    <div class="col-xs-12 col-sm-8">
                        <select id="shipping_type" class="form-control selectpicker" name="row[address][shipping_type]"
                            data-title="请选择">
                            <option value="flatrate_flatrate">Standard Shipping</option>
                            <option value="tablerate_bestway">Business Express</option>
                            <option value="freeshipping_freeshipping">Free shipping</option>
                        </select>
                    </div>
                </div>
                <div class="step7_function1_child">
                    <label class="control-label col-xs-12 col-sm-3">Currency：</label>
                    <div class="col-xs-12 col-sm-8">
                        <input id="c-currency_code" class="form-control" name="row[address][currency_code]" type="text"
                            value="">
                    </div>
                </div>
                <div class="step7_function1_child">
                    <label class="control-label col-xs-12 col-sm-3">{:__('First name')}：</label>
                    <div class="col-xs-12 col-sm-8">
                        <input id="c-firstname" class="form-control" name="row[address][firstname]" type="text"
                            value="">
                    </div>
                </div>
                <div class="step7_function1_child">
                    <label class="control-label col-xs-12 col-sm-3">{:__('Last name')}：</label>
                    <div class="col-xs-12 col-sm-8">
                        <input id="c-lastname" class="form-control" name="row[address][lastname]" type="text" value="">
                    </div>
                </div>
                <div class="step7_function1_child">
                    <label class="control-label col-xs-12 col-sm-3">{:__('Email')}：</label>
                    <div class="col-xs-12 col-sm-8">
                        <input id="c-email" class="form-control" name="row[address][email]" type="text" value="">
                    </div>
                </div>
                <div class="step7_function1_child">
                    <label class="control-label col-xs-12 col-sm-3">{:__('Telephone')}：</label>
                    <div class="col-xs-12 col-sm-8">
                        <input id="c-telephone" class="form-control" name="row[address][telephone]" type="text"
                            value="">
                    </div>
                </div>
                <div class="step7_function1_child">
                    <label class="control-label col-xs-12 col-sm-3">{:__('Country')}：</label>
                    <div class="col-xs-12 col-sm-8">
                        <select id="c-country" class="form-control selectpicker" name="row[address][country_id]">
                            <option value="">请选择</option>
                            {foreach name="country" item="vo" key="key"}
                            <option value="{$key}">{$vo['country']}</option>
                            {/foreach}
                        </select>
                    </div>
                </div>
                <div class="step7_function1_child">
                    <label class="control-label col-xs-12 col-sm-3">{:__('State/Province')}：</label>
                    <div class="col-xs-12 col-sm-8">
                        <select id="c-region" class="form-control selectpicker" name="row[address][region_id]">
                            <option value="">请选择</option>
                        </select>
                    </div>
                </div>
                <div class="step7_function1_child">
                    <label class="control-label col-xs-12 col-sm-3">{:__('Region')}：</label>
                    <div class="col-xs-12 col-sm-8">
                        <input id="c-region1" class="form-control" name="row[address][region]" type="text" value="">
                    </div>
                </div>
                <div class="step7_function1_child">
                    <label class="control-label col-xs-12 col-sm-3">{:__('City')}：</label>
                    <div class="col-xs-12 col-sm-8">
                        <input id="c-city" class="form-control" name="row[address][city]" type="text" value="">
                    </div>
                </div>
                <div class="step7_function1_child">
                    <label class="control-label col-xs-12 col-sm-3">{:__('Street Address')}：</label>
                    <div class="col-xs-12 col-sm-8">
                        <input id="c-street" class="form-control" name="row[address][street]" type="text" value="">
                    </div>
                </div>
                <div class="step7_function1_child">
                    <label class="control-label col-xs-12 col-sm-3">{:__('Zip/Postal Code')}：</label>
                    <div class="col-xs-12 col-sm-8">
                        <input id="c-postcode" class="form-control" name="row[address][postcode]" type="text" value="">
                    </div>
                </div>
            </div>

            <div class="form-group-child4_add">

            </div>
            <div id="toolbar1" class="toolbar">
                <a href="javascript:;" class="btn btn-success btn-add-supplement-reissue" style="float: left;" title="增加"><i class="fa fa-plus"></i>增加</a>
            </div>
            <div id="supplement-order">

            </div>

        </div>
    </div>
    <!--补发 end-->
    <!--修改地址 start-->
    <div class="form-group-child4 measure step52" style="display:none;" id="user_address">
        <div class="col-xs-12 col-sm-8" style="width: 100%;margin-left: 1%;">
            <p style="font-size: 16px;"><b>修改地址</b></p>

            <div class="step52_function1">
                <div class="step52_function1_child">
                    <label class="control-label col-xs-12 col-sm-3">{:__('Address')}：</label>
                    <div class="col-xs-12 col-sm-8">
                        <select id="address_select1" class="form-control selectpicker" name="row[modify_address][address_id]">
                            <option value="">请选择</option>
                        </select>
                    </div>
                </div>
                <div class="step52_function1_child">
                    <label class="control-label col-xs-12 col-sm-3">Shipping Method：</label>
                    <div class="col-xs-12 col-sm-8">
                        <select id="shipping_type1" class="form-control selectpicker" name="row[modify_address][shipping_type]"
                                data-title="请选择">
                            <option value="flatrate_flatrate">Standard Shipping</option>
                            <option value="tablerate_bestway">Business Express</option>
                            <option value="freeshipping_freeshipping">Free shipping</option>
                        </select>
                    </div>
                </div>
                <div class="step52_function1_child">
                    <label class="control-label col-xs-12 col-sm-3">Currency：</label>
                    <div class="col-xs-12 col-sm-8">
                        <input id="c-currency_code1" class="form-control" name="row[modify_address][currency_code]" type="text"
                               value="">
                    </div>
                </div>
                <div class="step52_function1_child">
                    <label class="control-label col-xs-12 col-sm-3">{:__('First name')}：</label>
                    <div class="col-xs-12 col-sm-8">
                        <input id="c-firstname1" class="form-control" name="row[modify_address][firstname]" type="text"
                               value="">
                    </div>
                </div>
                <div class="step52_function1_child">
                    <label class="control-label col-xs-12 col-sm-3">{:__('Last name')}：</label>
                    <div class="col-xs-12 col-sm-8">
                        <input id="c-lastname1" class="form-control" name="row[modify_address][lastname]" type="text" value="">
                    </div>
                </div>
                <div class="step52_function1_child">
                    <label class="control-label col-xs-12 col-sm-3">{:__('Email')}：</label>
                    <div class="col-xs-12 col-sm-8">
                        <input id="c-email1" class="form-control" name="row[modify_address][email]" type="text" value="">
                    </div>
                </div>
                <div class="step52_function1_child">
                    <label class="control-label col-xs-12 col-sm-3">{:__('Telephone')}：</label>
                    <div class="col-xs-12 col-sm-8">
                        <input id="c-telephone1" class="form-control" name="row[modify_address][telephone]" type="text"
                               value="">
                    </div>
                </div>
                <div class="step52_function1_child">
                    <label class="control-label col-xs-12 col-sm-3">{:__('Country')}：</label>
                    <div class="col-xs-12 col-sm-8">
                        <select id="c-country1" class="form-control selectpicker" name="row[modify_address][country_id]">
                            <option value="">请选择</option>
                            {foreach name="country" item="vo" key="key"}
                            <option value="{$key}">{$vo['country']}</option>
                            {/foreach}
                        </select>
                    </div>
                </div>
                <div class="step52_function1_child">
                    <label class="control-label col-xs-12 col-sm-3">{:__('State/Province')}：</label>
                    <div class="col-xs-12 col-sm-8">
                        <select id="c-region2" class="form-control selectpicker" name="row[modify_address][region_id]">
                            <option value="">请选择</option>
                        </select>
                    </div>
                </div>
                <div class="step52_function1_child">
                    <label class="control-label col-xs-12 col-sm-3">{:__('Region')}：</label>
                    <div class="col-xs-12 col-sm-8">
                        <input id="c-region12" class="form-control" name="row[modify_address][region]" type="text" value="">
                    </div>
                </div>
                <div class="step52_function1_child">
                    <label class="control-label col-xs-12 col-sm-3">{:__('City')}：</label>
                    <div class="col-xs-12 col-sm-8">
                        <input id="c-city1" class="form-control" name="row[modify_address][city]" type="text" value="">
                    </div>
                </div>
                <div class="step52_function1_child">
                    <label class="control-label col-xs-12 col-sm-3">{:__('Street Address')}：</label>
                    <div class="col-xs-12 col-sm-8">
                        <input id="c-street1" class="form-control" name="row[modify_address][street]" type="text" value="">
                    </div>
                </div>
                <div class="step52_function1_child">
                    <label class="control-label col-xs-12 col-sm-3">{:__('Zip/Postal Code')}：</label>
                    <div class="col-xs-12 col-sm-8">
                        <input id="c-postcode1" class="form-control" name="row[modify_address][postcode]" type="text" value="">
                    </div>
                </div>
            </div>

        </div>
    </div>
    <!--修改地址 end-->
    </div>

    <input type='hidden' name="row[work_status]" class="status" value="1">
    <div class="form-group layer-footer">
        <label class="control-label col-xs-12 col-sm-2"></label>
        <div class="col-xs-12 col-sm-8">
            {if !$row['id']}
            <button type="submit" class="btn btn-warning btn-embossed">{:__('保存草稿')}</button>
            {/if}
            <button type="submit" class="btn btn-success btn-status btn-embossed">提交</button>
        </div>
    </div>
</form>


<div id="edit_lens" style="display: none;">
    <div>
        <div class="step1_function2">
            <div class="step1_function2_child">
                <label class="control-label col-xs-12 col-sm-3">SKU:</label>
                <div class="col-xs-12 col-sm-8">
                    <select class="form-control selectpicker" name="row[change_lens][original_sku][]">
                        <option value="0">请选择</option>
                    </select>
                </div>
            </div>

            <div class="step1_function2_child">
                <label class="control-label col-xs-12 col-sm-3">Name:</label>
                <div class="col-xs-12 col-sm-8">
                    <input class="form-control" name="row[change_lens][original_name][]" type="text" value="">
                </div>
            </div>
            <div class="step1_function2_child">
                <label class="control-label col-xs-12 col-sm-3">QTY:</label>
                <div class="col-xs-12 col-sm-8">
                    <input class="form-control" name="row[change_lens][original_number][]" type="text" value="">
                </div>
            </div>

            <div class="step1_function2_child">
                <label class="control-label col-xs-12 col-sm-3">prescription_type:</label>
                <div class="col-xs-12 col-sm-8">
                    <select class="form-control selectpicker" name="row[change_lens][recipe_type][]">
                        <option value="0">请选择</option>
                    </select>
                </div>
            </div>

        </div>

        <div class="step7_function3">
            <div class="panel-body">
                <div class="step7_function3_child">
                    <label class="control-label col-xs-12 col-sm-3">lens_type:</label>
                    <div class="col-xs-12 col-sm-8">
                        <select class="form-control selectpicker" name="row[change_lens][lens_type][]">
                            <option value="0">请选择</option>
                        </select>
                    </div>
                </div>
                <div class="step7_function3_child">
                    <label class="control-label col-xs-12 col-sm-3">coating_type:</label>
                    <div class="col-xs-12 col-sm-8">
                        <select id="c-coating_type" class="form-control selectpicker"
                            name="row[change_lens][coating_type][]">
                            <option value="0">请选择</option>
                        </select>
                    </div>
                </div>
                <table>
                    <tbody>
                        <tr>
                            <td style="text-align: center">value</td>
                            <td style="text-align: center">SPH</td>
                            <td style="text-align: center">CYL</td>
                            <td style="text-align: center">AXI</td>
                            <td style="text-align: center">ADD</td>
                            <td style="text-align: center">PD</td>
                        </tr>
                        <tr>
                            <td style="text-align: center">Right(OD)</td>
                            <td><input class="form-control" name="row[change_lens][od_sph][]" type="text" value=""></td>
                            <td><input class="form-control" name="row[change_lens][od_cyl][]" type="text" value=""></td>
                            <td><input class="form-control" name="row[change_lens][od_axis][]" type="text" value="">
                            </td>
                            <td><input class="form-control" name="row[change_lens][od_add][]" type="text" value=""></td>
                            <td><input class="form-control" name="row[change_lens][pd_r][]" type="text" value=""></td>
                        </tr>
                        <tr>
                            <td style="text-align: center">Left(OS)</td>
                            <td><input class="form-control" name="row[change_lens][os_sph][]" type="text" value=""></td>
                            <td><input class="form-control" name="row[change_lens][os_cyl][]" type="text" value=""></td>
                            <td><input class="form-control" name="row[change_lens][os_axis][]" type="text" value="">
                            </td>
                            <td><input class="form-control" name="row[change_lens][os_add][]" type="text" value=""></td>
                            <td><input class="form-control" name="row[change_lens][pd_l][]" type="text" value=""></td>
                        </tr>

                        <tr>
                            <td style="text-align: center"></td>
                            <td style="text-align: center">Prism Horizontal</td>
                            <td style="text-align: center">Base Direction</td>
                            <td style="text-align: center">Prism Vertical</td>
                            <td style="text-align: center">Base Direction</td>
                        </tr>
                        <tr>
                            <td style="text-align: center">Right(OD)</td>
                            <td><input class="form-control" type="text" name="row[change_lens][od_pv][]" value=""></td>
                            <td><input class="form-control" type="text" name="row[change_lens][od_bd][]" value=""></td>
                            <td><input class="form-control" type="text" name="row[change_lens][od_pv_r][]" value="">
                            </td>
                            <td><input class="form-control" type="text" name="row[change_lens][od_bd_r][]" value="">
                            </td>
                        </tr>
                        <tr>
                            <td style="text-align: center">Left(OS)</td>
                            <td><input class="form-control" name="row[change_lens][os_pv][]" type="text" value=""></td>
                            <td><input class="form-control" name="row[change_lens][os_bd][]" type="text" value=""></td>
                            <td><input class="form-control" name="row[change_lens][os_pv_r][]" type="text" value="">
                            </td>
                            <td><input class="form-control" name="row[change_lens][os_bd_r][]" type="text" value="">
                            </td>
                        </tr>
                    </tbody>
                </table>
            </div>
        </div>

        <div class="form-group-child4_del">
            <a href="javascript:;" style="width: 50%;" class="btn btn-danger btn-del-lens" title="删除"><i
                    class="fa fa-trash"></i>删除</a>
        </div>
    </div>
</div>

<div id="replenish_order" style="display: none;">
    <div>
        <div class="step7_function2" style="margin-top: 20px;">
            <div class="step7_function2_child">
                <label class="control-label col-xs-12 col-sm-3">SKU:</label>
                <div class="col-xs-12 col-sm-8">
                    <select class="form-control selectpicker" name="row[replacement][original_sku][]">
                        <option value="0">请选择</option>
                    </select>
                </div>
            </div>

            <div class="step7_function2_child">
                <label class="control-label col-xs-12 col-sm-3">Name:</label>
                <div class="col-xs-12 col-sm-8">
                    <input class="form-control" name="row[replacement][original_name][]" type="text" value="">
                </div>
            </div>
            <div class="step7_function2_child">
                <label class="control-label col-xs-12 col-sm-3">QTY:</label>
                <div class="col-xs-12 col-sm-8">
                    <input class="form-control" name="row[replacement][original_number][]" type="text" value="">
                </div>
            </div>
            <div class="step7_function2_child">
                <label class="control-label col-xs-12 col-sm-3">选择已有处方:</label>
                <div class="col-xs-12 col-sm-8">
                    <select class="form-control selectpicker">
                        <option value="0">请选择</option>
                    </select>
                </div>
            </div>
            <div class="step7_function2_child">
                <label class="control-label col-xs-12 col-sm-3">prescription_type:</label>
                <div class="col-xs-12 col-sm-8">
                    <select class="form-control selectpicker" name="row[replacement][recipe_type][]">
                        <option value="0">请选择</option>
                    </select>
                </div>
            </div>

        </div>

        <div class="step1_function3" style="margin-top: 20px;">
            <div class="panel-body">
                <div class="step1_function3_child">
                    <label class="control-label col-xs-12 col-sm-3">lens_type:</label>
                    <div class="col-xs-12 col-sm-8">
                        <select class="form-control selectpicker" name="row[replacement][lens_type][]">
                            <option value="0">请选择</option>
                        </select>
                    </div>
                </div>
                <div class="step1_function3_child">
                    <label class="control-label col-xs-12 col-sm-3">coating_type:</label>
                    <div class="col-xs-12 col-sm-8">
                        <select id="c-coating_type" class="form-control selectpicker"
                            name="row[replacement][coating_type][]">
                            <option value="0">请选择</option>
                        </select>
                    </div>
                </div>
                <table>
                    <tbody>
                        <tr>
                            <td style="text-align: center">value</td>
                            <td style="text-align: center">SPH</td>
                            <td style="text-align: center">CYL</td>
                            <td style="text-align: center">AXI</td>
                            <td style="text-align: center">ADD</td>
                            <td style="text-align: center">PD</td>
                        </tr>
                        <tr>
                            <td style="text-align: center">Right(OD)</td>
                            <td><input class="form-control" name="row[replacement][od_sph][]" type="text" value="">
                            </td>
                            <td><input class="form-control" name="row[replacement][od_cyl][]" type="text" value="">
                            </td>
                            <td><input class="form-control" name="row[replacement][od_axis][]" type="text" value="">
                            </td>
                            <td><input class="form-control" name="row[replacement][od_add][]" type="text" value="">
                            </td>
                            <td><input class="form-control" name="row[replacement][pd_r][]" type="text" value="">
                            </td>
                        </tr>
                        <tr>
                            <td style="text-align: center">Left(OS)</td>
                            <td><input class="form-control" name="row[replacement][os_sph][]" type="text" value="">
                            </td>
                            <td><input class="form-control" name="row[replacement][os_cyl][]" type="text" value="">
                            </td>
                            <td><input class="form-control" name="row[replacement][os_axis][]" type="text" value="">
                            </td>
                            <td><input class="form-control" name="row[replacement][os_add][]" type="text" value="">
                            </td>
                            <td><input class="form-control" name="row[replacement][pd_l][]" type="text" value="">
                            </td>
                        </tr>

                        <tr>
                            <td style="text-align: center"></td>
                            <td style="text-align: center">Prism Horizontal</td>
                            <td style="text-align: center">Base Direction</td>
                            <td style="text-align: center">Prism Vertical</td>
                            <td style="text-align: center">Base Direction</td>
                        </tr>
                        <tr>
                            <td style="text-align: center">Right(OD)</td>
                            <td><input class="form-control" type="text" name="row[replacement][od_pv][]" value="">
                            </td>
                            <td><input class="form-control" type="text" name="row[replacement][od_bd][]" value="">
                            </td>
                            <td><input class="form-control" type="text" name="row[replacement][od_pv_r][]" value="">
                            </td>
                            <td><input class="form-control" type="text" name="row[replacement][od_bd_r][]" value="">
                            </td>
                        </tr>
                        <tr>
                            <td style="text-align: center">Left(OS)</td>
                            <td><input class="form-control" name="row[replacement][os_pv][]" type="text" value="">
                            </td>
                            <td><input class="form-control" name="row[replacement][os_bd][]" type="text" value="">
                            </td>
                            <td><input class="form-control" name="row[replacement][os_pv_r][]" type="text" value="">
                            </td>
                            <td><input class="form-control" name="row[replacement][os_bd_r][]" type="text" value="">
                            </td>
                        </tr>
                    </tbody>
                </table>
            </div>
        </div>

        <div class="form-group-child4_del" style="width: 100%;padding-right: 0px;">
            <a href="javascript:;" style="width: 50%;" class="btn btn-danger btn-del-supplement" title="删除"><i
                    class="fa fa-trash"></i>删除</a>
        </div>
    </div>
</div><|MERGE_RESOLUTION|>--- conflicted
+++ resolved
@@ -804,14 +804,8 @@
 
     <!--补发 start-->
     <div class="form-group-child4 measure step7" style="display:none;">
-<<<<<<< HEAD
-        <div class="col-xs-12 col-sm-8 step-container" style="width: 100%;margin-left: 1%;">
-            <p style="font-size: 16px;"><b id="label_name">补发</b></p>
-=======
         <div class="col-xs-12 col-sm-8" style="width: 100%;margin-left: 1%;">
             <p style="font-size: 16px;"><b>补发</b></p>
->>>>>>> 7e503f62
-
             <div class="step7_function1">
                 <div class="step7_function1_child">
                     <label class="control-label col-xs-12 col-sm-3">{:__('Address')}：</label>
