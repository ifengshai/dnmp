--- conflicted
+++ resolved
@@ -378,18 +378,13 @@
     <input type="hidden" name="row[problem_id]" id="problem_id" value="{$row.problem_type_id}">
 
     <input type="hidden" name="row[is_new_version]" id="is_new_version" value="0">
-<<<<<<< HEAD
-
-
-=======
->>>>>>> d7a9ff19
+
     <!-- 订单的base_grand_total -->
     <input type="hidden" name="row[base_grand_total]" id='base_grand_total' value="{$row.base_grand_total}" />
     <!-- 订单的grand_total -->
     <input type="hidden" name="row[grand_total]" id='grand_total' value="{$row.grand_total}" />
     <!-- 订单的base_to_order_rate -->
     <input type="hidden" name="row[base_to_order_rate]" id='base_to_order_rate' value="{$row.base_to_order_rate}" />
-
 
     <div class="form-group">
         <div class="form-group-child">
