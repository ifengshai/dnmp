--- conflicted
+++ resolved
@@ -791,8 +791,6 @@
                             <option value="tablerate_bestway">Business Express</option>
                             <option value="freeshipping_freeshipping">Free shipping</option>
                             <option value="flat">Flat</option>
-<<<<<<< HEAD
-=======
                         </select>
                     </div>
                 </div>
@@ -804,21 +802,9 @@
                            <option value="oceanpayment_creditcard">钱海</option>
                             <option value="banktransfer">COD</option>
 
->>>>>>> 52198b5e
                         </select>
                     </div>
                 </div>
-                <div class="step7_function1_child">
-                        <label class="control-label col-xs-12 col-sm-3">Pay Method：</label>
-                       <div class="col-xs-12 col-sm-8">
-                            <select id="pay_method" class="form-control selectpicker" name="row[address][pay_method]"
-                                    >
-                                <option value="oceanpayment_creditcard">钱海</option>
-                                <option value="banktransfer">COD</option>
-
-                            </select>
-                        </div>
-                    </div>
                 <div class="step7_function1_child">
                     <label class="control-label col-xs-12 col-sm-3">Currency：</label>
                     <div class="col-xs-12 col-sm-8">
