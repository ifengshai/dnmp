<script src="../../../../../../zzgit/skin/frontend/ves_taima/wap/js/zeelool.js"></script>
<style>
    .form-group-child {
        float: left;
        width: 23%;
        margin-top: 10px;
        margin-left: 1%;
    }

    .form-group-child label {
        width: 34%;
    }

    .form-group-child div {
        width: 64%;
    }

    .form-group-child2 {
        float: left;
        width: 49%;
        margin-top: 25px;
        margin-left: 1%;
    }

    .form-group-child2 label {
        width: 16%;
    }

    .form-group-child2 div {
        width: 79%;
    }

    .form-group-child3 {
        /* display: none; */
        float: left;
        width: 32%;
        margin-top: 10px;
        margin-left: 1%;
    }

    .form-group-child3 label {
        width: 45%;
    }

    .form-group-child3 .col-sm-8 {
        width: 54%;
    }

    .form-group-child5 {
        /* display: none; */
        float: left;
        width: 100%;
        margin-top: 10px;
        margin-left: 1%;
    }

    .form-group-child5 .dropdown-menu {
        width: 130%;
    }

    .form-group-child5 label {
        width: 9%;
    }

    .form-group-child5 input {
        width: 48%;
    }

    .form-group-child5 .col-sm-8 {
        width: 15%;
    }

    .form-group-child5 .toolbar {
        margin-left: 1%;
    }

    .form-group-child4 {
        /* display: none; */
        float: left;
        width: 100%;
        margin-top: 10px;
        margin-left: 2%;
    }

    .form-group-child4_del {
        float: left;
        width: 98%;
        text-align: center;
        padding: 10px;
        border: 1px solid #d2d6de;
        border-top: 1px dashed #d2d6de;
        background-color: #f4f4f4;
    }
    .prescription_type_step{
        margin-top:10px;
        width: 28%;
    }

    .form-group-child4_add {
        float: left;
        width: 100%;
        text-align: center;
        padding: 10px;
    }

    .form-group-content {
        display: flex;
    }

    .form-group-content .col-sm-2 {
        width: 13%;
    }

    .form-group-content label {
        padding-left: 0;
        margin-bottom: 10px;
        margin-left: 1%;
    }

    .form-group-content input {
        width: 0;
        height: 0;
        opacity: 0;
        float: left;
    }
    .form-group-content .single{
        padding: 0;
    }

    .form-group-content span {
        display: inline-block;
        padding: 8px 10px;
        color: #666666;
        border: 1px solid #dddddd;
        user-select: none;
        border-radius: 10px;
    }

    .form-group-content input:checked+span {
        color: #3399FF;
        border: 1px solid #3399FF;
    }
    .question-type{
        flex-direction: column;
    }
    .question-type>div{
        display: flex;
        align-items: center;
        margin-left: 30px;
    }
    .question-type>div label{
        padding: 0 10px;
        margin: 0;
    }

    .plupload-preview a img {
        height: 60px;
    }

    .plupload-preview a:first-child {
        height: 70px;
    }

    /* lsw添加 */
    .caigou {
        /* border-width: 1px;
            border-style: solid;
            border-color: rgba(188, 188, 188, 1);
            border-radius: 6px; */
        width: 98%;
        margin-left: 2%;
        margin-top: 40px;
    }

    .caigou .caigou-table-sku {
        background-color: #f4f4f4;
        width: 96%;
        height: 130px;
        border-width: 1px;
        border-style: solid;
        border-color: rgba(188, 188, 188, 1);
        border-radius: 6px;
        text-align: center;
    }

    .caigou .caigou-table-sku tr {

        border-width: 1px;
        border-style: solid;
        border-color: rgba(188, 188, 188, 1);
        border-radius: 6px;
        line-height: 50px;
    }

    .caigou .caigou-table-sku tr th {

        border-width: 1px;
        border-style: solid;
        border-color: rgba(188, 188, 188, 1);
        border-radius: 6px;
        text-align: center;
        font-size: 14px;
    }

    .caigou .caigou-table-sku tr td {

        border-width: 1px;
        border-style: solid;
        border-color: rgba(188, 188, 188, 1);
        border-radius: 6px;
    }

    .caigou .caigou-table-sku tr td input {

        width: 150px;
    }

    .step7_function1 {
        background-color: #f4f4f4;
        border: solid 1px #d2d6de;
        width: 96%;
        float: left;
        padding: 20px;
    }

    .step7_function1_child {
        float: left;
        width: 32%;
        padding: 8px;
    }

    .step7_function1_child label {
        width: 40%;
    }

    .step7_function1_child div {
        width: 58%;
    }

    .step7_function2 {
        background-color: #f4f4f4;
        border: solid 1px #d2d6de;
        border-bottom: none;
        float: left;
        width: 30%;
    }

    .step6_function2_child {
        padding: 23.5px;
        float: left;
        width: 100%;
    }
    .step7_function2_child {
        padding: 14px;
        float: left;
        width: 100%;
    }

    .step7_function2_child label {
        width: 40%;
    }
    .step6_function2_child label {
        width: 40%;
    }

    .step7_function2_child div {
        width: 58%;
    }
    .step6_function2_child div {
        width: 58%;
    }

    .step7_function3 {
        background-color: #f4f4f4;
        border: solid 1px #d2d6de;
        border-bottom: none;
        float: left;
        width: 66%;
        margin-top: 20px;
    }

    .step7_function3_child {
        padding: 6px;
        float: left;
        width: 33%;
    }

    .step7_function3_child label {
        width: 40%;
    }

    .step7_function3_child div {
        width: 58%;
    }

    .step7_function3 table {
        float: left;
        margin-top: 2px;
    }

    .step1_function2 {
        background-color: #f4f4f4;
        border: solid 1px #d2d6de;
        border-bottom: none;
        float: left;
        width: 32%;
        margin-top: 20px;
    }

    .step1_function2_child {
        padding: 14px;
        float: left;
        width: 100%;
    }

    .step1_function2_child label {
        width: 40%;
    }

    .step1_function2_child div {
        width: 58%;
    }

    .step1_function3 {
        background-color: #f4f4f4;
        border: solid 1px #d2d6de;
        border-bottom: none;
        float: left;
        width: 66%;
    }

    .step1_function3_child {
        padding: 6px;
        float: left;
        width: 33%;
    }

    .step1_function3_child label {
        width: 40%;
    }

    .step1_function3_child div {
        width: 58%;
    }

    .step1_function3 table {
        float: left;
        margin-top: 2px;
    }
    .bootstrap-select.btn-group .dropdown-menu{
        width: auto;
        right: 0;
        left: auto;
    }
    .question-type .control-label{
        padding: 0;}

</style>

<form id="add-form" class="form-horizontal" role="form" data-toggle="validator" method="POST" action="">
    <!--站点类型-->
    <input type="hidden" name="row[work_type]" value="{$work_type}" />
    <!--工单类型，1 客服工单，2 仓库工单-->
    <input type="hidden" name="row[order_pay_currency]" id='order_pay_currency' value="{$row.order_pay_currency}" />
    <!--订单支付的货币类型 根据订单号读出来-->
    <input type="hidden" name="row[order_pay_method]" id='order_pay_method' value="{$row.order_pay_method}" />
    <!--订单支付的支付方式 根据订单号读出来-->
    <input type="hidden" id='work_platform' name="row[work_platform]" value="{$row.work_platform}" />
    <!--是否需要审核-->
    <input type="hidden" id='is_check' name="row[is_check]" value="{$row.is_check}" />
    <div id="input-hidden"></div>

    <!-- 承接人id -->
    <input type="hidden" name="row[recept_person_id]" id="recept_person_id" value="{:session('admin.id')}">
    <input type="hidden" name="row[id]" id="work_id" value="{$row.id}">
    <!-- 问题类型id传递 -->
    <input type="hidden" name="row[problem_id]" id="problem_id" value="{$row.problem_type_id}">



    <div class="form-group">
        <div class="form-group-child">
            <label class="control-label col-xs-12 col-sm-2">{:__('platform_order')}：</label>
            <div class="col-xs-12 col-sm-8">
                <input style="width: 60%;" id="c-platform_order" class="form-control" {:$row['id'] ? 'readonly' : ''} name="row[platform_order]"
                    type="text" value="{$row.platform_order}">
                <button type="button" id="platform_order" class="btn btn-success"
                    style="padding: 5px 12px;">载入数据</button>
            </div>
        </div>


        <div class="form-group-child">
            <label class="control-label col-xs-12 col-sm-2">{:__('order_sku')}：</label>
            <div class="col-xs-12 col-sm-8">
                {if $row.order_sku}
                {:build_select('row[order_sku][]', $skus, $row.order_sku, ['class'=>'form-control selectpicker','multiple'=>'multiple','disabled'=>'disabled'])}
                {else/}
                {:build_select('row[order_sku][]', $skus, $row.order_sku, ['class'=>'form-control selectpicker','multiple'=>'multiple','id'=>'c-order_sku','title'=>"请选择"])}
                {/if}
            </div>
        </div>

        <div class="form-group-child">
            <label class="control-label col-xs-12 col-sm-2">{:__('work_level')}：</label>
            <div class="col-xs-12 col-sm-8">
                <select id="c-work_level" class="form-control selectpicker" {:$row['id'] ? 'disabled' : ''} name="row[work_level]">
                    <option value="1" {eq name="1" value="$row.work_level"}selected{/eq}>低</option>
                    <option value="2" {eq name="2" value="$row.work_level"}selected{/eq}>中</option>
                    <option value="3" {eq name="3" value="$row.work_level"}selected{/eq}>高</option>
                </select>
            </div>
        </div>

        <div class="form-group-child2" style="margin-left: 1%;width: 47%;">
            <label class="control-label col-xs-12 col-sm-2">{:__('problem_description')}：</label>
            <div class="col-xs-12 col-sm-8" style="width: 83%;">
                <textarea id="c-problem_description" style="resize:none;height: 142px;"  class="form-control" rows="5"
                    name="row[problem_description]" cols="50">{$row.problem_description}</textarea>
            </div>
        </div>
        {if $row['id']}
        <div class="form-group-child2" style="margin-left: 1%;width: 47%;">
            <label class="control-label col-xs-12 col-sm-2">{:__('处理备注')}：</label>
            <div class="col-xs-12 col-sm-8" style="width: 83%;">
                <textarea id="c-problem_description" style="resize:none;height: 142px;"  class="form-control" rows="5"
                    name="row[content]" cols="50"></textarea>
            </div>
        </div>
        {/if}
        <div class="form-group-child2">
            <label class="control-label col-xs-12 col-sm-2">{:__('work_picture')}：</label>
            <div class="col-xs-12 col-sm-8">
                <div class="input-group">
                    <input id="c-work_picture" class="form-control work_picture" size="200" readonly
                        name="row[work_picture]" type="hidden" value="{$row.work_picture}">
                    <div class="input-group-addon no-border no-padding"
                        style="background-color:transparent;width: 130px;">
                        <span><button type="button" id="plupload-work_picture" {:$row['id'] ? 'disabled' : ''} class="btn btn-danger plupload"
                                data-input-id="c-work_picture"
                                data-mimetype="image/gif,image/jpeg,image/png,image/jpg,image/bmp" data-multiple="true"
                                data-maxcount="4" data-multipart={"dir":"workorder"} data-preview-id="p-work_picture"><i
                                    class="fa fa-upload"></i>
                                {:__('Upload')}</button></span>
                        <span><button type="button" id="fachoose-work_picture" {:$row['id'] ? 'disabled' : ''} class="btn btn-primary fachoose"
                                data-input-id="c-work_picture" data-mimetype="image/*" data-multiple="true"
                                data-maxcount="4"><i class="fa fa-list"></i> {:__('Choose')}</button></span>
                    </div>
                    <span class="msg-box n-right" for="c-work_picture"></span>
                </div>
                <ul class="row list-inline plupload-preview" id="p-work_picture"></ul>
            </div>
        </div>

    </div>

    <hr style="border-top: 1px solid #000;">

    <div class="form-group">
        <div class="form-group-content question-type">
            {if($work_type == 1)}
            <label class="control-label col-xs-12 col-sm-2" style="width:8%;float: left;">{:__('问题类型')}：</label>
            {foreach $problem_type as $key => $val}
            <div>
                <label class="control-label col-xs-12 col-sm-2" style="width:8%;">{:__($val['name'])}：</label>
            <div class="radio" style="width: 90%;float: left;">
                {foreach $val['type'] as $k => $v}
                <label>
                    <input type="radio" name="row[problem_type_id]" class="problem_type" {:$row['id'] ? 'disabled' : ''} id="optionsRadios{$v['id']}"
                        value="{$v['id']}">
                    <span>{$v['name']}</span>
                </label>
                {/foreach}
            </div>
            </div>
            {/foreach}
            {else/}
            <div class="radio" style="width: 90%;float: left;">
                <label class="control-label col-xs-12 col-sm-2 single" style="width:8%;float: left;">{:__('problem_type')}：</label>
                {foreach $problem_type as $k1 => $v1}
                <label>
                    <input type="radio" name="row[problem_type_id]" {:$row['id'] ? 'disabled' : ''} class="problem_type" id="optionsRadios{$k1}"
                           value="{$k1}">
                    <span>{$v1}</span>
                </label>
                {/foreach}
            </div>
            {/if}
        </div>
    </div>


    <div class="form-group" id='step_id' style="height: 50px;">
        <div class="form-group-content question-type">

            <div class="radio" style="width: 90%;float: left;">
                <label class="control-label col-xs-12 col-sm-2" style="width:8%;float: left;">{:__('step')}：</label>
                {foreach $step as $k2 => $v2}
                <label style="display: none;">
                    <input type="checkbox" name="row[measure_choose_id][]" class="step_type" id="step{$k2}"
                        value="{$k2}">
                    <span>{$v2}</span>

                    <input type="hidden" id="step{$k2}-is_check" value="">

                    <input type="hidden" id="step{$k2}-appoint_group" value="">
                </label>
                {/foreach}
            </div>
        </div>
    </div>

    <!-- 
    <div class="form-group check-div" style="height: 50px;display: none;">
        <div class="form-group-content">
            <label class="control-label col-xs-12 col-sm-2" style="width:8%;float: left;">{:__('审核人')}：</label>
            <div class="appoint_group" style="width: 90%;float: left;">
               
                <input type="hidden" name="row[appoint_group]" class="check_person"  value="">
            </div>
        </div>
    </div> -->


    <div class="form-group" id='after_user_group' style="height: 50px;display: none;">
        <div class="form-group-content">
            <label class="control-label col-xs-12 col-sm-2" style="width:8%;float: left;">{:__('承接人')}：</label>
            <div class="appoint_group" style="width: 90%;float: left;">

                <label class="control-label col-xs-12 col-sm-2" id="after_user" style="text-align: left;"></label>
                <input type="hidden" name="row[after_user_id]" id="after_user_id" value="">
            </div>
        </div>
    </div>
    <div class="form-group" id="recept_person_group" style="height: 50px;">
        <div class="form-group-content">
            <label class="control-label col-xs-12 col-sm-2" style="width:8%;float: left;">{:__('承接人')}：</label>
            <div class="appoint_group" style="width: 90%;float: left;">

                <label class="control-label col-xs-12 col-sm-2" id="appoint_group_users"
                    style="text-align: left;"></label>


            </div>
        </div>
    </div>
    <hr style="border-top: 1px solid #000;">

    <div class="form-group" id="step_function">
        <!--小操作 start-->
        <div class="form-group-child3 measure step2" style="display:none;">
            <label class="control-label col-xs-12 col-sm-2">{:__('币种')}：</label>
            <div class="col-xs-12 col-sm-8">
                <input type="text"  class="form-control" value="" id="step2_pay_currency" disabled />
            </div>
        </div>
        <div class="form-group-child3 measure step2" style="display:none;">
            <label class="control-label col-xs-12 col-sm-2">{:__('退款金额')}：</label>
            <div class="col-xs-12 col-sm-8">
<<<<<<< HEAD
                <input id="c-refund_money" class="form-control" name="row[refund_money]" type="text" value="{$row.refund_money}">
=======
                <input id="c-refund_money" class="form-control" name="row[refund_money]" type="number" value="{$row.refund_money}">
>>>>>>> d922434f
            </div>
        </div>
        <div class="form-group-child3 measure step2" style="display:none;">
            <label class="control-label col-xs-12 col-sm-2">{:__('退款方式')}：</label>
            <div class="col-xs-12 col-sm-8">
                <input id="c-refund_way" class="form-control" name="row[refund_way]" type="text" readonly value="{$row.refund_way}">
            </div>
        </div>





        <!--            <div id="add_box_option" style="display: none;">-->
        <!--                <option data-subtext="<span>$4.95</span>&nbsp;&nbsp;&nbsp;<img src='https://cdn.zeelool.com/media/catalog/product//2/_/2_62_1.jpg' width='50%'>" value="1">FP0068-01</option>-->
        <!--                <option data-subtext="<span>$4.95</span>&nbsp;&nbsp;&nbsp;<img src='https://cdn.zeelool.com/media/catalog/product//2/_/2_62_1.jpg' width='50%'>" value="2">FP0068-02</option>-->
        <!--                <option data-subtext="<span>$4.95</span>&nbsp;&nbsp;&nbsp;<img src='https://cdn.zeelool.com/media/catalog/product//2/_/2_62_1.jpg' width='50%'>" value="3">FP0068-03</option>-->
        <!--            </div>-->
        <!--            <div id="add_box">-->
        <!--                <div>-->
        <!--                    <label style="margin-top: 10px;" class="control-label col-xs-12 col-sm-2">{:__('SKU')}：</label>-->
        <!--                    <div style="margin-top: 10px;" class="col-xs-12 col-sm-8">-->
        <!--                        <div class="dropup">-->
        <!--                            <select class="selectpicker" name="row[order_change][change_sku][]" data-live-search="true" title="请选择">-->

        <!--                            </select>-->
        <!--                        </div>-->
        <!--                    </div>-->

        <!--                    <label style="margin-top: 10px;" class="control-label col-xs-12 col-sm-2">{:__('数量')}：</label>-->
        <!--                    <div style="margin-top: 10px;" class="col-xs-12 col-sm-8">-->
        <!--                        <input class="form-control" name="row[order_change][change_number][]" type="text" value="">-->
        <!--                        &lt;!&ndash;<a href="javascript:;" class="btn btn-danger btn-del-supplement" title="删除"><i class="fa fa-trash"></i>删除</a>&ndash;&gt;-->
        <!--                    </div>-->
        <!--                </div>-->
        <!--            </div>-->
    </div>

    <div class="form-group-child3 measure step8" style="display:none;">
        <label class="control-label col-xs-12 col-sm-2">{:__('补差价订单号')}：</label>
        <div class="col-xs-12 col-sm-8">
            <input id="c-replenish_increment_id" class="form-control" name="row[replenish_increment_id]" type="text"
                value="">
        </div>
    </div>
<!--    <div class="form-group-child3 measure step8" style="display:none;">-->
<!--        <label class="control-label col-xs-12 col-sm-2">{:__('补差价金额')}：</label>-->
<!--        <div class="col-xs-12 col-sm-8">-->
<!--            <input id="c-replenish_money" class="form-control" name="row[replenish_money]" type="text" value="">-->
<!--        </div>-->
<!--    </div>-->
    <div class="form-group-child3 measure step9" style="display:none;">
        <label class="control-label col-xs-12 col-sm-2">{:__('不需要审核的优惠券')}：</label>
        <div class="col-xs-12 col-sm-8">
            <select id="c-check_coupon" class="form-control selectpicker" name="row[coupon_id]">
                <option value="0">请选择</option>
                {foreach $check_coupon as $k3 => $v3}
                <option value="{$v3.id}">{$v3.desc}</option>
                {/foreach}
            </select>
        </div>
    </div>
    <div class="form-group-child3 measure step9" style="display:none;">
        <label class="control-label col-xs-12 col-sm-2">{:__('需要审核的优惠券')}：</label>
        <div class="col-xs-12 col-sm-8">
            <select id="c-need_check_coupon" class="form-control selectpicker" name="row[need_coupon_id]">
                <option value="0">请选择</option>
                {foreach $need_check_coupon as $k3 => $v3}
                <option value="{$v3.id}">{$v3.desc}</option>
                {/foreach}
            </select>
        </div>
    </div>
    <div class="form-group-child3 measure step10" style="display:none;">
        <label class="control-label col-xs-12 col-sm-2">{:__('积分')}：</label>
        <div class="col-xs-12 col-sm-8">
            <input class="form-control" name="row[integral]" type="text" value="">
        </div>
    </div>
    <div class="form-group-child3 measure step10" style="display:none;">
        <label class="control-label col-xs-12 col-sm-2">{:__('客户邮箱')}：</label>
        <div class="col-xs-12 col-sm-8">
            <input class="form-control" id="customer_email" name="row[email]" type="text" value="">
        </div>
    </div>
    <div class="form-group-child3 measure step10" style="display:none;">
        <label class="control-label col-xs-12 col-sm-2">{:__('积分描述')}：</label>
        <div class="col-xs-12 col-sm-8">
            <input class="form-control" name="row[integral_describe]" type="text" value="">
        </div>
    </div>
    <div class="form-group-child3 measure step11" style="display:none;">
        <label class="control-label col-xs-12 col-sm-2">{:__('退回物流单号')}：</label>
        <div class="col-xs-12 col-sm-8">
            <input class="form-control" name="row[refund_logistics_num]" type="text" value="">
        </div>
    </div>
    <!--小操作 end-->

    <!--赠品 start-->
    <div class="form-group-child4 measure step6" style="display:none;">
        <div class="col-xs-12 col-sm-8" style="width: 100%;margin-left: 1%;">
            <p style="font-size: 16px;"><b>赠品</b></p>
            <div id="toolbar" class="toolbar">
                <a href="javascript:;" class="btn btn-success btn-add-box"  style="float: left;" title="增加"><i class="fa fa-plus"></i>
                    增加</a>
            </div>
            <div class="add_gift" id="add_box_option">

            </div>
        </div>
    </div>
    <!--赠品 end-->

    <!--更换镜框 start-->
    <div class="form-group-child4 measure step1-1 " style="display:none;">
        <div class="caigou frame-info item_info">
            <p style="font-size: 16px;"><b>更换镜框</b></p>
            <div>
                <!-- <div id="toolbar" class="toolbar">
                        <a href="javascript:;" class="btn btn-success btn-add-frame" title="增加"><i class="fa fa-plus"></i>
                            增加</a>
                    </div> -->
                <table class="caigou-table-sku" id="change-frame">
                    <tr>
                        <th>原SKU</th>
                        <th>原数量(+增加)</th>
                        <th>新SKU</th>
                        <th>新数量(-减少)</th>
                        <!-- <th>操作</th> -->
                    </tr>
                    <!-- <tr>
                            <td><input class="form-control" name="row[change_frame][original_sku][]" type="text" value="">
                            </td>
                            <td><input class="form-control" name="row[change_frame][original_number][]" type="text"
                                    value=""></td>
                            <td><input class="form-control change_sku" name="row[change_frame][change_sku][]" type="text">
                            </td>
                            <td><input class="form-control change_number" name="row[change_frame][change_number][]"
                                    type="text"></td>
                            <td><a href="javascript:;" class="btn btn-danger btn-del" title="删除"><i
                                        class="fa fa-trash"></i>删除</a></td>
                        </tr> -->
                </table>

            </div>
        </div>
    </div>
    <!--更换镜框 end-->

    <!--更换处方 start-->
    <div class="form-group-child4 measure step2-1" style="display:none;">
        <div class="col-xs-12 col-sm-8" style="width: 100%">
            <p style="font-size: 16px;"><b>更改镜片</b></p>

            <!--                <div id="toolbar" class="toolbar">-->
            <!--                    <a href="javascript:;" class="btn btn-success btn-add-lens" title="增加"><i class="fa fa-plus"></i>-->
            <!--                        增加</a>-->
            <!--                </div>-->
            <div id="lens_contents">


            </div>


        </div>
    </div>
    <!--更换处方 end-->

    <!--取消 start-->
    <div class="form-group-child4 measure step3" style="display:none;">
        <div class="caigou item_info" style="margin-top:15px;">
            <p style="font-size: 16px;"><b>取消订单</b></p>
            <div>
                <table class="caigou-table-sku" id='cancel-order'>
                    <tr>
                        <th>原始SKU</th>
                        <th>取消数量</th>
                        <th>操作</th>
                    </tr>
                    <tr>
                        <td>
                            <input class="form-control" name="row[cancel_order][original_sku][]" type="text" value="">
                        </td>
                        <td><input id="c-original_number" class="form-control"
                                name="row[cancel_order][original_number][]" type="text" value=""></td>
                    </tr>
                </table>
            </div>
        </div>
    </div>
    <!--取消 end-->

    <!--补发 start-->
    <div class="form-group-child4 measure step7" style="display:none;">
        <div class="col-xs-12 col-sm-8" style="width: 100%;margin-left: 1%;">
            <p style="font-size: 16px;"><b>补发</b></p>

            <div class="step7_function1">
                <div class="step7_function1_child">
                    <label class="control-label col-xs-12 col-sm-3">{:__('Address')}：</label>
                    <div class="col-xs-12 col-sm-8">
                        <select id="address_select" class="form-control selectpicker" name="row[address][address_id]">
                            <option value="">请选择</option>
                        </select>
                    </div>
                </div>
                <div class="step7_function1_child">
                    <label class="control-label col-xs-12 col-sm-3">Shipping Method：</label>
                    <div class="col-xs-12 col-sm-8">
                        <select id="shipping_type" class="form-control selectpicker" name="row[address][shipping_type]"
                            data-title="请选择">
                            <option value="flatrate_flatrate">Standard Shipping</option>
                            <option value="tablerate_bestway">Business Express</option>
                            <option value="freeshipping_freeshipping">Free shipping</option>
                        </select>
                    </div>
                </div>
                <div class="step7_function1_child">
                    <label class="control-label col-xs-12 col-sm-3">Currency：</label>
                    <div class="col-xs-12 col-sm-8">
                        <input id="c-currency_code" class="form-control" name="row[address][currency_code]" type="text"
                            value="">
                    </div>
                </div>
                <div class="step7_function1_child">
                    <label class="control-label col-xs-12 col-sm-3">{:__('Fast name')}：</label>
                    <div class="col-xs-12 col-sm-8">
                        <input id="c-firstname" class="form-control" name="row[address][firstname]" type="text"
                            value="">
                    </div>
                </div>
                <div class="step7_function1_child">
                    <label class="control-label col-xs-12 col-sm-3">{:__('Last name')}：</label>
                    <div class="col-xs-12 col-sm-8">
                        <input id="c-lastname" class="form-control" name="row[address][lastname]" type="text" value="">
                    </div>
                </div>
                <div class="step7_function1_child">
                    <label class="control-label col-xs-12 col-sm-3">{:__('Email')}：</label>
                    <div class="col-xs-12 col-sm-8">
                        <input id="c-email" class="form-control" name="row[address][email]" type="text" value="">
                    </div>
                </div>
                <div class="step7_function1_child">
                    <label class="control-label col-xs-12 col-sm-3">{:__('Telephone')}：</label>
                    <div class="col-xs-12 col-sm-8">
                        <input id="c-telephone" class="form-control" name="row[address][telephone]" type="text"
                            value="">
                    </div>
                </div>
                <div class="step7_function1_child">
                    <label class="control-label col-xs-12 col-sm-3">{:__('Country')}：</label>
                    <div class="col-xs-12 col-sm-8">
                        <select id="c-country" class="form-control selectpicker" name="row[address][country_id]">
                            <option value="">请选择</option>
                            {foreach name="country" item="vo" key="key"}
                            <option value="{$key}">{$vo['country']}</option>
                            {/foreach}
                        </select>
                    </div>
                </div>
                <div class="step7_function1_child">
                    <label class="control-label col-xs-12 col-sm-3">{:__('State/Province')}：</label>
                    <div class="col-xs-12 col-sm-8">
                        <select id="c-region" class="form-control selectpicker" name="row[address][region_id]">
                            <option value="">请选择</option>
                        </select>
                    </div>
                </div>
                <div class="step7_function1_child">
                    <label class="control-label col-xs-12 col-sm-3">{:__('City')}：</label>
                    <div class="col-xs-12 col-sm-8">
                        <input id="c-city" class="form-control" name="row[address][city]" type="text" value="">
                    </div>
                </div>
                <div class="step7_function1_child">
                    <label class="control-label col-xs-12 col-sm-3">{:__('Street Address')}：</label>
                    <div class="col-xs-12 col-sm-8">
                        <input id="c-street" class="form-control" name="row[address][street]" type="text" value="">
                    </div>
                </div>
                <div class="step7_function1_child">
                    <label class="control-label col-xs-12 col-sm-3">{:__('Zip/Postal Code')}：</label>
                    <div class="col-xs-12 col-sm-8">
                        <input id="c-postcode" class="form-control" name="row[address][postcode]" type="text" value="">
                    </div>
                </div>
            </div>

            <div class="form-group-child4_add">

            </div>
            <div id="toolbar" class="toolbar">
                <a href="javascript:;" class="btn btn-success btn-add-supplement-reissue" style="float: left;" title="增加"><i class="fa fa-plus"></i>增加</a>
            </div>
            <div id="supplement-order">

            </div>

        </div>
    </div>
    <!--补发 end-->

    </div>

    <input type='hidden' name="row[work_status]" class="status" value="1">
    <div class="form-group layer-footer">
        <label class="control-label col-xs-12 col-sm-2"></label>
        <div class="col-xs-12 col-sm-8">
            {if !$row['id']}
            <button type="submit" class="btn btn-warning btn-embossed">{:__('保存草稿')}</button>
            {/if}
            <button type="submit" class="btn btn-success btn-status btn-embossed">提交</button>
        </div>
    </div>
</form>


<div id="edit_lens" style="display: none;">
    <div>
        <div class="step1_function2">
            <div class="step1_function2_child">
                <label class="control-label col-xs-12 col-sm-3">SKU:</label>
                <div class="col-xs-12 col-sm-8">
                    <select class="form-control selectpicker" name="row[change_lens][original_sku][]">
                        <option value="0">请选择</option>
                    </select>
                </div>
            </div>

            <div class="step1_function2_child">
                <label class="control-label col-xs-12 col-sm-3">Name:</label>
                <div class="col-xs-12 col-sm-8">
                    <input class="form-control" name="row[change_lens][original_name][]" type="text" value="">
                </div>
            </div>
            <div class="step1_function2_child">
                <label class="control-label col-xs-12 col-sm-3">QTY:</label>
                <div class="col-xs-12 col-sm-8">
                    <input class="form-control" name="row[change_lens][original_number][]" type="text" value="">
                </div>
            </div>

            <div class="step1_function2_child">
                <label class="control-label col-xs-12 col-sm-3">prescription_type:</label>
                <div class="col-xs-12 col-sm-8">
                    <select class="form-control selectpicker" name="row[change_lens][recipe_type][]">
                        <option value="0">请选择</option>
                    </select>
                </div>
            </div>

        </div>

        <div class="step7_function3">
            <div class="panel-body">
                <div class="step7_function3_child">
                    <label class="control-label col-xs-12 col-sm-3">lens_type:</label>
                    <div class="col-xs-12 col-sm-8">
                        <select class="form-control selectpicker" name="row[change_lens][lens_type][]">
                            <option value="0">请选择</option>
                        </select>
                    </div>
                </div>
                <div class="step7_function3_child">
                    <label class="control-label col-xs-12 col-sm-3">coating_type:</label>
                    <div class="col-xs-12 col-sm-8">
                        <select id="c-coating_type" class="form-control selectpicker"
                            name="row[change_lens][coating_type][]">
                            <option value="0">请选择</option>
                        </select>
                    </div>
                </div>
                <table>
                    <tbody>
                        <tr>
                            <td style="text-align: center">value</td>
                            <td style="text-align: center">SPH</td>
                            <td style="text-align: center">CYL</td>
                            <td style="text-align: center">AXI</td>
                            <td style="text-align: center">ADD</td>
                            <td style="text-align: center">PD</td>
                        </tr>
                        <tr>
                            <td style="text-align: center">Right(OD)</td>
                            <td><input class="form-control" name="row[change_lens][od_sph][]" type="text" value=""></td>
                            <td><input class="form-control" name="row[change_lens][od_cyl][]" type="text" value=""></td>
                            <td><input class="form-control" name="row[change_lens][od_axis][]" type="text" value="">
                            </td>
                            <td><input class="form-control" name="row[change_lens][od_add][]" type="text" value=""></td>
                            <td><input class="form-control" name="row[change_lens][pd_r][]" type="text" value=""></td>
                        </tr>
                        <tr>
                            <td style="text-align: center">Left(OS)</td>
                            <td><input class="form-control" name="row[change_lens][os_sph][]" type="text" value=""></td>
                            <td><input class="form-control" name="row[change_lens][os_cyl][]" type="text" value=""></td>
                            <td><input class="form-control" name="row[change_lens][os_axis][]" type="text" value="">
                            </td>
                            <td><input class="form-control" name="row[change_lens][os_add][]" type="text" value=""></td>
                            <td><input class="form-control" name="row[change_lens][pd_l][]" type="text" value=""></td>
                        </tr>

                        <tr>
                            <td style="text-align: center"></td>
                            <td style="text-align: center">Prism Horizontal</td>
                            <td style="text-align: center">Base Direction</td>
                            <td style="text-align: center">Prism Vertical</td>
                            <td style="text-align: center">Base Direction</td>
                        </tr>
                        <tr>
                            <td style="text-align: center">Right(OD)</td>
                            <td><input class="form-control" type="text" name="row[change_lens][od_pv][]" value=""></td>
                            <td><input class="form-control" type="text" name="row[change_lens][od_bd][]" value=""></td>
                            <td><input class="form-control" type="text" name="row[change_lens][od_pv_r][]" value="">
                            </td>
                            <td><input class="form-control" type="text" name="row[change_lens][od_bd_r][]" value="">
                            </td>
                        </tr>
                        <tr>
                            <td style="text-align: center">Left(OS)</td>
                            <td><input class="form-control" name="row[change_lens][os_pv][]" type="text" value=""></td>
                            <td><input class="form-control" name="row[change_lens][os_bd][]" type="text" value=""></td>
                            <td><input class="form-control" name="row[change_lens][os_pv_r][]" type="text" value="">
                            </td>
                            <td><input class="form-control" name="row[change_lens][os_bd_r][]" type="text" value="">
                            </td>
                        </tr>
                    </tbody>
                </table>
            </div>
        </div>

        <div class="form-group-child4_del">
            <a href="javascript:;" style="width: 50%;" class="btn btn-danger btn-del-lens" title="删除"><i
                    class="fa fa-trash"></i>删除</a>
        </div>
    </div>
</div>

<div id="replenish_order" style="display: none;">
    <div>
        <div class="step7_function2" style="margin-top: 20px;">
            <div class="step7_function2_child">
                <label class="control-label col-xs-12 col-sm-3">SKU:</label>
                <div class="col-xs-12 col-sm-8">
                    <select class="form-control selectpicker" name="row[replacement][original_sku][]">
                        <option value="0">请选择</option>
                    </select>
                </div>
            </div>

            <div class="step7_function2_child">
                <label class="control-label col-xs-12 col-sm-3">Name:</label>
                <div class="col-xs-12 col-sm-8">
                    <input class="form-control" name="row[replacement][original_name][]" type="text" value="">
                </div>
            </div>
            <div class="step7_function2_child">
                <label class="control-label col-xs-12 col-sm-3">QTY:</label>
                <div class="col-xs-12 col-sm-8">
                    <input class="form-control" name="row[replacement][original_number][]" type="text" value="">
                </div>
            </div>
            <div class="step7_function2_child">
                <label class="control-label col-xs-12 col-sm-3">选择已有处方:</label>
                <div class="col-xs-12 col-sm-8">
                    <select class="form-control selectpicker">
                        <option value="0">请选择</option>
                    </select>
                </div>
            </div>
            <div class="step7_function2_child">
                <label class="control-label col-xs-12 col-sm-3">prescription_type:</label>
                <div class="col-xs-12 col-sm-8">
                    <select class="form-control selectpicker" name="row[replacement][recipe_type][]">
                        <option value="0">请选择</option>
                    </select>
                </div>
            </div>

        </div>

        <div class="step1_function3" style="margin-top: 20px;">
            <div class="panel-body">
                <div class="step1_function3_child">
                    <label class="control-label col-xs-12 col-sm-3">lens_type:</label>
                    <div class="col-xs-12 col-sm-8">
                        <select class="form-control selectpicker" name="row[replacement][lens_type][]">
                            <option value="0">请选择</option>
                        </select>
                    </div>
                </div>
                <div class="step1_function3_child">
                    <label class="control-label col-xs-12 col-sm-3">coating_type:</label>
                    <div class="col-xs-12 col-sm-8">
                        <select id="c-coating_type" class="form-control selectpicker"
                            name="row[replacement][coating_type][]">
                            <option value="0">请选择</option>
                        </select>
                    </div>
                </div>
                <table>
                    <tbody>
                        <tr>
                            <td style="text-align: center">value</td>
                            <td style="text-align: center">SPH</td>
                            <td style="text-align: center">CYL</td>
                            <td style="text-align: center">AXI</td>
                            <td style="text-align: center">ADD</td>
                            <td style="text-align: center">PD</td>
                        </tr>
                        <tr>
                            <td style="text-align: center">Right(OD)</td>
                            <td><input class="form-control" name="row[replacement][od_sph][]" type="text" value="">
                            </td>
                            <td><input class="form-control" name="row[replacement][od_cyl][]" type="text" value="">
                            </td>
                            <td><input class="form-control" name="row[replacement][od_axis][]" type="text" value="">
                            </td>
                            <td><input class="form-control" name="row[replacement][od_add][]" type="text" value="">
                            </td>
                            <td><input class="form-control" name="row[replacement][pd_r][]" type="text" value="">
                            </td>
                        </tr>
                        <tr>
                            <td style="text-align: center">Left(OS)</td>
                            <td><input class="form-control" name="row[replacement][os_sph][]" type="text" value="">
                            </td>
                            <td><input class="form-control" name="row[replacement][os_cyl][]" type="text" value="">
                            </td>
                            <td><input class="form-control" name="row[replacement][os_axis][]" type="text" value="">
                            </td>
                            <td><input class="form-control" name="row[replacement][os_add][]" type="text" value="">
                            </td>
                            <td><input class="form-control" name="row[replacement][pd_l][]" type="text" value="">
                            </td>
                        </tr>

                        <tr>
                            <td style="text-align: center"></td>
                            <td style="text-align: center">Prism Horizontal</td>
                            <td style="text-align: center">Base Direction</td>
                            <td style="text-align: center">Prism Vertical</td>
                            <td style="text-align: center">Base Direction</td>
                        </tr>
                        <tr>
                            <td style="text-align: center">Right(OD)</td>
                            <td><input class="form-control" type="text" name="row[replacement][od_pv][]" value="">
                            </td>
                            <td><input class="form-control" type="text" name="row[replacement][od_bd][]" value="">
                            </td>
                            <td><input class="form-control" type="text" name="row[replacement][od_pv_r][]" value="">
                            </td>
                            <td><input class="form-control" type="text" name="row[replacement][od_bd_r][]" value="">
                            </td>
                        </tr>
                        <tr>
                            <td style="text-align: center">Left(OS)</td>
                            <td><input class="form-control" name="row[replacement][os_pv][]" type="text" value="">
                            </td>
                            <td><input class="form-control" name="row[replacement][os_bd][]" type="text" value="">
                            </td>
                            <td><input class="form-control" name="row[replacement][os_pv_r][]" type="text" value="">
                            </td>
                            <td><input class="form-control" name="row[replacement][os_bd_r][]" type="text" value="">
                            </td>
                        </tr>
                    </tbody>
                </table>
            </div>
        </div>

        <div class="form-group-child4_del" style="width: 100%;padding-right: 0px;">
            <a href="javascript:;" style="width: 50%;" class="btn btn-danger btn-del-supplement" title="删除"><i
                    class="fa fa-trash"></i>删除</a>
        </div>
    </div>
</div><|MERGE_RESOLUTION|>--- conflicted
+++ resolved
@@ -557,11 +557,7 @@
         <div class="form-group-child3 measure step2" style="display:none;">
             <label class="control-label col-xs-12 col-sm-2">{:__('退款金额')}：</label>
             <div class="col-xs-12 col-sm-8">
-<<<<<<< HEAD
-                <input id="c-refund_money" class="form-control" name="row[refund_money]" type="text" value="{$row.refund_money}">
-=======
                 <input id="c-refund_money" class="form-control" name="row[refund_money]" type="number" value="{$row.refund_money}">
->>>>>>> d922434f
             </div>
         </div>
         <div class="form-group-child3 measure step2" style="display:none;">
