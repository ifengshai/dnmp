--- conflicted
+++ resolved
@@ -41,12 +41,7 @@
                 <label class="control-label col-xs-12 col-sm-3">Color:</label>
                 <div class="col-xs-12 col-sm-8">
                     <select id="color_type" class="form-control selectpicker" name="row[replacement][color_id][]"  title="请选择">
-<<<<<<< HEAD
-                        <option value="0">请选择</option>
-                        {foreach name="colorList" item="val"}
-                        <option value='{$val["id"]}'>{$val["name"]}</option>
-                        {/foreach}
-=======
+                        <option value="0">请选择</option>
                         {if condition="$isNewVersion == 1"}
                             {foreach name="lensColorList" item="val"}
                             <option value='{$val["lens_id"]}'>{$val["lens_data_name"]}</option>
@@ -56,7 +51,6 @@
                             <option value='{$val["id"]}'>{$val["name"]}</option>
                             {/foreach}
                         {/if}
->>>>>>> 7a4bc68d
                     </select>
                 </div>
             </div>
@@ -73,13 +67,7 @@
                 <div class="col-xs-12 col-sm-8">
                     <select id="c-coating_type" class="form-control selectpicker"
                             name="row[replacement][coating_type][]"  title="请选择">
-<<<<<<< HEAD
-                        <option value="0">请选择</option>
-                        {foreach name="coating_type" item="val"}
-                        <option value='{$val["id"]}'>{$val["name"]}</option>
-                        {/foreach}
-=======
-
+                        <option value="0">请选择</option>
                         {if condition="$isNewVersion == 1"}
                             {foreach name="coating_type" item="val"}
                             <option value='{$val["coating_id"]}'>{$val["coating_name"]}</option>
@@ -89,7 +77,6 @@
                             <option value='{$val["id"]}'>{$val["name"]}</option>
                             {/foreach}
                         {/if}
->>>>>>> 7a4bc68d
                     </select>
                 </div>
             </div>
@@ -210,16 +197,12 @@
                 <label class="control-label col-xs-12 col-sm-3">Color:</label>
                 <div class="col-xs-12 col-sm-8">
                     <select id="color_type" class="form-control selectpicker" name="row[change_lens][color_id][]"  title="请选择">
-<<<<<<< HEAD
-                        <option value="0">请选择</option>
-=======
-
+                        <option value="0">请选择</option>
                         {if condition="$isNewVersion == 1"}
                         {foreach name="lensColorList" item="val"}
                         <option value='{$val["lens_id"]}' {$val["lens_id"] == $vo['color_id'] ? 'selected' : ''}>{$val["lens_data_name"]}</option>
                         {/foreach}
                         {else /}
->>>>>>> 7a4bc68d
                         {foreach name="colorList" item="val"}
                         <option value='{$val["id"]}' {$val["id"] == $vo['color_id'] ? 'selected' : ''}>{$val["name"]}</option>
                         {/foreach}
@@ -231,16 +214,8 @@
                 <label class="control-label col-xs-12 col-sm-3">Lens:</label>
                 <div class="col-xs-12 col-sm-8">
                     <select  id="lens_type" class="form-control selectpicker" name="row[change_lens][lens_type][]"  title="请选择">
-<<<<<<< HEAD
-                        <option value="0">请选择</option>
-                        {if condition="$vo['color_id']"}
-                            {foreach name="lensColorList" item="val"}
-                            <option value='{$val["lens_id"]}' {$val["lens_id"] == $vo['index_id'] ? 'selected' : ''}>{$val['lens_data_name']}</option>
-                            {/foreach}
-                        {else /}
-=======
-                        {if condition="$isNewVersion == 1"}
->>>>>>> 7a4bc68d
+                        <option value="0">请选择</option>
+                        {if condition="$isNewVersion == 1"}
                             {foreach name="prescription[$vo['prescription_type']]" item="val"}
                             <option value='{$val["lens_id"]}' {$val["lens_id"] == $vo['index_id'] ? 'selected' : ''}>{$val['lens_data_name']}</option>
                             {/foreach}
@@ -263,12 +238,7 @@
                 <div class="col-xs-12 col-sm-8">
                     <select id="c-coating_type" class="form-control selectpicker"
                             name="row[change_lens][coating_type][]" title="请选择">
-<<<<<<< HEAD
-                        <option value="0">请选择</option>
-                        {foreach name="coating_type" item="val"}
-                        <option value='{$val["id"]}' {$val["id"] == $vo['coating_id'] ? 'selected' : ''}>{$val["name"]}</option>
-                        {/foreach}
-=======
+                        <option value="0">请选择</option>
                         {if condition="$isNewVersion == 1"}
                             {foreach name="coating_type" item="val"}
                             <option value='{$val["coating_id"]}' {$val["coating_id"] == $vo['coating_id'] ? 'selected' : ''}>{$val["coating_name"]}</option>
@@ -278,8 +248,6 @@
                             <option value='{$val["id"]}' {$val["id"] == $vo['coating_id'] ? 'selected' : ''}>{$val["name"]}</option>
                             {/foreach}
                         {/if}
-
->>>>>>> 7a4bc68d
                     </select>
                 </div>
             </div>
@@ -412,15 +380,12 @@
                 <label class="control-label col-xs-12 col-sm-3">Color:</label>
                 <div class="col-xs-12 col-sm-8">
                     <select id="color_type" class="form-control selectpicker" name="row[gift][color_id][]"  title="请选择">
-<<<<<<< HEAD
-                        <option value="0">请选择</option>
-=======
+                        <option value="0">请选择</option>
                         {if condition="$isNewVersion == 1"}
                         {foreach name="lensColorList" item="val"}
                         <option value='{$val["lens_id"]}'>{$val["lens_data_name"]}</option>
                         {/foreach}
                         {else /}
->>>>>>> 7a4bc68d
                         {foreach name="colorList" item="val"}
                         <option value='{$val["id"]}'>{$val["name"]}</option>
                         {/foreach}
@@ -441,15 +406,12 @@
                 <div class="col-xs-12 col-sm-8">
                     <select id="c-coating_type" class="form-control selectpicker"
                             name="row[gift][coating_type][]"  title="请选择">
-<<<<<<< HEAD
-                        <option value="0">请选择</option>
-=======
+                        <option value="0">请选择</option>
                         {if condition="$isNewVersion == 1"}
                         {foreach name="coating_type" item="val"}
                         <option value='{$val["coating_id"]}'>{$val["coating_name"]}</option>
                         {/foreach}
                         {else /}
->>>>>>> 7a4bc68d
                         {foreach name="coating_type" item="val"}
                         <option value='{$val["id"]}'>{$val["name"]}</option>
                         {/foreach}
