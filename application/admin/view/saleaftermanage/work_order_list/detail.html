<script src="../../../../../../zzgit/skin/frontend/ves_taima/wap/js/zeelool.js"></script>
<style>
    .form-group-child {
        float: left;
        width: 23%;
        margin-top: 10px;
        margin-left: 1%;
    }

    .form-group-child label {
        width: 34%;
    }

    .form-group-child div {
        width: 64%;
    }

    .form-group-child2 {
        float: left;
        width: 49%;
        margin-top: 25px;
        margin-left: 1%;
    }

    .form-group-child2 label {
        width: 16%;
    }

    .form-group-child2 div {
        width: 79%;
    }

    .form-group-child3 {
        /* display: none; */
        float: left;
        width: 32%;
        margin-top: 10px;
        margin-left: 1%;
    }

    .form-group-child3 label {
        width: 45%;
    }

    .form-group-child3 .col-sm-8 {
        width: 54%;
    }

    .form-group-child5 {
        /* display: none; */
        float: left;
        width: 100%;
        margin-top: 10px;
        margin-left: 1%;
    }

    .form-group-child5 .dropdown-menu{
        width: 130%;
    }
    .form-group-child5 label {
        width: 9%;
    }
    .form-group-child5 input {
        width: 48%;
    }
    .form-group-child5 .col-sm-8 {
        width: 15%;
    }
    .form-group-child5 .toolbar {
        margin-left: 1%;
    }

    .form-group-child4 {
        /* display: none; */
        float: left;
        width: 99%;
        margin-top: 10px;
        margin-left: 1%;
    }

    .form-group-child4_del {
        float: left;
        width: 98%;
        text-align: center;
        padding: 10px;
        border: 1px solid #d2d6de;
        border-top: 1px dashed #d2d6de;
        background-color: #f4f4f4;
    }

    .form-group-child4_add {
        float: left;
        width: 100%;
        text-align: center;
        padding: 10px;
    }

    .form-group-content {
        display: flex;
    }

    .form-group-content .col-sm-2 {
        width: 13%;
    }

    .form-group-content label {
        padding-left: 0;
        margin-bottom: 10px;
        margin-left: 1%;
    }

    .form-group-content input {
        width: 0;
        height: 0;
        opacity: 0;
        float: left;
    }

    .form-group-content span {
        display: inline-block;
        padding: 8px 10px;
        color: #666666;
        border: 1px solid #dddddd;
        user-select: none;
        border-radius: 10px;
    }

    .form-group-content input:checked+span {
        color: #3399FF;
        border: 1px solid #3399FF;
    }

    .plupload-preview a img {
        height: 60px;
    }

    .plupload-preview a:first-child {
        height: 70px;
    }

    /* lsw添加 */
    .caigou {
        /* border-width: 1px;
            border-style: solid;
            border-color: rgba(188, 188, 188, 1);
            border-radius: 6px; */
        width: 98%;
        margin-left: 1%;
        margin-top: 40px;
    }

    .caigou .caigou-table-sku {
        background-color: #f4f4f4;
        width: 100%;
        height: 130px;
        border-width: 1px;
        border-style: solid;
        border-color: rgba(188, 188, 188, 1);
        border-radius: 6px;
        text-align: center;
    }

    .caigou .caigou-table-sku tr {

        border-width: 1px;
        border-style: solid;
        border-color: rgba(188, 188, 188, 1);
        border-radius: 6px;
        line-height: 50px;
    }

    .caigou .caigou-table-sku tr th {

        border-width: 1px;
        border-style: solid;
        border-color: rgba(188, 188, 188, 1);
        border-radius: 6px;
        text-align: center;
        font-size: 14px;
    }

    .caigou .caigou-table-sku tr td {

        border-width: 1px;
        border-style: solid;
        border-color: rgba(188, 188, 188, 1);
        border-radius: 6px;
    }

    .caigou .caigou-table-sku tr td input {

        width: 150px;
    }

    .step7_function1 {
        background-color: #f4f4f4;
        border: solid 1px #d2d6de;
        width: 98%;
        float: left;
        padding: 20px;
    }

    .step7_function1_child {
        float: left;
        width: 32%;
        padding: 8px;
    }

    .step7_function1_child label {
        width: 40%;
    }

    .step7_function1_child div {
        width: 58%;
    }

    .step7_function2 {
        background-color: #f4f4f4;
        border: solid 1px #d2d6de;
        border-bottom: none;
        float: left;
        width: 32%;
    }

    .step7_function2_child {
        padding: 8px;
        float: left;
        width: 100%;
    }

    .step7_function2_child label {
        width: 40%;
    }

    .step7_function2_child div {
        width: 58%;
    }

    .step7_function3 {
        background-color: #f4f4f4;
        border: solid 1px #d2d6de;
        border-bottom: none;
        float: left;
        width: 66%;
        margin-top: 20px;
    }

    .step7_function3_child {
        padding: 6px;
        float: left;
        width: 48%;
    }

    .step7_function3_child label {
        width: 40%;
    }

    .step7_function3_child div {
        width: 58%;
    }

    .step7_function3 table {
        float: left;
        margin-top: 2px;
    }

    .step1_function2 {
        background-color: #f4f4f4;
        border: solid 1px #d2d6de;
        border-bottom: none;
        float: left;
        width: 32%;
        margin-top: 20px;
    }

    .step1_function2_child {
        padding: 14px;
        float: left;
        width: 100%;
    }

    .step1_function2_child label {
        width: 40%;
    }

    .step1_function2_child div {
        width: 58%;
    }

    .step1_function3 {
        background-color: #f4f4f4;
        border: solid 1px #d2d6de;
        border-bottom: none;
        float: left;
        width: 66%;
    }

    .step1_function3_child {
        padding: 6px;
        float: left;
        width: 48%;
    }

    .step1_function3_child label {
        width: 40%;
    }

    .step1_function3_child div {
        width: 58%;
    }

    .step1_function3 table {
        float: left;
        margin-top: 2px;
    }
</style>

<form id="add-form" class="form-horizontal" role="form" data-toggle="validator" method="POST" action="">
    <input type="hidden" id = "work_id" name="row[id]" value="{$row.id}" />
    <input type="hidden" name="row[work_type]" value="{$work_type}" />
    <!--工单类型，1 客服工单，2 仓库工单-->
    <input type="hidden" name="row[order_pay_currency]" id='order_pay_currency' value="{$row.order_pay_currency}" />
    <!--订单支付的货币类型 根据订单号读出来-->
    <input type="hidden" name="row[order_pay_method]" id='order_pay_method' value="{$row.order_pay_method}" />
    <!--订单支付的支付方式 根据订单号读出来-->
    <input type="hidden" id='work_platform' name="row[work_platform]" value="{$row.work_platform}" />
    <!--站点类型-->

    <div class="form-group">
        <div class="form-group-child">
            <label class="control-label col-xs-12 col-sm-2">{:__('platform_order')}：</label>
            <div class="col-xs-12 col-sm-8">
                <input style="width: 60%;" id="c-platform_order" class="form-control" name="row[platform_order]"
                    type="text" value="{$row.platform_order}" readonly>
                <!-- <button type="button" id="platform_order" class="btn btn-success"
                    style="padding: 5px 12px;">载入数据</button> -->
            </div>
        </div>


        <div class="form-group-child">
            <label class="control-label col-xs-12 col-sm-2">{:__('order_sku')}：</label>
            <div class="col-xs-12 col-sm-8">
                {:build_select('row[order_sku][]', $skus, $row.order_sku,['class'=>'form-control selectpicker','multiple'=>'multiple','disabled' => 'disabled'])}
            </div>
        </div>

        <div class="form-group-child">
            <label class="control-label col-xs-12 col-sm-2">{:__('work_level')}：</label>
            <div class="col-xs-12 col-sm-8">
                <select id="c-work_level" class="form-control selectpicker" disabled name="row[work_level]">
                    <option value="1" {eq name="1" value="$row.work_level"}selected{/eq}>低</option>
                    <option value="2" {eq name="2" value="$row.work_level"}selected{/eq}>中</option>
                    <option value="3" {eq name="3" value="$row.work_level"}selected{/eq}>高</option>
                </select>                
            </div>
        </div>

        <div class="form-group-child2" style="margin-left: 1%;width: 47%;">
            <label class="control-label col-xs-12 col-sm-2">{:__('problem_description')}：</label>
            <div class="col-xs-12 col-sm-8" style="width: 83%;">
                <textarea id="c-problem_description" style="resize:none;height: 142px;" class="form-control " disabled rows="5"
                    name="row[problem_description]" cols="50">{$row.problem_description}</textarea>
            </div>
        </div>

        <div class="form-group-child2">
            <label class="control-label col-xs-12 col-sm-2">{:__('work_picture')}：</label>
            <div class="col-xs-12 col-sm-8" >
                <div class="input-group">
                    <input id="c-work_picture" class="form-control work_picture" size="200" readonly
                        name="row[work_picture]" type="hidden" value="{$row.work_picture}">
                    <div class="input-group-addon no-border no-padding" style="background-color:transparent;width: 130px;" >
                        <span><button type="button" id="plupload-work_picture" disabled class="btn btn-danger plupload"
                                data-input-id="c-work_picture"
                                data-mimetype="image/gif,image/jpeg,image/png,image/jpg,image/bmp" data-multiple="true"
                                data-maxcount="4" data-multipart={"dir":"workorder"} data-preview-id="p-work_picture"><i
                                    class="fa fa-upload"></i>
                                {:__('Upload')}</button></span>
                        <span><button type="button" id="fachoose-work_picture" disabled class="btn btn-primary fachoose"
                                data-input-id="c-work_picture" data-mimetype="image/*" data-multiple="true"
                                data-maxcount="4"><i class="fa fa-list"></i> {:__('Choose')}</button></span>
                    </div>
                    <span class="msg-box n-right" for="c-work_picture"></span>
                </div>
                <ul class="row list-inline plupload-preview" id="p-work_picture"></ul>
            </div>
        </div>

    </div>

    <hr style="border-top: 1px solid #000;">

    <div class="form-group">
        <div class="form-group-content">
            <label class="control-label col-xs-12 col-sm-2" style="width:8%;float: left;">{:__('problem_type')}：</label>
            <div class="radio" style="width: 90%;float: left;">
                {foreach $problem_type as $k1 => $v1}
                <label>
                    <input type="radio" name="row[problem_type_id]" disabled class="problem_type" id="optionsRadios{$k1}"
                        value="{$k1}">
                    <span>{$v1}</span>
                </label>
                {/foreach}
            </div>
        </div>
    </div>

    
    <div class="form-group" id='step_id' style="height: 50px;">
        <div class="form-group-content">
            <label class="control-label col-xs-12 col-sm-2" style="width:8%;float: left;">{:__('step')}：</label>
            <div class="radio" style="width: 90%;float: left;">
                {foreach $step as $k2 => $v2}
                <label style="display: none;" >
                    <input type="checkbox" name="row[measure_choose_id][]" disabled class="step_type" id="step{$k2}" value="{$k2}">
                    <span>{$v2}</span>

                    <input type="hidden" id="step{$k2}-is_check" value="">

                    <input type="hidden" id="step{$k2}-appoint_group" value="">
                </label>
                {/foreach}
            </div>
        </div>
    </div>

<!-- 
    <div class="form-group check-div" style="height: 50px;display: none;">
        <div class="form-group-content">
            <label class="control-label col-xs-12 col-sm-2" style="width:8%;float: left;">{:__('审核人')}：</label>
            <div class="appoint_group" style="width: 90%;float: left;">
               
                <input type="hidden" name="row[appoint_group]" class="check_person"  value="">
            </div>
        </div>
    </div> -->


    <div class="form-group" id='after_user_group' style="height: 50px;display: none;">
        <div class="form-group-content">
            <label class="control-label col-xs-12 col-sm-2" style="width:8%;float: left;">{:__('承接人')}：</label>
            <div class="appoint_group" style="width: 90%;float: left;">
               
                <label class="control-label col-xs-12 col-sm-2" id="after_user" style="text-align: left;"></label>
                <input type="hidden" name="row[after_user_id]" id="after_user_id"  value="">
            </div>
        </div>
    </div>    
    <div class="form-group" id="recept_person_group" >
        <div class="form-group-content">
            <label class="control-label col-xs-12 col-sm-2" style="width:8%;float: left;">{:__('承接人')}：</label>
            <div class="appoint_group" style="width: 90%;float: left;">
               
                <label class="control-label col-xs-12 col-sm-2" id="appoint_group_users" style="text-align: left;"></label>
                <input type="hidden" name="row[order_recept][recept_person_id]" id="recept_person_id"  value="">
                <input type="hidden" name="row[order_recept][recept_person]" id="recept_person"  value="">
                <input type="hidden" name="row[order_recept][recept_group_id]" id="recept_group_id"  value="">
               
            </div>
        </div>
    </div>

    {if $remarkList}
    <div class="form-group" style="width: 80%;">
        <div class="caigou">
            <label class="control-label col-xs-12 col-sm-2" style="width: 11%;">{:__('备注记录')}：</label>
            <div class="col-xs-12 col-sm-8">
                <table class="caigou-table-sku"  style="background-color: white;">
                    <tr style="height: 30px;">
                        <th>序号</th>
                        <th>备注详情</th>
                        <th>记录人</th>
                        <th>操作时间</th>
                    </tr>
                    {foreach $remarkList as $k => $v}
                    <tr>
                        <td>{$k+1}</td>
                        <td>{$v.remark_record}</td>
                        <td>{$v.create_person}</td>
                        <td>{$v.create_time}</td>
                    </tr>
                    {/foreach}
                </table>

            </div>
        </div>
    </div>
    {/if}

    <hr style="border-top: 1px solid #000;">

    <div class="form-group" id="step_function">
        <!--小操作 start-->
        <div class="form-group-child3 measure step2" style="display:none;">
            <label class="control-label col-xs-12 col-sm-2">{:__('退款金额')}：</label>
            <div class="col-xs-12 col-sm-8">
                <input id="c-refund_money"  class="form-control" disabled name="row[refund_money]"
                    type="text" value="{$row.refund_money}">
            </div>
        </div>
        <!-- <div class="form-group-child3 measure step2" style="display:none;">
            <label class="control-label col-xs-12 col-sm-2">{:__('币种')}：</label>
            <div class="col-xs-12 col-sm-8">
                <input id="c-order_pay_currency"  class="form-control"
                    name="row[order_pay_currency]" type="text" value="">
            </div>
        </div> -->
        <div class="form-group-child3 measure step2" style="display:none;">
            <label class="control-label col-xs-12 col-sm-2">{:__('退款方式')}：</label>
            <div class="col-xs-12 col-sm-8">
                <input id="c-refund_way"  class="form-control" name="row[refund_way]" disabled type="text"
                    value="{$row.refund_way}">
            </div>
        </div>

<<<<<<< HEAD
        <div class="form-group-child5 measure step6" style="display:none;width: 100%;float: left;margin-left:2%;">
            <p style="font-size: 16px;margin-left: 2%;"><b>赠品</b></p>
=======
        <div class="form-group-child4 measure step6" style="display:none;">
            <p style="font-size: 16px;margin-left: 1%;"><b>赠品</b></p>
>>>>>>> fb50fa33
            <div class="toolbar">
                <a href="javascript:;" class="btn btn-success btn-add-box" title="增加"><i class="fa fa-plus"></i>
                    增加</a>
            </div>
            <div class="add_gift" id="add_box_option">
                <div class="step7_function2 prescription_type_step" style="margin-top:10px;">
                    <div class="step7_function2_child">
                        <label class="control-label col-xs-12 col-sm-3">SKU:</label>
                        <div class="col-xs-12 col-sm-8">
                            <input class="form-control" disabled name="row[gift][original_sku][]" type="text" value="">

                        </div>
                    </div>

                    <div class="step7_function2_child">
                        <label class="control-label col-xs-12 col-sm-3">QTY:</label>
                        <div class="col-xs-12 col-sm-8">
                            <input class="form-control" disabled name="row[gift][original_number][]" type="text" value="">
                        </div>
                    </div>
                    <div class="step7_function2_child">
                        <label class="control-label col-xs-12 col-sm-3">prescription_type:</label>
                        <div class="col-xs-12 col-sm-8">
                            <select class="form-control selectpicker prescription_type" disabled name="row[gift][recipe_type][]"
                                title="请选择">

                            </select>
                        </div>
                    </div>

                </div>

                <div class="step1_function3" style="margin-top:10px;">
                    <div class="panel-body">
                        <div class="step1_function3_child">
                            <label class="control-label col-xs-12 col-sm-3">lens_type:</label>
                            <div class="col-xs-12 col-sm-8">
                                <select id="lens_type" class="form-control selectpicker" disabled name="row[gift][lens_type][]"
                                    title="请选择">

                                </select>
                            </div>
                        </div>
                        <div class="step1_function3_child">
                            <label class="control-label col-xs-12 col-sm-3">coating_type:</label>
                            <div class="col-xs-12 col-sm-8">
                                <select id="c-coating_type" class="form-control selectpicker" disabled
                                    name="row[gift][coating_type][]" title="请选择">

                                </select>
                            </div>
                        </div>
                        <table>
                            <tbody>
                                <tr>
                                    <td style="text-align: center">value</td>
                                    <td style="text-align: center">SPH</td>
                                    <td style="text-align: center">CYL</td>
                                    <td style="text-align: center">AXI</td>
                                    <td style="text-align: center">ADD</td>
                                    <td style="text-align: center">PD</td>
                                </tr>
                                <tr>
                                    <td style="text-align: center">Right(OD)</td>
                                    <td><input class="form-control" disabled name="row[gift][od_sph][]" type="text" value="">
                                    </td>
                                    <td><input class="form-control" disabled name="row[gift][od_cyl][]" type="text" value="">
                                    </td>
                                    <td><input class="form-control" disabled name="row[gift][od_axis][]" type="text" value="">
                                    </td>
                                    <td><input class="form-control" disabled name="row[gift][od_add][]" type="text" value="">
                                    </td>
                                    <td><input class="form-control" disabled name="row[gift][pd_r][]" type="text" value="">
                                    </td>
                                </tr>
                                <tr>
                                    <td style="text-align: center">Left(OS)</td>
                                    <td><input class="form-control" disabled name="row[gift][os_sph][]" type="text" value="">
                                    </td>
                                    <td><input class="form-control" disabled name="row[gift][os_cyl][]" type="text" value="">
                                    </td>
                                    <td><input class="form-control" disabled name="row[gift][os_axis][]" type="text" value="">
                                    </td>
                                    <td><input class="form-control" disabled name="row[gift][os_add][]" type="text" value="">
                                    </td>
                                    <td><input class="form-control" disabled name="row[gift][pd_l][]" type="text" value="">
                                    </td>
                                </tr>

                                <tr>
                                    <td style="text-align: center"></td>
                                    <td style="text-align: center">Prism Horizontal</td>
                                    <td style="text-align: center">Base Direction</td>
                                    <td style="text-align: center">Prism Vertical</td>
                                    <td style="text-align: center">Base Direction</td>
                                </tr>
                                <tr>
                                    <td style="text-align: center">Right(OD)</td>
                                    <td><input class="form-control" disabled type="text" name="row[gift][od_pv][]" value="">
                                    </td>
                                    <td><input class="form-control" disabled type="text" name="row[gift][od_bd][]" value="">
                                    </td>
                                    <td><input class="form-control" disabled type="text" name="row[gift][od_pv_r][]" value="">
                                    </td>
                                    <td><input class="form-control" disabled type="text" name="row[gift][od_bd_r][]" value="">
                                    </td>
                                </tr>
                                <tr>
                                    <td style="text-align: center">Left(OS)</td>
                                    <td><input class="form-control" disabled name="row[gift][os_pv][]" type="text" value="">
                                    </td>
                                    <td><input class="form-control" disabled name="row[gift][os_bd][]" type="text" value="">
                                    </td>
                                    <td><input class="form-control" disabled name="row[gift][os_pv_r][]" type="text" value="">
                                    </td>
                                    <td><input class="form-control" disabled name="row[gift][os_bd_r][]" type="text" value="">
                                    </td>
                                </tr>
                            </tbody>
                        </table>
                    </div>
                </div>

                <div class="form-group-child4_del">
                    <!--<a href="javascript:;" style="width: 50%;" class="btn btn-danger btn-del-supplement" title="删除"><i class="fa fa-trash"></i>删除</a>-->
                </div>
            </div>
        </div>

        <div class="form-group-child3 measure step8" style="display:none;">
            <label class="control-label col-xs-12 col-sm-2">{:__('补差价订单号')}：</label>
            <div class="col-xs-12 col-sm-8">
                <input id="c-replenish_increment_id"  class="form-control" name="row[replenish_increment_id]" disabled type="text" value="{$row.replenish_increment_id}">
            </div>
        </div>
        <div class="form-group-child3 measure step8" style="display:none;">
            <label class="control-label col-xs-12 col-sm-2">{:__('补差价金额')}：</label>
            <div class="col-xs-12 col-sm-8">
                <input id="c-replenish_money"  class="form-control" disabled name="row[replenish_money]"
                    type="text" value="{$row.replenish_money}">
            </div>
        </div>
        <div class="form-group-child3 measure step9" style="display:none;">
            <label class="control-label col-xs-12 col-sm-2">{:__('不需要审核的优惠券')}：</label>
            <div class="col-xs-12 col-sm-8">
                <select id="c-check_coupon" class="form-control selectpicker" disabled name="row[coupon_id]">
                    <option value="0">请选择</option>
                    {foreach $check_coupon as $k3 => $v3}
                    <option value="{$v3.id}">{$v3.desc}</option>
                    {/foreach}
                </select>
            </div>
        </div>
        <div class="form-group-child3 measure step9" style="display:none;">
            <label class="control-label col-xs-12 col-sm-2">{:__('需要审核的优惠券')}：</label>
            <div class="col-xs-12 col-sm-8">
                <select id="c-need_check_coupon" class="form-control selectpicker" disabled name="row[need_coupon_id]">
                    <option value="0">请选择</option>
                    {foreach $need_check_coupon as $k3 => $v3}
                    <option value="{$v3.id}">{$v3.desc}</option>
                    {/foreach}
                </select>
            </div>
        </div>
        <div class="form-group-child3 measure step10" style="display:none;">
            <label class="control-label col-xs-12 col-sm-2">{:__('积分')}：</label>
            <div class="col-xs-12 col-sm-8">
                <input class="form-control" name="row[integral]" disabled type="text"
                    value="{$row.integral}">
            </div>
        </div>
        <div class="form-group-child3 measure step10" style="display:none;">
            <label class="control-label col-xs-12 col-sm-2">{:__('客户邮箱')}：</label>
            <div class="col-xs-12 col-sm-8">
                <input class="form-control" id="customer_email" name="row[email]" disabled type="text" value="{$row.email}">
            </div>
        </div>
        <div class="form-group-child3 measure step10" style="display:none;">
            <label class="control-label col-xs-12 col-sm-2">{:__('积分描述')}：</label>
            <div class="col-xs-12 col-sm-8">
                <input class="form-control" name="row[integral_describe]" type="text" disabled value="{$row.integral_describe}">
            </div>
        </div>        
        <div class="form-group-child3 measure step11" style="display:none;">
            <label class="control-label col-xs-12 col-sm-2">{:__('退回物流单号')}：</label>
            <div class="col-xs-12 col-sm-8">
                <input  class="form-control" name="row[refund_logistics_num]" type="text" disabled value="{$row.refund_logistics_num}">
            </div>
        </div>
        <!--小操作 end-->


        <!--更换镜框 start-->
        
        <div class="form-group-child4 measure step1-1" style="display:none;" >
            <div class="caigou frame-info item_info">
                <p style="font-size: 16px;"><b>更换镜框</b></p>
                <div>
                    <!-- <div id="toolbar" class="toolbar">
                        <a href="javascript:;" class="btn btn-success btn-add-frame" title="增加"><i class="fa fa-plus"></i>
                            增加</a>
                    </div> -->
                    <table class="caigou-table-sku" id="change-frame">
                        <tr>
                            <th>原SKU</th>
                            <th>原数量(+增加)</th>
                            <th>新SKU</th>
                            <th>新数量(-减少)</th>
                        </tr>
                        <!-- <tr>
                            <td><input class="form-control" name="row[change_frame][original_sku][]" type="text" value="">
                            </td>
                            <td><input class="form-control" name="row[change_frame][original_number][]" type="text"
                                    value=""></td>
                            <td><input class="form-control change_sku" name="row[change_frame][change_sku][]" type="text">
                            </td>
                            <td><input class="form-control change_number" name="row[change_frame][change_number][]"
                                    type="text"></td>
                            <td><a href="javascript:;" class="btn btn-danger btn-del" title="删除"><i
                                        class="fa fa-trash"></i>删除</a></td>
                        </tr> -->
                    </table>

                </div>
            </div>
        </div>
        <!--更换镜框 end-->

        <!--更换处方 start-->
        <div class="form-group-child4 measure step2-1" style="display:none;" >
            <div class="col-xs-12 col-sm-8" style="width: 100%">
                <p style="font-size: 16px;"><b>更改镜片</b></p>

                <!-- <div id="toolbar" class="toolbar">
                    <a href="javascript:;" class="btn btn-success btn-add-lens" title="增加"><i class="fa fa-plus"></i>
                        增加</a>
                </div> -->
                <div id="lens_contents">
                    <div>
                        <div class="step1_function2">
                            <div class="step1_function2_child">
                                <label class="control-label col-xs-12 col-sm-3">SKU:</label>
                                <div class="col-xs-12 col-sm-8">
                                    <select class="form-control selectpicker" disabled name="row[change_lens][original_sku][]">
                                        <option value="0">请选择</option>
                                    </select>
                                </div>
                            </div>
    
                            <div class="step1_function2_child">
                                <label class="control-label col-xs-12 col-sm-3">Name:</label>
                                <div class="col-xs-12 col-sm-8">
                                    <input class="form-control" disabled name="row[change_lens][original_name][]" type="text" value="">
                                </div>
                            </div>
                            <div class="step1_function2_child">
                                <label class="control-label col-xs-12 col-sm-3">QTY:</label>
                                <div class="col-xs-12 col-sm-8">
                                    <input class="form-control" disabled name="row[change_lens][original_number][]" type="text" value="">
                                </div>
                            </div>
    
                            <div class="step1_function2_child">
                                <label class="control-label col-xs-12 col-sm-3">prescription_type:</label>
                                <div class="col-xs-12 col-sm-8">
                                    <select class="form-control selectpicker" disabled name="row[change_lens][recipe_type][]">
                                        <option value="0">请选择</option>
                                    </select>
                                </div>
                            </div>
    
                        </div>
    
                        <div class="step7_function3">
                            <div class="panel-body">
                                <div class="step7_function3_child">
                                    <label class="control-label col-xs-12 col-sm-3">lens_type:</label>
                                    <div class="col-xs-12 col-sm-8">
                                        <select class="form-control selectpicker" disabled name="row[change_lens][lens_type][]">
                                            <option value="0">请选择</option>
                                        </select>
                                    </div>
                                </div>
                                <div class="step7_function3_child">
                                    <label class="control-label col-xs-12 col-sm-3">coating_type:</label>
                                    <div class="col-xs-12 col-sm-8">
                                        <select id="c-coating_type" disabled class="form-control selectpicker"
                                            name="row[change_lens][coating_type][]">
                                            <option value="0">请选择</option>
                                        </select>
                                    </div>
                                </div>
                                <table>
                                    <tbody>
                                        <tr>
                                            <td style="text-align: center">value</td>
                                            <td style="text-align: center">SPH</td>
                                            <td style="text-align: center">CYL</td>
                                            <td style="text-align: center">AXI</td>
                                            <td style="text-align: center">ADD</td>
                                            <td style="text-align: center">PD</td>
                                        </tr>
                                        <tr>
                                            <td style="text-align: center">Right(OD)</td>
                                            <td><input class="form-control" disabled name="row[change_lens][od_sph][]" type="text" value="">
                                            </td>
                                            <td><input class="form-control" disabled name="row[change_lens][od_cyl][]" type="text" value="">
                                            </td>
                                            <td><input class="form-control" disabled name="row[change_lens][od_axis][]" type="text"
                                                    value=""></td>
                                            <td><input class="form-control" disabled  name="row[change_lens][od_add][]" type="text" value="">
                                            </td>
                                            <td><input class="form-control" disabled name="row[change_lens][pd_r][]" type="text" value="">
                                            </td>
                                        </tr>
                                        <tr>
                                            <td style="text-align: center">Left(OS)</td>
                                            <td><input class="form-control" disabled name="row[change_lens][os_sph][]" type="text" value="">
                                            </td>
                                            <td><input class="form-control" disabled name="row[change_lens][os_cyl][]" type="text" value="">
                                            </td>
                                            <td><input class="form-control" disabled name="row[change_lens][os_axis][]" type="text"
                                                    value=""></td>
                                            <td><input class="form-control" disabled name="row[change_lens][os_add][]" type="text" value="">
                                            </td>
                                            <td><input class="form-control" disabled name="row[change_lens][pd_l][]" type="text" value="">
                                            </td>
                                        </tr>
    
                                        <tr>
                                            <td style="text-align: center"></td>
                                            <td style="text-align: center">Prism Horizontal</td>
                                            <td style="text-align: center">Base Direction</td>
                                            <td style="text-align: center">Prism Vertical</td>
                                            <td style="text-align: center">Base Direction</td>
                                        </tr>
                                        <tr>
                                            <td style="text-align: center">Right(OD)</td>
                                            <td><input class="form-control" disabled type="text" name="row[change_lens][od_pv][]" value="">
                                            </td>
                                            <td><input class="form-control" disabled type="text" name="row[change_lens][od_bd][]" value="">
                                            </td>
                                            <td><input class="form-control" disabled type="text" name="row[change_lens][od_pv_r][]"
                                                    value=""></td>
                                            <td><input class="form-control" disabled type="text" name="row[change_lens][od_bd_r][]"
                                                    value=""></td>
                                        </tr>
                                        <tr>
                                            <td style="text-align: center">Left(OS)</td>
                                            <td><input class="form-control" disabled name="row[change_lens][os_pv][]" type="text" value="">
                                            </td>
                                            <td><input class="form-control" disabled name="row[change_lens][os_bd][]" type="text" value="">
                                            </td>
                                            <td><input class="form-control" disabled name="row[change_lens][os_pv_r][]" type="text"
                                                    value=""></td>
                                            <td><input class="form-control" disabled name="row[change_lens][os_bd_r][]" type="text"
                                                    value=""></td>
                                        </tr>
                                    </tbody>
                                </table>
                            </div>
                        </div>
    
                        <div class="form-group-child4_del">
                            <!-- <a href="javascript:;" style="width: 50%;" class="btn btn-danger btn-del-lens" title="删除"><i class="fa fa-trash"></i>删除</a> -->
                        </div>
                    </div>
    
                </div>
                
                
            </div>
        </div>
        <!--更换处方 end-->

        <!--取消 start-->
        <div class="form-group-child4 measure step3" style="display:none;">
            <div class="caigou item_info" style="margin-top:15px;">
                <p style="font-size: 16px;"><b>取消订单</b></p>
                <div>
                    <table class="caigou-table-sku" id='cancel-order'>
                        <tr>
                            <th>原始SKU</th>
                            <th>取消数量</th>
                        </tr>
                        <tr>
                            <td>
                                <input class="form-control" disabled name="row[cancel_order][original_sku][]" type="text" value="">
                            </td>
                            <td><input id="c-original_number" disabled class="form-control"
                                    name="row[cancel_order][original_number][]" type="text" value=""></td>
                        </tr>
                    </table>
                </div>
            </div>
        </div>
        <!--取消 end-->

        <!--补发 start-->
        <div class="form-group-child4 measure step7" style="display:none;">
            <div class="col-xs-12 col-sm-8" style="width: 100%">
                <p style="font-size: 16px;"><b>补发</b></p>
                
                <div class="step7_function1">
                    <div class="step7_function1_child " style="width: 100%">
                        <label class="control-label col-xs-12 col-sm-3" style="width: 12.3%;">{:__('收货地址')}：</label>
                        <div class="col-xs-12 col-sm-8" style="width: 83%">
                            <select id="address_select" class="form-control selectpicker" disabled name="row[address][address_id]">
                                <option value="">请选择</option>
                            </select>
                        </div>
                    </div>
                    <div class="step7_function1_child">
                        <label class="control-label col-xs-12 col-sm-3">{:__('Fast name')}：</label>
                        <div class="col-xs-12 col-sm-8">
                            <input id="c-firstname" class="form-control" disabled name="row[address][firstname]" type="text" value="">
                        </div>
                    </div>
                    <div class="step7_function1_child">
                        <label class="control-label col-xs-12 col-sm-3">{:__('Last name')}：</label>
                        <div class="col-xs-12 col-sm-8">
                            <input id="c-lastname" class="form-control" disabled name="row[address][lastname]" type="text" value="">
                        </div>
                    </div>
                    <div class="step7_function1_child">
                        <label class="control-label col-xs-12 col-sm-3">{:__('Email')}：</label>
                        <div class="col-xs-12 col-sm-8">
                            <input id="c-email" class="form-control" disabled name="row[address][email]" type="text" value="">
                        </div>
                    </div>
                    <div class="step7_function1_child">
                        <label class="control-label col-xs-12 col-sm-3">{:__('Tel')}：</label>
                        <div class="col-xs-12 col-sm-8">
                            <input id="c-telephone" class="form-control" disabled name="row[address][telephone]" type="text" value="">
                        </div>
                    </div>
                    <div class="step7_function1_child">
                        <label class="control-label col-xs-12 col-sm-3">{:__('国家')}：</label>
                        <div class="col-xs-12 col-sm-8">
                            <select id="c-country" class="form-control selectpicker" disabled name="row[address][country_id]">
                                <option value="">请选择</option>
                                {foreach name="country" item="vo" key="key"}
                                    <option value="{$key}">{$vo['country']}</option>
                                {/foreach}
                            </select>
                        </div>
                    </div>
                    <div class="step7_function1_child">
                        <label class="control-label col-xs-12 col-sm-3">{:__('地区(省/州)')}：</label>
                        <div class="col-xs-12 col-sm-8">
                            <select id="c-region" class="form-control selectpicker" disabled name="row[address][region_id]">
                                <option value="">请选择</option>
                            </select>
                        </div>
                    </div>
                    <div class="step7_function1_child">
                        <label class="control-label col-xs-12 col-sm-3">{:__('城市')}：</label>
                        <div class="col-xs-12 col-sm-8">
                            <input id="c-city" class="form-control" disabled name="row[address][city]" type="text" value="">
                        </div>
                    </div>
                    <div class="step7_function1_child">
                        <label class="control-label col-xs-12 col-sm-3">{:__('街道')}：</label>
                        <div class="col-xs-12 col-sm-8">
                            <input id="c-street" class="form-control" disabled name="row[address][street]" type="text" value="">
                        </div>
                    </div>
                    <div class="step7_function1_child">
                        <label class="control-label col-xs-12 col-sm-3">{:__('邮编')}：</label>
                        <div class="col-xs-12 col-sm-8">
                            <input id="c-postcode" class="form-control" disabled name="row[address][postcode]" type="text" value="">
                        </div>
                    </div>
                </div>

                <div class="form-group-child4_add">
                   
                </div>
                <!-- <div id="toolbar" class="toolbar">
                    <a href="javascript:;" class="btn btn-success btn-add-supplement-reissue" title="增加"><i class="fa fa-plus"></i>
                        增加</a>
                </div> -->
                <div id="supplement-order">
                    <div>
                        <div class="step7_function2">
                            <div class="step7_function2_child">
                                <label class="control-label col-xs-12 col-sm-3">SKU:</label>
                                <div class="col-xs-12 col-sm-8">
                                    <select class="form-control selectpicker" disabled name="row[replacement][original_sku][]">
                                        <option value="0">请选择</option>
                                    </select>
                                </div>
                            </div>
    
                            <div class="step7_function2_child">
                                <label class="control-label col-xs-12 col-sm-3">Name:</label>
                                <div class="col-xs-12 col-sm-8">
                                    <input class="form-control" disabled name="row[replacement][original_name][]" type="text" value="">
                                </div>
                            </div>
                            <div class="step7_function2_child">
                                <label class="control-label col-xs-12 col-sm-3">QTY:</label>
                                <div class="col-xs-12 col-sm-8">
                                    <input class="form-control" disabled name="row[replacement][original_number][]" type="text" value="">
                                </div>
                            </div>
                            <div class="step7_function2_child">
                                <label class="control-label col-xs-12 col-sm-3">选择已有处方:</label>
                                <div class="col-xs-12 col-sm-8">
                                    <select id="prescription_select" disabled class="form-control selectpicker">
                                        <option value="0">请选择</option>
                                    </select>
                                </div>
                            </div>
                            <div class="step7_function2_child">
                                <label class="control-label col-xs-12 col-sm-3">prescription_type:</label>
                                <div class="col-xs-12 col-sm-8">
                                    <select class="form-control selectpicker" disabled name="row[replacement][recipe_type][]">
                                        <option value="">请选择</option>
                                    </select>
                                </div>
                            </div>
    
                        </div>
    
                        <div class="step1_function3">
                            <div class="panel-body">
                                <div class="step1_function3_child">
                                    <label class="control-label col-xs-12 col-sm-3">lens_type:</label>
                                    <div class="col-xs-12 col-sm-8">
                                        <select class="form-control selectpicker" disabled name="row[replacement][lens_type][]">
                                            <option value="0">请选择</option>
                                        </select>
                                    </div>
                                </div>
                                <div class="step1_function3_child">
                                    <label class="control-label col-xs-12 col-sm-3">coating_type:</label>
                                    <div class="col-xs-12 col-sm-8">
                                        <select id="c-coating_type" disabled class="form-control selectpicker"
                                            name="row[replacement][coating_type][]">
                                            <option value="0">请选择</option>
                                        </select>
                                    </div>
                                </div>
                                <table>
                                    <tbody>
                                        <tr>
                                            <td style="text-align: center">value</td>
                                            <td style="text-align: center">SPH</td>
                                            <td style="text-align: center">CYL</td>
                                            <td style="text-align: center">AXI</td>
                                            <td style="text-align: center">ADD</td>
                                            <td style="text-align: center">PD</td>
                                        </tr>
                                        <tr>
                                            <td style="text-align: center">Right(OD)</td>
                                            <td><input class="form-control" disabled name="row[replacement][od_sph][]" type="text" value="">
                                            </td>
                                            <td><input class="form-control" disabled name="row[replacement][od_cyl][]" type="text" value="">
                                            </td>
                                            <td><input class="form-control" disabled name="row[replacement][od_axis][]" type="text"
                                                    value=""></td>
                                            <td><input class="form-control" disabled name="row[replacement][od_add][]" type="text" value="">
                                            </td>
                                            <td><input class="form-control" disabled name="row[replacement][pd_r][]" type="text" value="">
                                            </td>
                                        </tr>
                                        <tr>
                                            <td style="text-align: center">Left(OS)</td>
                                            <td><input class="form-control" disabled name="row[replacement][os_sph][]" type="text" value="">
                                            </td>
                                            <td><input class="form-control" disabled name="row[replacement][os_cyl][]" type="text" value="">
                                            </td>
                                            <td><input class="form-control" disabled name="row[replacement][os_axis][]" type="text"
                                                    value=""></td>
                                            <td><input class="form-control" disabled name="row[replacement][os_add][]" type="text" value="">
                                            </td>
                                            <td><input class="form-control" disabled name="row[replacement][pd_l][]" type="text" value="">
                                            </td>
                                        </tr>
    
                                        <tr>
                                            <td style="text-align: center"></td>
                                            <td style="text-align: center">Prism Horizontal</td>
                                            <td style="text-align: center">Base Direction</td>
                                            <td style="text-align: center">Prism Vertical</td>
                                            <td style="text-align: center">Base Direction</td>
                                        </tr>
                                        <tr>
                                            <td style="text-align: center">Right(OD)</td>
                                            <td><input class="form-control" disabled type="text" name="row[replacement][od_pv][]" value="">
                                            </td>
                                            <td><input class="form-control" disabled type="text" name="row[replacement][od_bd][]" value="">
                                            </td>
                                            <td><input class="form-control" disabled type="text" name="row[replacement][od_pv_r][]"
                                                    value=""></td>
                                            <td><input class="form-control" disabled type="text" name="row[replacement][od_bd_r][]"
                                                    value=""></td>
                                        </tr>
                                        <tr>
                                            <td style="text-align: center">Left(OS)</td>
                                            <td><input class="form-control" disabled name="row[replacement][os_pv][]" type="text" value="">
                                            </td>
                                            <td><input class="form-control" disabled name="row[replacement][os_bd][]" type="text" value="">
                                            </td>
                                            <td><input class="form-control" disabled name="row[replacement][os_pv_r][]" type="text"
                                                    value=""></td>
                                            <td><input class="form-control" disabled name="row[replacement][os_bd_r][]" type="text"
                                                    value=""></td>
                                        </tr>
                                    </tbody>
                                </table>
                            </div>
                        </div>
    
                        <div class="form-group-child4_del">
                            <!--<a href="javascript:;" style="width: 50%;" class="btn btn-danger btn-del-supplement" title="删除"><i class="fa fa-trash"></i>删除</a>-->
                        </div>
                    </div>
                </div>
                
            </div>
        </div>
        <!--补发 end-->

    </div>


</form>


<div id="edit_lens" style="display: none;">
    <div>
        <div class="step1_function2">
            <div class="step1_function2_child">
                <label class="control-label col-xs-12 col-sm-3">SKU:</label>
                <div class="col-xs-12 col-sm-8">
                    <select class="form-control selectpicker" name="row[change_lens][original_sku][]">
                        <option value="0">请选择</option>
                    </select>
                </div>
            </div>

            <div class="step1_function2_child">
                <label class="control-label col-xs-12 col-sm-3">Name:</label>
                <div class="col-xs-12 col-sm-8">
                    <input class="form-control" name="row[change_lens][original_name][]" type="text" value="">
                </div>
            </div>
            <div class="step1_function2_child">
                <label class="control-label col-xs-12 col-sm-3">QTY:</label>
                <div class="col-xs-12 col-sm-8">
                    <input class="form-control" name="row[change_lens][original_number][]" type="text" value="">
                </div>
            </div>

            <div class="step1_function2_child">
                <label class="control-label col-xs-12 col-sm-3">prescription_type:</label>
                <div class="col-xs-12 col-sm-8">
                    <select class="form-control selectpicker" name="row[change_lens][recipe_type][]">
                        <option value="0">请选择</option>
                    </select>
                </div>
            </div>

        </div>

        <div class="step7_function3">
            <div class="panel-body">
                <div class="step7_function3_child">
                    <label class="control-label col-xs-12 col-sm-3">lens_type:</label>
                    <div class="col-xs-12 col-sm-8">
                        <select class="form-control selectpicker" name="row[change_lens][lens_type][]">
                            <option value="0">请选择</option>
                        </select>
                    </div>
                </div>
                <div class="step7_function3_child">
                    <label class="control-label col-xs-12 col-sm-3">coating_type:</label>
                    <div class="col-xs-12 col-sm-8">
                        <select id="c-coating_type" class="form-control selectpicker" name="row[change_lens][coating_type][]">
                            <option value="0">请选择</option>
                        </select>
                    </div>
                </div>
                <table>
                    <tbody>
                        <tr>
                            <td style="text-align: center">value</td>
                            <td style="text-align: center">SPH</td>
                            <td style="text-align: center">CYL</td>
                            <td style="text-align: center">AXI</td>
                            <td style="text-align: center">ADD</td>
                            <td style="text-align: center">PD</td>
                        </tr>
                        <tr>
                            <td style="text-align: center">Right(OD)</td>
                            <td><input class="form-control" name="row[change_lens][od_sph][]" type="text" value=""></td>
                            <td><input class="form-control" name="row[change_lens][od_cyl][]" type="text" value=""></td>
                            <td><input class="form-control" name="row[change_lens][od_axis][]" type="text" value=""></td>
                            <td><input class="form-control" name="row[change_lens][od_add][]" type="text" value=""></td>
                            <td><input class="form-control" name="row[change_lens][pd_r][]" type="text" value=""></td>
                        </tr>
                        <tr>
                            <td style="text-align: center">Left(OS)</td>
                            <td><input class="form-control" name="row[change_lens][os_sph][]" type="text" value=""></td>
                            <td><input class="form-control" name="row[change_lens][os_cyl][]" type="text" value=""></td>
                            <td><input class="form-control" name="row[change_lens][os_axis][]" type="text" value=""></td>
                            <td><input class="form-control" name="row[change_lens][os_add][]" type="text" value=""></td>
                            <td><input class="form-control" name="row[change_lens][pd_l][]" type="text" value=""></td>
                        </tr>

                        <tr>
                            <td style="text-align: center"></td>
                            <td style="text-align: center">Prism Horizontal</td>
                            <td style="text-align: center">Base Direction</td>
                            <td style="text-align: center">Prism Vertical</td>
                            <td style="text-align: center">Base Direction</td>
                        </tr>
                        <tr>
                            <td style="text-align: center">Right(OD)</td>
                            <td><input class="form-control" type="text" name="row[change_lens][od_pv][]" value=""></td>
                            <td><input class="form-control" type="text" name="row[change_lens][od_bd][]" value=""></td>
                            <td><input class="form-control" type="text" name="row[change_lens][od_pv_r][]" value=""></td>
                            <td><input class="form-control" type="text" name="row[change_lens][od_bd_r][]" value=""></td>
                        </tr>
                        <tr>
                            <td style="text-align: center">Left(OS)</td>
                            <td><input class="form-control" name="row[change_lens][os_pv][]" type="text" value=""></td>
                            <td><input class="form-control" name="row[change_lens][os_bd][]" type="text" value=""></td>
                            <td><input class="form-control" name="row[change_lens][os_pv_r][]" type="text" value=""></td>
                            <td><input class="form-control" name="row[change_lens][os_bd_r][]" type="text" value=""></td>
                        </tr>
                    </tbody>
                </table>
            </div>
        </div>

        <div class="form-group-child4_del" style="width: 100%;padding-right: 0px;">
            <a href="javascript:;" style="width: 50%;" class="btn btn-danger btn-del-lens" title="删除"><i class="fa fa-trash"></i>删除</a>
        </div>
    </div>
</div>

<div id="replenish_order" style="display: none;">
    <div>
        <div class="step7_function2" style="margin-top: 20px;">
            <div class="step7_function2_child">
                <label class="control-label col-xs-12 col-sm-3">SKU:</label>
                <div class="col-xs-12 col-sm-8">
                    <select class="form-control selectpicker" name="row[replacement][original_sku][]">
                        <option value="0">请选择</option>
                    </select>
                </div>
            </div>

            <div class="step7_function2_child">
                <label class="control-label col-xs-12 col-sm-3">Name:</label>
                <div class="col-xs-12 col-sm-8">
                    <input class="form-control" name="row[replacement][original_name][]" type="text" value="">
                </div>
            </div>
            <div class="step7_function2_child">
                <label class="control-label col-xs-12 col-sm-3">QTY:</label>
                <div class="col-xs-12 col-sm-8">
                    <input class="form-control" name="row[replacement][original_number][]" type="text" value="">
                </div>
            </div>
            <div class="step7_function2_child">
                <label class="control-label col-xs-12 col-sm-3">选择已有处方:</label>
                <div class="col-xs-12 col-sm-8">
                    <select class="form-control selectpicker">
                        <option value="0">请选择</option>
                    </select>
                </div>
            </div>
            <div class="step7_function2_child">
                <label class="control-label col-xs-12 col-sm-3">prescription_type:</label>
                <div class="col-xs-12 col-sm-8">
                    <select class="form-control selectpicker" name="row[replacement][recipe_type][]">
                        <option value="0">请选择</option>
                    </select>
                </div>
            </div>

        </div>

        <div class="step1_function3" style="margin-top: 20px;">
            <div class="panel-body">
                <div class="step1_function3_child">
                    <label class="control-label col-xs-12 col-sm-3">lens_type:</label>
                    <div class="col-xs-12 col-sm-8">
                        <select class="form-control selectpicker" name="row[replacement][lens_type][]">
                            <option value="0">请选择</option>
                        </select>
                    </div>
                </div>
                <div class="step1_function3_child">
                    <label class="control-label col-xs-12 col-sm-3">coating_type:</label>
                    <div class="col-xs-12 col-sm-8">
                        <select id="c-coating_type" class="form-control selectpicker"
                                name="row[replacement][coating_type][]">
                            <option value="0">请选择</option>
                        </select>
                    </div>
                </div>
                <table>
                    <tbody>
                    <tr>
                        <td style="text-align: center">value</td>
                        <td style="text-align: center">SPH</td>
                        <td style="text-align: center">CYL</td>
                        <td style="text-align: center">AXI</td>
                        <td style="text-align: center">ADD</td>
                        <td style="text-align: center">PD</td>
                    </tr>
                    <tr>
                        <td style="text-align: center">Right(OD)</td>
                        <td><input class="form-control" name="row[replacement][od_sph][]" type="text" value="">
                        </td>
                        <td><input class="form-control" name="row[replacement][od_cyl][]" type="text" value="">
                        </td>
                        <td><input class="form-control" name="row[replacement][od_axis][]" type="text"
                                   value=""></td>
                        <td><input class="form-control" name="row[replacement][od_add][]" type="text" value="">
                        </td>
                        <td><input class="form-control" name="row[replacement][pd_r][]" type="text" value="">
                        </td>
                    </tr>
                    <tr>
                        <td style="text-align: center">Left(OS)</td>
                        <td><input class="form-control" name="row[replacement][os_sph][]" type="text" value="">
                        </td>
                        <td><input class="form-control" name="row[replacement][os_cyl][]" type="text" value="">
                        </td>
                        <td><input class="form-control" name="row[replacement][os_axis][]" type="text"
                                   value=""></td>
                        <td><input class="form-control" name="row[replacement][os_add][]" type="text" value="">
                        </td>
                        <td><input class="form-control" name="row[replacement][pd_l][]" type="text" value="">
                        </td>
                    </tr>

                    <tr>
                        <td style="text-align: center"></td>
                        <td style="text-align: center">Prism Horizontal</td>
                        <td style="text-align: center">Base Direction</td>
                        <td style="text-align: center">Prism Vertical</td>
                        <td style="text-align: center">Base Direction</td>
                    </tr>
                    <tr>
                        <td style="text-align: center">Right(OD)</td>
                        <td><input class="form-control" type="text" name="row[replacement][od_pv][]" value="">
                        </td>
                        <td><input class="form-control" type="text" name="row[replacement][od_bd][]" value="">
                        </td>
                        <td><input class="form-control" type="text" name="row[replacement][od_pv_r][]"
                                   value=""></td>
                        <td><input class="form-control" type="text" name="row[replacement][od_bd_r][]"
                                   value=""></td>
                    </tr>
                    <tr>
                        <td style="text-align: center">Left(OS)</td>
                        <td><input class="form-control" name="row[replacement][os_pv][]" type="text" value="">
                        </td>
                        <td><input class="form-control" name="row[replacement][os_bd][]" type="text" value="">
                        </td>
                        <td><input class="form-control" name="row[replacement][os_pv_r][]" type="text"
                                   value=""></td>
                        <td><input class="form-control" name="row[replacement][os_bd_r][]" type="text"
                                   value=""></td>
                    </tr>
                    </tbody>
                </table>
            </div>
        </div>

        <div class="form-group-child4_del">
            <a href="javascript:;" style="width: 50%;" class="btn btn-danger btn-del-supplement" title="删除"><i class="fa fa-trash"></i>删除</a>
        </div>
    </div>
</div><|MERGE_RESOLUTION|>--- conflicted
+++ resolved
@@ -514,17 +514,8 @@
             </div>
         </div>
 
-<<<<<<< HEAD
-        <div class="form-group-child5 measure step6" style="display:none;width: 100%;float: left;margin-left:2%;">
+        <div class="form-group-child4 measure step6" style="display:none;width: 100%;float: left;margin-left:2%;">
             <p style="font-size: 16px;margin-left: 2%;"><b>赠品</b></p>
-=======
-        <div class="form-group-child4 measure step6" style="display:none;">
-            <p style="font-size: 16px;margin-left: 1%;"><b>赠品</b></p>
->>>>>>> fb50fa33
-            <div class="toolbar">
-                <a href="javascript:;" class="btn btn-success btn-add-box" title="增加"><i class="fa fa-plus"></i>
-                    增加</a>
-            </div>
             <div class="add_gift" id="add_box_option">
                 <div class="step7_function2 prescription_type_step" style="margin-top:10px;">
                     <div class="step7_function2_child">
