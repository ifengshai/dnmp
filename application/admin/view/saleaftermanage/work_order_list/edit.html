--- conflicted
+++ resolved
@@ -507,149 +507,10 @@
         </div>
     </div>
 
-<<<<<<< HEAD
-        <div class="form-group-child4 measure step6" style="display:none;width: 100%;float: left;margin-left:2%;">
-            <p style="font-size: 16px;margin-left: 2%;"><b>赠品</b></p>
-            <div class="toolbar">
-                <a href="javascript:;" class="btn btn-success btn-edit-box" title="增加"><i class="fa fa-plus"></i>
-                    增加</a>
-            </div>
-            <div class="add_gift" id="add_box_option">
-                <div class="step7_function2 prescription_type_step" style="margin-top:10px;">
-                    <div class="step7_function2_child">
-                        <label class="control-label col-xs-12 col-sm-3">SKU:</label>
-                        <div class="col-xs-12 col-sm-8">
-                            <input class="form-control" name="row[gift][original_sku][]" type="text" value="">
-
-                        </div>
-                    </div>
-
-                    <div class="step7_function2_child">
-                        <label class="control-label col-xs-12 col-sm-3">QTY:</label>
-                        <div class="col-xs-12 col-sm-8">
-                            <input class="form-control" name="row[gift][original_number][]" type="text" value="">
-                        </div>
-                    </div>
-                    <div class="step7_function2_child">
-                        <label class="control-label col-xs-12 col-sm-3">prescription_type:</label>
-                        <div class="col-xs-12 col-sm-8">
-                            <select class="form-control selectpicker prescription_type" name="row[gift][recipe_type][]"
-                                title="请选择">
-
-                            </select>
-                        </div>
-                    </div>
-
-                </div>
-
-                <div class="step1_function3" style="margin-top:10px;">
-                    <div class="panel-body">
-                        <div class="step1_function3_child">
-                            <label class="control-label col-xs-12 col-sm-3">lens_type:</label>
-                            <div class="col-xs-12 col-sm-8">
-                                <select id="lens_type" class="form-control selectpicker" name="row[gift][lens_type][]"
-                                    title="请选择">
-
-                                </select>
-                            </div>
-                        </div>
-                        <div class="step1_function3_child">
-                            <label class="control-label col-xs-12 col-sm-3">coating_type:</label>
-                            <div class="col-xs-12 col-sm-8">
-                                <select id="c-coating_type" class="form-control selectpicker"
-                                    name="row[gift][coating_type][]" title="请选择">
-
-                                </select>
-                            </div>
-                        </div>
-                        <table>
-                            <tbody>
-                                <tr>
-                                    <td style="text-align: center">value</td>
-                                    <td style="text-align: center">SPH</td>
-                                    <td style="text-align: center">CYL</td>
-                                    <td style="text-align: center">AXI</td>
-                                    <td style="text-align: center">ADD</td>
-                                    <td style="text-align: center">PD</td>
-                                </tr>
-                                <tr>
-                                    <td style="text-align: center">Right(OD)</td>
-                                    <td><input class="form-control" name="row[gift][od_sph][]" type="text" value="">
-                                    </td>
-                                    <td><input class="form-control" name="row[gift][od_cyl][]" type="text" value="">
-                                    </td>
-                                    <td><input class="form-control" name="row[gift][od_axis][]" type="text" value="">
-                                    </td>
-                                    <td><input class="form-control" name="row[gift][od_add][]" type="text" value="">
-                                    </td>
-                                    <td><input class="form-control" name="row[gift][pd_r][]" type="text" value="">
-                                    </td>
-                                </tr>
-                                <tr>
-                                    <td style="text-align: center">Left(OS)</td>
-                                    <td><input class="form-control" name="row[gift][os_sph][]" type="text" value="">
-                                    </td>
-                                    <td><input class="form-control" name="row[gift][os_cyl][]" type="text" value="">
-                                    </td>
-                                    <td><input class="form-control" name="row[gift][os_axis][]" type="text" value="">
-                                    </td>
-                                    <td><input class="form-control" name="row[gift][os_add][]" type="text" value="">
-                                    </td>
-                                    <td><input class="form-control" name="row[gift][pd_l][]" type="text" value="">
-                                    </td>
-                                </tr>
-
-                                <tr>
-                                    <td style="text-align: center"></td>
-                                    <td style="text-align: center">Prism Horizontal</td>
-                                    <td style="text-align: center">Base Direction</td>
-                                    <td style="text-align: center">Prism Vertical</td>
-                                    <td style="text-align: center">Base Direction</td>
-                                </tr>
-                                <tr>
-                                    <td style="text-align: center">Right(OD)</td>
-                                    <td><input class="form-control" type="text" name="row[gift][od_pv][]" value="">
-                                    </td>
-                                    <td><input class="form-control" type="text" name="row[gift][od_bd][]" value="">
-                                    </td>
-                                    <td><input class="form-control" type="text" name="row[gift][od_pv_r][]" value="">
-                                    </td>
-                                    <td><input class="form-control" type="text" name="row[gift][od_bd_r][]" value="">
-                                    </td>
-                                </tr>
-                                <tr>
-                                    <td style="text-align: center">Left(OS)</td>
-                                    <td><input class="form-control" name="row[gift][os_pv][]" type="text" value="">
-                                    </td>
-                                    <td><input class="form-control" name="row[gift][os_bd][]" type="text" value="">
-                                    </td>
-                                    <td><input class="form-control" name="row[gift][os_pv_r][]" type="text" value="">
-                                    </td>
-                                    <td><input class="form-control" name="row[gift][os_bd_r][]" type="text" value="">
-                                    </td>
-                                </tr>
-                            </tbody>
-                        </table>
-                    </div>
-                </div>
-
-                <div class="form-group-child4_del" style="margin-left: 2%;width: 91%;">
-                    <!--<a href="javascript:;" style="width: 50%;" class="btn btn-danger btn-del-supplement" title="删除"><i class="fa fa-trash"></i>删除</a>-->
-                </div>
-            </div>
-        </div>
-
-        <div class="form-group-child3 measure step8" style="display:none;">
-            <label class="control-label col-xs-12 col-sm-2">{:__('补差价订单号')}：</label>
-            <div class="col-xs-12 col-sm-8">
-                <input id="c-replenish_increment_id"  class="form-control" name="row[replenish_increment_id]" type="text" value="{$row.replenish_increment_id}">
-            </div>
-=======
     <div class="form-group-child3 measure step8" style="display:none;">
         <label class="control-label col-xs-12 col-sm-2">{:__('补差价订单号')}：</label>
         <div class="col-xs-12 col-sm-8">
             <input id="c-replenish_increment_id"  class="form-control" name="row[replenish_increment_id]" type="text" value="{$row.replenish_increment_id}">
->>>>>>> 90b9e815
         </div>
     </div>
     <div class="form-group-child3 measure step8" style="display:none;">
@@ -1021,18 +882,11 @@
                         <input id="c-street" class="form-control" name="row[address][street]" type="text" value="">
                     </div>
                 </div>
-<<<<<<< HEAD
-                <div id="toolbar" class="toolbar">
-                    <a href="javascript:;" class="btn btn-success btn-edit-supplement-reissue" title="增加"><i
-                            class="fa fa-plus"></i>
-                        增加</a>
-=======
                 <div class="step7_function1_child">
                     <label class="control-label col-xs-12 col-sm-3">{:__('邮编')}：</label>
                     <div class="col-xs-12 col-sm-8">
                         <input id="c-postcode" class="form-control" name="row[address][postcode]" type="text" value="">
                     </div>
->>>>>>> 90b9e815
                 </div>
             </div>
 
