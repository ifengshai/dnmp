--- conflicted
+++ resolved
@@ -42,20 +42,12 @@
     .amount{
         color: red;
         line-height: 112px;
-<<<<<<< HEAD
-        font-size: 20px;
-=======
         font-size: 24px;
->>>>>>> 35cc9efa
     }
     .amount1{
         color: red;
         line-height: 85px;
-<<<<<<< HEAD
-        font-size: 20px;
-=======
         font-size: 24px;
->>>>>>> 35cc9efa
     }
     .title1{
         font-size: 18px;
@@ -544,11 +536,7 @@
                         <tr>
                             <td>{$value.grade}</td>
                             <td>{$value.stock}</td>
-<<<<<<< HEAD
-                            <td>{$value.stock_rate}</td>
-=======
                             <td>{$value.stock_rate}%</td>
->>>>>>> 35cc9efa
                             <td>{$value.total}</td>
                             <td>{$value.high_stock}</td>
                             <td>{$value.high_total}</td>
