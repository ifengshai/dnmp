<div class="panel panel-default panel-intro">
    {:build_heading()}

    <div class="panel-body">
        <div id="myTabContent" class="tab-content">
            <div class="tab-pane fade active in" id="one">
                <div class="widget-body no-padding">
                    <div id="toolbar" class="toolbar">
                        <a href="javascript:;" class="btn btn-primary btn-refresh" title="{:__('Refresh')}" ><i class="fa fa-refresh"></i> </a>
                        <a href="javascript:;" class="btn btn-success btn-add {:$auth->check('warehouse/stock_house/add')?'':'hide'}" title="{:__('Add')}" ><i class="fa fa-plus"></i> {:__('Add')}</a>
                        <a href="javascript:;" class="btn btn-success btn-edit btn-disabled disabled {:$auth->check('warehouse/stock_house/edit')?'':'hide'}" title="{:__('Edit')}" ><i class="fa fa-pencil"></i> {:__('Edit')}</a>
                        <!-- <a href="javascript:;" class="btn btn-danger btn-del btn-disabled disabled {:$auth->check('warehouse/stock_house/del')?'':'hide'}" title="{:__('Delete')}" ><i class="fa fa-trash"></i> {:__('Delete')}</a> -->

                        <a href="javascript:;" class="btn btn-danger btn-import {:$auth->check('warehouse/stock_house/import')?'':'hide'}" title="{:__('Import')}" id="btn-import-file" data-url="ajax/upload" data-mimetype="csv,xls,xlsx" data-multipart={"dir":"lens/lens"}  data-multiple="false"><i class="fa fa-upload"></i> {:__('Import')}</a>
                        <a href="javascript:;" class="btn btn-danger btn-import {:$auth->check('warehouse/stock_house/import1')?'':'hide'}" title="{:__('Import')}" id="btn-import-file1" data-url="ajax/upload" data-mimetype="csv,xls,xlsx" data-multipart={"dir":"lens/lens"}  data-multiple="false"><i class="fa fa-upload"></i> {:__('批量导入新')}</a>
                        <a href="/template/stockhouse.xls" class="btn btn-primary" title="模板下载" >模板下载</a>
                        <a href="javascript:;" class="btn btn-success btn-open btn-disabled disabled {:$auth->check('warehouse/instock/setStatus') ?'':'hide'}" title="启用" >启用</a>
                        <a href="javascript:;" class="btn btn-danger btn-close btn-disabled disabled {:$auth->check('warehouse/instock/setStatus')?'':'hide'}" title="禁用" >禁用</a>
                        <a href="javascript:;" class="btn btn-success btn-batch-printed_test btn-disabled disabled"
<<<<<<< HEAD
                           title="{:__('打印标签')}"> {:__('批量打印')}</a>

=======
                        title="{:__('打印标签')}"> {:__('批量打印')}</a>
>>>>>>> 5a6cebde
                        
                    </div>
                    <table id="table" class="table table-striped table-bordered table-hover table-nowrap"
                           data-operate-edit="{:$auth->check('warehouse/stock_house/edit')}" 
                           data-operate-del="{:$auth->check('warehouse/stock_house/del')}" 
                           width="100%">
                    </table>
                </div>
            </div>

        </div>
    </div>
</div><|MERGE_RESOLUTION|>--- conflicted
+++ resolved
@@ -17,13 +17,8 @@
                         <a href="javascript:;" class="btn btn-success btn-open btn-disabled disabled {:$auth->check('warehouse/instock/setStatus') ?'':'hide'}" title="启用" >启用</a>
                         <a href="javascript:;" class="btn btn-danger btn-close btn-disabled disabled {:$auth->check('warehouse/instock/setStatus')?'':'hide'}" title="禁用" >禁用</a>
                         <a href="javascript:;" class="btn btn-success btn-batch-printed_test btn-disabled disabled"
-<<<<<<< HEAD
-                           title="{:__('打印标签')}"> {:__('批量打印')}</a>
+                        title="{:__('打印标签')}"> {:__('批量打印')}</a>
 
-=======
-                        title="{:__('打印标签')}"> {:__('批量打印')}</a>
->>>>>>> 5a6cebde
-                        
                     </div>
                     <table id="table" class="table table-striped table-bordered table-hover table-nowrap"
                            data-operate-edit="{:$auth->check('warehouse/stock_house/edit')}" 
