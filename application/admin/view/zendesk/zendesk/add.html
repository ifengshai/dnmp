<!-- Main content -->
<section class="content">

    <div class="row" >
        <form id="edit-form" class="form-horizontal" role="form" data-toggle="validator" method="POST" action="">
            <input type="hidden" class="search-post-type" name="type" value="{$type}">
<<<<<<< HEAD
          <!--  <div class="col-md-2">

                &lt;!&ndash; Profile Image &ndash;&gt;
                <div class="box box-primary">
                    <div class="box-body box-profile">
                        <strong>requester</strong>
                        <p class="text-muted">
                            <input  class="form-control col-xs-12 email"  name="row[email]" type="text" value="">
                        </p>
                    </div>
                    &lt;!&ndash; /.box-body &ndash;&gt;
                </div>
                &lt;!&ndash; /.box &ndash;&gt;

                &lt;!&ndash; About Me Box &ndash;&gt;
                <div class="box box-primary">
                    &lt;!&ndash; /.box-header &ndash;&gt;
                    <div class="box-body">
                        <strong>CCs</strong>
                        <p class="text-muted">
                            <input  class="form-control" id='ccs' name="row[email_cc]" type="text" value="">
                        </p>

                        <hr>
                        <strong>tags</strong>
                        <p class="text-muted">
                            {:Form::select('row[tags][]', $tags, null, ['class'=>'form-control selectpicker ticket-tags', null,'multiple' => true,'data-live-search' => true,'id'=>'Entry_tags_select'])}
                        </p>

                        <hr>

                        <strong>priority</strong>
                        <p class="text-muted">
                            <select class="form-control ticket-priority selectpicker" data-live-search="1" data-rule="required" name="row[priority]">
                                <option value="0">- </option>
                                <option value="1">low</option>
                                <option value="2">normal</option>
                                <option value="3">high</option>
                                <option value="4">urgent</option>
                            </select>
                        </p>
                    </div>
                    &lt;!&ndash; /.box-body &ndash;&gt;
                </div>
                &lt;!&ndash; /.box &ndash;&gt;
            </div>-->
=======
            <!--  <div class="col-md-2">

                  &lt;!&ndash; Profile Image &ndash;&gt;
                  <div class="box box-primary">
                      <div class="box-body box-profile">
                          <strong>requester</strong>
                          <p class="text-muted">
                              <input  class="form-control col-xs-12 email"  name="row[email]" type="text" value="">
                          </p>
                      </div>
                      &lt;!&ndash; /.box-body &ndash;&gt;
                  </div>
                  &lt;!&ndash; /.box &ndash;&gt;

                  &lt;!&ndash; About Me Box &ndash;&gt;
                  <div class="box box-primary">
                      &lt;!&ndash; /.box-header &ndash;&gt;
                      <div class="box-body">
                          <strong>CCs</strong>
                          <p class="text-muted">
                              <input  class="form-control" id='ccs' name="row[email_cc]" type="text" value="">
                          </p>

                          <hr>
                          <strong>tags</strong>
                          <p class="text-muted">
                              {:Form::select('row[tags][]', $tags, null, ['class'=>'form-control selectpicker ticket-tags', null,'multiple' => true,'data-live-search' => true,'id'=>'Entry_tags_select'])}
                          </p>

                          <hr>

                          <strong>priority</strong>
                          <p class="text-muted">
                              <select class="form-control ticket-priority selectpicker" data-live-search="1" data-rule="required" name="row[priority]">
                                  <option value="0">- </option>
                                  <option value="1">low</option>
                                  <option value="2">normal</option>
                                  <option value="3">high</option>
                                  <option value="4">urgent</option>
                              </select>
                          </p>
                      </div>
                      &lt;!&ndash; /.box-body &ndash;&gt;
                  </div>
                  &lt;!&ndash; /.box &ndash;&gt;
              </div>-->
>>>>>>> 95cc439d
            <!-- /.col -->
            <div  style="margin:0 auto !important; border-right: 2px solid #ccc;
                        border-left: 2px solid #ccc;width: 66.66666667%;    position: relative;
                        min-height: 1px;
                        padding-left: 15px;
                        padding-right: 15px;" >
                <div class="nav-tabs-custom">
                    <div class="box box-solid">
                        <!-- /.box-header -->
                        <div class="box-body">
                            <div class="user-block pull-left" style="margin-left: 94px">
                                <img class="img-circle img-bordered-sm" src="/assets/img/avatar.png" alt="User Image" ">
                                <span class="username">
                                  <span href="#">
                                      <input id="c-subject" data-rule="required" value="" class="form-control ticket-subject" name="row[subject]" type="text" style="width: 450px;margin-left: 37px;">
                                    </span>
                                </span>
                            </div>
                        </div>


                        <div class="form-group">
                            <label class="control-label col-xs-12 col-sm-2">{:__('pulbic_type')}</label>
                            <div class="col-xs-12 col-sm-8">
                                {:Form::select('row[public_type]', config('zendesk.pulbic_type'), null, ['class'=>'form-control selectpicker', null,'data-live-search' => true,'id'=>'Entry_type_select'])}
                            </div>
                        </div>

                        <div class="form-group">
                            <label class="control-label col-xs-12 col-sm-2">{:__('requester')}</label>
                            <div class="col-xs-12 col-sm-8">
                                <input  class="form-control col-xs-12 email"  name="row[email]" type="text" value="">
                            </div>
                        </div>
                        <div class="form-group">
                            <label class="control-label col-xs-12 col-sm-2">{:__('CCs')}：</label>
                            <div class="col-xs-12 col-sm-8">
                                <input  class="form-control" id='ccs' name="row[email_cc]" type="text" value="">
                            </div>
                        </div>

                        <div class="form-group">
                            <label class="control-label col-xs-12 col-sm-2">{:__('邮件类型')}：</label>
                            <div class="col-xs-12 col-sm-8"  style="width: 25%">
                                {:Form::select('row[tags][]', $tags, null, ['class'=>'form-control selectpicker ticket-tags', null,'multiple' => true,'data-live-search' => true,'id'=>'Entry_tags_select'])}
                            </div>

                            <label class="control-label col-xs-12 col-sm-2">{:__('状态')}：</label>
                            <div class="col-xs-12 col-sm-8"  style="width: 25%">
                                <select class="form-control ticket-priority selectpicker" data-live-search="1" data-rule="required" name="row[priority]">
                                    <option value="0">- </option>
                                    <option value="1">low</option>
                                    <option value="2">normal</option>
                                    <option value="3">high</option>
                                    <option value="4">urgent</option>
                                </select>
                            </div>

                        </div>



                        <div class="form-group">
                            <label class="control-label col-xs-12 col-sm-2">{:__('Status')}</label>
                            <div class="col-xs-12 col-sm-8">
                                <select class="form-control ticket-status selectpicker" data-live-search="1" data-rule="required" name="row[status]">
                                    <option value="1">new</option>
                                    <option value="2">open</option>
                                    <option value="3">pending</option>
                                    <option value="4" selected>solved</option>
                                </select>
                            </div>
                        </div>
                        <div class="form-group">
                            <label class="control-label col-xs-12 col-sm-2">回复内容：</label>
                            <div class="col-xs-12 col-sm-9">
                                <textarea id="c-content" class="form-control editor ticket-content" rows="5" name="row[content]" cols="50"></textarea>
                            </div>
                        </div>
                        <div class="form-group">
                            <label for="c-image" class="control-label col-xs-12 col-sm-2">上传附件:</label>
                            <div class="col-xs-12 col-sm-8">
                                <div class="input-group uploadBox">
                                    <input id="c-image" class="form-control" size="35" name="row[image]" type="text" value="">
                                    <div class="input-group-addon no-border no-padding upload">
                                        <span><button type="button" id="plupload-image" class="btn btn-danger plupload" data-input-id="c-image" data-mimetype="*" data-multiple="true"  data-preview-id="p-image"><i class="fa fa-upload"></i> {:__('Upload')}</button></span>
                                    </div>
                                    <span class="msg-box n-right"></span>
                                </div>
                                <ul class="row list-inline plupload-preview" id="p-image"></ul>
                            </div>
                        </div>
                        <div class="form-group">
                            <label class="control-label col-xs-12 col-sm-2">是否创建工单：</label>
                            <div class="col-xs-12 col-sm-8">
                                <input  id="c-switch" name="row[switch]" type="hidden" value="0">
                                <a href="javascript:;" data-toggle="switcher" class="btn-switcher" data-input-id="c-switch" data-yes="1" data-no="0" >
                                    <i class="fa fa-toggle-on text-success  fa-2x fa-flip-horizontal text-gray"></i>
                                </a>
                            </div>
                        </div>
                        <div class="form-group">
                            <label class="control-label col-xs-12 col-sm-2">选择模板：</label>
                            <div class="col-xs-12 col-sm-8">
                                <select id="Entry_status_select" class="form-control selectpicker macro-apply" data-live-search="true" title="选择模板" name="row[mail_template_id]">
                                    <optgroup label="常用模板">
                                        {foreach name="templates" item="vo" key="key"}
                                        {if condition="$key <= 4"}
                                        <option value="{$vo.id}">{$vo.title}</option>
                                        {/if}
                                        {/foreach}
                                    </optgroup>
                                    <optgroup label="所有模板">
                                        {foreach name="templates" item="vo" key="key"}
                                        {if condition="$key > 4"}
                                        <option value="{$vo.id}">{$vo.title}</option>
                                        {/if}
                                        {/foreach}
                                    </optgroup>
                                </select>
                            </div>
                        </div>
                        <div class="form-group layer-footer">
                            <div class="col-xs-12 col-sm-8">
                                <button type="submit" class="btn btn-success btn-embossed disabled">发送邮件</button>
                            </div>
                        </div>
                        <!-- /.box-body -->
                    </div>
                </div>
                <!-- /.nav-tabs-custom -->
            </div>
        </form>
        <!-- /.col -->
    </div>
    <!--    知识库弹出层-->
    <div class="modal fade in" id="modal-default-knowledge" style="padding-right: 17px;">
        <div class="modal-dialog">
            <div class="modal-content">
                <div class="modal-header">
                    <button type="button" class="close" data-dismiss="modal" aria-label="Close">
                        <span aria-hidden="true">×</span></button>
                    <h4 class="modal-title">知识库</h4>
                </div>
                <div class="modal-body row">
                    <div class="col-md-5">
                        <div class="form-group">
                            <div class="input-group input-group-xs">
                                <input required  class="form-control post-search-input" name="" type="text" value="">
                                <span class="input-group-btn">
                                <button type="button" class="btn btn-default btn-flat post-search">Search</button>
                            </span>
                            </div>

                        </div>
                        <p class="text-green">——————— OR ———————</p>
                        <style>
                            .card:hover{
                                background-color: #f0f0f0;
                                border:1px solid #3b8ab8;
                                cursor:pointer;
                            }
                            .card{
                                padding:10px;
                                border:1px solid #f0f0f0;
                                border-radius: 5px;
                                margin-bottom:5px;
                            }
                        </style>
                        <div class="pre-scrollable search-posts">

                        </div>
                    </div>
                    <style>
                        .show-posts{
                            height: auto;
                            max-width: 100%;
                        }
                        .show-posts img,.ytp-cued-thumbnail-overlay-image{
                            width:auto;
                            width:100%;
                        }
                    </style>
                    <div class="col-md-7  show-posts" style="overflow-y:auto;height:400px;">


                    </div>
                </div>
            </div>
            <!-- /.modal-content -->
        </div>
        <!-- /.modal-dialog -->
    </div>
</section>
<style>
    .col-center{
        border-right: 2px solid #ccc;
        border-left: 2px solid #ccc;
    }
    .col-center .box-body{
        padding: 10px 8.5%!important;
    }
    .col-center .description{
        margin-top: 10px;
        margin-left: 67px;
    }
    .col-center .username{
        margin-left: 67px;
    }
    .col-center .form-group{
        margin-bottom: 20px!important;
    }
    .col-center .tab-content{
        padding: 10px 9.5%;
    }
    .col-center .box-solid{
        padding-bottom: 10px;
    }
    .col-center .upload{
        margin-left: 10px;
    }
    .col-center .uploadBox{
        display: flex;
        justify-content: space-between;
        width: 90%;
    }
    .col-center .uploadBox input{
        width: 96%;
    }
</style>
<!-- /.content --><|MERGE_RESOLUTION|>--- conflicted
+++ resolved
@@ -4,54 +4,6 @@
     <div class="row" >
         <form id="edit-form" class="form-horizontal" role="form" data-toggle="validator" method="POST" action="">
             <input type="hidden" class="search-post-type" name="type" value="{$type}">
-<<<<<<< HEAD
-          <!--  <div class="col-md-2">
-
-                &lt;!&ndash; Profile Image &ndash;&gt;
-                <div class="box box-primary">
-                    <div class="box-body box-profile">
-                        <strong>requester</strong>
-                        <p class="text-muted">
-                            <input  class="form-control col-xs-12 email"  name="row[email]" type="text" value="">
-                        </p>
-                    </div>
-                    &lt;!&ndash; /.box-body &ndash;&gt;
-                </div>
-                &lt;!&ndash; /.box &ndash;&gt;
-
-                &lt;!&ndash; About Me Box &ndash;&gt;
-                <div class="box box-primary">
-                    &lt;!&ndash; /.box-header &ndash;&gt;
-                    <div class="box-body">
-                        <strong>CCs</strong>
-                        <p class="text-muted">
-                            <input  class="form-control" id='ccs' name="row[email_cc]" type="text" value="">
-                        </p>
-
-                        <hr>
-                        <strong>tags</strong>
-                        <p class="text-muted">
-                            {:Form::select('row[tags][]', $tags, null, ['class'=>'form-control selectpicker ticket-tags', null,'multiple' => true,'data-live-search' => true,'id'=>'Entry_tags_select'])}
-                        </p>
-
-                        <hr>
-
-                        <strong>priority</strong>
-                        <p class="text-muted">
-                            <select class="form-control ticket-priority selectpicker" data-live-search="1" data-rule="required" name="row[priority]">
-                                <option value="0">- </option>
-                                <option value="1">low</option>
-                                <option value="2">normal</option>
-                                <option value="3">high</option>
-                                <option value="4">urgent</option>
-                            </select>
-                        </p>
-                    </div>
-                    &lt;!&ndash; /.box-body &ndash;&gt;
-                </div>
-                &lt;!&ndash; /.box &ndash;&gt;
-            </div>-->
-=======
             <!--  <div class="col-md-2">
 
                   &lt;!&ndash; Profile Image &ndash;&gt;
@@ -98,7 +50,6 @@
                   </div>
                   &lt;!&ndash; /.box &ndash;&gt;
               </div>-->
->>>>>>> 95cc439d
             <!-- /.col -->
             <div  style="margin:0 auto !important; border-right: 2px solid #ccc;
                         border-left: 2px solid #ccc;width: 66.66666667%;    position: relative;
