<!-- Main content -->
<style>
    .post img{
        max-width:100%;
    }
</style>
<section class="content">

    <div class="row">
        <form id="edit-form" class="form-horizontal" role="form" data-toggle="validator" method="POST" action="">
            <!--            <div class="col-md-2">-->

            <!--                &lt;!&ndash; Profile Image &ndash;&gt;-->
            <!--                <div class="box box-primary">-->
            <!--                    <div class="box-body box-profile">-->
            <!--                        <img class="profile-user-img img-responsive img-circle" src="/assets/img/avatar.png" alt="User profile picture">-->

            <!--                        <h3 class="profile-username text-center">{$ticket->username}</h3>-->


            <!--                        <ul class="list-group list-group-unbordered">-->
            <!--                            <li class="list-group-item">-->
            <!--                                <i class="fa fa-envelope margin-r-5"></i> {$ticket->email}-->
            <!--                            </li>-->
            <!--                        </ul>-->
            <!--                    </div>-->
            <!--                    &lt;!&ndash; /.box-body &ndash;&gt;-->
            <!--                </div>-->
            <!--                &lt;!&ndash; /.box &ndash;&gt;-->

            <!--                &lt;!&ndash; About Me Box &ndash;&gt;-->
            <!--                <div class="box box-primary">-->
            <!--                    &lt;!&ndash; /.box-header &ndash;&gt;-->
            <!--                    <div class="box-body">-->
            <!--                        <strong>CCs</strong>-->
            <!--                        <p class="text-muted">-->
            <!--                            <input   class="form-control" id='ccs' name="row[email_cc]" type="text" value="{$rows.email_cc}">-->
            <!--                        </p>-->

            <!--                        <hr>-->
            <!--                        <strong>标签</strong>-->
            <!--                        <p class="text-muted">-->
            <!--                            {:Form::select('row[tags][]', $tags, explode(',',$ticket->tags), ['class'=>'form-control selectpicker ticket-tags', null,'multiple' => true,'data-live-search' => true,'id'=>'Entry_tags_select'])}-->
            <!--                        </p>-->

            <!--                        <hr>-->

            <!--                        <strong>优先级</strong>-->
            <!--                        <p class="text-muted">-->
            <!--                            <select class="form-control ticket-priority selectpicker" data-live-search="1" data-rule="required" name="row[priority]">-->
            <!--                                {if condition="$ticket->priority == 0"}-->
            <!--                                <option value="0" {$ticket->priority == 0 ? 'selected' : ''}>- </option>-->
            <!--                                {/if}-->
            <!--                                <option value="1" {$ticket->priority == 1 ? 'selected' : ''}>low</option>-->
            <!--                                <option value="2" {$ticket->priority == 2 ? 'selected' : ''}>normal</option>-->
            <!--                                <option value="3" {$ticket->priority == 3 ? 'selected' : ''}>high</option>-->
            <!--                                <option value="4" {$ticket->priority == 4 ? 'selected' : ''}>urgent</option>-->
            <!--                            </select>-->
            <!--                        </p>-->
            <!--                    </div>-->
            <!--                    &lt;!&ndash; /.box-body &ndash;&gt;-->
            <!--                </div>-->
            <!--                &lt;!&ndash; /.box &ndash;&gt;-->
            <!--            </div>-->
            <!-- /.col -->
            <div class="col-md-7 col-center" style="width: 68%;border-right:0px !important;">
                <div class="nav-tabs-custom">
                    {if condition="$status neq 5"}
                        <div class="box box-solid">
                        <!-- /.box-header -->
                        <div class="box-body">

                            <div class="user-block pull-left">
                                <a style="position: absolute;top: -5px;left: 6%"><h2> <font style="color: #4564A7">#{$ticket->ticket_id}</font></h2></a>
                                <span class="username">
                                  <span href="#"><input id="c-subject" data-rule="required" value="{$ticket->subject}" class="form-control ticket-subject" name="row[subject]" type="text" style="margin-left:38px"></span>
                                </span>
                                <span class="description">{$ticket->zendesk_update_time} · {$ticket->username} {$ticket->email} · {$ticket->channel}</span>
                            </div>
                            <div class="user-block pull-right">
                                <button type="button" class="btn btn-default" data-toggle="modal" data-target="#modal-default">
                                    合并工单
                                </button>

                                <a data-value="{$ticket->id}" style="background-color: #f4f4f4;" class="btn btn-default btn-selected batch-edit-recipient {:$auth->check('zendesk/zendesk/batch_edit_recipient')?'':'hide'}"" href="javascript:;" ><font color="#444">修改承接人</font></a>
                            </div>
                        </div>
                        {if condition="in_array($ticket->rating,['bad','good'])"}
                        <div class="callout" style="background-color:#fffcf3;">
                            <h4>Rating! <button type="button" class="btn btn-block btn-warning btn-flat">{$ticket->rating}</button></h4>
                            {$ticket->comment}
                        </div>
                        {/if}

                        <div class="form-group">
                            <label class="control-label col-xs-12 col-sm-2">{:__('CCs')}：</label>
                            <div class="col-xs-12 col-sm-8">
                                <input   class="form-control" id='ccs' name="row[email_cc]" type="text" value="{$rows.email_cc}">
                            </div>
                        </div>

                        <div class="form-group">
                            <label class="control-label col-xs-12 col-sm-2">{:__('pulbic_type')}：</label>
                            <div class="col-xs-12 col-sm-8" style="width: 25%">
                                {:Form::select('row[public_type]', config('zendesk.pulbic_type'), null, ['class'=>'form-control selectpicker', null,'data-live-search' => true,'id'=>'Entry_type_select'])}
                            </div>
                            <label class="control-label col-xs-12 col-sm-2">{:__('Status')}：</label>
                            <div class="col-xs-12 col-sm-8" style="width: 25%">
                                <select class="form-control ticket-status selectpicker" data-live-search="1" data-rule="required" name="row[status]">
                                    {if condition="$ticket->status ==1"}
                                    <option value="1">new</option>
                                    {/if}
                                    <option value="2">open</option>
                                    <option value="3">pending</option>
                                    <option value="4" selected>solved</option>
                                </select>
                            </div>
                        </div>
                        <!--                        <div class="form-group">-->
                        <!--                            <label class="control-label col-xs-12 col-sm-2">{:__('Status')}：</label>-->
                        <!--                            <div class="col-xs-12 col-sm-8">-->
                        <!--                                <select class="form-control ticket-status selectpicker" data-live-search="1" data-rule="required" name="row[status]">-->
                        <!--                                    {if condition="$ticket->status ==1"}-->
                        <!--                                    <option value="1">new</option>-->
                        <!--                                    {/if}-->
                        <!--                                    <option value="2">open</option>-->
                        <!--                                    <option value="3">pending</option>-->
                        <!--                                    <option value="4" selected>solved</option>-->
                        <!--                                </select>-->
                        <!--                            </div>-->
                        <!--                        </div>-->
                        <div class="form-group">
                            <label class="control-label col-xs-12 col-sm-2">回复内容：</label>
                            <div class="col-xs-12 col-sm-9">
                                <textarea id="c-content" class="form-control editor ticket-content" rows="5" name="row[content]" cols="50"></textarea>
                            </div>
                        </div>
                        <div class="form-group">
                            <label for="c-image" class="control-label col-xs-12 col-sm-2">上传附件：</label>
                            <div class="col-xs-12 col-sm-8">
                                <div class="input-group uploadBox">
                                    <input id="c-image" class="form-control" size="35" name="row[image]" type="text" value="">
                                    <div class="input-group-addon no-border no-padding upload">
                                        <span><button type="button" id="plupload-image" class="btn btn-danger plupload" data-input-id="c-image" data-mimetype="*" data-multiple="true"  data-preview-id="p-image"><i class="fa fa-upload"></i> {:__('Upload')}</button></span>
                                    </div>
                                    <span class="msg-box n-right"></span>
                                </div>
                                <ul class="row list-inline plupload-preview" id="p-image"></ul>
                            </div>
                        </div>
                        <!--                        <div class="form-group">-->
                        <!--                            <label class="control-label col-xs-12 col-sm-2">创建工单：</label>-->
                        <!--                            <div class="col-xs-12 col-sm-8">-->
                        <!--                                <a href="javascript:;" class="btn btn-primary btn-add create_ticket" title="{:__('创建工单')}">{:__('创建工单')} </a>-->
                        <!--                            </div>-->
                        <!--                        </div>-->

                        <div class="form-group">
                            <label class="control-label col-xs-12 col-sm-2">选择模板：</label>
                            <div class="col-xs-12 col-sm-8">
                                <select id="Entry_status_select" class="form-control selectpicker macro-apply" data-live-search="true" title="选择模板">
                                    <optgroup label="常用模板">
                                        {foreach name="templates" item="vo" key="key"}
                                        {if condition="$key <= 4"}
                                        <option value="{$vo.id}">{$vo.title}</option>
                                        {/if}
                                        {/foreach}
                                    </optgroup>
                                    <optgroup label="所有模板">
                                        {foreach name="templates" item="vo" key="key"}
                                        {if condition="$key > 4"}
                                        <option value="{$vo.id}">{$vo.title}</option>
                                        {/if}
                                        {/foreach}
                                    </optgroup>
                                </select>
                            </div>
                        </div>


                        <div class="form-group">
                            <label class="control-label col-xs-12 col-sm-2">{:__('标签')}：</label>
                            <div class="col-xs-12 col-sm-8" style="width: 25%">
                                {:Form::select('row[tags][]', $tags, explode(',',$ticket->tags), ['class'=>'form-control selectpicker ticket-tags', null,'multiple' => true,'data-live-search' => true,'id'=>'Entry_tags_select'])}
                            </div>
                            <label class="control-label col-xs-12 col-sm-2">{:__('优先级')}：</label>
                            <div class="col-xs-12 col-sm-8" style="width: 25%">
                                <select class="form-control ticket-priority selectpicker" data-live-search="1" data-rule="required" name="row[priority]">-->
                                    {if condition="$ticket->priority == 0"}
                                    <option value="0" {$ticket->priority == 0 ? 'selected' : ''}>- </option>
                                    {/if}
                                    <option value="1" {$ticket->priority == 1 ? 'selected' : ''}>low</option>
                                    <option value="2" {$ticket->priority == 2 ? 'selected' : ''}>normal</option>
                                    <option value="3" {$ticket->priority == 3 ? 'selected' : ''}>high</option>
                                    <option value="4" {$ticket->priority == 4 ? 'selected' : ''}>urgent</option>
                                </select>
                            </div>
                        </div>

                        <div class="form-group layer-footer">
                            <div class="col-xs-12 col-sm-8" style="width: 40%;">
                                <a href="javascript:;" style="float: right;width: 150px" class="btn btn-primary btn-add create_ticket" title="{:__('创建工单')}">{:__('创建工单')} </a>
                            </div>
                            {if condition="$ticket->status != 5"}
                            <div class="col-xs-12 col-sm-8" style="width: 40%;float: right;">
                                <button  type="submit"  class="btn btn-success btn-embossed disabled" style="width: 150px">发送邮件</button>
                            </div>
                            {/if}
                        </div>

<<<<<<< HEAD
                      
=======

>>>>>>> 3639a16d
                        <!-- /.box-body -->
                    </div>
                    {/if}
                    <br />
                    <div class="tab-content">
                        <div class="active tab-pane" id="activity">
                            <!-- Post -->
                            {foreach name="comments" item="vo"}
                            <div class="post"  {if condition="$vo['comment_id'] eq 0"}style="word-break: break-all;background-color: #f7f7bf!important"{else}style="word-break: break-all;"{/if}>
                            <div class="user-block">
                                {if condition="$vo['is_admin']"}
                                <img class="img-circle img-bordered-sm" src="{:session('admin.avatar')}" alt="user image">
                                {else/}
                                <img class="img-circle img-bordered-sm" src="/assets/img/avatar.png" alt="user image">
                                {/if}
                                <span class="username">
                                        {if condition="$vo['is_admin']"}
                                      <a href="#">{$vo->agent->agent->account_user}</a>
                                        {else/}
                                        <a href="#">{$ticket->username}</a>
                                        {/if}
                                    </span>
                                <span class="description">{$vo->update_time}</span>
                            </div>
                            <!-- /.user-block -->
                            <div style="margin:0px 0px 0px 70px;">
                                {$vo->html_body}{if condition="$vo['is_admin'] eq 1"}{$vo->sign}{/if}
                                {if condition="$vo.attachments"}
                                <ul class="mailbox-attachments clearfix">
                                    {foreach name="$vo['attachments']|explode=',',###" item="vv"}
                                    {if condition="in_array(pathinfo($vv,PATHINFO_EXTENSION),['jpg','jpeg','git','png','bmp'])"}
                                    <li>
                                        <span class="mailbox-attachment-icon has-img"><img src="{$vv}" alt="Attachment"></span>
                                        <div class="mailbox-attachment-info">
                                            <a href="{$vv}" target="_blank" class="mailbox-attachment-name"><i class="fa fa-camera"></i> {$vv|basename|substr='-10'}</a>
                                            <span class="mailbox-attachment-size">
                                                    附件
                                                  <a href="{$vv}"  download="{$vv}" class="btn btn-default btn-xs pull-right"><i class="fa fa-cloud-download"></i></a>
                                                </span>
                                        </div>
                                    </li>
                                    {else/}
                                    <li>
                                        <span class="mailbox-attachment-icon"><i class="fa fa-file-o"></i></span>
                                        <div class="mailbox-attachment-info">
                                            <a href="#" class="mailbox-attachment-name"><i class="fa fa-paperclip"></i> {$vv|basename|substr='-10'}</a>
                                            <span class="mailbox-attachment-size">
                                                    附件
                                                    <a href="{$vv}"  download="{$vv}" class="btn btn-default btn-xs pull-right"><i class="fa fa-cloud-download"></i></a>
                                                </span>
                                        </div>
                                    </li>
                                    {/if}
                                    {/foreach}
                                </ul>
                                {/if}
                            </div>
                        </div>

                        {/foreach}
                        <!-- /.post -->
                    </div>
                </div>
                <!-- /.tab-content -->
            </div>
            <!-- /.nav-tabs-custom -->
    </div>
    </form>
    <div class="col-md-3" style="width: 29%;margin-left: 40px">
<<<<<<< HEAD
        <div class="box box-primary">

            <div class="box-body box-profile"
                 {if condition="$ticket->type eq 1"}
                 style="background-color: #3498DB"
                 {elseif condition="$ticket->type eq 2"/}
            style="background-color: #F39C12"
            {elseif condition="$ticket->type eq 3"/}
            style="background-color: #E74C3C"
=======
        <div class="box box-primary"
             {if condition="$ticket->type eq 1"}
             style="border-top-color: #4267b2"
             {elseif condition="$ticket->type eq 2"/}
        style="border-top-color: #f5543b"
        {elseif condition="$ticket->type eq 3"/}
        style="border-top-color: #b4a078"
        {/if}
        >

            <div class="box-body box-profile"
                 {if condition="$ticket->type eq 1"}
                 style="background-color: #4267b2"
                 {elseif condition="$ticket->type eq 2"/}
            style="background-color: #f5543b"
            {elseif condition="$ticket->type eq 3"/}
            style="background-color: #b4a078"
>>>>>>> 3639a16d
            {/if}>
            <img class="profile-user-img  img-circle" src="/assets/img/avatar.png" alt="User profile picture" style="margin:0;!important;">

            <h3 style="margin-top: -77px;margin-left: 127px" > <font color="#F5F9FF">{$ticket->username}</font>  {if condition="$is_vip  eq 1"}&nbsp <img src="/uploads/imgshow/vip.png" alt="">{/if}</h3>
            <h5 style="margin-top: 10px;margin-left: 127px"> <font color="#F5F9FF">{$ticket->email}</font></h5>
            <h5 style="margin-top: 10px;margin-left: 386px"> <font color="#F5F9FF">
                <a style="color:#F5F9FF "  href="{:url('saleaftermanage/order_return/search',['type' => $rows.type,'email' => $ticket->email])}&ref=addtabs" target="_blank">查看用户信息</a></font></h5>
        </div>
        <!-- /.box-body -->
    </div>

    <!-- Profile Image -->
    <div class="box box-primary">
        <div class="box-header with-border">
            <h3 class="box-title">Five Most Recent</h3>
        </div>
        <div class="box-body box-profile" id="">
            <ul class="list-group list-group-unbordered" id="lanren_show">
                {foreach name="recentTickets" item="vo"}
                <li class="list-group-item">
                    <!-- <b><a class="change-ticket" data-status="{$vo->status}" data-title="回复【{$vo->ticket_id}】{$vo->subject}" href="{:url('zendesk/zendesk/edit',['ids' => $vo->id,'btn' => 1])}">#{$vo->ticket_id}  {$vo->subject}</a> </b><a class="pull-right">{$vo->status_format}</a> -->
                    <b><a class="" target="_blank"  title="回复【{$vo->ticket_id}】{$vo->subject}" href="{:url('zendesk/zendesk/edit',['ids' => $vo->id,'btn' => 1])}">#{$vo->ticket_id}  {$vo->subject}</a> </b><a class="pull-right">{$vo->status_format}</a>
                </li>
                {/foreach}
            </ul>
            {if condition="$recentTickets_count gt 5"}
                <a href="##"  class="recent_more" style="width: 100px;text-align: center;" class="load_more"  data-value="2"  data-area="{$ids}"   data-cyl="{$ticket->user_id}"  data-action="{$ticket->type}"> <h5>查看更多</h5></a>
            {/if}

        </div>
        <!-- /.box-body -->
    </div>

    <!-- About Me Box -->
    <div class="box">
        <div class="box-header">
            <h3 class="box-title">Order</h3>

            <div class="box-tools">
                <div class="input-group input-group-xs" style="width: 200px;">
                    <input type="text" disabled="" class="form-control pull-right" placeholder="{$ticket->email}">
                </div>
            </div>
        </div>
        <!-- /.box-header -->
        <div class="box-body table-responsive no-padding">
            <table class="table table-hover order_info" id="lanren">
                <tr>
                    <th>Number</th>
                    <th>Date</th>
                    <th>Amount</th>
                    <th>Status</th>
                    <th></th>
                </tr>
                {foreach name="orders" item="vo"}
                <tr>
                    <td><a href="{$orderUrl}{$vo->entity_id}" target="_blank">{$vo['increment_id']}</a></td>
                    <td>{$vo['created_at']|strtotime|date='d/m/Y',###}</td>
                    <td>{$vo['order_currency_code']}{$vo['grand_total']|substr=0,-2}</td>
                    <td>{$vo['status']}</td>
                    {if condition="$vo['status'] eq 'complete'"}
                    <td>{$vo['increment_id']}</td>
                    {/if}
                    {if condition="$vo['status'] eq 'processing'"}
                    <td><font style="color: #3C8DBC"><a  class="batch-log-recipient" data-value="{$vo['increment_id']}">配货记录</a></font></td>
                    {/if}
                </tr>
                {/foreach}
            </table>
            {if condition="$orders_count gt 5"}
                <a href="##"  class="load_more" style="width: 100px;text-align: center;" class="load_more"  data-value="2"  data-area="{$ticket->email}"   data-action="{$ticket->type}"> <h5>查看更多</h5></a>
            {/if}


        </div>
        <!-- /.box-body -->
    </div>
    <!-- /.box -->
    </div>
    <!-- /.col -->
    </div>




    <!-- /.row -->
    <div class="modal fade in" id="modal-default" style="padding-right: 17px;">
        <div class="modal-dialog">
            <div class="modal-content">
                <div class="modal-header">
                    <button type="button" class="close" data-dismiss="modal" aria-label="Close">
                        <span aria-hidden="true">×</span></button>
                    <h4 class="modal-title">Ticket merge</h4>
                </div>
                <div class="modal-body">
                    <div class="alert alert-info alert-dismissible">
                        <h4>#{$ticket->ticket_id}</h4>
                        <h4>{$ticket->create_time} · {$ticket->username}</h4>
                        {$ticket->subject}
                    </div>
                    <div class="form-group">
                        <label for="exampleInputEmail1">Enter ticket id to merge into:</label>
                        <div class="input-group input-group-xs">
                            <input  data-rule="required" class="form-control merge-input" name="row[name]" type="text" value="">
                            <span class="input-group-btn">
                                <button type="button" class="btn btn-default btn-flat merge" data-subject="{$ticket->subject}" data-pid="{$ticket->ticket_id}">Merge</button>
                            </span>
                        </div>

                    </div>
                    <p class="text-green">———————————————————— OR ————————————————————</p>
                    <div class="row">
                        {foreach name="tickets" item="vo"}
                        <div class="col-sm-4 col-md-6">
                            <div class="color-palette-set">
                                <div class=""><span class="label label-primary">#{$vo->ticket_id}</span></div>
                                <div class=""><span class="label text-green">{$vo->zendesk_update_time} {$vo->username}</span></div>
                                <div class="merge" data-subject="{$ticket->subject}" data-pid="{$ticket->ticket_id}" data-nid="{$vo->ticket_id}"><a href=""><b>{$vo->subject}</b></a></div>
                            </div>
                        </div>
                        {/foreach}
                    </div>
                </div>
                <div class="modal-footer">
                    <button type="button" class="btn btn-default" data-dismiss="modal" aria-label="Close">Close</button>
                </div>
            </div>
            <!-- /.modal-content -->
        </div>
        <!-- /.modal-dialog -->
    </div>
    <div class="modal fade in" id="modal-default2" style="padding-right: 17px;">
        <div class="modal-dialog">
            <form action="{:url('zendesk/zendesk/test')}" method="post">
                <div class="modal-content">
                    <div class="modal-header">
                        <button type="button" class="close" data-dismiss="modal" aria-label="Close">
                            <span aria-hidden="true">×</span></button>
                        <h4 class="modal-title">Ticket merge</h4>
                    </div>
                    <div class="modal-body">
                        <div class="alert alert-warning alert-dismissible">
                            You are about to merge ticket #{$ticket->ticket_id} into ticket <sapn class="merge-ticket-id"></sapn>
                        </div>
                        <div class="row">
                            <div class="box box-primary">
                                <div class="box-header with-border">
                                    <span class="label label-primary">#{$ticket->ticket_id}</span>
                                    {$ticket->subject}
                                </div>
                                <!-- /.box-header -->
                                <div class="box-body">
                                    <input type="hidden" name="row[merge_to_id]" class="pid" value="{$ticket->ticket_id}">
                                    <div class="form-group">
                                        <label for="exampleInputEmail1">This ticket will be closed with the following comment: </label>
                                        <textarea type="test" name="row[merge_to]" class="form-control close-content merge-content-to" id="exampleInputEmail1"></textarea>
                                    </div>
                                    <div class="checkbox">
                                        <label>
                                            <input type="checkbox"  name="row[merge_to_check]" checked> Requester can see this comment
                                        </label>
                                    </div>
                                </div>
                            </div>
                            <div class="box box-primary">
                                <div class="box-header with-border">
                                    <span class="label label-primary merge-ticket-id"></span>
                                    <span class="merge-title merge-subject"></span>
                                </div>
                                <!-- /.box-header -->
                                <div class="box-body">
                                    <input type="hidden" name="row[merge_in_id]" value="" class="nid">
                                    <div class="form-group">
                                        <label for="exampleInputEmail1">This ticket will be updated with the following comment:  </label>
                                        <textarea type="text" class="form-control merge-content-in" name="row[merge_in]"> </textarea>
                                    </div>
                                    <div class="checkbox">
                                        <label>
                                            <input type="checkbox" name="row[merge_in_check]" checked> Requester can see this comment
                                        </label>
                                    </div>
                                </div>
                            </div>
                        </div>
                    </div>
                    <div class="modal-footer">
                        <button type="button" class="btn btn-default" data-dismiss="modal" aria-label="Close">Close</button>
                        <button type="submit" class="btn btn-success btn-merge-submit">Confirm and Merge</button>
                    </div>
                </div>
            </form>
            <!-- /.modal-content -->
        </div>
        <!-- /.modal-dialog -->
    </div>
    <!--    知识库弹出层-->
    <div class="modal fade in" id="modal-default-knowledge" style="padding-right: 17px;">
        <div class="modal-dialog">
            <div class="modal-content">
                <div class="modal-header">
                    <button type="button" class="close" data-dismiss="modal" aria-label="Close">
                        <span aria-hidden="true">×</span></button>
                    <h4 class="modal-title">知识库</h4>
                </div>
                <div class="modal-body row">
                    <div class="col-md-5">
                        <div class="form-group">
                            <div class="input-group input-group-xs">
                                <input required  class="form-control post-search-input" name="" type="text" value="">
                                <span class="input-group-btn">
                                <button type="button" class="btn btn-default btn-flat post-search">Search</button>
                            </span>
                            </div>

                        </div>
                        <p class="text-green">——————— OR ———————</p>
                        <style>
                            .card:hover{
                                background-color: #f0f0f0;
                                border:1px solid #3b8ab8;
                                cursor:pointer;
                            }
                            .card{
                                padding:10px;
                                border:1px solid #f0f0f0;
                                border-radius: 5px;
                                margin-bottom:5px;
                            }
                        </style>
                        <div class="pre-scrollable search-posts">

                        </div>
                    </div>
                    <style>
                        .show-posts{
                            height: auto;
                            max-width: 100%;
                        }
                        .show-posts img,.ytp-cued-thumbnail-overlay-image{
                            width:auto;
                            width:100%;
                        }
                    </style>
                    <div class="col-md-7  show-posts" style="overflow-y:auto;height:400px;">


                    </div>
                </div>
            </div>
            <!-- /.modal-content -->
        </div>
        <!-- /.modal-dialog -->
    </div>
    <input type="hidden" class="ticket_id" value="{$ticket->ticket_id}">
    <input type="hidden" class="search-post-type" value="{$ticket->type}">
</section>
<style>
    .col-center{
        border-right: 2px solid #ccc;
        border-left: 2px solid #ccc;
    }
    .col-center .box-body{
        padding: 10px 8.5%!important;
    }
    .col-center .description{
        margin-top: 10px;
        margin-left: 90px;
    }
    .col-center .username{
        margin-left: 67px;
    }
    .col-center .form-group{
        margin-bottom: 20px!important;
    }
    .col-center .tab-content{
        padding: 10px 9.5%;
    }
    .col-center .box-solid{
        padding-bottom: 10px;
    }
    .col-center .upload{
        margin-left: 10px;
    }
    .col-center .uploadBox{
        display: flex;
        justify-content: space-between;
        width: 90%;
    }
    .col-center .uploadBox input{
        width: 96%;
    }
</style>
<!-- /.content --><|MERGE_RESOLUTION|>--- conflicted
+++ resolved
@@ -208,11 +208,7 @@
                             {/if}
                         </div>
 
-<<<<<<< HEAD
-                      
-=======
-
->>>>>>> 3639a16d
+
                         <!-- /.box-body -->
                     </div>
                     {/if}
@@ -282,17 +278,6 @@
     </div>
     </form>
     <div class="col-md-3" style="width: 29%;margin-left: 40px">
-<<<<<<< HEAD
-        <div class="box box-primary">
-
-            <div class="box-body box-profile"
-                 {if condition="$ticket->type eq 1"}
-                 style="background-color: #3498DB"
-                 {elseif condition="$ticket->type eq 2"/}
-            style="background-color: #F39C12"
-            {elseif condition="$ticket->type eq 3"/}
-            style="background-color: #E74C3C"
-=======
         <div class="box box-primary"
              {if condition="$ticket->type eq 1"}
              style="border-top-color: #4267b2"
@@ -310,7 +295,6 @@
             style="background-color: #f5543b"
             {elseif condition="$ticket->type eq 3"/}
             style="background-color: #b4a078"
->>>>>>> 3639a16d
             {/if}>
             <img class="profile-user-img  img-circle" src="/assets/img/avatar.png" alt="User profile picture" style="margin:0;!important;">
 
