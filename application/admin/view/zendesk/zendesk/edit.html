--- conflicted
+++ resolved
@@ -341,29 +341,6 @@
                         <td style="font-size: 15px"> {$vo['order_currency_code']}{$vo['grand_total']|substr=0,-2}</h5></td>
                         <td style="font-size: 15px"> {$vo['status']}</td>
 
-<<<<<<< HEAD
-                     {if condition="$vo['status'] eq 'complete'"}
-                     <td style="font-size: 15px;cursor: pointer"   id="showmessage" data-value="{$key}">
-                        <button type="button"   class="logistics"  data-id="{$vo.entity_id}" style="display: flex;flex-direction: column;color: #0073B7; white-space: nowrap;background-color: #fff;border: 0;margin-bottom: 2px;outline: none;">11111</button>
-                     </td>
-                     {/if}
-                       {if condition="$vo['status'] eq 'processing'"}
-                        <td ><font style="color: #3C8DBC"><a  class="batch-log-recipient" data-value="{$vo['increment_id']}">配货记录</a></font></td>
-                        {/if}
-                    </tr>
-                    {if condition="!empty($vo.workorder_list)"}
-                        <tr style="background-color: #FDF6DC; " id="work_list_{$key}" >
-                            <td>24727</td>
-                            <td>18/08/2020</td>
-                            <td>处方做错</td>
-                            <td>
-                                补发：已处理  <br>
-                                补发：已处理  <br>
-                                补发：已处理
-                            </td>
-                            <td>补发单号：100144936</td>
-                        </tr>
-=======
                        {if condition="$vo['status'] eq 'complete'"}
                          <td style="font-size: 15px;cursor: pointer"   id="showmessage" data-value="{$key}">
                             <button type="button"   class="logistics"  data-id="{$vo.entity_id}" style="display: flex;flex-direction: column;color: #0073B7; white-space: nowrap;background-color: #fff;border: 0;margin-bottom: 2px;outline: none;">{$vo.track_number}</button>
@@ -392,7 +369,6 @@
                             {/if}
                         </tr>
                     {/volist}
->>>>>>> f97c9a4d
                     {/if}
 
 
