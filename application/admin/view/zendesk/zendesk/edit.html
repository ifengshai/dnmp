<!-- Main content -->
<style>
    .post img{
        max-width:100%;
    }
</style>
<section class="content">

    <div class="row">
        <form id="edit-form" class="form-horizontal" role="form" data-toggle="validator" method="POST" action="">
<<<<<<< HEAD
<!--            <div class="col-md-2">-->

<!--                &lt;!&ndash; Profile Image &ndash;&gt;-->
<!--                <div class="box box-primary">-->
<!--                    <div class="box-body box-profile">-->
<!--                        <img class="profile-user-img img-responsive img-circle" src="/assets/img/avatar.png" alt="User profile picture">-->

<!--                        <h3 class="profile-username text-center">{$ticket->username}</h3>-->


<!--                        <ul class="list-group list-group-unbordered">-->
<!--                            <li class="list-group-item">-->
<!--                                <i class="fa fa-envelope margin-r-5"></i> {$ticket->email}-->
<!--                            </li>-->
<!--                        </ul>-->
<!--                    </div>-->
<!--                    &lt;!&ndash; /.box-body &ndash;&gt;-->
<!--                </div>-->
<!--                &lt;!&ndash; /.box &ndash;&gt;-->

<!--                &lt;!&ndash; About Me Box &ndash;&gt;-->
<!--                <div class="box box-primary">-->
<!--                    &lt;!&ndash; /.box-header &ndash;&gt;-->
<!--                    <div class="box-body">-->
<!--                        <strong>CCs</strong>-->
<!--                        <p class="text-muted">-->
<!--                            <input   class="form-control" id='ccs' name="row[email_cc]" type="text" value="{$rows.email_cc}">-->
<!--                        </p>-->

<!--                        <hr>-->
<!--                        <strong>标签</strong>-->
<!--                        <p class="text-muted">-->
<!--                            {:Form::select('row[tags][]', $tags, explode(',',$ticket->tags), ['class'=>'form-control selectpicker ticket-tags', null,'multiple' => true,'data-live-search' => true,'id'=>'Entry_tags_select'])}-->
<!--                        </p>-->

<!--                        <hr>-->

<!--                        <strong>优先级</strong>-->
<!--                        <p class="text-muted">-->
<!--                            <select class="form-control ticket-priority selectpicker" data-live-search="1" data-rule="required" name="row[priority]">-->
<!--                                {if condition="$ticket->priority == 0"}-->
<!--                                <option value="0" {$ticket->priority == 0 ? 'selected' : ''}>- </option>-->
<!--                                {/if}-->
<!--                                <option value="1" {$ticket->priority == 1 ? 'selected' : ''}>low</option>-->
<!--                                <option value="2" {$ticket->priority == 2 ? 'selected' : ''}>normal</option>-->
<!--                                <option value="3" {$ticket->priority == 3 ? 'selected' : ''}>high</option>-->
<!--                                <option value="4" {$ticket->priority == 4 ? 'selected' : ''}>urgent</option>-->
<!--                            </select>-->
<!--                        </p>-->
<!--                    </div>-->
<!--                    &lt;!&ndash; /.box-body &ndash;&gt;-->
<!--                </div>-->
<!--                &lt;!&ndash; /.box &ndash;&gt;-->
<!--            </div>-->
            <!-- /.col -->
            <div class="col-md-7 col-center" style="width: 68%;border-right:0px !important;">
=======
            <!--            <div class="col-md-2">-->

            <!--                &lt;!&ndash; Profile Image &ndash;&gt;-->
            <!--                <div class="box box-primary">-->
            <!--                    <div class="box-body box-profile">-->
            <!--                        <img class="profile-user-img img-responsive img-circle" src="/assets/img/avatar.png" alt="User profile picture">-->

            <!--                        <h3 class="profile-username text-center">{$ticket->username}</h3>-->


            <!--                        <ul class="list-group list-group-unbordered">-->
            <!--                            <li class="list-group-item">-->
            <!--                                <i class="fa fa-envelope margin-r-5"></i> {$ticket->email}-->
            <!--                            </li>-->
            <!--                        </ul>-->
            <!--                    </div>-->
            <!--                    &lt;!&ndash; /.box-body &ndash;&gt;-->
            <!--                </div>-->
            <!--                &lt;!&ndash; /.box &ndash;&gt;-->

            <!--                &lt;!&ndash; About Me Box &ndash;&gt;-->
            <!--                <div class="box box-primary">-->
            <!--                    &lt;!&ndash; /.box-header &ndash;&gt;-->
            <!--                    <div class="box-body">-->
            <!--                        <strong>CCs</strong>-->
            <!--                        <p class="text-muted">-->
            <!--                            <input   class="form-control" id='ccs' name="row[email_cc]" type="text" value="{$rows.email_cc}">-->
            <!--                        </p>-->

            <!--                        <hr>-->
            <!--                        <strong>标签</strong>-->
            <!--                        <p class="text-muted">-->
            <!--                            {:Form::select('row[tags][]', $tags, explode(',',$ticket->tags), ['class'=>'form-control selectpicker ticket-tags', null,'multiple' => true,'data-live-search' => true,'id'=>'Entry_tags_select'])}-->
            <!--                        </p>-->

            <!--                        <hr>-->

            <!--                        <strong>优先级</strong>-->
            <!--                        <p class="text-muted">-->
            <!--                            <select class="form-control ticket-priority selectpicker" data-live-search="1" data-rule="required" name="row[priority]">-->
            <!--                                {if condition="$ticket->priority == 0"}-->
            <!--                                <option value="0" {$ticket->priority == 0 ? 'selected' : ''}>- </option>-->
            <!--                                {/if}-->
            <!--                                <option value="1" {$ticket->priority == 1 ? 'selected' : ''}>low</option>-->
            <!--                                <option value="2" {$ticket->priority == 2 ? 'selected' : ''}>normal</option>-->
            <!--                                <option value="3" {$ticket->priority == 3 ? 'selected' : ''}>high</option>-->
            <!--                                <option value="4" {$ticket->priority == 4 ? 'selected' : ''}>urgent</option>-->
            <!--                            </select>-->
            <!--                        </p>-->
            <!--                    </div>-->
            <!--                    &lt;!&ndash; /.box-body &ndash;&gt;-->
            <!--                </div>-->
            <!--                &lt;!&ndash; /.box &ndash;&gt;-->
            <!--            </div>-->
            <!-- /.col -->
            <div class="col-md-7 col-center" style="width: 62.4%;margin-bottom: 45px;border-right:0px !important;">
>>>>>>> f34cdd3c
                <div class="nav-tabs-custom">
                    {if condition="$status neq 5"}
                    <div class="box box-solid">
                        <!-- /.box-header -->
<<<<<<< HEAD
                        <div class="box-body">

                            <div class="user-block pull-left">
                                <a style="position: absolute;top: -5px;left: 6%"><h2> <font style="color: #4564A7">#{$ticket->ticket_id}</font></h2></a>
                                <span class="username">
                                  <span href="#"><input id="c-subject" data-rule="required" value="{$ticket->subject}" class="form-control ticket-subject" name="row[subject]" type="text" style="margin-left:38px"></span>
=======
                        <div class="box-body"  >

                            <div class="user-block pull-left" style="margin-top: 45px">
                                <a style="position: absolute;top: 37px;left: 6%"><h2> <font style="color: #4564A7">#{$ticket->ticket_id}</font></h2></a>
                                <span class="username">
                                  <span href="#"><input id="c-subject" data-rule="required" value="{$ticket->subject}" class="form-control ticket-subject" name="row[subject]" type="text" style="margin-left:28px"></span>
>>>>>>> f34cdd3c
                                </span>
                                <span class="description" style="margin-left: 93px">{$ticket->zendesk_update_time} · {$ticket->username} {$ticket->email} · {$ticket->channel}</span>
                            </div>
                            <div class="user-block pull-right" style="margin-top: 45px">
                                <button type="button" class="btn btn-default" data-toggle="modal" data-target="#modal-default">
                                    合并工单
                                </button>

<<<<<<< HEAD
                               <a data-value="{$ticket->id}" style="background-color: #f4f4f4;" class="btn btn-default btn-selected batch-edit-recipient {:$auth->check('zendesk/zendesk/batch_edit_recipient')?'':'hide'}"" href="javascript:;" ><font color="#444">修改承接人</font></a>
=======
                                <a data-value="{$ticket->id}" style="background-color: #f4f4f4;" class="btn btn-default btn-selected batch-edit-recipient {:$auth->check('zendesk/zendesk/batch_edit_recipient')?'':'hide'}"" href="javascript:;" ><font color="#444">修改承接人</font></a>
>>>>>>> f34cdd3c
                            </div>
                        </div>
                        {if condition="in_array($ticket->rating,['bad','good'])"}
                        <div class="callout" style="background-color:#fffcf3;">
                            <h4>Rating! <button type="button" class="btn btn-block btn-warning btn-flat">{$ticket->rating}</button></h4>
                            {$ticket->comment}
                        </div>
                        {/if}

<<<<<<< HEAD
                        <div class="form-group">
                            <label class="control-label col-xs-12 col-sm-2">{:__('CCs')}：</label>
                            <div class="col-xs-12 col-sm-8">
=======
                        <div class="form-group" >
                            <label class="control-label col-xs-12 col-sm-2">{:__('CCs')}：</label>
                            <div class="col-xs-12 col-sm-8" style="width: 66%">
>>>>>>> f34cdd3c
                                <input   class="form-control" id='ccs' name="row[email_cc]" type="text" value="{$rows.email_cc}">
                            </div>
                        </div>

                        <div class="form-group">
                            <label class="control-label col-xs-12 col-sm-2">{:__('pulbic_type')}：</label>
<<<<<<< HEAD
                            <div class="col-xs-12 col-sm-8" style="width: 25%">
                                {:Form::select('row[public_type]', config('zendesk.pulbic_type'), null, ['class'=>'form-control selectpicker', null,'data-live-search' => true,'id'=>'Entry_type_select'])}
                            </div>
                            <label class="control-label col-xs-12 col-sm-2">{:__('Status')}：</label>
                            <div class="col-xs-12 col-sm-8" style="width: 25%">
=======
                            <div class="col-xs-12 col-sm-8" style="width: 27.5%">
                                {:Form::select('row[public_type]', config('zendesk.pulbic_type'), null, ['class'=>'form-control selectpicker', null,'data-live-search' => true,'id'=>'Entry_type_select'])}
                            </div>
                            <label class="control-label col-xs-12 col-sm-2">{:__('Status')}：</label>
                            <div class="col-xs-12 col-sm-8" style="width: 27.5%">
>>>>>>> f34cdd3c
                                <select class="form-control ticket-status selectpicker" data-live-search="1" data-rule="required" name="row[status]">
                                    {if condition="$ticket->status ==1"}
                                    <option value="1">new</option>
                                    {/if}
                                    <option value="2">open</option>
                                    <option value="3">pending</option>
                                    <option value="4" selected>solved</option>
                                </select>
                            </div>
                        </div>
<<<<<<< HEAD
<!--                        <div class="form-group">-->
<!--                            <label class="control-label col-xs-12 col-sm-2">{:__('Status')}：</label>-->
<!--                            <div class="col-xs-12 col-sm-8">-->
<!--                                <select class="form-control ticket-status selectpicker" data-live-search="1" data-rule="required" name="row[status]">-->
<!--                                    {if condition="$ticket->status ==1"}-->
<!--                                    <option value="1">new</option>-->
<!--                                    {/if}-->
<!--                                    <option value="2">open</option>-->
<!--                                    <option value="3">pending</option>-->
<!--                                    <option value="4" selected>solved</option>-->
<!--                                </select>-->
<!--                            </div>-->
<!--                        </div>-->
=======
                        <!--                        <div class="form-group">-->
                        <!--                            <label class="control-label col-xs-12 col-sm-2">{:__('Status')}：</label>-->
                        <!--                            <div class="col-xs-12 col-sm-8">-->
                        <!--                                <select class="form-control ticket-status selectpicker" data-live-search="1" data-rule="required" name="row[status]">-->
                        <!--                                    {if condition="$ticket->status ==1"}-->
                        <!--                                    <option value="1">new</option>-->
                        <!--                                    {/if}-->
                        <!--                                    <option value="2">open</option>-->
                        <!--                                    <option value="3">pending</option>-->
                        <!--                                    <option value="4" selected>solved</option>-->
                        <!--                                </select>-->
                        <!--                            </div>-->
                        <!--                        </div>-->
>>>>>>> f34cdd3c
                        <div class="form-group">
                            <label class="control-label col-xs-12 col-sm-2">回复内容：</label>
                            <div class="col-xs-12 col-sm-9" style="width: 71.5%">
                                <textarea id="c-content" class="form-control editor ticket-content" rows="5" name="row[content]" cols="50"></textarea>
                            </div>
                        </div>
                        <div class="form-group">
                            <label for="c-image" class="control-label col-xs-12 col-sm-2">上传附件：</label>
                            <div class="col-xs-12 col-sm-8"  style="width: 74%">
                                <div class="input-group uploadBox">
                                    <input id="c-image" class="form-control" size="35" name="row[image]" type="text" value="">
                                    <div class="input-group-addon no-border no-padding upload">
                                        <span><button type="button" id="plupload-image" class="btn btn-danger plupload" data-input-id="c-image" data-mimetype="*" data-multiple="true"  data-preview-id="p-image"><i class="fa fa-upload"></i> {:__('Upload')}</button></span>
                                    </div>
                                    <span class="msg-box n-right"></span>
                                </div>
                                <ul class="row list-inline plupload-preview" id="p-image"></ul>
                            </div>
                        </div>
<<<<<<< HEAD
<!--                        <div class="form-group">-->
<!--                            <label class="control-label col-xs-12 col-sm-2">创建工单：</label>-->
<!--                            <div class="col-xs-12 col-sm-8">-->
<!--                                <a href="javascript:;" class="btn btn-primary btn-add create_ticket" title="{:__('创建工单')}">{:__('创建工单')} </a>-->
<!--                            </div>-->
<!--                        </div>-->
=======
                        <!--                        <div class="form-group">-->
                        <!--                            <label class="control-label col-xs-12 col-sm-2">创建工单：</label>-->
                        <!--                            <div class="col-xs-12 col-sm-8">-->
                        <!--                                <a href="javascript:;" class="btn btn-primary btn-add create_ticket" title="{:__('创建工单')}">{:__('创建工单')} </a>-->
                        <!--                            </div>-->
                        <!--                        </div>-->
>>>>>>> f34cdd3c

                        <div class="form-group">
                            <label class="control-label col-xs-12 col-sm-2">选择模板：</label>
                            <div class="col-xs-12 col-sm-8" style="width: 72%">
                                <select id="Entry_status_select" class="form-control selectpicker macro-apply" data-live-search="true" title="选择模板">
                                    <optgroup label="常用模板">
                                        {foreach name="templates" item="vo" key="key"}
                                        {if condition="$key <= 4"}
                                        <option value="{$vo.id}">{$vo.title}</option>
                                        {/if}
                                        {/foreach}
                                    </optgroup>
                                    <optgroup label="所有模板">
                                        {foreach name="templates" item="vo" key="key"}
                                        {if condition="$key > 4"}
                                        <option value="{$vo.id}">{$vo.title}</option>
                                        {/if}
                                        {/foreach}
                                    </optgroup>
                                </select>
                            </div>
                        </div>


                        <div class="form-group">
                            <label class="control-label col-xs-12 col-sm-2">{:__('标签')}：</label>
<<<<<<< HEAD
                            <div class="col-xs-12 col-sm-8" style="width: 25%">
                                {:Form::select('row[tags][]', $tags, explode(',',$ticket->tags), ['class'=>'form-control selectpicker ticket-tags', null,'multiple' => true,'data-live-search' => true,'id'=>'Entry_tags_select'])}
                            </div>
                            <label class="control-label col-xs-12 col-sm-2">{:__('优先级')}：</label>
                            <div class="col-xs-12 col-sm-8" style="width: 25%">
=======
                            <div class="col-xs-12 col-sm-8" style="width: 27.5%">
                                {:Form::select('row[tags][]', $tags, explode(',',$ticket->tags), ['class'=>'form-control selectpicker ticket-tags', null,'multiple' => true,'data-live-search' => true,'id'=>'Entry_tags_select'])}
                            </div>
                            <label class="control-label col-xs-12 col-sm-2">{:__('优先级')}：</label>
                            <div class="col-xs-12 col-sm-8" style="width: 27.9%">
>>>>>>> f34cdd3c
                                <select class="form-control ticket-priority selectpicker" data-live-search="1" data-rule="required" name="row[priority]">-->
                                    {if condition="$ticket->priority == 0"}
                                    <option value="0" {$ticket->priority == 0 ? 'selected' : ''}>- </option>
                                    {/if}
                                    <option value="1" {$ticket->priority == 1 ? 'selected' : ''}>low</option>
                                    <option value="2" {$ticket->priority == 2 ? 'selected' : ''}>normal</option>
                                    <option value="3" {$ticket->priority == 3 ? 'selected' : ''}>high</option>
                                    <option value="4" {$ticket->priority == 4 ? 'selected' : ''}>urgent</option>
                                </select>
                            </div>
                        </div>

                        <div class="form-group layer-footer">
<<<<<<< HEAD
                            <div class="col-xs-12 col-sm-8" style="width: 40%;">
                                <a href="javascript:;" style="float: right;width: 150px" class="btn btn-primary btn-add create_ticket" title="{:__('创建工单')}">{:__('创建工单')} </a>
                            </div>
                            {if condition="$ticket->status != 5"}
                            <div class="col-xs-12 col-sm-8" style="width: 40%;float: right;">
=======
                            <div class="col-xs-12 col-sm-8" style="width: 32%;">
                                <a href="javascript:;" style="float: right;width: 150px" class="btn btn-primary btn-add create_ticket" title="{:__('创建工单')}">{:__('创建工单')} </a>
                            </div>
                            {if condition="$ticket->status != 5"}
                            <div class="col-xs-12 col-sm-8" style="width: 26.5%;float: right;">
>>>>>>> f34cdd3c
                                <button  type="submit"  class="btn btn-success btn-embossed disabled" style="width: 150px">发送邮件</button>
                            </div>
                            {/if}
                        </div>

<<<<<<< HEAD
                                                        <!-- /.box-body -->
=======

                        <!-- /.box-body -->
>>>>>>> f34cdd3c
                    </div>
                    {/if}
                    <br />
                    <div class="tab-content">
                        <div class="active tab-pane" id="activity">
                            <!-- Post -->
                            {foreach name="comments" item="vo"}
                            <div class="post"  {if condition="$vo['comment_id'] eq 0"}style="word-break: break-all;background-color: #f7f7bf!important"{else}style="word-break: break-all;"{/if}>
                            <div class="user-block">
                                {if condition="$vo['is_admin']"}
                                <img class="img-circle img-bordered-sm" src="{:session('admin.avatar')}" alt="user image">
                                {else/}
                                <img class="img-circle img-bordered-sm" src="/assets/img/avatar.png" alt="user image">
                                {/if}
                                <span class="username">
                                        {if condition="$vo['is_admin']"}
                                      <a href="#">{$vo->agent->agent->account_user}</a>
                                        {else/}
                                        <a href="#">{$ticket->username}</a>
                                        {/if}
                                    </span>
                                <span class="description">{$vo->update_time}</span>
                            </div>
                            <!-- /.user-block -->
                            <div style="margin:0px 0px 0px 70px;word-break: break-word;">
                                {$vo->html_body}{if condition="$vo['is_admin'] eq 1"}{$vo->sign}{/if}
                                {if condition="$vo.attachments"}
                                <ul class="mailbox-attachments clearfix">
                                    {foreach name="$vo['attachments']|explode=',',###" item="vv"}
                                    {if condition="in_array(pathinfo($vv,PATHINFO_EXTENSION),['jpg','jpeg','git','png','bmp'])"}
                                    <li>
                                        <span class="mailbox-attachment-icon has-img"><img src="{$vv}" alt="Attachment"></span>
                                        <div class="mailbox-attachment-info">
                                            <a href="{$vv}" target="_blank" class="mailbox-attachment-name"><i class="fa fa-camera"></i> {$vv|basename|substr='-10'}</a>
                                            <span class="mailbox-attachment-size">
                                                    附件
                                                  <a href="{$vv}"  download="{$vv}" class="btn btn-default btn-xs pull-right"><i class="fa fa-cloud-download"></i></a>
                                                </span>
                                        </div>
                                    </li>
                                    {else/}
                                    <li>
                                        <span class="mailbox-attachment-icon"><i class="fa fa-file-o"></i></span>
                                        <div class="mailbox-attachment-info">
                                            <a href="#" class="mailbox-attachment-name"><i class="fa fa-paperclip"></i> {$vv|basename|substr='-10'}</a>
                                            <span class="mailbox-attachment-size">
                                                    附件
                                                    <a href="{$vv}"  download="{$vv}" class="btn btn-default btn-xs pull-right"><i class="fa fa-cloud-download"></i></a>
                                                </span>
                                        </div>
                                    </li>
                                    {/if}
                                    {/foreach}
                                </ul>
                                {/if}
                            </div>
                        </div>

                        {/foreach}
                        <!-- /.post -->
                    </div>
                </div>
                <!-- /.tab-content -->
            </div>
<<<<<<< HEAD
        </form>
        <div class="col-md-3" style="width: 29%;margin-left: 40px">
            <div class="box box-primary">

                <div class="box-body box-profile"
                     {if condition="$ticket->type eq 1"}
                        style="background-color: #3498DB"
                     {elseif condition="$ticket->type eq 2"/}
                        style="background-color: #F39C12"
                     {elseif condition="$ticket->type eq 3"/}
                        style="background-color: #E74C3C"
                     {/if}>
                    <img class="profile-user-img  img-circle" src="/assets/img/avatar.png" alt="User profile picture" style="margin:0;!important;">

                        <h3 style="margin-top: -77px;margin-left: 127px" > <font color="#F5F9FF">{$ticket->username}</font>  {if condition="$is_vip  eq 1"}&nbsp <img src="/uploads/imgshow/vip.png" alt="">{/if}</h3>
                        <h5 style="margin-top: 10px;margin-left: 127px"> <font color="#F5F9FF">{$ticket->email}</font></h5>
                        <h5 style="margin-top: 10px;margin-left: 386px"> <font color="#F5F9FF">
                            <a style="color:#F5F9FF "  href="{:url('saleaftermanage/order_return/search',['type' => $rows.type,'email' => $ticket->email])}&ref=addtabs" target="_blank">查看用户信息</a></font></h5>
                </div>
                <!-- /.box-body -->
            </div>
=======
            <!-- /.nav-tabs-custom -->
    </div>
    </form>
    <div class="col-md-3" style="width: 36%;margin-left: 1%">
        <div class="box box-primary" style="height:130px;border-top-color:{if condition="$ticket->type eq 1"}#3c65c8"{elseif condition="$ticket->type eq 2"/}#f5513a"{elseif condition="$ticket->type eq 3"/}#b4a078"{/if}>
            <div class="box-body box-profile"  style="height:130px;background-color:{if condition="$ticket->type eq 1"}#3c65c8"{elseif condition="$ticket->type eq 2"/}#f5513a"{elseif condition="$ticket->type eq 3"/}#b4a078"{/if}>
                <img class="profile-user-img  img-circle"  src="/assets/img/avatar.png" alt="User profile picture" style="width: 74px;margin-top: 17px;margin-left: 29px" >
                <h3 style="margin-top: -62px;margin-left: 124px" > <font color="#F5F9FF">{$ticket->username}</font>  {if condition="$is_vip  eq 1"}&nbsp <img src="/uploads/imgshow/vip.png" alt="">{/if}</h3>
                <h5 style="margin-top: 10px;margin-left: 127px"> <font color="#F5F9FF">{$ticket->email}</font></h5>
                <h5 style="margin-left: 477px"> <font color="#F5F9FF">
                    <a style="color:#F5F9FF "  href="{:url('saleaftermanage/order_return/search',['type' => $rows.type,'email' => $ticket->email])}&ref=addtabs" target="_blank">查看用户信息</a></font></h5>
            </div>
            <!-- /.box-body -->
        </div>
>>>>>>> f34cdd3c

        <!-- Profile Image -->
        <div class="box box-primary" style="border-top-color:white">
            <div class="box-header with-border" style="border-bottom: 0px solid #f4f4f4;!important;">
                <h3 class="box-title">Five Most Recent</h3>
            </div>
            <div class="box-body box-profile" id="">
                <ul class="list-group list-group-unbordered" id="lanren_show">
                    {foreach name="recentTickets" item="vo"}
                    <li class="list-group-item">
                        <!-- <b><a class="change-ticket" data-status="{$vo->status}" data-title="回复【{$vo->ticket_id}】{$vo->subject}" href="{:url('zendesk/zendesk/edit',['ids' => $vo->id,'btn' => 1])}">#{$vo->ticket_id}  {$vo->subject}</a> </b><a class="pull-right">{$vo->status_format}</a> -->
                        <b><a class="" target="_blank"  title="回复【{$vo->ticket_id}】{$vo->subject}" href="{:url('zendesk/zendesk/edit',['ids' => $vo->id,'btn' => 1])}" style="font-size: 14.5px" > #{$vo->ticket_id}  {$vo->subject}</a> </b><a class="pull-right">{$vo->status_format}</a>
                    </li>
                    {/foreach}
                </ul>
                {if condition="$recentTickets_count gt 5"}
                <a href="##"  class="recent_more" style="width: 100px;text-align: right;color: black"  class="load_more"  data-value="2"  data-area="{$ids}"   data-cyl="{$ticket->user_id}"  data-action="{$ticket->type}"> <h5>查看更多</h5></a>
                {/if}


<<<<<<< HEAD
                    <div class="box-tools">
                        <div class="input-group input-group-xs" style="width: 200px;">
                            <input type="text" disabled="" class="form-control pull-right" placeholder="{$ticket->email}">
                        </div>
                    </div>
                </div>
                <!-- /.box-header -->
                <div class="box-body table-responsive no-padding">
                    <table class="table table-hover order_info" id="lanren">
                        <tr>
                            <th>Number</th>
                            <th>Date</th>
                            <th>Amount</th>
                            <th>Status</th>
                            <th></th>
                        </tr>
                        {foreach name="orders" item="vo"}
                        <tr>
                            <td><a href="{$orderUrl}{$vo->entity_id}" target="_blank">{$vo['increment_id']}</a></td>
                            <td>{$vo['created_at']|strtotime|date='d/m/Y',###}</td>
                            <td>{$vo['order_currency_code']}{$vo['grand_total']|substr=0,-2}</td>
                            <td>{$vo['status']}</td>
                            {if condition="$vo['status'] eq 'complete'"}
                                <td>{$vo['increment_id']}</td>
                            {/if}
                            {if condition="$vo['status'] eq 'processing'"}
                            <td><font style="color: #3C8DBC"><a  class="batch-log-recipient" data-value="{$vo['increment_id']}">配货记录</a></font></td>
                            {/if}
                        </tr>
                        {/foreach}
                   </table>
                    <a href="##"  class="load_more" style="width: 100px;text-align: center;" class="load_more"  data-value="2"  data-area="{$ticket->email}"   data-action="{$ticket->type}"> <h5>查看更多</h5></a>


                </div>
                <!-- /.box-body -->
=======
>>>>>>> f34cdd3c
            </div>
            <!-- /.box-body -->
        </div>

        <!-- About Me Box -->
        <div class="box">
            <div class="box-header">
                <h3 class="box-title">Order</h3>

                <!--            <div class="box-tools">-->
                <!--                <div class="input-group input-group-xs" style="width: 200px;">-->
                <!--                    <input type="text" disabled="" class="form-control pull-right" placeholder="{$ticket->email}">-->
                <!--                </div>-->
                <!--            </div>-->
            </div>
            <!-- /.box-header -->
            <div class="box-body table-responsive no-padding">
                <table class="table table-hover order_info" id="lanren">
                    <tr style="background-color: #F1F4F6">
                        <th>Number</th>
                        <th>Date</th>
                        <th>Amount</th>
                        <th>Status</th>
                        <th></th>
                    </tr>
                    {foreach name="orders" item="vo"}
                    <tr>
                        <td ><a href="{$orderUrl}{$vo->entity_id}" target="_blank" style="font-size: 15px">{$vo['increment_id']}</a></td>
                        <td style="font-size: 15px"> {$vo['created_at']|strtotime|date='d/m/Y',###}</td>
                        <td style="font-size: 15px"> {$vo['order_currency_code']}{$vo['grand_total']|substr=0,-2}</h5></td>
                        <td style="font-size: 15px"> {$vo['status']}</td>
                        {if condition="$vo['status'] eq 'complete'"}
                        <td style="font-size: 15px"> {$vo['increment_id']}</td>
                        {/if}
                        {if condition="$vo['status'] eq 'processing'"}
                        <td ><font style="color: #3C8DBC"><a  class="batch-log-recipient" data-value="{$vo['increment_id']}">配货记录</a></font></td>
                        {/if}
                    </tr>
                    {/foreach}
                </table>
                {if condition="$orders_count gt 5"}
                <a href="##"  class="load_more" style="width: 100px;text-align: center;" class="load_more"  data-value="2"  data-area="{$ticket->email}"   data-action="{$ticket->type}"> <h5>查看更多</h5></a>
                {/if}


            </div>
            <!-- /.box-body -->
        </div>
        <!-- /.box -->
    </div>
    <!-- /.col -->
    </div>




    <!-- /.row -->
    <div class="modal fade in" id="modal-default" style="padding-right: 17px;">
        <div class="modal-dialog">
            <div class="modal-content">
                <div class="modal-header">
                    <button type="button" class="close" data-dismiss="modal" aria-label="Close">
                        <span aria-hidden="true">×</span></button>
                    <h4 class="modal-title">Ticket merge</h4>
                </div>
                <div class="modal-body">
                    <div class="alert alert-info alert-dismissible">
                        <h4>#{$ticket->ticket_id}</h4>
                        <h4>{$ticket->create_time} · {$ticket->username}</h4>
                        {$ticket->subject}
                    </div>
                    <div class="form-group">
                        <label for="exampleInputEmail1">Enter ticket id to merge into:</label>
                        <div class="input-group input-group-xs">
                            <input  data-rule="required" class="form-control merge-input" name="row[name]" type="text" value="">
                            <span class="input-group-btn">
                                <button type="button" class="btn btn-default btn-flat merge" data-subject="{$ticket->subject}" data-pid="{$ticket->ticket_id}">Merge</button>
                            </span>
                        </div>

                    </div>
                    <p class="text-green">———————————————————— OR ————————————————————</p>
                    <div class="row">
                        {foreach name="tickets" item="vo"}
                        <div class="col-sm-4 col-md-6">
                            <div class="color-palette-set">
                                <div class=""><span class="label label-primary">#{$vo->ticket_id}</span></div>
                                <div class=""><span class="label text-green">{$vo->zendesk_update_time} {$vo->username}</span></div>
                                <div class="merge" data-subject="{$ticket->subject}" data-pid="{$ticket->ticket_id}" data-nid="{$vo->ticket_id}"><a href=""><b>{$vo->subject}</b></a></div>
                            </div>
                        </div>
                        {/foreach}
                    </div>
                </div>
                <div class="modal-footer">
                    <button type="button" class="btn btn-default" data-dismiss="modal" aria-label="Close">Close</button>
                </div>
            </div>
            <!-- /.modal-content -->
        </div>
        <!-- /.modal-dialog -->
    </div>
    <div class="modal fade in" id="modal-default2" style="padding-right: 17px;">
        <div class="modal-dialog">
            <form action="{:url('zendesk/zendesk/test')}" method="post">
                <div class="modal-content">
                    <div class="modal-header">
                        <button type="button" class="close" data-dismiss="modal" aria-label="Close">
                            <span aria-hidden="true">×</span></button>
                        <h4 class="modal-title">Ticket merge</h4>
                    </div>
                    <div class="modal-body">
                        <div class="alert alert-warning alert-dismissible">
                            You are about to merge ticket #{$ticket->ticket_id} into ticket <sapn class="merge-ticket-id"></sapn>
                        </div>
                        <div class="row">
                            <div class="box box-primary">
                                <div class="box-header with-border">
                                    <span class="label label-primary">#{$ticket->ticket_id}</span>
                                    {$ticket->subject}
                                </div>
                                <!-- /.box-header -->
                                <div class="box-body">
                                    <input type="hidden" name="row[merge_to_id]" class="pid" value="{$ticket->ticket_id}">
                                    <div class="form-group">
                                        <label for="exampleInputEmail1">This ticket will be closed with the following comment: </label>
                                        <textarea type="test" name="row[merge_to]" class="form-control close-content merge-content-to" id="exampleInputEmail1"></textarea>
                                    </div>
                                    <div class="checkbox">
                                        <label>
                                            <input type="checkbox"  name="row[merge_to_check]" checked> Requester can see this comment
                                        </label>
                                    </div>
                                </div>
                            </div>
                            <div class="box box-primary">
                                <div class="box-header with-border">
                                    <span class="label label-primary merge-ticket-id"></span>
                                    <span class="merge-title merge-subject"></span>
                                </div>
                                <!-- /.box-header -->
                                <div class="box-body">
                                    <input type="hidden" name="row[merge_in_id]" value="" class="nid">
                                    <div class="form-group">
                                        <label for="exampleInputEmail1">This ticket will be updated with the following comment:  </label>
                                        <textarea type="text" class="form-control merge-content-in" name="row[merge_in]"> </textarea>
                                    </div>
                                    <div class="checkbox">
                                        <label>
                                            <input type="checkbox" name="row[merge_in_check]" checked> Requester can see this comment
                                        </label>
                                    </div>
                                </div>
                            </div>
                        </div>
                    </div>
                    <div class="modal-footer">
                        <button type="button" class="btn btn-default" data-dismiss="modal" aria-label="Close">Close</button>
                        <button type="submit" class="btn btn-success btn-merge-submit">Confirm and Merge</button>
                    </div>
                </div>
            </form>
            <!-- /.modal-content -->
        </div>
        <!-- /.modal-dialog -->
    </div>
    <!--    知识库弹出层-->
    <div class="modal fade in" id="modal-default-knowledge" style="padding-right: 17px;">
        <div class="modal-dialog">
            <div class="modal-content">
                <div class="modal-header">
                    <button type="button" class="close" data-dismiss="modal" aria-label="Close">
                        <span aria-hidden="true">×</span></button>
                    <h4 class="modal-title">知识库</h4>
                </div>
                <div class="modal-body row">
                    <div class="col-md-5">
                        <div class="form-group">
                            <div class="input-group input-group-xs">
                                <input required  class="form-control post-search-input" name="" type="text" value="">
                                <span class="input-group-btn">
                                <button type="button" class="btn btn-default btn-flat post-search">Search</button>
                            </span>
                            </div>

                        </div>
                        <p class="text-green">——————— OR ———————</p>
                        <style>
                            .card:hover{
                                background-color: #f0f0f0;
                                border:1px solid #3b8ab8;
                                cursor:pointer;
                            }
                            .card{
                                padding:10px;
                                border:1px solid #f0f0f0;
                                border-radius: 5px;
                                margin-bottom:5px;
                            }
                        </style>
                        <div class="pre-scrollable search-posts">

                        </div>
                    </div>
                    <style>
                        .show-posts{
                            height: auto;
                            max-width: 100%;
                        }
                        .show-posts img,.ytp-cued-thumbnail-overlay-image{
                            width:auto;
                            width:100%;
                        }
                    </style>
                    <div class="col-md-7  show-posts" style="overflow-y:auto;height:400px;">


                    </div>
                </div>
            </div>
            <!-- /.modal-content -->
        </div>
        <!-- /.modal-dialog -->
    </div>
    <input type="hidden" class="ticket_id" value="{$ticket->ticket_id}">
    <input type="hidden" class="search-post-type" value="{$ticket->type}">
</section>
<style>
    .col-center{
        border-right: 2px solid #ccc;
        border-left: 2px solid #ccc;
    }
    .col-center .box-body{
        padding: 10px 8.5%!important;
    }
    .col-center .description{
        margin-top: 10px;
        margin-left: 90px;
    }
    .col-center .username{
        margin-left: 67px;
    }
    .col-center .form-group{
        margin-bottom: 20px!important;
    }
    .col-center .tab-content{
        padding: 10px 9.5%;
    }
    .col-center .box-solid{
        padding-bottom: 10px;
    }
    .col-center .upload{
        margin-left: 10px;
    }
    .col-center .uploadBox{
        display: flex;
        justify-content: space-between;
        width: 90%;
    }
    .col-center .uploadBox input{
        width: 96%;
    }
</style>
<!-- /.content --><|MERGE_RESOLUTION|>--- conflicted
+++ resolved
@@ -8,64 +8,6 @@
 
     <div class="row">
         <form id="edit-form" class="form-horizontal" role="form" data-toggle="validator" method="POST" action="">
-<<<<<<< HEAD
-<!--            <div class="col-md-2">-->
-
-<!--                &lt;!&ndash; Profile Image &ndash;&gt;-->
-<!--                <div class="box box-primary">-->
-<!--                    <div class="box-body box-profile">-->
-<!--                        <img class="profile-user-img img-responsive img-circle" src="/assets/img/avatar.png" alt="User profile picture">-->
-
-<!--                        <h3 class="profile-username text-center">{$ticket->username}</h3>-->
-
-
-<!--                        <ul class="list-group list-group-unbordered">-->
-<!--                            <li class="list-group-item">-->
-<!--                                <i class="fa fa-envelope margin-r-5"></i> {$ticket->email}-->
-<!--                            </li>-->
-<!--                        </ul>-->
-<!--                    </div>-->
-<!--                    &lt;!&ndash; /.box-body &ndash;&gt;-->
-<!--                </div>-->
-<!--                &lt;!&ndash; /.box &ndash;&gt;-->
-
-<!--                &lt;!&ndash; About Me Box &ndash;&gt;-->
-<!--                <div class="box box-primary">-->
-<!--                    &lt;!&ndash; /.box-header &ndash;&gt;-->
-<!--                    <div class="box-body">-->
-<!--                        <strong>CCs</strong>-->
-<!--                        <p class="text-muted">-->
-<!--                            <input   class="form-control" id='ccs' name="row[email_cc]" type="text" value="{$rows.email_cc}">-->
-<!--                        </p>-->
-
-<!--                        <hr>-->
-<!--                        <strong>标签</strong>-->
-<!--                        <p class="text-muted">-->
-<!--                            {:Form::select('row[tags][]', $tags, explode(',',$ticket->tags), ['class'=>'form-control selectpicker ticket-tags', null,'multiple' => true,'data-live-search' => true,'id'=>'Entry_tags_select'])}-->
-<!--                        </p>-->
-
-<!--                        <hr>-->
-
-<!--                        <strong>优先级</strong>-->
-<!--                        <p class="text-muted">-->
-<!--                            <select class="form-control ticket-priority selectpicker" data-live-search="1" data-rule="required" name="row[priority]">-->
-<!--                                {if condition="$ticket->priority == 0"}-->
-<!--                                <option value="0" {$ticket->priority == 0 ? 'selected' : ''}>- </option>-->
-<!--                                {/if}-->
-<!--                                <option value="1" {$ticket->priority == 1 ? 'selected' : ''}>low</option>-->
-<!--                                <option value="2" {$ticket->priority == 2 ? 'selected' : ''}>normal</option>-->
-<!--                                <option value="3" {$ticket->priority == 3 ? 'selected' : ''}>high</option>-->
-<!--                                <option value="4" {$ticket->priority == 4 ? 'selected' : ''}>urgent</option>-->
-<!--                            </select>-->
-<!--                        </p>-->
-<!--                    </div>-->
-<!--                    &lt;!&ndash; /.box-body &ndash;&gt;-->
-<!--                </div>-->
-<!--                &lt;!&ndash; /.box &ndash;&gt;-->
-<!--            </div>-->
-            <!-- /.col -->
-            <div class="col-md-7 col-center" style="width: 68%;border-right:0px !important;">
-=======
             <!--            <div class="col-md-2">-->
 
             <!--                &lt;!&ndash; Profile Image &ndash;&gt;-->
@@ -122,26 +64,16 @@
             <!--            </div>-->
             <!-- /.col -->
             <div class="col-md-7 col-center" style="width: 62.4%;margin-bottom: 45px;border-right:0px !important;">
->>>>>>> f34cdd3c
                 <div class="nav-tabs-custom">
                     {if condition="$status neq 5"}
                     <div class="box box-solid">
                         <!-- /.box-header -->
-<<<<<<< HEAD
-                        <div class="box-body">
-
-                            <div class="user-block pull-left">
-                                <a style="position: absolute;top: -5px;left: 6%"><h2> <font style="color: #4564A7">#{$ticket->ticket_id}</font></h2></a>
-                                <span class="username">
-                                  <span href="#"><input id="c-subject" data-rule="required" value="{$ticket->subject}" class="form-control ticket-subject" name="row[subject]" type="text" style="margin-left:38px"></span>
-=======
                         <div class="box-body"  >
 
                             <div class="user-block pull-left" style="margin-top: 45px">
                                 <a style="position: absolute;top: 37px;left: 6%"><h2> <font style="color: #4564A7">#{$ticket->ticket_id}</font></h2></a>
                                 <span class="username">
                                   <span href="#"><input id="c-subject" data-rule="required" value="{$ticket->subject}" class="form-control ticket-subject" name="row[subject]" type="text" style="margin-left:28px"></span>
->>>>>>> f34cdd3c
                                 </span>
                                 <span class="description" style="margin-left: 93px">{$ticket->zendesk_update_time} · {$ticket->username} {$ticket->email} · {$ticket->channel}</span>
                             </div>
@@ -150,11 +82,7 @@
                                     合并工单
                                 </button>
 
-<<<<<<< HEAD
-                               <a data-value="{$ticket->id}" style="background-color: #f4f4f4;" class="btn btn-default btn-selected batch-edit-recipient {:$auth->check('zendesk/zendesk/batch_edit_recipient')?'':'hide'}"" href="javascript:;" ><font color="#444">修改承接人</font></a>
-=======
                                 <a data-value="{$ticket->id}" style="background-color: #f4f4f4;" class="btn btn-default btn-selected batch-edit-recipient {:$auth->check('zendesk/zendesk/batch_edit_recipient')?'':'hide'}"" href="javascript:;" ><font color="#444">修改承接人</font></a>
->>>>>>> f34cdd3c
                             </div>
                         </div>
                         {if condition="in_array($ticket->rating,['bad','good'])"}
@@ -164,34 +92,20 @@
                         </div>
                         {/if}
 
-<<<<<<< HEAD
-                        <div class="form-group">
-                            <label class="control-label col-xs-12 col-sm-2">{:__('CCs')}：</label>
-                            <div class="col-xs-12 col-sm-8">
-=======
                         <div class="form-group" >
                             <label class="control-label col-xs-12 col-sm-2">{:__('CCs')}：</label>
                             <div class="col-xs-12 col-sm-8" style="width: 66%">
->>>>>>> f34cdd3c
                                 <input   class="form-control" id='ccs' name="row[email_cc]" type="text" value="{$rows.email_cc}">
                             </div>
                         </div>
 
                         <div class="form-group">
                             <label class="control-label col-xs-12 col-sm-2">{:__('pulbic_type')}：</label>
-<<<<<<< HEAD
-                            <div class="col-xs-12 col-sm-8" style="width: 25%">
-                                {:Form::select('row[public_type]', config('zendesk.pulbic_type'), null, ['class'=>'form-control selectpicker', null,'data-live-search' => true,'id'=>'Entry_type_select'])}
-                            </div>
-                            <label class="control-label col-xs-12 col-sm-2">{:__('Status')}：</label>
-                            <div class="col-xs-12 col-sm-8" style="width: 25%">
-=======
                             <div class="col-xs-12 col-sm-8" style="width: 27.5%">
                                 {:Form::select('row[public_type]', config('zendesk.pulbic_type'), null, ['class'=>'form-control selectpicker', null,'data-live-search' => true,'id'=>'Entry_type_select'])}
                             </div>
                             <label class="control-label col-xs-12 col-sm-2">{:__('Status')}：</label>
                             <div class="col-xs-12 col-sm-8" style="width: 27.5%">
->>>>>>> f34cdd3c
                                 <select class="form-control ticket-status selectpicker" data-live-search="1" data-rule="required" name="row[status]">
                                     {if condition="$ticket->status ==1"}
                                     <option value="1">new</option>
@@ -202,21 +116,6 @@
                                 </select>
                             </div>
                         </div>
-<<<<<<< HEAD
-<!--                        <div class="form-group">-->
-<!--                            <label class="control-label col-xs-12 col-sm-2">{:__('Status')}：</label>-->
-<!--                            <div class="col-xs-12 col-sm-8">-->
-<!--                                <select class="form-control ticket-status selectpicker" data-live-search="1" data-rule="required" name="row[status]">-->
-<!--                                    {if condition="$ticket->status ==1"}-->
-<!--                                    <option value="1">new</option>-->
-<!--                                    {/if}-->
-<!--                                    <option value="2">open</option>-->
-<!--                                    <option value="3">pending</option>-->
-<!--                                    <option value="4" selected>solved</option>-->
-<!--                                </select>-->
-<!--                            </div>-->
-<!--                        </div>-->
-=======
                         <!--                        <div class="form-group">-->
                         <!--                            <label class="control-label col-xs-12 col-sm-2">{:__('Status')}：</label>-->
                         <!--                            <div class="col-xs-12 col-sm-8">-->
@@ -230,7 +129,6 @@
                         <!--                                </select>-->
                         <!--                            </div>-->
                         <!--                        </div>-->
->>>>>>> f34cdd3c
                         <div class="form-group">
                             <label class="control-label col-xs-12 col-sm-2">回复内容：</label>
                             <div class="col-xs-12 col-sm-9" style="width: 71.5%">
@@ -250,21 +148,12 @@
                                 <ul class="row list-inline plupload-preview" id="p-image"></ul>
                             </div>
                         </div>
-<<<<<<< HEAD
-<!--                        <div class="form-group">-->
-<!--                            <label class="control-label col-xs-12 col-sm-2">创建工单：</label>-->
-<!--                            <div class="col-xs-12 col-sm-8">-->
-<!--                                <a href="javascript:;" class="btn btn-primary btn-add create_ticket" title="{:__('创建工单')}">{:__('创建工单')} </a>-->
-<!--                            </div>-->
-<!--                        </div>-->
-=======
                         <!--                        <div class="form-group">-->
                         <!--                            <label class="control-label col-xs-12 col-sm-2">创建工单：</label>-->
                         <!--                            <div class="col-xs-12 col-sm-8">-->
                         <!--                                <a href="javascript:;" class="btn btn-primary btn-add create_ticket" title="{:__('创建工单')}">{:__('创建工单')} </a>-->
                         <!--                            </div>-->
                         <!--                        </div>-->
->>>>>>> f34cdd3c
 
                         <div class="form-group">
                             <label class="control-label col-xs-12 col-sm-2">选择模板：</label>
@@ -291,19 +180,11 @@
 
                         <div class="form-group">
                             <label class="control-label col-xs-12 col-sm-2">{:__('标签')}：</label>
-<<<<<<< HEAD
-                            <div class="col-xs-12 col-sm-8" style="width: 25%">
-                                {:Form::select('row[tags][]', $tags, explode(',',$ticket->tags), ['class'=>'form-control selectpicker ticket-tags', null,'multiple' => true,'data-live-search' => true,'id'=>'Entry_tags_select'])}
-                            </div>
-                            <label class="control-label col-xs-12 col-sm-2">{:__('优先级')}：</label>
-                            <div class="col-xs-12 col-sm-8" style="width: 25%">
-=======
                             <div class="col-xs-12 col-sm-8" style="width: 27.5%">
                                 {:Form::select('row[tags][]', $tags, explode(',',$ticket->tags), ['class'=>'form-control selectpicker ticket-tags', null,'multiple' => true,'data-live-search' => true,'id'=>'Entry_tags_select'])}
                             </div>
                             <label class="control-label col-xs-12 col-sm-2">{:__('优先级')}：</label>
                             <div class="col-xs-12 col-sm-8" style="width: 27.9%">
->>>>>>> f34cdd3c
                                 <select class="form-control ticket-priority selectpicker" data-live-search="1" data-rule="required" name="row[priority]">-->
                                     {if condition="$ticket->priority == 0"}
                                     <option value="0" {$ticket->priority == 0 ? 'selected' : ''}>- </option>
@@ -317,30 +198,18 @@
                         </div>
 
                         <div class="form-group layer-footer">
-<<<<<<< HEAD
-                            <div class="col-xs-12 col-sm-8" style="width: 40%;">
-                                <a href="javascript:;" style="float: right;width: 150px" class="btn btn-primary btn-add create_ticket" title="{:__('创建工单')}">{:__('创建工单')} </a>
-                            </div>
-                            {if condition="$ticket->status != 5"}
-                            <div class="col-xs-12 col-sm-8" style="width: 40%;float: right;">
-=======
                             <div class="col-xs-12 col-sm-8" style="width: 32%;">
                                 <a href="javascript:;" style="float: right;width: 150px" class="btn btn-primary btn-add create_ticket" title="{:__('创建工单')}">{:__('创建工单')} </a>
                             </div>
                             {if condition="$ticket->status != 5"}
                             <div class="col-xs-12 col-sm-8" style="width: 26.5%;float: right;">
->>>>>>> f34cdd3c
                                 <button  type="submit"  class="btn btn-success btn-embossed disabled" style="width: 150px">发送邮件</button>
                             </div>
                             {/if}
                         </div>
 
-<<<<<<< HEAD
-                                                        <!-- /.box-body -->
-=======
 
                         <!-- /.box-body -->
->>>>>>> f34cdd3c
                     </div>
                     {/if}
                     <br />
@@ -405,29 +274,6 @@
                 </div>
                 <!-- /.tab-content -->
             </div>
-<<<<<<< HEAD
-        </form>
-        <div class="col-md-3" style="width: 29%;margin-left: 40px">
-            <div class="box box-primary">
-
-                <div class="box-body box-profile"
-                     {if condition="$ticket->type eq 1"}
-                        style="background-color: #3498DB"
-                     {elseif condition="$ticket->type eq 2"/}
-                        style="background-color: #F39C12"
-                     {elseif condition="$ticket->type eq 3"/}
-                        style="background-color: #E74C3C"
-                     {/if}>
-                    <img class="profile-user-img  img-circle" src="/assets/img/avatar.png" alt="User profile picture" style="margin:0;!important;">
-
-                        <h3 style="margin-top: -77px;margin-left: 127px" > <font color="#F5F9FF">{$ticket->username}</font>  {if condition="$is_vip  eq 1"}&nbsp <img src="/uploads/imgshow/vip.png" alt="">{/if}</h3>
-                        <h5 style="margin-top: 10px;margin-left: 127px"> <font color="#F5F9FF">{$ticket->email}</font></h5>
-                        <h5 style="margin-top: 10px;margin-left: 386px"> <font color="#F5F9FF">
-                            <a style="color:#F5F9FF "  href="{:url('saleaftermanage/order_return/search',['type' => $rows.type,'email' => $ticket->email])}&ref=addtabs" target="_blank">查看用户信息</a></font></h5>
-                </div>
-                <!-- /.box-body -->
-            </div>
-=======
             <!-- /.nav-tabs-custom -->
     </div>
     </form>
@@ -442,7 +288,6 @@
             </div>
             <!-- /.box-body -->
         </div>
->>>>>>> f34cdd3c
 
         <!-- Profile Image -->
         <div class="box box-primary" style="border-top-color:white">
@@ -463,45 +308,6 @@
                 {/if}
 
 
-<<<<<<< HEAD
-                    <div class="box-tools">
-                        <div class="input-group input-group-xs" style="width: 200px;">
-                            <input type="text" disabled="" class="form-control pull-right" placeholder="{$ticket->email}">
-                        </div>
-                    </div>
-                </div>
-                <!-- /.box-header -->
-                <div class="box-body table-responsive no-padding">
-                    <table class="table table-hover order_info" id="lanren">
-                        <tr>
-                            <th>Number</th>
-                            <th>Date</th>
-                            <th>Amount</th>
-                            <th>Status</th>
-                            <th></th>
-                        </tr>
-                        {foreach name="orders" item="vo"}
-                        <tr>
-                            <td><a href="{$orderUrl}{$vo->entity_id}" target="_blank">{$vo['increment_id']}</a></td>
-                            <td>{$vo['created_at']|strtotime|date='d/m/Y',###}</td>
-                            <td>{$vo['order_currency_code']}{$vo['grand_total']|substr=0,-2}</td>
-                            <td>{$vo['status']}</td>
-                            {if condition="$vo['status'] eq 'complete'"}
-                                <td>{$vo['increment_id']}</td>
-                            {/if}
-                            {if condition="$vo['status'] eq 'processing'"}
-                            <td><font style="color: #3C8DBC"><a  class="batch-log-recipient" data-value="{$vo['increment_id']}">配货记录</a></font></td>
-                            {/if}
-                        </tr>
-                        {/foreach}
-                   </table>
-                    <a href="##"  class="load_more" style="width: 100px;text-align: center;" class="load_more"  data-value="2"  data-area="{$ticket->email}"   data-action="{$ticket->type}"> <h5>查看更多</h5></a>
-
-
-                </div>
-                <!-- /.box-body -->
-=======
->>>>>>> f34cdd3c
             </div>
             <!-- /.box-body -->
         </div>
