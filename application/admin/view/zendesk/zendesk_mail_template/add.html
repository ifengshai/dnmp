<div class="callout">
    <h4>模板变量对应关系!</h4>
    <h5 class="text-red">{{username}} ----- 用户名</h5>
    <h5 class="text-red">{{email}} ------ 用户email</h5>
    <h5 class="text-red">{{ticket_id}} ----- ticket_id</h5>
    <h5 class="text-red">{{track_number}} ----- 运单号</h5>
    <h5 class="text-red">{{complete_time}} ----- 发货时间</h5>
<<<<<<< HEAD
    <h5 class="text-red">{{shipment_last_msg }} ----- 最新物流信息</h5>
    <h5 class="text-red">{{increment_id }} ----- 订单号</h5>
=======
    <h5 class="text-red">{{shipment_last_msg}} ----- 物流信息</h5>
    <h5 class="text-red">{{increment_id}} ----- 订单号</h5>
>>>>>>> bc95f947
</div>
<form id="add-form" class="form-horizontal" role="form" data-toggle="validator" method="POST" action="">

    <div class="form-group">
        <label class="control-label col-xs-12 col-sm-2">{:__('Template_platform')}:</label>
        <div class="col-xs-12 col-sm-3">
            <select  id="c-order_platform" data-rule="required" class="form-control selectpicker" name="row[template_platform]">
                {foreach name="orderPlatformList" item="vo"}
                <option value="{$key}" {in name="key" value="0"}selected{/in}>{$vo}</option>
                {/foreach}
            </select>
        </div>
        <label class="control-label col-xs-12 col-sm-2">{:__('Template_permission')}:</label>
        <div class="col-xs-12 col-sm-3">
            <select  id="c-template_permission" data-rule="required" class="form-control selectpicker" name="row[template_permission]">
                {foreach name="templatePermission" item="vo"}
                <option value="{$key}" {in name="key" value="0"}selected{/in}>{$vo}</option>
                {/foreach}
            </select>
        </div>
    </div>
    <div class="form-group">
        <label class="control-label col-xs-12 col-sm-2">{:__('Template_category')}:</label>
        <!-- <div class="col-xs-12 col-sm-8">
            <input id="c-template_category" data-rule="required" class="form-control" name="row[template_category]" type="number" value="0">
        </div> -->
        <div class="col-xs-12 col-sm-3">
            <select  id="c-template_category" data-rule="required" class="form-control selectpicker" name="row[template_category]">
                {foreach name="templateCategory" item="vo"}
                <option value="{$key}" {in name="key" value="0"}selected{/in}>{$vo}</option>
                {/foreach}
            </select>
        </div>        
    </div>    
    <div class="form-group">
        <label class="control-label col-xs-12 col-sm-2">{:__('Template_name')}:</label>
        <div class="col-xs-12 col-sm-8">
            <input id="c-template_name" data-rule="required" class="form-control" name="row[template_name]" type="text" value="">
        </div>
    </div>
    <div class="form-group">
        <label class="control-label col-xs-12 col-sm-2">{:__('Template_description')}:</label>
        <div class="col-xs-12 col-sm-8">
            <input id="c-template_description" class="form-control" name="row[template_description]" type="text" value="">
        </div>
    </div>
    <div class="form-group">
        <label class="control-label col-xs-12 col-sm-2">{:__('Template_content')}:</label>
        <div class="col-xs-12 col-sm-8">
            <input id="c-template_content" data-rule="required" class="form-control editor" name="row[template_content]" type="text" value="">
        </div>
    </div>
    <div class="form-group">
        <label class="control-label col-xs-12 col-sm-2">{:__('Mail_subject')}:</label>
        <div class="col-xs-12 col-sm-8">
            <input id="c-mail_subject"  class="form-control" name="row[mail_subject]" type="text" value="">
        </div>
    </div>
    <div class="form-group">
        <label class="control-label col-xs-12 col-sm-2">{:__('Mail_status')}:</label>
        <div class="col-xs-12 col-sm-8">
            <select  id="c-mail_status" class="form-control selectpicker" name="row[mail_status]">
                {foreach name="mailStatus" item="vo"}
                <option value="{$key}" {in name="key" value="0"}selected{/in}>{$vo}</option>
                {/foreach}
            </select>
        </div>
    </div>
    <div class="form-group">
        <label class="control-label col-xs-12 col-sm-2">{:__('Mail_level')}:</label>
        <div class="col-xs-12 col-sm-3">
            <select  id="c-mail_level" class="form-control selectpicker" name="row[mail_level]">
                {foreach name="mailLevel" item="vo"}
                <option value="{$key}" {in name="key" value="0"}selected{/in}>{$vo}</option>
                {/foreach}
            </select>
        </div>
        <label class="control-label col-xs-12 col-sm-2">{:__('Mail_tag')}:</label>
        <div class="col-xs-12 col-sm-3">
            {:build_select('row[mail_tag][]', $tagsList, null, ['class'=>'form-control selectpicker','data-live-search' => true,'multiple'=>'multiple'])} 
        </div>
    </div>
    <div class="form-group layer-footer">
        <label class="control-label col-xs-12 col-sm-2"></label>
        <div class="col-xs-12 col-sm-8">
            <button type="submit" class="btn btn-success btn-embossed disabled">{:__('OK')}</button>
            <button type="reset" class="btn btn-default btn-embossed">{:__('Reset')}</button>
        </div>
    </div>
</form><|MERGE_RESOLUTION|>--- conflicted
+++ resolved
@@ -5,13 +5,8 @@
     <h5 class="text-red">{{ticket_id}} ----- ticket_id</h5>
     <h5 class="text-red">{{track_number}} ----- 运单号</h5>
     <h5 class="text-red">{{complete_time}} ----- 发货时间</h5>
-<<<<<<< HEAD
-    <h5 class="text-red">{{shipment_last_msg }} ----- 最新物流信息</h5>
-    <h5 class="text-red">{{increment_id }} ----- 订单号</h5>
-=======
     <h5 class="text-red">{{shipment_last_msg}} ----- 物流信息</h5>
     <h5 class="text-red">{{increment_id}} ----- 订单号</h5>
->>>>>>> bc95f947
 </div>
 <form id="add-form" class="form-horizontal" role="form" data-toggle="validator" method="POST" action="">
 
