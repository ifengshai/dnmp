<?php

namespace app\api\controller;

use app\admin\model\DistributionLog;
use app\common\controller\Api;
use think\Db;
use think\Exception;
use think\exception\PDOException;
use think\exception\ValidateException;

/**
 * 供应链接口类
 * @author lzh
 * @since 2020-10-20
 */
class Scm extends Api
{
    protected $noNeedLogin = '*';
    protected $noNeedRight = '*';
    protected $menu = [//PDA菜单
        [
            'title'=>'配货管理',
            'menu'=>[
                ['name'=>'配货', 'link'=>'distribution/index', 'href'=>'com.nextmar.mojing.ui.distribution.OrderDistributionActivity'],
                ['name'=>'镜片分拣', 'link'=>'distribution/sorting', 'href'=>'com.nextmar.mojing.ui.sorting.OrderSortingActivity'],
                ['name'=>'配镜片', 'link'=>'distribution/withlens', 'href'=>'com.nextmar.mojing.ui.withlens.OrderWithlensActivity'],
                ['name'=>'加工', 'link'=>'distribution/machining', 'href'=>'com.nextmar.mojing.ui.machining.OrderMachiningActivity'],
                ['name'=>'成品质检', 'link'=>'distribution/quality', 'href'=>'com.nextmar.mojing.ui.quality.OrderQualityActivity'],
                ['name'=>'合单', 'link'=>'distribution/merge', 'href'=>'com.nextmar.mojing.ui.merge.OrderMergeActivity'],
                ['name'=>'合单待取', 'link'=>'distribution/waitmerge', 'href'=>'com.nextmar.mojing.ui.merge.OrderMergeCompletedActivity'],
                ['name'=>'审单', 'link'=>'distribution/audit', 'href'=>'com.nextmar.mojing.ui.audit.AuditOrderActivity']
            ],
        ],
        [
            'title'=>'质检管理',
            'menu'=>[
                ['name'=>'物流检索', 'link'=>'warehouse/logistics_info/index', 'href'=>'com.nextmar.mojing.ui.logistics.LogisticsActivity'],
                ['name'=>'质检单', 'link'=>'warehouse/check', 'href'=>'com.nextmar.mojing.ui.quality.QualityListActivity']
            ],
        ],
        [
            'title'=>'出入库管理',
            'menu'=>[
                ['name'=>'出库单', 'link'=>'warehouse/outstock', 'href'=>'com.nextmar.mojing.ui.outstock.OutStockActivity'],
                ['name'=>'入库单', 'link'=>'warehouse/instock', 'href'=>'com.nextmar.mojing.ui.instock.InStockActivity'],
                ['name'=>'待入库', 'link'=>'warehouse/prestock', 'href'=>'com.nextmar.mojing".ui.prestock.PreStockActivity'],
                ['name'=>'盘点', 'link'=>'warehouse/inventory', 'href'=>'com.nextmar.mojing.ui.inventory.InventoryActivity'],
            ],
        ],
    ];

    /**
     * 检测Token
     *
     * @参数 string token  加密值
     * @author lzh
     * @return bool
     */
    protected function check()
    {
        $this->auth->init($this->request->request('token'));
        return $this->auth->id ? true : false;
    }

    public function _initialize()
    {
        parent::_initialize();

        //校验Token
        $this->auth->match(['login']) || $this->check() || $this->error(__('Token invalid, please log in again'), [], 401);

        //校验请求类型
        $this->request->isPost() || $this->error(__('Request method must be post'), [], 402);
    }

    /**
     * 登录
     *
     * @参数 string account  账号
     * @参数 string password  密码
     * @author lzh
     * @return mixed
     */
    public function login()
    {
        $account = $this->request->request('account');
        $password = $this->request->request('password');
        empty($account) && $this->error(__('Username can not be empty'), [], 403);
        empty($password) && $this->error(__('Password can not be empty'), [], 403);

        if ($this->auth->login($account, $password)) {
            $user = $this->auth->getUserinfo();
            $data = ['token' => $user['token']];
            $this->success(__('Logged in successful'), $data,200);
        } else {
            $this->error($this->auth->getError(), [], 404);
        }
    }

    /**
     * 首页
     *
     * @author lzh
     * @return mixed
     */
    public function index()
    {
        //重新组合菜单
        $list = [];
        foreach($this->menu as $key=>$value){
            foreach($value['menu'] as $k=>$val){
                //校验菜单展示权限
                if(!$this->auth->check($val['link'])){
                    unset($value['menu'][$k]);
                }
                unset($value['menu'][$k]['link']);
            }
            if(!empty($value['menu'])){
                $list[] = $value;
            }
        }

        $this->success('', ['list' => $list],200);
    }

    /**
     * 质检列表
     *
     * @参数 string query  查询内容
     * @参数 int status  状态
     * @参数 int is_stock  是否创建入库单
     * @参数 string start_time  开始时间
     * @参数 string end_time  结束时间
     * @参数 int page  页码
     * @参数 int page_size  每页显示数量
     * @author lzh
     * @return mixed
     */
    public function quality_list()
    {
        $query = $this->request->request('query');
        $status = $this->request->request('status');
        $is_stock = $this->request->request('is_stock');
        $start_time = $this->request->request('start_time');
        $end_time = $this->request->request('end_time');
        $page = $this->request->request('page');
        $page_size = $this->request->request('page_size');

        empty($page) && $this->error(__('Page can not be empty'), [], 403);
        empty($page_size) && $this->error(__('Page size can not be empty'), [], 403);

        $where = [];
        if($query){
            $where['a.check_order_number|a.create_person|b.sku|c.purchase_number|c.create_person'] = ['like', '%' . $query . '%'];
        }
        if($status){
            $where['a.status'] = $status;
        }
        if($is_stock){
            $where['a.is_stock'] = $is_stock;
        }
        if($start_time && $end_time){
            $where['a.createtime'] = ['between', [$start_time, $end_time]];
        }

        $offset = ($page - 1) * $page_size;
        $limit = $page_size;

        //获取质检单列表数据
        $_check = new \app\admin\model\warehouse\Check();
        $list = $_check
            ->alias('a')
            ->where($where)
            ->field('a.id,a.check_order_number,a.createtime,a.status,c.purchase_number')
            ->join(['fa_check_order_item' => 'b'], 'a.id=b.check_id','left')
            ->join(['fa_purchase_order' => 'c'], 'a.purchase_id=c.id')
            ->order('a.createtime', 'desc')
            ->limit($offset, $limit)
            ->select();
        $list = collection($list)->toArray();

        $status = [ 0=>'新建',1=>'待审核',2=>'已审核',3=>'已拒绝',4=>'已取消' ];
        foreach($list as $key=>$value){
            $list[$key]['status'] = $status[$value['status']];
            $list[$key]['cancel_show'] = 0 == $value['status'] ? 1 : 0;
        }

        $this->success('', ['list' => $list],200);
    }

    /**
     * 新建质检单页面
     *
     * @参数 int logistics_id  物流单ID
     * @author lzh
     * @return mixed
     */
    public function quality_add()
    {
        $logistics_id = $this->request->request('logistics_id');
        empty($logistics_id) && $this->error(__('物流单ID不能为空'), [], 403);

        //获取物流单数据
        $_logistics_info = new \app\admin\model\warehouse\LogisticsInfo();
        $logistics_data = $_logistics_info->where('id', $logistics_id)->field('id,purchase_id,batch_id')->find();
        empty($logistics_data) && $this->error(__('物流单不存在'), [], 403);

        //获取采购单数据
        $_purchase_order = new \app\admin\model\purchase\PurchaseOrder();
        $purchase_data = $_purchase_order->where('id', $logistics_data['purchase_id'])->field('purchase_number,supplier_id,replenish_id')->find();
        empty($purchase_data) && $this->error(__('采购单不存在'), [], 403);

        //获取采购单商品数据
        $_purchase_order_item = new \app\admin\model\purchase\PurchaseOrderItem();
        $order_item_list = $_purchase_order_item
            ->where(['purchase_id'=>$logistics_data['purchase_id']])
            ->field('sku,supplier_sku,purchase_num')
            ->select();
        $order_item_list = collection($order_item_list)->toArray();

        //获取供应商数据
        $_supplier = new \app\admin\model\purchase\Supplier();
        $supplier_data = $_supplier->where('id', $purchase_data['supplier_id'])->field('supplier_name')->find();
        empty($supplier_data) && $this->error(__('供应商不存在'), [], 403);

        //获取采购批次数据
        $batch = 0;
        if($logistics_data['batch_id']){
            $_purchase_batch = new \app\admin\model\purchase\PurchaseBatch();
            $batch_data = $_purchase_batch->where('id', $logistics_data['batch_id'])->field('batch')->find();
            empty($batch_data) && $this->error(__('采购单批次不存在'), [], 403);

            $batch = $batch_data['batch'];
            $_purchase_batch_item = new \app\admin\model\purchase\PurchaseBatchItem();
            $item_list = $_purchase_batch_item
                ->where(['purchase_batch_id'=>$logistics_data['batch_id']])
                ->field('sku,arrival_num as should_arrival_num')
                ->select();
            $item_list = collection($item_list)->toArray();
            $order_item = array_column($order_item_list,NULL,'sku');
            foreach($item_list as $key=>$value){
                $item_list[$key]['supplier_sku'] = $order_item[$value['sku']]['supplier_sku'] ?? '';
                $item_list[$key]['purchase_num'] = $order_item[$value['sku']]['purchase_num'] ?? 0;
            }
        }else{
            $item_list = [];
            foreach($order_item_list as $key=>$value){
                $value['should_arrival_num'] = $value['purchase_num'];
                $item_list[] = $value;
            }
        }

        //默认合格、不合格、留样sku集合
        array_walk($item_list, function (&$value, $k, $p) {
            $value = array_merge($value, $p);
        },['quantity_agg' => [],'unqualified_agg' => [],'sample_agg' => []]);

        //质检单所需数据
        $info =[
            'check_order_number'=>'QC' . date('YmdHis') . rand(100, 999) . rand(100, 999),
            'purchase_number'=>$purchase_data['purchase_number'],
            'supplier_name'=>$supplier_data['supplier_name'],
            'batch'=>$batch,
            'purchase_id'=>$logistics_data['purchase_id'],
            'supplier_id'=>$purchase_data['supplier_id'],
            'batch_id'=>$logistics_data['batch_id'],
            'replenish_id'=>$purchase_data['replenish_id'],
            'item_list'=>$item_list,
        ];

        $this->success('', ['info' => $info],200);
    }

    /**
     * 编辑质检单页面
     *
     * @参数 int check_id  质检单ID
     * @author lzh
     * @return mixed
     */
    public function quality_edit()
    {
        $check_id = $this->request->request('check_id');
        empty($check_id) && $this->error(__('质检单ID不能为空'), [], 403);

        //获取质检单数据
        $_check = new \app\admin\model\warehouse\Check();
        $check_data = $_check->where('id', $check_id)->field('purchase_id,batch_id,check_order_number,supplier_id')->find();
        empty($check_data) && $this->error(__('质检单不存在'), [], 403);

        //获取采购单数据
        $_purchase_order = new \app\admin\model\purchase\PurchaseOrder();
        $purchase_data = $_purchase_order->where('id', $check_data['purchase_id'])->field('purchase_number')->find();
        empty($purchase_data) && $this->error(__('采购单不存在'), [], 403);

        //获取供应商数据
        $_supplier = new \app\admin\model\purchase\Supplier();
        $supplier_data = $_supplier->where('id', $check_data['supplier_id'])->field('supplier_name')->find();
        empty($supplier_data) && $this->error(__('供应商不存在'), [], 403);

        //获取采购批次数据
        $batch = 0;
        if($check_data['batch_id']){
            $_purchase_batch = new \app\admin\model\purchase\PurchaseBatch();
            $batch_data = $_purchase_batch->where('id', $check_data['batch_id'])->field('batch')->find();
            empty($batch_data) && $this->error(__('采购单批次不存在'), [], 403);
            $batch = $batch_data['batch'];
        }

        //获取质检单商品数据
        $_check_item = new \app\admin\model\warehouse\CheckItem();
        $item_list = $_check_item
            ->where(['check_id'=>$check_id])
            ->field('sku,supplier_sku,arrivals_num,quantity_num,unqualified_num,sample_num,should_arrival_num')
            ->select();
        $item_list = collection($item_list)->toArray();

        //获取条形码数据
        $_product_bar_code_item = new \app\admin\model\warehouse\ProductBarCodeItem();
        $bar_code_list = $_product_bar_code_item
            ->where(['check_id'=>$check_id])
            ->field('sku,code,is_quantity,is_sample')
            ->select();

        //合格
        $quantity_list = array_filter($bar_code_list,function($v){
            if($v['is_quantity'] == 1){
                return $v;
            }
        });

        //不合格
        $unqualified_list = array_filter($bar_code_list,function($v){
            if($v['is_quantity'] == 2){
                return $v;
            }
        });

        //留样合格
        $sample_list = array_filter($bar_code_list,function($v){
            if($v['is_sample'] == 1){
                return $v;
            }
        });

        //拼接sku条形码数据
        foreach($item_list as $key=>$value){
            $quantity_agg = [];
            $unqualified_agg = [];
            $sample_agg = [];

            //合格条形码集合
            if(!empty($quantity_list)){
                foreach($quantity_list as $val){
                    if($value['sku'] == $val['sku']){
                        $quantity_agg[] = [
                            'code'=>$val['sku'],
                            'is_new'=>0
                        ];
                    }
                }
            }

            //不合格条形码集合
            if(!empty($unqualified_list)){
                foreach($unqualified_list as $val){
                    if($value['sku'] == $val['sku']){
                        $unqualified_agg[] = [
                            'code'=>$val['sku'],
                            'is_new'=>0
                        ];
                    }
                }
            }

            //留样条形码集合
            if(!empty($sample_list)){
                foreach($sample_list as $val){
                    if($value['sku'] == $val['sku']){
                        $sample_agg[] = [
                            'code'=>$val['sku'],
                            'is_new'=>0
                        ];
                    }
                }
            }

            $item_list[$key]['quantity_agg'] = $quantity_agg;
            $item_list[$key]['unqualified_agg'] = $unqualified_agg;
            $item_list[$key]['sample_agg'] = $sample_agg;
        }

        //质检单所需数据
        $info =[
            'check_order_number'=>$check_data['check_order_number'],
            'purchase_number'=>$purchase_data['purchase_number'],
            'supplier_name'=>$supplier_data['supplier_name'],
            'batch'=>$batch,
            'item_list'=>$item_list
        ];

        $this->success('', ['info' => $info],200);
    }

    /**
     * 新建/编辑质检单提交
     *
     * @参数 int check_id  质检单ID
     * @参数 int logistics_id  物流单ID
     * @参数 string check_order_number  质检单号
     * @参数 int purchase_id  采购单ID
     * @参数 int supplier_id  供应商ID
     * @参数 int replenish_id  补货单ID
     * @参数 int do_type  提交类型：1提交2保存
     * @参数 int is_error  是否错发：1是2否
     * @参数 int batch_id  批次ID
     * @参数 json item_data  sku数据集合
     * @author lzh
     * @return mixed
     */
    public function quality_submit()
    {
        $item_data = $this->request->request('item_data');
        $item_data = array_filter(json_decode($item_data,true));
        empty($item_data) && $this->error(__('sku集合不能为空'), [], 403);

        $do_type = $this->request->request('do_type');
        $is_error = $this->request->request('is_error');
        $get_check_id = $this->request->request('check_id');

        $_check = new \app\admin\model\warehouse\Check();
        if($get_check_id){
            $row = $_check->get($get_check_id);
            empty($row) && $this->error(__('质检单不存在'), [], 403);
            0 != $row['status'] && $this->error(__('只有新建状态才能编辑'), [], 405);

            $check_id = $get_check_id;
            $purchase_id = $row['purchase_id'];
            $logistics_id = $row['logistics_id'];

            //编辑质检单
            $check_data = [
                'is_error'=>1 == $is_error ?: 0,
                'status'=>1 == $do_type ?: 0
            ];
            $result = $row->allowField(true)->save($check_data);
        }else{
            $batch_id = $this->request->request('batch_id');
            $logistics_id = $this->request->request('logistics_id');
            empty($logistics_id) && $this->error(__('物流单ID不能为空'), [], 403);

            $check_order_number = $this->request->request('check_order_number');
            empty($check_order_number) && $this->error(__('质检单号不能为空'), [], 403);

            $purchase_id = $this->request->request('purchase_id');
            empty($purchase_id) && $this->error(__('采购单ID不能为空'), [], 403);

            $supplier_id = $this->request->request('supplier_id');
            empty($supplier_id) && $this->error(__('供应商ID不能为空'), [], 403);

            $replenish_id = $this->request->request('replenish_id');
            empty($replenish_id) && $this->error(__('补货单ID不能为空'), [], 403);

            //创建质检单
            $check_data = [
                'check_order_number'=>$check_order_number,
                'purchase_id'=>$purchase_id,
                'supplier_id'=>$supplier_id,
                'batch_id'=>$batch_id,
                'is_error'=>1 == $is_error ?: 0,
                'status'=>1 == $do_type ?: 0,
                'logistics_id'=>$logistics_id,
                'replenish_id'=>$replenish_id,
                'create_person'=>$this->auth->nickname,
                'createtime'=>date('Y-m-d H:i:s')
            ];
            $result = $_check->allowField(true)->save($check_data);
            $check_id = $_check->id;
        }

        false === $result && $this->error(__('提交失败'), [], 404);

        Db::startTrans();
        try {
            //检测条形码是否已绑定
            $_product_bar_code_item = new \app\admin\model\warehouse\ProductBarCodeItem();
            $where['check_id'] = [['>',0], ['neq',$check_id]];
            foreach ($item_data as $key => $value) {
                //检测合格条形码
                $quantity_code = array_column($value['quantity_agg'],'code');
                count($value['quantity_agg']) != count(array_unique($quantity_code))
                &&
                $this->error(__('合格条形码有重复，请检查'), [], 405);

                $where['code'] = ['in',$quantity_code];
                $check_quantity = $_product_bar_code_item
                    ->where($where)
                    ->field('code')
                    ->find();
                if(!empty($check_quantity['code'])){
                    $this->error(__('合格条形码:'.$check_quantity['code'].' 已绑定,请移除'), [], 405);
                    exit;
                }

                //检测不合格条形码
                $unqualified_code = array_column($value['unqualified_agg'],'code');
                count($value['unqualified_agg']) != count(array_unique($unqualified_code))
                &&
                $this->error(__('不合格条形码有重复，请检查'), [], 405);

                $where['code'] = ['in',$unqualified_code];
                $check_unqualified = $_product_bar_code_item
                    ->where($where)
                    ->field('code')
                    ->find();
                if(!empty($check_unqualified['code'])){
                    $this->error(__('不合格条形码:'.$check_unqualified['code'].' 已绑定,请移除'), [], 405);
                    exit;
                }

                //检测留样条形码
                $sample_code = array_column($value['sample_agg'],'code');
                count($value['sample_agg']) != count(array_unique($sample_code))
                &&
                $this->error(__('不合格条形码有重复，请检查'), [], 405);

                $where['code'] = ['in',$sample_code];
                $check_sample = $_product_bar_code_item
                    ->where($where)
                    ->field('code')
                    ->find();
                if(!empty($check_sample)){
                    $this->error(__('留样条形码:'.$check_sample['code'].' 已绑定,请移除'), [], 405);
                    exit;
                }
            }

            //批量创建或更新质检单商品
            $_check_item = new \app\admin\model\warehouse\CheckItem();
            foreach ($item_data as $key => $value) {
                //错误类型、合格率
                if($value['should_arrival_num'] > $value['arrival_num']){
                    $error_type = 2;
                }elseif($value['should_arrival_num'] < $value['arrival_num']){
                    $error_type = 1;
                }else{
                    $error_type = 0;
                }
                $quantity_rate = round(($value['quantity_num'] / $value['arrivals_num'] * 100),2);

                $item_save = [
                    'arrivals_num'=>$value['arrivals_num'],
                    'quantity_num'=>$value['quantity_num'],
                    'sample_num'=>$value['sample_num'],
                    'unqualified_num'=>$value['unqualified_num'],
                    'quantity_rate'=>$quantity_rate,
                    'error_type'=>$error_type,
                    'remark'=>$value['remark']
                ];
                if($get_check_id){//更新
                    $where = ['sku' => $value['sku'],'check_id' => $check_id];
                    $_check_item->allowField(true)->isUpdate(true, $where)->save($item_save);

                    //质检单移除条形码
                    if(!empty($value['remove_agg'])){
                        $code_clear = [
                            'sku' => '',
                            'purchase_id' => 0,
                            'logistics_id' => 0,
                            'check_id' => 0
                        ];
                        $_product_bar_code_item->allowField(true)->isUpdate(true, ['code' => ['in',$value['remove_agg']]])->save($code_clear);
                    }
                }else{//新增
                    $item_save['check_id'] = $check_id;
                    $item_save['sku'] = $value['sku'];
                    $item_save['supplier_sku'] = $value['supplier_sku'];
                    $item_save['purchase_id']  = $purchase_id;
                    $item_save['purchase_num'] = $value['purchase_num'];
                    $item_save['should_arrival_num'] = $value['should_arrival_num'];
                    $_check_item->allowField(true)->save($item_save);
                }

                $code_item = [
                    'purchase_id'=>$purchase_id,
                    'sku'=>$value['sku'],
                    'logistics_id'=>$logistics_id,
                    'check_id'=>$check_id,
                    'create_person'=>$this->auth->nickname,
                    'create_time'=>date('Y-m-d H:i:s')
                ];

                //绑定合格条形码
                if(!empty($value['quantity_agg'])){
                    foreach($value['quantity_agg'] as $v){
                        if($v['is_new'] == 1){
                            $code_item['is_quantity'] = 1;
                            $_product_bar_code_item->allowField(true)->isUpdate(true, ['code' => $v['code']])->save($code_item);
                        }
                    }
                }

                //绑定不合格条形码
                if(!empty($value['unqualified_agg'])){
                    foreach($value['unqualified_agg'] as $v){
                        if($v['is_new'] == 1){
                            $code_item['is_quantity'] = 2;
                            $_product_bar_code_item->allowField(true)->isUpdate(true, ['code' => $v['code']])->save($code_item);
                        }
                    }
                }

                //绑定留样条形码
                if(!empty($value['sample_agg'])){
                    foreach($value['sample_agg'] as $v){
                        if($v['is_new'] == 1){
                            $code_item['is_sample'] = 1;
                            $_product_bar_code_item->allowField(true)->isUpdate(true, ['code' => $v['code']])->save($code_item);
                        }
                    }
                }
            }

            Db::commit();
        } catch (ValidateException $e) {
            Db::rollback();
            $this->error($e->getMessage(), [], 406);
        } catch (PDOException $e) {
            Db::rollback();
            $this->error($e->getMessage(), [], 407);
        } catch (Exception $e) {
            Db::rollback();
            $this->error($e->getMessage(), [], 408);
        }

        $this->success('提交成功', [],200);
    }

    /**
     * 取消质检
     *
     * @参数 int check_id  质检单ID
     * @author lzh
     * @return mixed
     */
    public function quality_cancel()
    {
        $check_id = $this->request->request('check_id');
        empty($check_id) && $this->error(__('质检单ID不能为空'), [], 403);

        //检测质检单状态
        $_check = new \app\admin\model\warehouse\Check();
        $row = $_check->get($check_id);
        0 != $row['status'] && $this->error(__('只有新建状态才能取消'), [], 405);

        Db::startTrans();
        try {
            //移除质检单条形码绑定关系
            $code_clear = [
                'sku' => '',
                'purchase_id' => 0,
                'logistics_id' => 0,
                'check_id' => 0
            ];
            $_product_bar_code_item = new \app\admin\model\warehouse\ProductBarCodeItem();
            $_product_bar_code_item->allowField(true)->isUpdate(true, ['check_id' => $check_id])->save($code_clear);

            $res = $_check->allowField(true)->isUpdate(true, ['id'=>$check_id])->save(['status'=>4]);
            $res ? $this->success('取消成功', [],200) : $this->error(__('取消失败'), [], 404);

            Db::commit();
        } catch (ValidateException $e) {
            Db::rollback();
            $this->error($e->getMessage(), [], 406);
        } catch (PDOException $e) {
            Db::rollback();
            $this->error($e->getMessage(), [], 407);
        } catch (Exception $e) {
            Db::rollback();
            $this->error($e->getMessage(), [], 408);
        }
    }

    /**
     * 审核质检
     *
     * @参数 int check_id  质检单ID
     * @参数 int do_type  2审核通过，3审核拒绝
     * @author lzh
     * @return mixed
     */
    public function quality_examine()
    {
        $check_id = $this->request->request('check_id');
        empty($check_id) && $this->error(__('质检单ID不能为空'), [], 403);

        $do_type = $this->request->request('do_type');
        empty($do_type) && $this->error(__('审核类型不能为空'), [], 403);
        !in_array($do_type,[2,3]) && $this->error(__('审核类型错误'), [], 403);

        $do_type = $this->request->request('do_type');
        empty($do_type) && $this->error(__('审核类型不能为空'), [], 427);

        //检测质检单状态
        $_check = new \app\admin\model\warehouse\Check();
        $row = $_check->get($check_id);
        1 != $row['status'] && $this->error(__('只有待审核状态才能审核'), [], 405);

        $res = $_check->allowField(true)->isUpdate(true, ['id'=>$check_id])->save(['status'=>$do_type]);
        false === $res && $this->error(__('审核失败'), [], 404);

        Db::startTrans();
        try {
            //审核通过关联操作
            if ($do_type == 2) {
//标记物流单检索为已创建质检单
                $_logistics_info = new \app\admin\model\warehouse\LogisticsInfo();
                $_logistics_info->allowField(true)->isUpdate(true, ['id'=>$row['logistics_id']])->save(['is_check_order'=>1]);

                //查询物流信息表对应采购单数据是否全部质检完毕
                if ($row['purchase_id']) {
                    //查询质检信息
                    $count = $_logistics_info->where(['purchase_id' => $row['purchase_id'], 'is_check_order' => 0])->count();

                    //修改采购单质检状态
                    $_purchase_order = new \app\admin\model\purchase\PurchaseOrder();
                    $_purchase_order->allowField(true)->isUpdate(true, ['id'=>$row['purchase_id']])->save(['check_status'=>$count > 0 ? 1 : 2]);
                }

                //查询质检单明细表有样品的数据
                $_check_item = new \app\admin\model\warehouse\CheckItem();
                $list = $_check_item->where(['check_id' => $check_id, 'sample_num' => ['>', 0]])->select();
                if ($list) {
                    //生成入库主表数据
                    $work_order_data = [
                        'location_number'=>'IN2' . date('YmdHis') . rand(100, 999) . rand(100, 999),
                        'status'=>1,
                        'type'=>1,
                        'description'=>'质检入库',
                        'create_user'=>$this->auth->nickname,
                        'createtime'=>date('Y-m-d H:i:s')
                    ];
                    $_sample_work_order = new \app\admin\model\purchase\SampleWorkorder();
                    $_sample_work_order->allowField(true)->save($work_order_data);

                    //生成入库子表数据
                    $work_order_item_data = [];
                    foreach ($list as $value) {
                        $work_order_item_data[] = [
                            'parent_id'=>$_sample_work_order->id,
                            'sku'=>$value['sku'],
                            'stock'=>$value['sample_num'],
                        ];
                    }
                    $_sample_work_order_item = new \app\admin\model\purchase\SampleWorkorderItem();
                    $_sample_work_order_item->allowField(true)->saveAll($work_order_item_data);
                }

                //检测批次或采购单是否全部质检完成
                $where = ['purchase_id' => $row['purchase_id'], 'is_check_order' => 0];
                if($row['batch_id'] ){
                    $where['batch_id'] = $row['batch_id'];
                }
                $count = $_logistics_info->where($where)->count();

                //检测是否有异常单
                if ($count <= 0) {
                    $check_item_list = $_check
                        ->alias('a')
                        ->join(['fa_check_order_item' => 'b'], 'a.id=b.check_id')
                        ->where(['a.batch_id' => $row['batch_id'], 'a.purchase_id' => $row['purchase_id'], 'a.status' => 2])
                        ->where('a.is_error = :is_error or b.error_type > :error_type ',['is_error'=>1, 'error_type'=>0])
                        ->select()
                    ;
                    if ($check_item_list) {
                        //获取采购价格
                        $_purchase_order_item = new \app\admin\model\purchase\PurchaseOrderItem();
                        $purchase_item_list = $_purchase_order_item
                            ->field('sku,purchase_price')
                            ->where(['purchase_id' => $row['purchase_id']])
                            ->select()
                        ;
                        $purchase_item_list = array_column($purchase_item_list,NULL,'sku');

                        //获取采购单商品数据
                        $abnormal_item_save = [];
                        $is_error = 0;
                        foreach ($check_item_list as $v) {
                            $abnormal_item_save[] = [
                                'sku'=>$v['sku'],
                                'supplier_sku'=>$v['supplier_sku'],
                                'purchase_num'=>$v['purchase_num'],
                                'should_arrival_num'=>$v['should_arrival_num'],
                                'arrival_num'=>$v['arrival_num'],
                                'error_type'=>$v['error_type'],
                                'purchase_id'=>$row['purchase_id'],
                                'purchase_price'=>$purchase_item_list[$v['sku']] ?? 0
                            ];
                            if (1 == $v['is_error']) {
                                $is_error = 1;
                            }
                        }

                        //新增收货异常主表数据
                        $_purchase_abnormal = new \app\admin\model\purchase\PurchaseAbnormal();
                        $abnormal_save = [
                            'error_number'=>'YC' . date('YmdHis') . rand(100, 999) . rand(100, 999),
                            'supplier_id'=>$row['supplier_id'],
                            'purchase_id'=>$row['purchase_id'],
                            'batch_id'=>$row['batch_id'],
                            'createtime'=>date('Y-m-d H:i:s'),
                            'is_error'=>$is_error
                        ];
                        $_purchase_abnormal->allowField(true)->save($abnormal_save);

                        //新增收货异常子表数据
                        array_walk($abnormal_item_save, function (&$value, $k, $p) {
                            $value = array_merge($value, $p);
                        },['abnormal_id' => $_purchase_abnormal->id]);

                        $_purchase_abnormal_item = new \app\admin\model\purchase\PurchaseAbnormalItem();
                        $_purchase_abnormal_item->allowField(true)->saveAll($abnormal_item_save);
                    }
                }
            }else{//审核拒绝关联操作
                //移除质检单条形码绑定关系
                $code_clear = [
                    'sku' => '',
                    'purchase_id' => 0,
                    'logistics_id' => 0,
                    'check_id' => 0
                ];
                $_product_bar_code_item = new \app\admin\model\warehouse\ProductBarCodeItem();
                $_product_bar_code_item->allowField(true)->isUpdate(true, ['check_id' => $check_id])->save($code_clear);
            }

            Db::commit();
        } catch (ValidateException $e) {
            Db::rollback();
            $this->error($e->getMessage(), [], 406);
        } catch (PDOException $e) {
            Db::rollback();
            $this->error($e->getMessage(), [], 407);
        } catch (Exception $e) {
            Db::rollback();
            $this->error($e->getMessage(), [], 408);
        }

        $this->success('审核成功', [],200);
    }

    /**
     * 物流检索列表
     *
     * @参数 string logistics_number  物流单号
     * @参数 string sign_number  签收编号
     * @参数 int status  签收状态：1已签收 0未签收
     * @参数 int is_new_product  是否为新品采购单：1是 0否
     * @参数 string start_time  开始时间
     * @参数 string end_time  结束时间
     * @参数 int page  页码
     * @参数 int page_size  每页显示数量
     * @author lzh
     * @return mixed
     */
    public function logistics_list()
    {
        $logistics_number = $this->request->request('logistics_number');
        $sign_number = $this->request->request('sign_number');
        $status = $this->request->request('status');
        $is_new_product = $this->request->request('is_new_product');
        $start_time = $this->request->request('start_time');
        $end_time = $this->request->request('end_time');
        $page = $this->request->request('page');
        $page_size = $this->request->request('page_size');

        empty($page) && $this->error(__('Page can not be empty'), [], 403);
        empty($page_size) && $this->error(__('Page size can not be empty'), [], 403);

        $where = [];
        if($logistics_number){
            $where['logistics_number'] = ['like', '%' . $logistics_number . '%'];
        }
        if($sign_number){
            $where['sign_number'] = ['like', '%' . $sign_number . '%'];
        }
        if(isset($status)){
            $where['status'] = $status;
        }
        if($start_time && $end_time){
            $where['createtime'] = ['between', [$start_time, $end_time]];
        }

        //获取采购单数据
        $_purchase_order = new \app\admin\model\purchase\PurchaseOrder();
        $purchase_list = $_purchase_order
            ->where(['purchase_status'=>[['=',6], ['=',7], 'or']])
            ->field('id,purchase_number,is_new_product')
            ->select();
        $purchase_list = array_column($purchase_list,NULL,'id');

        //拼接采购单条件
        if(isset($is_new_product)){
            $purchase_ids = array_filter($purchase_list,function($v) use ($is_new_product){
                if($v['is_new_product'] == $is_new_product){
                    return $v;
                }
            });
            $purchase_ids = array_keys($purchase_ids);
            $where['purchase_id'] = ['in',$purchase_ids];
        }

        $offset = ($page - 1) * $page_size;
        $limit = $page_size;

        //获取物流单列表数据
        $_logistics_info = new \app\admin\model\warehouse\LogisticsInfo();
        $list = $_logistics_info
            ->where($where)
            ->field('id,logistics_number,sign_number,createtime,sign_time,status,purchase_id,type')
            ->order('createtime', 'desc')
            ->limit($offset, $limit)
            ->select();
        $list = collection($list)->toArray();

        foreach($list as $key=>$value){
            $purchase_number = '';
            $is_new_product = 0;
            if($value['purchase_id']){
                $purchase_number = $purchase_list[$value['purchase_id']]['purchase_number'];
                $is_new_product = 1 == $purchase_list[$value['purchase_id']]['is_new_product'] ?: 0;
            }
            $list[$key]['purchase_number'] = $purchase_number;
            $list[$key]['is_new_product'] = $is_new_product;
            $list[$key]['status'] = 1 == $value['status'] ? '已签收' : '未签收';
            $list[$key]['show_sign'] = 0 == $value['status'] && 1 == $value['type'] ? 1 : 0;
            $list[$key]['show_quality'] = 1 == $value['status'] && 1 == $value['type'] ? 1 : 0;
        }

        $this->success('', ['list' => $list],200);
    }

    /**
     * 物流单签收
     *
     * @参数 int logistics_id  物流单ID
     * @author lzh
     * @return mixed
     */
    public function logistics_sign()
    {
        $logistics_id = $this->request->request('logistics_id');
        empty($logistics_id) && $this->error(__('物流单ID不能为空'), [], 403);

        //检测质检单状态
        $_logistics_info = new \app\admin\model\warehouse\LogisticsInfo();
        $row = $_logistics_info->get($logistics_id);
        (0 != $row['status'] || 1 != $row['type']) && $this->error(__('只有未签收状态才能操作'), [], 405);

        //签收关联操作
        Db::startTrans();
        try {
            $logistics_save = [
                'sign_person'=>$this->auth->nickname,
                'sign_time'=>date('Y-m-d H:i:s'),
                'status'=>1
            ];
            $res = $_logistics_info->allowField(true)->isUpdate(true, ['id'=>$logistics_id])->save($logistics_save);
            false === $res && $this->error(__('签收失败'), [], 404);

            //签收成功时更改采购单签收状态
            $count = $_logistics_info->where(['purchase_id' => $row['purchase_id'], 'status' => 0])->count();
            $purchase_save = [
                'purchase_status'=>$count > 0 ? 9 : 7,
                'receiving_time'=>date('Y-m-d H:i:s')
            ];
            $_purchase_order = new \app\admin\model\purchase\PurchaseOrder();
            $_purchase_order->allowField(true)->isUpdate(true, ['id'=>$row['purchase_id']])->save($purchase_save);

            //签收扣减在途库存
            $_purchase_order_item = new \app\admin\model\purchase\PurchaseOrderItem();
            $_purchase_batch_item = new \app\admin\model\purchase\PurchaseBatchItem();
            $_new_product_mapping = new \app\admin\model\NewProductMapping();
            $_item = new \app\admin\model\itemmanage\Item();
            $_item_platform_sku = new \app\admin\model\itemmanage\ItemPlatformSku();

            //根据采购单获取补货单ID
            $replenish_id = $_purchase_order->where(['id' => $row['purchase_id']])->value('replenish_id');

            //获取补货单数据
            $mapping_list = $_new_product_mapping
                ->field('website_type,rate,sku')
                ->where(['replenish_id'=>$replenish_id])
                ->select()
            ;

            //批次物流签收
            if ($row['batch_id']) {
                //获取批次商品数据
                $batch_item_list = $_purchase_batch_item
                    ->field('sku,arrival_num')
                    ->where(['purchase_batch_id' => $row['batch_id']])
                    ->select()
                ;
                foreach ($batch_item_list as $v) {
                    $sku = $v['sku'];
                    $arrival_num = $v['arrival_num'];
                    //获取各站虚拟仓占比
                    $rate_arr = array_filter($mapping_list,function($value) use ($sku){
                        if($value['sku'] == $sku){
                            return $value;
                        }
                    });
                    //各站点列表总数
                    $all_num = count($rate_arr);
                    //在途库存数量
                    $stock_num = $arrival_num;
                    foreach ($rate_arr as $key => $val) {
                        $website_type = $val['website_type'];
                        //剩余数量分给最后一个站点
                        if (($all_num - $key) == 1) {
                            $num = $stock_num;
                        } else {
                            $num = round($arrival_num * $val['rate']);
                            $stock_num -= $num;
                        }
                        //减站点在途
                        $_item_platform_sku->where(['sku'=>$sku,'platform_type'=>$website_type])->setDec('plat_on_way_stock',$num);
                        //加站点待入库数量
                        $_item_platform_sku->where(['sku'=>$sku,'platform_type'=>$website_type])->setInc('wait_instock_num',$num);
                    }
                    //减全部在途
                    $_item->where(['sku' => $sku])->setDec('on_way_stock', $arrival_num);
                    //加全部待入库数量
                    $_item->where(['sku' => $sku])->setInc('wait_instock_num', $arrival_num);
                }
            } elseif ($row['purchase_id']) {//采购物流签收
                //获取采购单商品数据
                $purchase_item_list = $_purchase_order_item
                    ->field('sku,purchase_num')
                    ->where(['purchase_id' => $row['purchase_id']])
                    ->select()
                ;
                foreach ($purchase_item_list as $v) {
                    $sku = $v['sku'];
                    $purchase_num = $v['purchase_num'];
                    //获取各站虚拟仓占比
                    $rate_arr = array_filter($mapping_list,function($value) use ($sku){
                        if($value['sku'] == $sku){
                            return $value;
                        }
                    });
                    //各站点列表总数
                    $all_num = count($rate_arr);
                    //在途库存数量
                    $stock_num = $purchase_num;
                    foreach ($rate_arr as $key => $val) {
                        $website_type = $val['website_type'];
                        //剩余数量分给最后一个站点
                        if (($all_num - $key) == 1) {
                            $num = $stock_num;
                        } else {
                            $num = round($purchase_num * $val['rate']);
                            $stock_num -= $num;
                        }
                        //减站点在途
                        $_item_platform_sku->where(['sku'=>$sku,'platform_type'=>$website_type])->setDec('plat_on_way_stock',$num);
                        //加站点待入库数量
                        $_item_platform_sku->where(['sku'=>$sku,'platform_type'=>$website_type])->setInc('wait_instock_num',$num);
                    }
                    //减全部在途
                    $_item->where(['sku' => $sku])->setDec('on_way_stock', $purchase_num);
                    //加全部待入库数量
                    $_item->where(['sku' => $sku])->setInc('wait_instock_num', $purchase_num);
                }
            }

            Db::commit();
        } catch (ValidateException $e) {
            Db::rollback();
            $this->error($e->getMessage(), [], 406);
        } catch (PDOException $e) {
            Db::rollback();
            $this->error($e->getMessage(), [], 407);
        } catch (Exception $e) {
            Db::rollback();
            $this->error($e->getMessage(), [], 408);
        }

        $this->success('签收成功', [],200);
    }

    /**
     * 出库单列表
     *
     * @参数 string query  查询内容
     * @参数 int status  状态：0新建 1待审核 2 已审核 3已拒绝 4已取消
     * @参数 string start_time  开始时间
     * @参数 string end_time  结束时间
     * @参数 int page  页码
     * @参数 int page_size  每页显示数量
     * @author lzh
     * @return mixed
     */
    public function out_stock_list()
    {
        $query = $this->request->request('query');
        $status = $this->request->request('status');
        $start_time = $this->request->request('start_time');
        $end_time = $this->request->request('end_time');
        $page = $this->request->request('page');
        $page_size = $this->request->request('page_size');

        empty($page) && $this->error(__('Page can not be empty'), [], 403);
        empty($page_size) && $this->error(__('Page size can not be empty'), [], 403);

        $where = [];
        if($query){
            $where['a.out_stock_number|a.create_person|b.sku'] = ['like', '%' . $query . '%'];
        }
        if($status){
            $where['a.status'] = $status;
        }
        if($start_time && $end_time){
            $where['a.createtime'] = ['between', [$start_time, $end_time]];
        }

        $offset = ($page - 1) * $page_size;
        $limit = $page_size;

        //获取出库单列表数据
        $_out_stock = new \app\admin\model\warehouse\Outstock();
        $list = $_out_stock
            ->alias('a')
            ->where($where)
            ->field('a.id,a.out_stock_number,a.createtime,a.status,a.type_id')
            ->join(['fa_out_stock_item' => 'b'], 'a.id=b.check_id','left')
            ->order('a.createtime', 'desc')
            ->limit($offset, $limit)
            ->select();
        $list = collection($list)->toArray();

        //获取出库分类数据
        $_out_stock_type = new \app\admin\model\warehouse\OutstockType();
        $type_list = $_out_stock_type
            ->where('is_del', 1)
            ->column('name','id')
        ;

        $status = [ 0=>'新建',1=>'待审核',2=>'已审核',3=>'已拒绝',4=>'已取消' ];
        foreach($list as $key=>$value){
            $list[$key]['status'] = $status[$value['status']];
            $list[$key]['type_name'] = $type_list[$value['type_id']];
            $list[$key]['cancel_show'] = 0 == $value['status'] ? 1 : 0;
            $list[$key]['edit_show'] = 0 == $value['status'] ? 1 : 0;
            $list[$key]['detail_show'] = 1 < $value['status'] ? 1 : 0;
            $list[$key]['examine_show'] = 1 == $value['status'] ?: 0;
        }

        $this->success('', ['list' => $list],200);
    }

    /**
     * 新建/编辑/详情出库单页面
     *
     * @参数 int out_stock_id  出库单ID
     * @author lzh
     * @return mixed
     */
    public function out_stock_add()
    {
        $out_stock_id = $this->request->request('out_stock_id');

        //获取出库分类数据
        $_out_stock_type = new \app\admin\model\warehouse\OutstockType();
        $type_list = $_out_stock_type
            ->field('id,name')
            ->where('is_del', 1)
            ->select()
        ;

        //站点列表
        $site_list = [
            ['id'=>1,'title'=>'zeelool'],
            ['id'=>2,'title'=>'voogueme'],
            ['id'=>3,'title'=>'nihao'],
            ['id'=>4,'title'=>'meeloog'],
            ['id'=>5,'title'=>'wesee'],
            ['id'=>8,'title'=>'amazon'],
            ['id'=>9,'title'=>'zeelool_es'],
            ['id'=>10,'title'=>'zeelool_de'],
            ['id'=>11,'title'=>'zeelool_jp']
        ];

        if($out_stock_id){
            $_out_stock = new \app\admin\model\warehouse\Outstock();
            $info = $_out_stock
                ->field('out_stock_number,type_id,platform_id,status')
                ->where('is_del', 1)
                ->find()
            ;
            0 != $info['status'] && $this->error(__('只有新建状态才能编辑'), [], 405);
            unset($info['status']);

            //获取出库单商品数据
            $_out_stock_item = new \app\admin\model\warehouse\OutStockItem();
            $item_data = $_out_stock_item
                ->field('sku,out_stock_num')
                ->where('out_stock_id', $out_stock_id)
                ->select()
            ;

            //获取各站点虚拟仓库存
            $_item_platform_sku = new \app\admin\model\itemmanage\ItemPlatformSku();
            $stock_list = $_item_platform_sku
                ->where('platform_type', $info['platform_id'])
                ->column('stock','sku')
            ;

            //获取条形码数据
            $_product_bar_code_item = new \app\admin\model\warehouse\ProductBarCodeItem();
            $bar_code_list = $_product_bar_code_item
                ->where(['out_stock_id'=>$out_stock_id])
                ->field('sku,code')
                ->select();

            foreach($item_data as $key=>$value){
                $sku = $value['sku'];
                //条形码列表
                $sku_agg = array_filter($bar_code_list,function($v) use ($sku){
                    if($v['sku'] == $sku){
                        return $v;
                    }
                });
                array_walk($sku_agg, function (&$value, $k, $p) {
                    $value = array_merge($value, $p);
                },['is_new' => 0]);
                $item_data[$key]['sku_agg'] = $sku_agg;
                $item_data[$key]['stock'] = $stock_list[$sku];
            }

            $info['item_data'] = $item_data;
        }else{
            $info = [
                'out_stock_number'=>'OUT' . date('YmdHis') . rand(100, 999) . rand(100, 999),
                'type_id'=>0,
                'platform_id'=>0,
                'item_data'=>[]
            ];
        }

        $this->success('', ['type_list' => $type_list,'site_list' => $site_list,'info' => $info],200);
    }

    /**
     * 新建/编辑出库单提交
     *
     * @参数 int out_stock_id  出库单ID
     * @参数 string out_stock_number  出库单号
     * @参数 int do_type  提交类型：1提交，2保存
     * @参数 int type_id  出库分类ID
     * @参数 int platform_id  平台ID
     * @参数 json item_data  sku集合
     * @author lzh
     * @return mixed
     */
    public function out_stock_submit()
    {
        $type_id = $this->request->request('type_id');
        empty($type_id) && $this->error(__('出库分类ID不能为空'), [], 403);

        $platform_id = $this->request->request('platform_id');
        empty($platform_id) && $this->error(__('平台ID不能为空'), [], 403);

        $item_data = $this->request->request('item_data');
        $item_data = array_filter(json_decode($item_data,true));
        empty($item_data) && $this->error(__('sku集合不能为空'), [], 403);

        $do_type = $this->request->request('do_type');
        $get_out_stock_id = $this->request->request('out_stock_id');

        $_out_stock = new \app\admin\model\warehouse\Outstock();
        if($get_out_stock_id){
            $row = $_out_stock->get($get_out_stock_id);
            empty($row) && $this->error(__('出库单不存在'), [], 403);
            0 != $row['status'] && $this->error(__('只有新建状态才能编辑'), [], 405);

            //更新出库单
            $out_stock_data = [
                'type_id'=>$type_id,
                'platform_id'=>$platform_id,
                'status'=>1 == $do_type ?: 0
            ];
            $result = $row->allowField(true)->save($out_stock_data);
            $out_stock_id = $get_out_stock_id;
        }else{
            $out_stock_number = $this->request->request('out_stock_number');
            empty($out_stock_number) && $this->error(__('出库单号不能为空'), [], 403);

            //创建出库单
            $out_stock_data = [
                'out_stock_number'=>$out_stock_number,
                'type_id'=>$type_id,
                'platform_id'=>$platform_id,
                'status'=>1 == $do_type ?: 0,
                'create_person'=>$this->auth->nickname,
                'createtime'=>date('Y-m-d H:i:s')
            ];
            $result = $_out_stock->allowField(true)->save($out_stock_data);
            $out_stock_id = $_out_stock->id;
        }

        false === $result && $this->error(__('提交失败'), [], 404);

        Db::startTrans();
        try {
            count($item_data) != count(array_unique(array_column($item_data,'sku'))) && $this->error(__('sku重复，请检查'), [], 405);

            //获取各站点虚拟仓库存
            $_item_platform_sku = new \app\admin\model\itemmanage\ItemPlatformSku();
            $stock_list = $_item_platform_sku
                ->where('platform_type', $platform_id)
                ->column('stock','sku')
            ;

            //校验各站点虚拟仓库存
            foreach ($item_data as $key => $value) {
                empty($stock_list[$value['sku']]) && $this->error(__('sku: '.$value['sku'].' 没有同步至对应平台'), [], 405);
                $value['out_stock_num'] > $stock_list[$value['sku']] && $this->error(__('sku: '.$value['sku'].' 出库数量不能大于虚拟仓库存'), [], 405);
            }

            //检测条形码是否已绑定
            $_product_bar_code_item = new \app\admin\model\warehouse\ProductBarCodeItem();
            $where['out_stock_id'] = [['>',0], ['neq',$out_stock_id]];
            foreach ($item_data as $key => $value) {
                $sku_code = array_column($value['sku_agg'],'code');
                count($value['sku_agg']) != count(array_unique($sku_code))
                &&
                $this->error(__('条形码有重复，请检查'), [], 405);

                $where['code'] = ['in',$sku_code];
                $check_quantity = $_product_bar_code_item
                    ->where($where)
                    ->field('code')
                    ->find();
                if(!empty($check_quantity['code'])){
                    $this->error(__('条形码:'.$check_quantity['code'].' 已绑定,请移除'), [], 405);
                    exit;
                }
            }

            //批量创建或更新出库单商品
            $_out_stock_item = new \app\admin\model\warehouse\OutstockItem();
            foreach ($item_data as $key => $value) {
                $item_save = [
                    'out_stock_num'=>$value['out_stock_num']
                ];
                if($get_out_stock_id){//更新
                    $where = ['sku' => $value['sku'],'out_stock_id' => $out_stock_id];
                    $_out_stock_item->allowField(true)->isUpdate(true, $where)->save($item_save);

                    //出库单移除条形码
                    if(!empty($value['remove_agg'])){
                        $code_clear = [
                            'out_stock_id' => 0
                        ];
                        $_product_bar_code_item->allowField(true)->isUpdate(true, ['code' => ['in',$value['remove_agg']]])->save($code_clear);
                    }
                }else{//新增
                    $item_save['out_stock_id'] = $out_stock_id;
                    $item_save['sku'] = $value['sku'];
                    $_out_stock_item->allowField(true)->save($item_save);
                }

                //绑定条形码
                foreach($value['sku_agg'] as $v){
                    $_product_bar_code_item->allowField(true)->isUpdate(true, ['code' => $v['code']])->save(['out_stock_id'=>$out_stock_id]);
                }
            }

            Db::commit();
        } catch (ValidateException $e) {
            Db::rollback();
            $this->error($e->getMessage(), [], 406);
        } catch (PDOException $e) {
            Db::rollback();
            $this->error($e->getMessage(), [], 407);
        } catch (Exception $e) {
            Db::rollback();
            $this->error($e->getMessage(), [], 408);
        }

        $this->success('提交成功', [],200);
    }

    /**
     * 审核出库单
     *
     * @参数 int out_stock_id  出库单ID
     * @参数 int do_type  2审核通过，3审核拒绝
     * @author lzh
     * @return mixed
     */
    public function out_stock_examine()
    {
        $out_stock_id = $this->request->request('out_stock_id');
        empty($out_stock_id) && $this->error(__('出库单ID不能为空'), [], 403);

        $do_type = $this->request->request('do_type');
        empty($do_type) && $this->error(__('审核类型不能为空'), [], 403);
        !in_array($do_type,[2,3]) && $this->error(__('审核类型错误'), [], 403);

        //检测出库单状态
        $_out_stock = new \app\admin\model\warehouse\Outstock();
        $row = $_out_stock->get($out_stock_id);
        1 != $row['status'] && $this->error(__('只有待审核状态才能审核'), [], 405);

        Db::startTrans();
        try {
            //审核通过扣减库存
            if ($do_type == 2) {
                //获取出库单商品数据
                $_out_stock_item = new \app\admin\model\warehouse\OutStockItem();
                $item_data = $_out_stock_item
                    ->field('sku,out_stock_num')
                    ->where('out_stock_id', $out_stock_id)
                    ->select()
                ;

                //获取各站点虚拟仓库存
                $_item_platform_sku = new \app\admin\model\itemmanage\ItemPlatformSku();
                $stock_list = $_item_platform_sku
                    ->where('platform_type', $row['platform_id'])
                    ->column('stock','sku')
                ;

                //校验各站点虚拟仓库存
                foreach ($item_data as $key => $value) {
                    $value['out_stock_num'] > $stock_list[$value['sku']] && $this->error(__('sku: '.$value['sku'].' 出库数量不能大于虚拟仓库存'), [], 405);
                }

                $stock_data = [];
                //出库扣减库存
                $_item = new \app\admin\model\itemmanage\Item();
                foreach ($item_data as $key => $value) {
                    //扣除商品表总库存
                    $sku = $value['sku'];
                    $_item->where(['sku'=>$sku])->dec('stock', $value['out_stock_num'])->dec('available_stock', $value['out_stock_num'])->update();

                    //扣减对应平台sku库存
                    $_item_platform_sku->where(['sku' => $sku, 'platform_type' => $row['platform_id']])->dec('stock', $value['out_stock_num'])->update();

                    $stock_data[] = [
                        'type'                      => 2,
                        'two_type'                  => 4,
                        'sku'                       => $sku,
                        'public_id'                 => $value['out_stock_id'],
                        'stock_change'              => -$value['out_stock_num'],
                        'available_stock_change'    => -$value['out_stock_num'],
                        'create_person'             => $this->auth->nickname,
                        'create_time'               => date('Y-m-d H:i:s'),
                        'remark'                    => '出库单减少总库存,减少可用库存'
                    ];
                }

                //库存变动日志
                $_stock_log = new \app\admin\model\StockLog();
                $_stock_log->allowField(true)->saveAll($stock_data);
            }else{//审核拒绝解除条形码绑定关系
                $code_clear = [
                    'out_stock_id' => 0
                ];
                $_product_bar_code_item = new \app\admin\model\warehouse\ProductBarCodeItem();
                $_product_bar_code_item->allowField(true)->isUpdate(true, ['out_stock_id' => $out_stock_id])->save($code_clear);
            }

            Db::commit();
        } catch (ValidateException $e) {
            Db::rollback();
            $this->error($e->getMessage(), [], 406);
        } catch (PDOException $e) {
            Db::rollback();
            $this->error($e->getMessage(), [], 407);
        } catch (Exception $e) {
            Db::rollback();
            $this->error($e->getMessage(), [], 408);
        }

        $res = $_out_stock->allowField(true)->isUpdate(true, ['id'=>$out_stock_id])->save(['status'=>$do_type]);
        false === $res ? $this->error(__('审核失败'), [], 404) : $this->success('审核成功', [],200);
    }

    /**
     * 取消出库
     *
     * @参数 int out_stock_id  出库单ID
     * @author lzh
     * @return mixed
     */
    public function out_stock_cancel()
    {
        $out_stock_id = $this->request->request('out_stock_id');
        empty($out_stock_id) && $this->error(__('出库单ID不能为空'), [], 403);

        //检测出库单状态
        $_out_stock = new \app\admin\model\warehouse\Outstock();
        $row = $_out_stock->get($out_stock_id);
        0 != $row['status'] && $this->error(__('只有新建状态才能取消'), [], 405);

        //解除条形码绑定关系
        $code_clear = [
            'out_stock_id' => 0
        ];
        $_product_bar_code_item = new \app\admin\model\warehouse\ProductBarCodeItem();
        $_product_bar_code_item->allowField(true)->isUpdate(true, ['out_stock_id' => $out_stock_id])->save($code_clear);

        $res = $_out_stock->allowField(true)->isUpdate(true, ['id'=>$out_stock_id])->save(['status'=>4]);
        $res ? $this->success('取消成功', [],200) : $this->error(__('取消失败'), [], 404);
    }

    /**
     * 标记异常
     *
     * @参数 string item_order_number  子订单号
     * @参数 int type  异常类型
     * @author lzh
     * @return mixed
     */
    public function sign_abnormal()
    {
        $item_order_number = $this->request->request('item_order_number');
        empty($item_order_number) && $this->error(__('子订单号不能为空'), [], 403);
        $type = $this->request->request('type');
        empty($type) && $this->error(__('异常类型不能为空'), [], 403);

        //获取子订单数据
        $_new_order_item_process = new \app\admin\model\order\order\NewOrderItemProcess();
        $item_process_id = $_new_order_item_process
            ->where('item_order_number', $item_order_number)
            ->value('id')
        ;
        empty($item_process_id) && $this->error(__('子订单不存在'), [], 403);

        //解除条形码绑定关系
        $abnormal_data = [
            'item_process_id' => $item_process_id,
            'type' => $type,
            'status' => 1,
            'create_time' => date('Y-m-d H:i:s'),
            'create_person' => $this->auth->nickname
        ];
        $_distribution_abnormal = new \app\admin\model\DistributionAbnormal();
        $res = $_distribution_abnormal->allowField(true)->save($abnormal_data);
        $res ? $this->success('标记成功', [],200) : $this->error(__('标记失败'), [], 404);
    }

    /**
     * 镜片分拣（待定）
     *
     * @参数 string start_time  开始时间
     * @参数 string end_time  结束时间
     * @参数 int page  页码
     * @参数 int page_size  每页显示数量
     * @author lzh
     * @return mixed
     */
    public function distribution_sorting()
    {
        $start_time = $this->request->request('start_time');
        $end_time = $this->request->request('end_time');
        $page = $this->request->request('page');
        $page_size = $this->request->request('page_size');

        empty($page) && $this->error(__('Page can not be empty'), [], 403);
        empty($page_size) && $this->error(__('Page size can not be empty'), [], 403);

        $where = [
            'a.status'=>3,
            'b.index_name'=>['neq',''],
        ];
        if($start_time && $end_time){
            $where['a.created_at'] = ['between', [strtotime($start_time), strtotime($end_time)]];
        }

        $offset = ($page - 1) * $page_size;
        $limit = $page_size;

        //获取出库单列表数据
        $_new_order_item_process = new \app\admin\model\order\order\NewOrderItemProcess();
        $list = $_new_order_item_process
            ->alias('a')
            ->where($where)
            ->field('count(*) as all_count,b.prescription_type,b.index_type,b.index_name')
            ->join(['fa_order_item_option' => 'b'], 'a.option_id=b.id')
            ->group('b.prescription_type,b.index_type,b.index_name')
            ->limit($offset, $limit)
            ->select();
        $list = collection($list)->toArray();

        $this->success('', ['list' => $list],200);
    }

    /**
     * 获取并校验子订单数据（配货通用）
     *
     * @param string $item_order_number  子订单号
     * @param int $check_status  检测状态
     * @author lzh
     * @return mixed
     */
    public function distribution_info($item_order_number,$check_status)
    {
        empty($item_order_number) && $this->error(__('子订单号不能为空'), [], 403);

        //获取子订单数据
        $_new_order_item_process = new \app\admin\model\order\order\NewOrderItemProcess();
        $item_process_info = $_new_order_item_process
            ->where('item_order_number', $item_order_number)
            ->field('id,option_id,distribution_status')
            ->find()
        ;
        empty($item_process_info) && $this->error(__('子订单不存在'), [], 403);

        //检测状态
        $status_arr = [
            3=>'待配镜片',
            4=>'待加工',
            6=>'待成品质检'
        ];
        $check_status != $item_process_info['distribution_status'] && $this->error(__('只有'.$status_arr[$check_status].'状态才能操作'), [], 405);

        //TODO::判断工单状态

        //判断异常状态
        $_distribution_abnormal = new \app\admin\model\DistributionAbnormal();
        $abnormal_id = $_distribution_abnormal
            ->where(['item_process_id'=>$item_process_info['id'],'status'=>1])
            ->value('id')
        ;
        $abnormal_id && $this->error(__('有异常待处理，无法操作'), [], 405);

        //获取子订单处方数据
        $_new_order_item_option = new \app\admin\model\order\order\NewOrderItemOption();
        $option_info = $_new_order_item_option
            ->where('id', $item_process_info['option_id'])
            ->find()
        ;

        //异常原因列表
        $abnormal_arr = [
            3=>[
                ['id'=>3,'name'=>'核实处方'],
                ['id'=>4,'name'=>'镜片缺货'],
                ['id'=>5,'name'=>'镜片重做'],
                ['id'=>6,'name'=>'定制片超时']
            ],
            4=>[
                ['id'=>7,'name'=>'不可加工'],
                ['id'=>8,'name'=>'镜架加工报损'],
                ['id'=>9,'name'=>'镜片加工报损']
            ],
            6=>[
                ['id'=>1,'name'=>'加工调整'],
                ['id'=>2,'name'=>'镜架报损'],
                ['id'=>3,'name'=>'镜片报损'],
                ['id'=>4,'name'=>'logo调整']
            ]
        ];
        $abnormal_list = $abnormal_arr[$check_status] ?? [];

        $this->success('', ['abnormal_list' => $abnormal_list,'option_info' => $option_info],200);
    }

    /**
     * 提交操作（配货通用）
     *
     * @param string $item_order_number  子订单号
     * @param int $check_status  检测状态
     * @author lzh
     * @return mixed
     */
    public function distribution_save($item_order_number,$check_status)
    {
        empty($item_order_number) && $this->error(__('子订单号不能为空'), [], 403);

        //获取子订单数据
        $_new_order_item_process = new \app\admin\model\order\order\NewOrderItemProcess();
        $item_process_info = $_new_order_item_process
            ->where('item_order_number', $item_order_number)
            ->value('id,distribution_status,option_id,order_id')
            ->find()
        ;

        //状态类型
        $status_arr = [
            3=>'配镜片',
            4=>'加工',
            5=>'印logo',
            6=>'成品质检',
            7=>'合单'
        ];

        //操作失败记录
        if(empty($item_process_info)){
            DistributionLog::record($this->auth,$item_process_info['id'],$status_arr[$check_status].'：子订单不存在');
            $this->error(__('子订单不存在'), [], 403);
        }

        //操作失败记录
        if($check_status != $item_process_info['distribution_status']){
            DistributionLog::record($this->auth,$item_process_info['id'],$status_arr[$check_status].'：当前状态['.$status_arr[$item_process_info['distribution_status']].']无法操作');
            $this->error(__('当前状态无法操作'), [], 405);
        }

        //检测异常状态
        $_distribution_abnormal = new \app\admin\model\DistributionAbnormal();
        $abnormal_id = $_distribution_abnormal
            ->where(['item_process_id'=>$item_process_info['id'],'status'=>1])
            ->value('id')
        ;

        //操作失败记录
        if($abnormal_id){
            DistributionLog::record($this->auth,$item_process_info['id'],$status_arr[$check_status].'：有异常['.$abnormal_id.']待处理不可操作');
            $this->error(__('有异常待处理无法操作'), [], 405);
        }

        //TODO::检测工单状态

        //获取订单购买总数
        $_new_order = new \app\admin\model\order\order\NewOrder();
        $total_qty_ordered = $_new_order
            ->where('id', $item_process_info['order_id'])
            ->value('total_qty_ordered')
        ;

        //下一步提示信息及状态
        if(3 == $check_status){
            $save_status = 4;
        }elseif(4 == $check_status){
            //获取子订单处方数据
            $_new_order_item_option = new \app\admin\model\order\order\NewOrderItemOption();
            $is_print_logo = $_new_order_item_option
                ->where('id', $item_process_info['option_id'])
                ->value('is_print_logo')
            ;
            if($is_print_logo){
                $save_status = 5;
            }else{
                if($total_qty_ordered > 1){
                    $save_status = 6;
                }else{
                    $save_status = 8;
                }
            }
        }elseif(5 == $check_status){
            $save_status = 6;
        }elseif(6 == $check_status){
            if($total_qty_ordered > 1){
                $save_status = 7;
            }else{
                $save_status = 8;
            }
        }elseif(7 == $check_status){
            $save_status = 8;
        }

        //订单主表标记已合单
        if(8 == $save_status){
            $_new_order
                ->allowField(true)
                ->isUpdate(true, ['id'=>$item_process_info['order_id']])
                ->save(['combined_order_status'=>1])
            ;
        }

        $res = $_new_order_item_process
            ->allowField(true)
            ->isUpdate(true, ['item_order_number'=>$item_order_number])
            ->save(['distribution_status'=>$save_status])
        ;
        if($res){
            //操作成功记录
            DistributionLog::record($this->auth,$item_process_info['id'],$status_arr[$check_status].'完成');

            //成功返回
            $next_step = [
                4=>'去加工',
                5=>'印logo',
                6=>'去质检',
                7=>'去合单',
                8=>'去审单'
            ];
            $this->success($next_step[$save_status], [],200);
        }else{
            //操作失败记录
            DistributionLog::record($this->auth,$item_process_info['id'],$status_arr[$check_status].'：保存失败');

            //失败返回
            $this->error(__($status_arr[$check_status].'失败'), [], 404);
        }
    }

    /**
     * 配镜片扫码
     *
     * @参数 string item_order_number  子订单号
     * @author lzh
     * @return mixed
     */
    public function distribution_lens()
    {
        $item_order_number = $this->request->request('item_order_number');
        $this->distribution_info($item_order_number,3);
    }

    /**
     * 配镜片提交
     *
     * @参数 string item_order_number  子订单号
     * @author lzh
     * @return mixed
     */
    public function distribution_lens_submit()
    {
        $item_order_number = $this->request->request('item_order_number');
        $this->distribution_save($item_order_number,3);
    }

    /**
     * 加工扫码
     *
     * @参数 string item_order_number  子订单号
     * @author lzh
     * @return mixed
     */
    public function distribution_machining()
    {
        $item_order_number = $this->request->request('item_order_number');
        $this->distribution_info($item_order_number,4);
    }

    /**
     * 加工提交
     *
     * @参数 string item_order_number  子订单号
     * @author lzh
     * @return mixed
     */
    public function distribution_machining_submit()
    {
        $item_order_number = $this->request->request('item_order_number');
        $this->distribution_save($item_order_number,4);
    }

    /**
     * 成品质检扫码
     *
     * @参数 string item_order_number  子订单号
     * @author lzh
     * @return mixed
     */
    public function distribution_finish()
    {
        $item_order_number = $this->request->request('item_order_number');
        $this->distribution_info($item_order_number,6);
    }

    /**
     * 质检通过/拒绝
     *
     * @参数 string item_order_number  子订单号
     * @参数 int do_type  操作类型：1通过，2拒绝
     * @参数 int reason  拒绝原因
     * @author lzh
     * @return mixed
     */
    public function distribution_finish_adopt()
    {
        $item_order_number = $this->request->request('item_order_number');
        $do_type = $this->request->request('do_type');
        !in_array($do_type,[1,2]) && $this->error(__('操作类型错误'), [], 403);

        if($do_type == 1){
            $this->distribution_save($item_order_number,6);
        }else{
            $reason = $this->request->request('reason');
            !in_array($do_type,[1,2,3,4]) && $this->error(__('拒绝原因错误'), [], 403);

            //获取子订单数据
            $_new_order_item_process = new \app\admin\model\order\order\NewOrderItemProcess();
            $item_process_id = $_new_order_item_process
                ->where('item_order_number', $item_order_number)
                ->value('id')
            ;

            //状态
            $status_arr = [
                1=>['status'=>4,'name'=>'质检拒绝：加工调整'],
                2=>['status'=>2,'name'=>'质检拒绝：镜架报损'],
                3=>['status'=>3,'name'=>'质检拒绝：镜片报损'],
                4=>['status'=>5,'name'=>'质检拒绝：logo调整']
            ];

            //状态回滚
            $_new_order_item_process
                ->allowField(true)
                ->isUpdate(true, ['id'=>$item_process_id])
                ->save(['distribution_status'=>$status_arr[$reason]['status']])
            ;

            //记录日志
            DistributionLog::record($this->auth,$item_process_id,$status_arr[$reason]['name']);
        }
    }

    /**
<<<<<<< HEAD
     * 入库单列表
     *
     * @参数 string query  查询内容
     * @参数 int status  状态
     * @参数 string start_time  开始时间
     * @参数 string end_time  结束时间
     * @参数 int page  * 页码
     * @参数 int page_size  * 每页显示数量
     * @author wgj
     * @return mixed
     */
    public function in_stock_list()
    {
        $query = $this->request->request('query');
        $status = $this->request->request('status');
        $start_time = $this->request->request('start_time');
        $end_time = $this->request->request('end_time');
        $page = $this->request->request('page');
        $page_size = $this->request->request('page_size');

        empty($page) && $this->error(__('Page can not be empty'), [], 501);
        empty($page_size) && $this->error(__('Page size can not be empty'), [], 502);

        $where = [];
        if($query){
            $where['a.in_stock_number|c.check_order_number|b.sku|a.create_person|c.create_person'] = ['like', '%' . $query . '%'];
        }
        if($status){
            $where['a.status'] = $status;
        }
        if($start_time && $end_time){
            $where['a.createtime'] = ['between', [$start_time, $end_time]];
        }

        $offset = ($page - 1) * $page_size;
        $limit = $page_size;

        //获取入库单列表数据
        $_in_stock = new \app\admin\model\warehouse\Instock;
        $list = $_in_stock
            ->alias('a')
            ->where($where)
            ->field('a.id,a.in_stock_number,b.check_order_number,a.createtime,a.status')
            ->join(['fa_check_order' => 'b'], 'a.check_id=b.id')
            ->order('a.createtime', 'desc')
            ->limit($offset, $limit)
            ->select();
        $list = collection($list)->toArray();

        $status = [ 0=>'新建',1=>'待审核',2=>'已审核',3=>'已拒绝',4=>'已取消' ];
        foreach($list as $key=>$value){
            $list[$key]['status'] = $status[$value['status']];
            $list[$key]['cancel_show'] = 0 == $value['status'] ? 1 : 0;
        }

        $this->success('', ['list' => $list],200);
    }

    /**
     * 取消入库单
     *
     * @参数 int id  入库单ID
     * @author wgj
     * @return mixed
     */
    public function in_stock_cancel()
    {
        $id = $this->request->request('id');
        empty($id) && $this->error(__('Id can not be empty'), [], 503);

        //检测入库单状态
        $_in_stock = new \app\admin\model\warehouse\Instock;
        $row = $_in_stock->get($id);
        0 != $row['status'] && $this->error(__('只有新建状态才能取消'), [], 504);

        $res = $_in_stock->allowField(true)->isUpdate(true, ['id'=>$id])->save(['status'=>4]);
        $res ? $this->success('取消成功', [],200) : $this->error(__('取消失败'), [], 505);
    }

    /**
     * 新建入库单页面提交
     *
     * @参数 int id
     * @author wgj
     * @return mixed
     */
    public function in_stock_add_do()
    {
        $params = $this->request->post("row/a");//入库单信息
        if ($params) {
            empty($params['in_stock_number']) && $this->error(__('入库单号不能为空'), [], 507);
            empty($params['check_id']) && $this->error(__('质检单号不能为空'), [], 508);
            empty($params['type_id']) && $this->error(__('请选择入库分类'), [], 509);

            $sku = $this->request->post("sku/a");
            if (count(array_filter($sku)) < 1) {
                $this->error(__('sku不能为空！！'), [], 510);
            }

            $result = false;
            Db::startTrans();
            try {

                //存在平台id 代表把当前入库单的sku分给这个平台 首先做判断 判断入库单的sku是否都有此平台对应的映射关系
                if ($params['platform_id']) {
                    foreach (array_filter($sku) as $k => $v) {
                        $item_platform_sku = new \app\admin\model\itemmanage\ItemPlatformSku();

                        $sku_platform = $item_platform_sku->where(['sku' => $v, 'platform_type' => $params['platform_id']])->find();
                        if (!$sku_platform) {
                            $this->error('此sku：' . $v . '没有同步至此平台，请先同步后重试');
                        }
                    }
                    $params['create_person'] = session('admin.nickname');
                    $params['createtime'] = date('Y-m-d H:i:s', time());
                    $result = $this->model->allowField(true)->save($params);

                    //添加入库信息
                    if ($result !== false) {

                        $in_stock_num = $this->request->post("in_stock_num/a");
                        $sample_num = $this->request->post("sample_num/a");
                        $purchase_id = $this->request->post("purchase_id/a");
                        $data = [];
                        foreach (array_filter($sku) as $k => $v) {
                            $data[$k]['sku'] = $v;
                            $data[$k]['in_stock_num'] = $in_stock_num[$k];
                            $data[$k]['sample_num'] = $sample_num[$k];
                            $data[$k]['no_stock_num'] = $in_stock_num[$k];
                            $data[$k]['purchase_id'] = $purchase_id[$k];
                            $data[$k]['in_stock_id'] = $this->model->id;
                        }
                        //批量添加
                        $this->instockItem->allowField(true)->saveAll($data);
                    }
                } else {
                    //质检单页面去入库单
//                    $token = $this->request->request('token');
                    $userInfo = $this->auth->getUserinfo();
                    $params['create_person'] = $userInfo['nickname'];
                    $params['createtime'] = date('Y-m-d H:i:s', time());
//                    var_dump($params);
//                    die;
                    $_in_stock = new \app\admin\model\warehouse\Instock;
                    $result = $_in_stock->allowField(true)->save($params);

                    //添加入库信息
                    if ($result !== false) {
                        //更改质检单为已创建入库单
                        $_check = new \app\admin\model\warehouse\Check;
                        $_check->allowField(true)->save(['is_stock' => 1], ['id' => $params['check_id']]);


                        $in_stock_num = $this->request->post("in_stock_num/a");
                        $sample_num = $this->request->post("sample_num/a");
                        $purchase_id = $this->request->post("purchase_id/a");
                        $data = [];
                        foreach (array_filter($sku) as $k => $v) {
                            $data[$k]['sku'] = $v;
                            $data[$k]['in_stock_num'] = $in_stock_num[$k];
                            $data[$k]['sample_num'] = $sample_num[$k];
                            $data[$k]['no_stock_num'] = $in_stock_num[$k];
                            $data[$k]['purchase_id'] = $purchase_id[$k];
                            $data[$k]['in_stock_id'] = $result;
                        }
                        //批量添加
                        $_in_stock_item = new \app\admin\model\warehouse\InstockItem;
                        $_in_stock_item->allowField(true)->saveAll($data);
                    }
                }

                Db::commit();
            } catch (ValidateException $e) {
                Db::rollback();
                $this->error($e->getMessage());
            } catch (PDOException $e) {
                Db::rollback();
                $this->error($e->getMessage());
            } catch (Exception $e) {
                Db::rollback();
                $this->error($e->getMessage());
            }
            if ($result !== false) {
                $this->success('添加成功！！', '', 200);
            } else {
                $this->error(__('No rows were inserted'), [], 511);
            }
        }
        $this->error(__('入库单信息不能为空'), [], 506);

//        $this->success('', ['info' => $info],200);
    }


    public function in_stock_add()
    {

        $params = $this->request->post("row/a");//入库单信息
        empty($params['in_stock_number']) && $this->error(__('入库单号不能为空'), [], 506);
        empty($params['check_id']) && $this->error(__('质检单号不能为空'), [], 507);
        empty($params['type_id']) && $this->error(__('请选择入库分类'), [], 508);

        //获取物流单数据
        $_logistics_info = new \app\admin\model\warehouse\LogisticsInfo;
//        $logistics_data = $_logistics_info->where('id', $id)->field('id,purchase_id,batch_id')->find();
        empty($logistics_data) && $this->error(__('物流单不存在'), [], 412);
        //质检单页面进入创建入库单
//        $in_stock_number = $this->request->request('in_stock_number');
//        $check_order_number = $this->request->request('check_order_number');
//        $type_id = $this->request->request('type_id');
        $sku = $this->request->request("sku/a");

        if (count(array_filter($sku)) < 1) {
            $this->error('sku不能为空！！');
        }



        //质检单号
        $info =[
            'check_order_number'=>'QC' . date('YmdHis') . rand(100, 999) . rand(100, 999),
//            'supplier_name'=>$supplier_data['supplier_name'],
//            'batch'=>$batch,
//            'item_list'=>$item_list,
        ];

        $this->success('', ['info' => $info],200);
=======
     * 印logo扫码
     *
     * @参数 string item_order_number  子订单号
     * @author lzh
     * @return mixed
     */
    public function distribution_logo()
    {
        $item_order_number = $this->request->request('item_order_number');
        $this->distribution_info($item_order_number,5);
    }

    /**
     * 印logo提交
     *
     * @参数 string item_order_number  子订单号
     * @author lzh
     * @return mixed
     */
    public function distribution_logo_submit()
    {
        $item_order_number = $this->request->request('item_order_number');
        $this->distribution_save($item_order_number,5);
>>>>>>> e3c8941d
    }

}<|MERGE_RESOLUTION|>--- conflicted
+++ resolved
@@ -699,9 +699,6 @@
         empty($do_type) && $this->error(__('审核类型不能为空'), [], 403);
         !in_array($do_type,[2,3]) && $this->error(__('审核类型错误'), [], 403);
 
-        $do_type = $this->request->request('do_type');
-        empty($do_type) && $this->error(__('审核类型不能为空'), [], 427);
-
         //检测质检单状态
         $_check = new \app\admin\model\warehouse\Check();
         $row = $_check->get($check_id);
@@ -1916,235 +1913,6 @@
     }
 
     /**
-<<<<<<< HEAD
-     * 入库单列表
-     *
-     * @参数 string query  查询内容
-     * @参数 int status  状态
-     * @参数 string start_time  开始时间
-     * @参数 string end_time  结束时间
-     * @参数 int page  * 页码
-     * @参数 int page_size  * 每页显示数量
-     * @author wgj
-     * @return mixed
-     */
-    public function in_stock_list()
-    {
-        $query = $this->request->request('query');
-        $status = $this->request->request('status');
-        $start_time = $this->request->request('start_time');
-        $end_time = $this->request->request('end_time');
-        $page = $this->request->request('page');
-        $page_size = $this->request->request('page_size');
-
-        empty($page) && $this->error(__('Page can not be empty'), [], 501);
-        empty($page_size) && $this->error(__('Page size can not be empty'), [], 502);
-
-        $where = [];
-        if($query){
-            $where['a.in_stock_number|c.check_order_number|b.sku|a.create_person|c.create_person'] = ['like', '%' . $query . '%'];
-        }
-        if($status){
-            $where['a.status'] = $status;
-        }
-        if($start_time && $end_time){
-            $where['a.createtime'] = ['between', [$start_time, $end_time]];
-        }
-
-        $offset = ($page - 1) * $page_size;
-        $limit = $page_size;
-
-        //获取入库单列表数据
-        $_in_stock = new \app\admin\model\warehouse\Instock;
-        $list = $_in_stock
-            ->alias('a')
-            ->where($where)
-            ->field('a.id,a.in_stock_number,b.check_order_number,a.createtime,a.status')
-            ->join(['fa_check_order' => 'b'], 'a.check_id=b.id')
-            ->order('a.createtime', 'desc')
-            ->limit($offset, $limit)
-            ->select();
-        $list = collection($list)->toArray();
-
-        $status = [ 0=>'新建',1=>'待审核',2=>'已审核',3=>'已拒绝',4=>'已取消' ];
-        foreach($list as $key=>$value){
-            $list[$key]['status'] = $status[$value['status']];
-            $list[$key]['cancel_show'] = 0 == $value['status'] ? 1 : 0;
-        }
-
-        $this->success('', ['list' => $list],200);
-    }
-
-    /**
-     * 取消入库单
-     *
-     * @参数 int id  入库单ID
-     * @author wgj
-     * @return mixed
-     */
-    public function in_stock_cancel()
-    {
-        $id = $this->request->request('id');
-        empty($id) && $this->error(__('Id can not be empty'), [], 503);
-
-        //检测入库单状态
-        $_in_stock = new \app\admin\model\warehouse\Instock;
-        $row = $_in_stock->get($id);
-        0 != $row['status'] && $this->error(__('只有新建状态才能取消'), [], 504);
-
-        $res = $_in_stock->allowField(true)->isUpdate(true, ['id'=>$id])->save(['status'=>4]);
-        $res ? $this->success('取消成功', [],200) : $this->error(__('取消失败'), [], 505);
-    }
-
-    /**
-     * 新建入库单页面提交
-     *
-     * @参数 int id
-     * @author wgj
-     * @return mixed
-     */
-    public function in_stock_add_do()
-    {
-        $params = $this->request->post("row/a");//入库单信息
-        if ($params) {
-            empty($params['in_stock_number']) && $this->error(__('入库单号不能为空'), [], 507);
-            empty($params['check_id']) && $this->error(__('质检单号不能为空'), [], 508);
-            empty($params['type_id']) && $this->error(__('请选择入库分类'), [], 509);
-
-            $sku = $this->request->post("sku/a");
-            if (count(array_filter($sku)) < 1) {
-                $this->error(__('sku不能为空！！'), [], 510);
-            }
-
-            $result = false;
-            Db::startTrans();
-            try {
-
-                //存在平台id 代表把当前入库单的sku分给这个平台 首先做判断 判断入库单的sku是否都有此平台对应的映射关系
-                if ($params['platform_id']) {
-                    foreach (array_filter($sku) as $k => $v) {
-                        $item_platform_sku = new \app\admin\model\itemmanage\ItemPlatformSku();
-
-                        $sku_platform = $item_platform_sku->where(['sku' => $v, 'platform_type' => $params['platform_id']])->find();
-                        if (!$sku_platform) {
-                            $this->error('此sku：' . $v . '没有同步至此平台，请先同步后重试');
-                        }
-                    }
-                    $params['create_person'] = session('admin.nickname');
-                    $params['createtime'] = date('Y-m-d H:i:s', time());
-                    $result = $this->model->allowField(true)->save($params);
-
-                    //添加入库信息
-                    if ($result !== false) {
-
-                        $in_stock_num = $this->request->post("in_stock_num/a");
-                        $sample_num = $this->request->post("sample_num/a");
-                        $purchase_id = $this->request->post("purchase_id/a");
-                        $data = [];
-                        foreach (array_filter($sku) as $k => $v) {
-                            $data[$k]['sku'] = $v;
-                            $data[$k]['in_stock_num'] = $in_stock_num[$k];
-                            $data[$k]['sample_num'] = $sample_num[$k];
-                            $data[$k]['no_stock_num'] = $in_stock_num[$k];
-                            $data[$k]['purchase_id'] = $purchase_id[$k];
-                            $data[$k]['in_stock_id'] = $this->model->id;
-                        }
-                        //批量添加
-                        $this->instockItem->allowField(true)->saveAll($data);
-                    }
-                } else {
-                    //质检单页面去入库单
-//                    $token = $this->request->request('token');
-                    $userInfo = $this->auth->getUserinfo();
-                    $params['create_person'] = $userInfo['nickname'];
-                    $params['createtime'] = date('Y-m-d H:i:s', time());
-//                    var_dump($params);
-//                    die;
-                    $_in_stock = new \app\admin\model\warehouse\Instock;
-                    $result = $_in_stock->allowField(true)->save($params);
-
-                    //添加入库信息
-                    if ($result !== false) {
-                        //更改质检单为已创建入库单
-                        $_check = new \app\admin\model\warehouse\Check;
-                        $_check->allowField(true)->save(['is_stock' => 1], ['id' => $params['check_id']]);
-
-
-                        $in_stock_num = $this->request->post("in_stock_num/a");
-                        $sample_num = $this->request->post("sample_num/a");
-                        $purchase_id = $this->request->post("purchase_id/a");
-                        $data = [];
-                        foreach (array_filter($sku) as $k => $v) {
-                            $data[$k]['sku'] = $v;
-                            $data[$k]['in_stock_num'] = $in_stock_num[$k];
-                            $data[$k]['sample_num'] = $sample_num[$k];
-                            $data[$k]['no_stock_num'] = $in_stock_num[$k];
-                            $data[$k]['purchase_id'] = $purchase_id[$k];
-                            $data[$k]['in_stock_id'] = $result;
-                        }
-                        //批量添加
-                        $_in_stock_item = new \app\admin\model\warehouse\InstockItem;
-                        $_in_stock_item->allowField(true)->saveAll($data);
-                    }
-                }
-
-                Db::commit();
-            } catch (ValidateException $e) {
-                Db::rollback();
-                $this->error($e->getMessage());
-            } catch (PDOException $e) {
-                Db::rollback();
-                $this->error($e->getMessage());
-            } catch (Exception $e) {
-                Db::rollback();
-                $this->error($e->getMessage());
-            }
-            if ($result !== false) {
-                $this->success('添加成功！！', '', 200);
-            } else {
-                $this->error(__('No rows were inserted'), [], 511);
-            }
-        }
-        $this->error(__('入库单信息不能为空'), [], 506);
-
-//        $this->success('', ['info' => $info],200);
-    }
-
-
-    public function in_stock_add()
-    {
-
-        $params = $this->request->post("row/a");//入库单信息
-        empty($params['in_stock_number']) && $this->error(__('入库单号不能为空'), [], 506);
-        empty($params['check_id']) && $this->error(__('质检单号不能为空'), [], 507);
-        empty($params['type_id']) && $this->error(__('请选择入库分类'), [], 508);
-
-        //获取物流单数据
-        $_logistics_info = new \app\admin\model\warehouse\LogisticsInfo;
-//        $logistics_data = $_logistics_info->where('id', $id)->field('id,purchase_id,batch_id')->find();
-        empty($logistics_data) && $this->error(__('物流单不存在'), [], 412);
-        //质检单页面进入创建入库单
-//        $in_stock_number = $this->request->request('in_stock_number');
-//        $check_order_number = $this->request->request('check_order_number');
-//        $type_id = $this->request->request('type_id');
-        $sku = $this->request->request("sku/a");
-
-        if (count(array_filter($sku)) < 1) {
-            $this->error('sku不能为空！！');
-        }
-
-
-
-        //质检单号
-        $info =[
-            'check_order_number'=>'QC' . date('YmdHis') . rand(100, 999) . rand(100, 999),
-//            'supplier_name'=>$supplier_data['supplier_name'],
-//            'batch'=>$batch,
-//            'item_list'=>$item_list,
-        ];
-
-        $this->success('', ['info' => $info],200);
-=======
      * 印logo扫码
      *
      * @参数 string item_order_number  子订单号
@@ -2168,7 +1936,6 @@
     {
         $item_order_number = $this->request->request('item_order_number');
         $this->distribution_save($item_order_number,5);
->>>>>>> e3c8941d
     }
 
 }