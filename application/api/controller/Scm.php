--- conflicted
+++ resolved
@@ -208,15 +208,9 @@
         $pda_md5 = model('Config')->get(['name' => 'pda_md5']);
 
         $data = [
-<<<<<<< HEAD
-            'version' => $pda_version['value'],
-            'download' => $this->config['s3_url'] . $pda_download['value'],
-            'pda_md5' => $pda_md5
-=======
             'version'  => $pda_version['value'],
             'download' => $this->config['s3_url'].$pda_download['value'],
             'pda_md5'  => $pda_md5,
->>>>>>> d3dbd366
         ];
 
         $this->success('', $data, 200);
