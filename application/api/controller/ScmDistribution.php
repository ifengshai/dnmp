<?php

namespace app\api\controller;

use app\admin\model\saleaftermanage\WorkOrderChangeSku;
use app\admin\model\saleaftermanage\WorkOrderMeasure;
use think\Db;
use think\Exception;
use think\exception\PDOException;
use think\exception\ValidateException;
use app\admin\model\order\order\NewOrderItemProcess;
use app\admin\model\warehouse\StockHouse;
use app\admin\model\DistributionLog;
use app\admin\model\DistributionAbnormal;
use app\admin\model\order\order\NewOrderItemOption;
use app\admin\model\order\order\NewOrder;
use app\admin\model\itemmanage\ItemPlatformSku;
use app\admin\model\itemmanage\Item;
use app\admin\model\order\order\NewOrderProcess;
use app\admin\model\warehouse\ProductBarCodeItem;

/**
 * 供应链配货接口类
 * @author lzh
 * @since 2020-10-20
 */
class ScmDistribution extends Scm
{
    /**
     * 子订单模型对象
     * @var object
     * @access protected
     */
    protected $_new_order_item_process = null;

    /**
     * 库位模型对象
     * @var object
     * @access protected
     */
    protected $_stock_house = null;

    /**
     * 配货异常模型对象
     * @var object
     * @access protected
     */
    protected $_distribution_abnormal = null;

    /**
     * 子订单处方模型对象
     * @var object
     * @access protected
     */
    protected $_new_order_item_option = null;

    /**
     * 主订单模型对象
     * @var object
     * @access protected
     */
    protected $_new_order = null;

    /**
     * sku映射关系模型对象
     * @var object
     * @access protected
     */
    protected $_item_platform_sku = null;

    /**
     * 商品库存模型对象
     * @var object
     * @access protected
     */
    protected $_item = null;
    /**
     * 商品条形码模型对象
     * @var object
     * @access protected
     */
    protected $_product_bar_code_item = null;

    /**
     * 主订单状态模型对象
     * @var object
     * @access protected
     */
    protected $_new_order_process = null;

    /**
     * 工单措施模型对象
     * @var object
     * @access protected
     */
    protected $_work_order_measure = null;

    /**
     * 工单sku变动模型对象
     * @var object
     * @access protected
     */
    protected $_work_order_change_sku = null;

    protected function _initialize()
    {
        parent::_initialize();

        $this->_new_order_item_process = new NewOrderItemProcess();
        $this->_stock_house = new StockHouse();
        $this->_distribution_abnormal = new DistributionAbnormal();
        $this->_new_order_item_option = new NewOrderItemOption();
        $this->_new_order = new NewOrder();
        $this->_item_platform_sku = new ItemPlatformSku();
        $this->_item = new Item();
        $this->_new_order_process = new NewOrderProcess();
        $this->_product_bar_code_item = new ProductBarCodeItem();
        $this->_work_order_measure = new WorkOrderMeasure();
        $this->_work_order_change_sku = new WorkOrderChangeSku();
    }

    /**
     * 标记异常
     *
     * @参数 string item_order_number  子订单号
     * @参数 int type  异常类型
     * @author lzh
     * @return mixed
     */
    public function sign_abnormal()
    {
        $item_order_number = $this->request->request('item_order_number');
        empty($item_order_number) && $this->error(__('子订单号不能为空'), [], 403);
        $type = $this->request->request('type');
        empty($type) && $this->error(__('异常类型不能为空'), [], 403);

        //获取子订单数据
        $item_process_info = $this->_new_order_item_process
            ->field('id,abnormal_house_id')
            ->where('item_order_number', $item_order_number)
            ->find()
        ;
        empty($item_process_info) && $this->error(__('子订单不存在'), [], 403);
        !empty($item_process_info['abnormal_house_id']) && $this->error(__('已标记异常，不能多次标记'), [], 403);
        $item_process_id = $item_process_info['id'];

        //自动分配异常库位号
        $stock_house_info = $this->_stock_house
            ->field('id,coding')
            ->where(['status'=>1,'type'=>4,'occupy'=>['<',10]])
            ->order('occupy', 'desc')
            ->find()
        ;
        if(!empty($stock_house_info)){
            //绑定异常子单号
            $abnormal_data = [
                'item_process_id' => $item_process_id,
                'type' => $type,
                'status' => 1,
                'create_time' => time(),
                'create_person' => $this->auth->nickname
            ];
            $this->_distribution_abnormal->allowField(true)->save($abnormal_data);

            //子订单绑定异常库位号
            $this->_new_order_item_process
                ->allowField(true)
                ->isUpdate(true, ['item_order_number'=>$item_order_number])
                ->save(['abnormal_house_id'=>$stock_house_info['id']])
            ;

            //异常库位号占用数量+1
            $this->_stock_house
                ->where(['id' => $stock_house_info['id']])
                ->setInc('occupy', 1)
            ;

            DistributionLog::record($this->auth,$item_process_id,9,"子单号{$item_order_number}，异常暂存架{$stock_house_info['coding']}库位");
            $this->success(__("请将子单号{$item_order_number}的商品放入异常暂存架{$stock_house_info['coding']}库位"), ['coding' => $stock_house_info['coding']], 200);
        }else{
            DistributionLog::record($this->auth,$item_process_id,0,'异常暂存架没有空余库位');
            $this->error(__('异常暂存架没有空余库位'), [], 405);
        }
    }

    /**
     * 子单号模糊搜索（配货通用）
     *
     * @参数 string query  搜索内容
     * @author lzh
     * @return mixed
     */
    public function fuzzy_search()
    {
        $query = $this->request->request('query');
        empty($query) && $this->error(__('搜索内容不能为空'), [], 403);

        //获取子订单数据
        $list = $this->_new_order_item_process
            ->where(['item_order_number'=>['like',"%{$query}%"]])
            ->field('item_order_number,sku')
            ->order('created_at','desc')
            ->limit(0,100)
            ->select()
        ;
        $list = collection($list)->toArray();

        $this->success('', ['list' => $list],200);
    }

    /**
     * 获取并校验子订单数据（配货通用）
     *
     * @param string $item_order_number  子订单号
     * @param int $check_status  检测状态
     * @author lzh
     * @return mixed
     */
    protected function info($item_order_number,$check_status)
    {
        empty($item_order_number) && $this->error(__('子订单号不能为空'), [], 403);

        //获取子订单数据
        $item_process_info = $this->_new_order_item_process
            ->where('item_order_number', $item_order_number)
            ->field('id,option_id,distribution_status,temporary_house_id,order_prescription_type,order_id')
            ->find()
        ;
        empty($item_process_info) && $this->error(__('子订单不存在'), [], 403);

        //检测状态
        $status_arr = [
            2=>'待配货',
            3=>'待配镜片',
            4=>'待加工',
            5=>'待印logo',
            6=>'待成品质检',
            7=>'待合单'
        ];
        $check_status != $item_process_info['distribution_status'] && $this->error(__('只有'.$status_arr[$check_status].'状态才能操作'), [], 405);

        //判断异常状态
        $abnormal_id = $this->_distribution_abnormal
            ->where(['item_process_id'=>$item_process_info['id'],'status'=>1])
            ->value('id')
        ;
        $abnormal_id && $this->error(__('有异常待处理，无法操作'), [], 405);

        //查询订单号
        $increment_id = $this->_new_order->where(['id'=>$item_process_info['order_id']])->value('increment_id');

        //检测是否有工单未处理
        $check_work_order = $this->_work_order_measure
            ->alias('a')
            ->field('a.item_order_number,a.measure_choose_id')
            ->join(['fa_work_order_list' => 'b'], 'a.work_id=b.id')
            ->where([
                'a.operation_type'=>0,
                'b.platform_order'=>$increment_id,
                'b.work_status'=>['in',[1,2,3,5]]
            ])
            ->select();
        if($check_work_order){
            foreach ($check_work_order as $val){
                //子单措施:更改镜框-18、更改镜片-19、取消-20
                (
                    !in_array($val['measure_choose_id'],[18,19,20])//主单措施未处理
                    ||
                    $val['item_order_number'] == $item_order_number//子单措施未处理
                )
                && $this->error(__('有工单未处理，无法操作'), [], 405);
            }
        }

        //子单是否取消
        $check_cancel_order = $this->_work_order_change_sku
            ->alias('a')
            ->join(['fa_work_order_measure' => 'b'], 'a.measure_id=b.id')
            ->where([
                'a.change_type'=>3,
                'a.item_order_number'=>$item_order_number,
                'b.operation_type'=>1
            ])
            ->value('a.item_order_number');
        $check_cancel_order && $this->error(__('子单已取消，无法操作'), [], 405);

        //获取子订单处方数据
        $option_info = $this->_new_order_item_option
            ->where('id', $item_process_info['option_id'])
            ->find()
        ;

        //异常原因列表
        $abnormal_arr = [
            2=>[
                ['id'=>1,'name'=>'缺货'],
                ['id'=>2,'name'=>'商品条码贴错'],
            ],
            3=>[
                ['id'=>3,'name'=>'核实处方'],
                ['id'=>4,'name'=>'镜片缺货'],
                ['id'=>5,'name'=>'镜片重做'],
                ['id'=>6,'name'=>'定制片超时']
            ],
            4=>[
                ['id'=>7,'name'=>'不可加工'],
                ['id'=>8,'name'=>'镜架加工报损'],
                ['id'=>9,'name'=>'镜片加工报损']
            ],
            5=>[
                ['id'=>10,'name'=>'logo不可加工'],
                ['id'=>11,'name'=>'镜架印logo报损']
            ],
            6=>[
                ['id'=>1,'name'=>'加工调整'],
                ['id'=>2,'name'=>'镜架报损'],
                ['id'=>3,'name'=>'镜片报损'],
                ['id'=>4,'name'=>'logo调整']
            ],
            7=>[
                ['id'=>12,'name'=>'缺货']
            ]
        ];
        $abnormal_list = $abnormal_arr[$check_status] ?? [];

        //配镜片：判断定制片
        if(3 == $check_status){
            //判断定制片暂存
            $msg = '';
            $second = 0;
            if(0 < $item_process_info['temporary_house_id']){
                //获取库位号，有暂存库位号，是第二次扫描，返回展示取出按钮
                $coding = $this->_stock_house
                    ->where(['id'=>$item_process_info['temporary_house_id']])
                    ->value('coding')
                ;
                $second = 1;//是第二次扫描
                $msg = "请将子单号{$item_order_number}的商品从定制片暂存架{$coding}库位取出";
            }else{
                //判断是否定制片
                if(3 == $item_process_info['order_prescription_type']){
                    //暂存自动分配库位
                    $stock_house_info = $this->_stock_house
                        ->field('id,coding')
                        ->where(['status'=>1,'type'=>3,'occupy'=>['<',10]])
                        ->order('occupy', 'desc')
                        ->find()
                    ;
                    if(!empty($stock_house_info)){
                        //子订单绑定定制片库位号
                        $this->_new_order_item_process
                            ->allowField(true)
                            ->isUpdate(true, ['item_order_number'=>$item_order_number])
                            ->save(['temporary_house_id'=>$stock_house_info['id']])
                        ;

                        //定制片库位号占用数量+1
                        $this->_stock_house
                            ->where(['id' => $stock_house_info['id']])
                            ->setInc('occupy', 1)
                        ;
                        $coding = $stock_house_info['coding'];
                        //定制片提示库位号信息
                        if($coding){
                            DistributionLog::record($this->auth,$item_process_info['id'],0,"子单号{$item_order_number}，定制片库位号：{$coding}");

                            $second = 0;//是第一次扫描
                            $msg = "请将子单号{$item_order_number}的商品放入定制片暂存架{$coding}库位";
                        }
                    }else{
                        DistributionLog::record($this->auth,$item_process_info['id'],0,'定制片暂存架没有空余库位');
                        $this->error(__('定制片暂存架没有空余库位，请及时处理'), [], 405);
                    }
                }
            }

            //定制片提示库位号信息
            if($coding){
                $this->success($msg, ['abnormal_list' => $abnormal_list,'option_info' => $option_info,'second' => $second],200);
            }
        }

        //配货返回数据
        if(7 == $check_status){
            //获取子订单处方数据
            return $abnormal_list;
        }
        
        $this->success('', ['abnormal_list' => $abnormal_list,'option_info' => $option_info],200);
    }

    /**
     * 提交操作（配货通用）
     *
     * @param string $item_order_number  子订单号
     * @param int $check_status  检测状态
     * @author lzh
     * @return mixed
     */
    protected function save($item_order_number,$check_status)
    {
        empty($item_order_number) && $this->error(__('子订单号不能为空'), [], 403);

        //获取子订单数据
        $item_process_info = $this->_new_order_item_process
            ->field('id,distribution_status,order_prescription_type,option_id,order_id,site')
            ->where('item_order_number', $item_order_number)
            ->find()
        ;

        //获取子订单处方数据
        $item_option_info = $this->_new_order_item_option
            ->field('is_print_logo,sku,index_name')
            ->where('id', $item_process_info['option_id'])
            ->find()
        ;

        //状态类型
        $status_arr = [
            2=>'配货',
            3=>'配镜片',
            4=>'加工',
            5=>'印logo',
            6=>'成品质检'
        ];

        //操作失败记录
        if(empty($item_process_info)){
            DistributionLog::record($this->auth,$item_process_info['id'],0,$status_arr[$check_status].'：子订单不存在');
            $this->error(__('子订单不存在'), [], 403);
        }

        //操作失败记录
        if($check_status != $item_process_info['distribution_status']){
            DistributionLog::record($this->auth,$item_process_info['id'],0,$status_arr[$check_status].'：当前状态['.$status_arr[$item_process_info['distribution_status']].']无法操作');
            $this->error(__('当前状态无法操作'), [], 405);
        }

        //检测异常状态
        $abnormal_id = $this->_distribution_abnormal
            ->where(['item_process_id'=>$item_process_info['id'],'status'=>1])
            ->value('id')
        ;

        //操作失败记录
        if($abnormal_id){
            DistributionLog::record($this->auth,$item_process_info['id'],0,$status_arr[$check_status].'：有异常['.$abnormal_id.']待处理不可操作');
            $this->error(__('有异常待处理无法操作'), [], 405);
        }

        //查询订单号
        $increment_id = $this->_new_order->where(['id'=>$item_process_info['order_id']])->value('increment_id');

        //检测是否有工单未处理
        $check_work_order = $this->_work_order_measure
            ->alias('a')
            ->field('a.item_order_number,a.measure_choose_id')
            ->join(['fa_work_order_list' => 'b'], 'a.work_id=b.id')
            ->where([
                'a.operation_type'=>0,
                'b.platform_order'=>$increment_id,
                'b.work_status'=>['in',[1,2,3,5]]
            ])
            ->select();
        if($check_work_order){
            foreach ($check_work_order as $val){
                //子单措施:更改镜框-18、更改镜片-19、取消-20
                (
                    !in_array($val['measure_choose_id'],[18,19,20])//主单措施未处理
                    ||
                    $val['item_order_number'] == $item_order_number//子单措施未处理
                )
                && $this->error(__('有工单未处理，无法操作'), [], 405);
            }
        }

        //子单是否取消
        $check_cancel_order = $this->_work_order_change_sku
            ->alias('a')
            ->join(['fa_work_order_measure' => 'b'], 'a.measure_id=b.id')
            ->where([
                'a.change_type'=>3,
                'a.item_order_number'=>$item_order_number,
                'b.operation_type'=>1
            ])
            ->value('a.item_order_number');
        $check_cancel_order && $this->error(__('子单已取消，无法操作'), [], 405);

        //获取订单购买总数
        $total_qty_ordered = $this->_new_order
            ->where('id', $item_process_info['order_id'])
            ->value('total_qty_ordered')
        ;

        //下一步提示信息及状态
        if(2 == $check_status){
            //获取true_sku
            $true_sku = $this->_item_platform_sku->getTrueSku($item_option_info['sku'], $item_process_info['site']);
            //判断sku实时库存是否满足
            $stock = $this->_item->where(['sku'=>$true_sku])->value('stock');
            empty($stock) && $this->error(__('sku实时库存不足'), [], 403);
            //配货节点 条形码绑定子单号
            $barcode = $this->request->request('barcode');
            $this->_product_bar_code_item
                ->allowField(true)
                ->isUpdate(true, ['code'=>$barcode])
                ->save(['item_order_number'=>$item_order_number])
            ;
            //增加订单占用库存、配货占用库存，扣减总库存
            $this->_item
                ->where(['sku'=>$true_sku])
                ->inc('occupy_stock', 1)
                ->inc('distribution_occupy_stock', 1)
                ->dec('stock', 1)
                ->update()
            ;
            //根据处方类型字段order_prescription_type(现货处方镜、定制处方镜)判断是否需要配镜片
            if(in_array($item_process_info['order_prescription_type'],[2,3])){
                $save_status = 3;
            }else{
                if($item_option_info['is_print_logo']){
                    $save_status = 5;
                }else{
                    if($total_qty_ordered > 1){
                        $save_status = 7;
                    }else{
                        $save_status = 9;
                    }
                }
            }
        }elseif(3 == $check_status){
            $save_status = 4;
        }elseif(4 == $check_status){
            if($item_option_info['is_print_logo']){
                $save_status = 5;
            }else{
                $save_status = 6;
            }
        }elseif(5 == $check_status){
            $save_status = 6;
        }elseif(6 == $check_status){
            if($total_qty_ordered > 1){
                $save_status = 7;
            }else{
                $save_status = 9;
            }

            //获取true_sku
            $true_sku = $this->_item_platform_sku->getTrueSku($item_option_info['sku'], $item_process_info['site']);

            //扣减订单占用库存、配货占用库存、总库存
            $this->_item
                ->where(['sku'=>$true_sku])
                ->dec('occupy_stock', 1)
                ->dec('distribution_occupy_stock', 1)
                ->dec('stock', 1)
                ->update()
            ;
        }

        //订单主表标记已合单
        if(9 == $save_status){
            //主订单状态表
            $this->_new_order_process
                ->allowField(true)
                ->isUpdate(true, ['order_id'=>$item_process_info['order_id']])
                ->save(['combine_status'=>1,'combine_time'=>time()])
            ;
        }

        $res = $this->_new_order_item_process
            ->allowField(true)
            ->isUpdate(true, ['item_order_number'=>$item_order_number])
            ->save(['distribution_status'=>$save_status])
        ;
        if($res){
            //操作成功记录
            DistributionLog::record($this->auth,$item_process_info['id'],$check_status,$status_arr[$check_status].'完成');

            //成功返回
            $next_step = [
                3=>'去配镜片',
                4=>'去加工',
                5=>'印logo',
                6=>'去质检',
                7=>'去合单',
                9=>'去审单'
            ];
            $this->success($next_step[$save_status], [],200);
        }else{
            //操作失败记录
            DistributionLog::record($this->auth,$item_process_info['id'],0,$status_arr[$check_status].'：保存失败');

            //失败返回
            $this->error(__($status_arr[$check_status].'失败'), [], 404);
        }
    }

    /**
     * 配货扫码
     *
     * @参数 string item_order_number  子订单号
     * @author wgj
     * @return mixed
     */
    public function product()
    {
        $item_order_number = $this->request->request('item_order_number');
        $this->info($item_order_number,2);
    }

    /**
     * 配货提交--ok
     *
     * 商品条形码与商品SKU是多对一关系，paltform_sku与SKU（true_sku）也是多对一关系
     *
     * @参数 string item_order_number  子订单号
     * @参数 string barcode  商品条形码
     * @author wgj
     * @return mixed
     */
    public function product_submit()
    {
        $item_order_number = $this->request->request('item_order_number');
        $barcode = $this->request->request('barcode');
        empty($item_order_number) && $this->error(__('子订单号不能为空'), [], 403);
        empty($barcode) && $this->error(__('商品条形码不能为空'), [], 403);

        //子订单号获取平台platform_sku
        $order_item_id = $this->_new_order_item_process->where('item_order_number',$item_order_number)->value('id');
        empty($order_item_id) && $this->error(__('订单不存在'), [], 403);

        $order_item_true_sku = $this->_new_order_item_process->where('item_order_number',$item_order_number)->value('sku');
        $order_item_sku = $this->_item_platform_sku->where('platform_sku',$order_item_true_sku)->value('sku');

        $barcode_item_order_number = $this->_product_bar_code_item->where('code',$barcode)->value('item_order_number');
        !empty($barcode_item_order_number) && $this->error(__('此条形码已经绑定过其他订单'), [], 403);
        $code_item_sku = $this->_product_bar_code_item->where('code',$barcode)->value('sku');
        empty($code_item_sku) && $this->error(__('此条形码未绑定SKU'), [], 403);

        if ($order_item_sku != $code_item_sku){
            //扫描获取的条形码 和 子订单查询出的 SKU(即true_sku)对比失败则配货失败
            //操作失败记录
            DistributionLog::record($this->auth,$order_item_id,2,'配货失败：sku配错');

            //失败返回
            $this->error(__('sku配错'), [], 404);
        } else {
            $this->save($item_order_number,2);
        }
    }

    /**
     * 镜片分拣
     *
     * @参数 string start_time  开始时间
     * @参数 string end_time  结束时间
     * @参数 int page  页码
     * @参数 int page_size  每页显示数量
     * @author lzh
     * @return mixed
     */
    public function sorting()
    {
        $start_time = $this->request->request('start_time');
        $end_time = $this->request->request('end_time');
        $page = $this->request->request('page');
        $page_size = $this->request->request('page_size');

        empty($page) && $this->error(__('Page can not be empty'), [], 403);
        empty($page_size) && $this->error(__('Page size can not be empty'), [], 403);

        $where = [
            'a.distribution_status'=>3,
            'b.index_name'=>['neq',''],
        ];
        if($start_time && $end_time){
            $where['a.created_at'] = ['between', [strtotime($start_time), strtotime($end_time)]];
        }

        $offset = ($page - 1) * $page_size;
        $limit = $page_size;

        //获取出库单列表数据
        $list = $this->_new_order_item_process
            ->alias('a')
            ->where($where)
            ->field('count(*) as all_count,b.prescription_type,a.order_prescription_type,b.prescription_type,b.index_name,b.od_sph,b.os_sph,b.os_add,b.od_add,b.od_cyl,b.os_cyl,b.od_axis,b.os_axis')
            ->join(['fa_order_item_option' => 'b'], 'a.option_id=b.id')
            ->group('b.prescription_type,b.index_type,b.index_name')
            ->limit($offset, $limit)
            ->select();
        $list = collection($list)->toArray();
        //订单处方分类 0待处理  1 仅镜架 2 现货处方镜 3 定制处方镜 4 其他
        $order_prescription_type = [ 0=>'待处理',1=>'仅镜架',2=>'现货处方镜',3=>'定制处方镜',4=>'其他' ];
        foreach($list as $key=>$value){
            $list[$key]['order_prescription_type'] = $order_prescription_type[$value['order_prescription_type']];
            //左右眼分别为一个镜片
            $temp_os_od_add = '';
            empty($value['os_add']) && $temp_os_od_add = $value['od_add'].' '.$value['od_add'];
            empty($value['od_add']) && $temp_os_od_add = $value['os_add'].' '.$value['os_add'];
            if (!empty($value['os_add']) && !empty($value['od_add'])) $temp_os_od_add = $value['od_add'].' '.$value['os_add'];
            $list[$key]['light'] = $value['od_sph'].' '.$value['os_sph'].' '.$temp_os_od_add.' '.$value['os_sph'];

            unset($list[$key]['od_sph']);
            unset($list[$key]['os_sph']);
            unset($list[$key]['os_add']);
            unset($list[$key]['od_add']);
        }

        $this->success('', ['list' => $list],200);
    }

    /**
     * 配镜片扫码
     *
     * @参数 string item_order_number  子订单号
     * @author lzh
     * @return mixed
     */
    public function lens()
    {
        $item_order_number = $this->request->request('item_order_number');
        $this->info($item_order_number,3);
    }

    /**
     * 配镜片二次扫码取出--释放子单号占用的暂存库位，记录日志
     *
     * @参数 string item_order_number  子订单号
     * @author wgj
     * @return mixed
     */
    public function lens_out()
    {
        $item_order_number = $this->request->request('item_order_number');
        //获取子订单数据
        $item_process_info = $this->_new_order_item_process
            ->where('item_order_number', $item_order_number)
            ->field('id,option_id,distribution_status,temporary_house_id,order_prescription_type')
            ->find()
        ;
        empty($item_process_info) && $this->error(__('子订单不存在'), [], 403);
        empty($item_process_info['temporary_house_id']) && $this->error(__('子订单未绑定暂存库位'), [], 403);
        3 != $item_process_info['distribution_status'] && $this->error(__('只有待配镜片状态才能操作'), [], 403);
        //获取库位号
        $coding = $this->_stock_house
            ->where(['id'=>$item_process_info['temporary_house_id']])
            ->value('coding')
        ;
        //子订单释放定制片库位号
        $result = $this->_new_order_item_process
            ->allowField(true)
            ->isUpdate(true, ['item_order_number'=>$item_order_number])
            ->save(['temporary_house_id'=>0])
        ;

        $res = false;
        if ($result != false){
            //定制片库位号占用数量-1
            $res = $this->_stock_house
                ->where(['id' => $item_process_info['temporary_house_id']])
                ->setDec('occupy', 1)
            ;
            DistributionLog::record($this->auth,$item_process_info['id'],0,"子单号{$item_order_number}，释放定制片库位号：{$coding}");
        }

        if ($res){
            $this->success("子单号{$item_order_number}的商品从定制片暂存架{$coding}库位取出成功", [],200);
        }
    }

    /**
     * 配镜片提交
     *
     * @参数 string item_order_number  子订单号
     * @author lzh
     * @return mixed
     */
    public function lens_submit()
    {
        $item_order_number = $this->request->request('item_order_number');
        $this->save($item_order_number,3);
    }

    /**
     * 加工扫码
     *
     * @参数 string item_order_number  子订单号
     * @author lzh
     * @return mixed
     */
    public function machining()
    {
        $item_order_number = $this->request->request('item_order_number');
        $this->info($item_order_number,4);
    }

    /**
     * 加工提交
     *
     * @参数 string item_order_number  子订单号
     * @author lzh
     * @return mixed
     */
    public function machining_submit()
    {
        $item_order_number = $this->request->request('item_order_number');
        $this->save($item_order_number,4);
    }

    /**
     * 印logo扫码
     *
     * @参数 string item_order_number  子订单号
     * @author lzh
     * @return mixed
     */
    public function logo()
    {
        $item_order_number = $this->request->request('item_order_number');
        $this->info($item_order_number,5);
    }

    /**
     * 印logo提交
     *
     * @参数 string item_order_number  子订单号
     * @author lzh
     * @return mixed
     */
    public function logo_submit()
    {
        $item_order_number = $this->request->request('item_order_number');
        $this->save($item_order_number,5);
    }

    /**
     * 成品质检扫码
     *
     * @参数 string item_order_number  子订单号
     * @author lzh
     * @return mixed
     */
    public function finish()
    {
        $item_order_number = $this->request->request('item_order_number');
        $this->info($item_order_number,6);
    }

    /**
     * 质检通过/拒绝
     *
     * @参数 string item_order_number  子订单号
     * @参数 int do_type  操作类型：1通过，2拒绝
     * @参数 int reason  拒绝原因
     * @author lzh
     * @return mixed
     */
    public function finish_adopt()
    {
        $item_order_number = $this->request->request('item_order_number');
        $do_type = $this->request->request('do_type');
        !in_array($do_type,[1,2]) && $this->error(__('操作类型错误'), [], 403);

        if($do_type == 1){
            $this->save($item_order_number,6);
        }else{
            $reason = $this->request->request('reason');
            !in_array($reason,[1,2,3,4]) && $this->error(__('拒绝原因错误'), [], 403);

            //获取子订单数据
            $item_process_info = $this->_new_order_item_process
                ->where('item_order_number', $item_order_number)
                ->field('id,option_id,order_id,sku,site')
                ->find()
            ;

            //状态
            $status_arr = [
                1=>['status'=>4,'name'=>'质检拒绝：加工调整'],
                2=>['status'=>2,'name'=>'质检拒绝：镜架报损'],
                3=>['status'=>3,'name'=>'质检拒绝：镜片报损'],
                4=>['status'=>5,'name'=>'质检拒绝：logo调整']
            ];

            Db::startTrans();
            try {
                //子订单状态回滚
                $this->_new_order_item_process
                    ->allowField(true)
                    ->isUpdate(true, ['id'=>$item_process_info['id']])
                    ->save(['distribution_status'=>$status_arr[$reason]['status']])
                ;

                //镜片报损扣减可用库存、虚拟仓库存、配货占用库存、总库存
                if(2 == $reason){
                    //获取true_sku
                    $true_sku = $this->_item_platform_sku->getTrueSku($item_process_info['sku'], $item_process_info['site']);

                    //扣减虚拟仓库存
                    $this->_item_platform_sku
                        ->where(['sku'=>$true_sku,'platform_type'=>$item_process_info['site']])
                        ->dec('stock', 1)
                        ->update()
                    ;

                    //扣减可用库存、配货占用库存、总库存
                    $this->_item
                        ->where(['sku'=>$true_sku])
                        ->dec('available_stock', 1)
                        ->dec('distribution_occupy_stock', 1)
                        ->dec('stock', 1)
                        ->update()
                    ;
                }

                //记录日志
                DistributionLog::record($this->auth,$item_process_info['id'],6,$status_arr[$reason]['name']);

                Db::commit();

                $this->success('', [], 200);
            } catch (ValidateException $e) {
                Db::rollback();
                $this->error($e->getMessage(), [], 406);
            } catch (PDOException $e) {
                Db::rollback();
                $this->error($e->getMessage(), [], 407);
            } catch (Exception $e) {
                Db::rollback();
                $this->error($e->getMessage(), [], 408);
            }

           
        }
    }

    /**
     * 合单扫描子单号--ok---修改合单主表改为order_proceess表
     *
     * @参数 string item_order_number  子订单号
     * @author wgj
     * @return mixed
     */
    public function merge(){
        $item_order_number = $this->request->request('item_order_number');
        empty($item_order_number) && $this->error(__('子订单号不能为空'), [], 403);

        //获取子订单数据
        $item_process_info = $this->_new_order_item_process
            ->where('item_order_number', $item_order_number)
            ->field('id,distribution_status,sku,order_id,temporary_house_id,abnormal_house_id')
            ->find();
        empty($item_process_info) && $this->error(__('子订单不存在'), [], 403);

        //获取订单购买总数,商品总数即为子单数量
        $order_process_info = $this->_new_order_process
            ->where('order_id', $item_process_info['order_id'])
            ->field('order_id,store_house_id')
            ->find();

        //第二次扫描提示语
        if ($item_process_info['distribution_status'] == 8){
            //判断子订单类型，是否为异常库位、暂存库为、正常库位
            if ($item_process_info['abnormal_house_id']){
                //有异常库位ID
                $store_house_info = $this->_stock_house->field('id,coding,subarea')->where('id',$item_process_info['abnormal_house_id'])->find();
                $this->error(__('请将子单号'.$item_order_number.'的商品放入'.$store_house_info['coding'].'异常库位'), [], 403);
            } elseif ($item_process_info['temporary_house_id']){
                //有暂存库位ID
                $store_house_info = $this->_stock_house->field('id,coding,subarea')->where('id',$item_process_info['temporary_house_id'])->find();
                $this->error(__('请将子单号'.$item_order_number.'的商品放入'.$store_house_info['coding'].'暂存库位'), [], 403);
            }elseif ($order_process_info['store_house_id']){
                //有主单合单库位
                $store_house_info = $this->_stock_house->field('id,coding,subarea')->where('id',$order_process_info['store_house_id'])->find();
                $this->error(__('请将子单号'.$item_order_number.'的商品放入合单架'.$store_house_info['coding'].'合单库位'), [], 403);
            }

        }

        //未合单，首次扫描
        $info['item_order_number'] = $item_order_number;
        $info['sku'] = $item_process_info['sku'];
        if (!$order_process_info['store_house_id']){
            //主单中无库位号，首个子单进入时，分配一个合单库位给PDA，暂不占用根据是否确认放入合单架占用或取消
            $store_house_info = $this->_stock_house->field('id,coding,subarea')->where(['status'=>1,'type'=>2,'occupy'=>0])->find();
            $info['store_id'] = $store_house_info['id'];
            $info['coding'] = $store_house_info['coding'];
        } else {
            //主单已绑定合单库位,根据ID查询库位信息
            $store_house_info = $this->_stock_house->field('id,coding,subarea')->where('id',$order_process_info['store_house_id'])->find();
            $info['store_id'] = $store_house_info['id'];
            $info['coding'] = $store_house_info['coding'];
        }

        $abnormal_list = $this->info($item_order_number,7);
        $info['abnormal_list'] = $abnormal_list;

        $this->success('', ['info' => $info],200);
    }

    /**
     * 合单--确认放入合单架---最后一个子单扫描合单时，检查子单合单是否有异常，无异常且全部为已合单，则更新主单合单状态和时间--ok
     * 合单库位预先分配，若被占用则提示被占用并分配新合单库位
     *
     * @参数 string item_order_number  子订单号
     * @author wgj
     * @return mixed
     */
    public function merge_submit()
    {
        $item_order_number = $this->request->request('item_order_number');
        $store_house_id = $this->request->request('store_house_id');
        empty($item_order_number) && $this->error(__('子订单号不能为空'), [], 403);
        empty($store_house_id) && $this->error(__('合单库位号不能为空'), [], 403);

        //获取子订单数据
        $item_process_info = $this->_new_order_item_process
            ->where('item_order_number', $item_order_number)
            ->field('id,distribution_status,order_id')
            ->find();
        empty($item_process_info) && $this->error(__('子订单不存在'), [], 403);

        //查询主单数据
        $order_process_info = $this->_new_order
            ->alias('a')
            ->where('a.id', $item_process_info['order_id'])
            ->join(['fa_order_process'=> 'b'],'a.id=b.order_id','left')
            ->field('a.id,a.increment_id,b.store_house_id')
            ->find();
        empty($order_process_info) && $this->error(__('主订单不存在'), [], 403);

        //获取库位信息
        $store_house_info = $this->_stock_house->field('id,coding,subarea,occupy')->where('id',$store_house_id)->find();//查询合单库位--占用数量
        empty($store_house_info) && $this->error(__('合单库位不存在'), [], 403);

        if ($order_process_info['store_house_id'] != $store_house_id){
            if ($store_house_info['occupy'] && empty($order_process_info['store_house_id'])){
                //主单无绑定库位，且分配的库位被占用，重新分配合单库位后再次提交确认放入新分配合单架
                $new_store_house_info = $this->_stock_house->field('id,coding,subarea')->where(['status'=>1,'type'=>2,'occupy'=>0])->find();
                empty($new_store_house_info) && $this->error(__('合单库位已用完，请检查合单库位情况'), [], 403);

                $info['store_id'] = $new_store_house_info['id'];
                $this->error(__('合单架'.$store_house_info['coding'].'库位已被占用，'.'请将子单号'.$item_order_number.'的商品放入新合单架'.$new_store_house_info['coding'].'库位'), ['info' => $info], 2001);
            }
        }

        if ($item_process_info['distribution_status'] == 8){
            //重复扫描子单号--提示语句
            $this->error(__('请将子单号'.$item_order_number.'的商品放入合单架'.$store_house_info['coding'].'库位'), [], 511);
        }

        //主单表有合单库位ID，查询主单商品总数，与子单合单入库计算数量对比
        //获取订单购买总数
        $total_qty_ordered = $this->_new_order
            ->where('id', $item_process_info['order_id'])
            ->value('total_qty_ordered')
        ;
        $count = $this->_new_order_item_process->where(['distribution_status'=>8,'order_id'=>$item_process_info['order_id']])->count();

        $info['order_id'] = $item_process_info['order_id'];//合单确认放入合单架提交 接口返回自带主订单号

        if($order_process_info['store_house_id']){
            //存在合单库位ID，获取合单库位号存入
            if ($total_qty_ordered > $count+1){
                //不是最后一个子单
                $num = '';
                $next = 1;//是否有下一个子单 1有，0没有
            } else {
                //最后一个子单
                $num = '最后一个';
                $next = 0;//是否有下一个子单 1有，0没有
            }
            $info['next'] = $next;
            //更新子单表
            $result = false;
            $result = $this->_new_order_item_process->allowField(true)->isUpdate(true, ['item_order_number'=>$item_order_number])->save(['distribution_status'=>8]);
            if ($result != false){
                //操作成功记录
                DistributionLog::record($this->auth,$item_process_info['id'],7,'子单号：'.$item_order_number.'作为主单号'.$order_process_info['increment_id'].'的'.$num.'子单合单完成');
                if (!$next){
                    //最后一个子单且合单完成，更新主单、子单状态为合单完成
                    $this->_new_order_item_process->allowField(true)->isUpdate(true, ['item_order_number'=>$item_order_number])->save(['distribution_status'=>9]);
                    $this->_new_order_process->allowField(true)->isUpdate(true, ['order_id'=>$item_process_info['order_id']])->save(['combine_status'=>1,'combine_time'=>time()]);
                }

                $this->success('子单号放入合单架成功', ['info'=>$info], 200);
            } else {
                //操作失败记录
                DistributionLog::record($this->auth,$item_process_info['id'],7,'子单号：'.$item_order_number.'作为主单号'.$order_process_info['increment_id'].'的'.$num.'子单合单失败');

                $this->error(__('No rows were inserted'), [], 511);
            }
        }

        //首个子单进入合单架START
        $result = false;
        $return = false;
        Db::startTrans();
        try {
            //更新子单表
            $result = $this->_new_order_item_process->allowField(true)->isUpdate(true, ['item_order_number'=>$item_order_number])->save(['distribution_status'=>8]);
            if ($result != false){
                $res = $this->_new_order_process->allowField(true)->isUpdate(true, ['id'=>$item_process_info['order_id']])->save(['store_house_id'=>$store_house_id]);
                if ($res != false){
                    $return = $this->_stock_house->allowField(true)->isUpdate(true, ['id'=>$store_house_id])->save(['occupy'=>1]);
                }
            }

            Db::commit();
        } catch (ValidateException $e) {
            Db::rollback();
            $this->error($e->getMessage(), [], 444);
        } catch (PDOException $e) {
            Db::rollback();
            $this->error($e->getMessage(), [], 444);
        } catch (Exception $e) {
            Db::rollback();
            $this->error($e->getMessage(), [], 444);
        }
        if ($return !== false) {
            if ($total_qty_ordered == 1){
                //只有一个子单
                $num = '';
                $next = 0;//是否有下一个子单 1有，0没有
            } else {
                //多个子单的首个子单
                $num = '首个';
                $next = 1;//是否有下一个子单 1有，0没有
            }
            if (!$next){
                //只有一个子单且合单完成，更新主单、子单状态为合单完成
                $this->_new_order_item_process->allowField(true)->isUpdate(true, ['item_order_number'=>$item_order_number])->save(['distribution_status'=>9]);
                $this->_new_order_process->allowField(true)->isUpdate(true, ['order_id'=>$item_process_info['order_id']])->save(['combine_status'=>1,'combine_time'=>time()]);
            }
            $info['next'] = $next;
            //操作成功记录
            DistributionLog::record($this->auth,$item_process_info['id'],7,'子单号：'.$item_order_number.'作为主单号'.$order_process_info['increment_id'].'的'.$num.'子单合单完成');

            $this->success('子单号放入合单架成功', ['info'=>$info], 200);
        } else {
            //操作失败记录
            DistributionLog::record($this->auth,$item_process_info['id'],7,'子单号：'.$item_order_number.'作为主单号'.$order_process_info['increment_id'].'的'.$num.'子单合单失败');

            $this->error(__('No rows were inserted'), [], 511);
        }
        //首个子单进入合单架END

    }

    /**
     * 合单--合单完成页面-------修改原型图待定---子单合单状态、异常状态展示--ok
     *
     * @参数 string order_number  主订单号
     * @author wgj
     * @return mixed
     */
    public function order_merge()
    {
        $order_number = $this->request->request('order_number');
        empty($order_number) && $this->error(__('订单号不能为空'), [], 403);

        //获取订单购买总数,商品总数即为子单数量
        $order_process_info = $this->_new_order
            ->alias('a')
            ->where('a.increment_id', $order_number)
            ->join(['fa_order_process'=> 'b'],'a.id=b.order_id','left')
            ->field('a.id,a.increment_id,b.store_house_id')
            ->find();
        empty($order_process_info) && $this->error(__('主订单不存在'), [], 403);

        //获取子订单数据
        $item_process_info = $this->_new_order_item_process
            ->where('order_id', $order_process_info['id'])
            ->field('id,item_order_number,distribution_status,abnormal_house_id')
            ->select();
        empty($item_process_info) && $this->error(__('子订单数据异常'), [], 403);

        $distribution_status = [1=>'待打印标签',2=>'待配货',3=>'待配镜片',4=>'待加工',5=>'待印logo',6=>'待成品质检',7=>'待合单',8=>'合单中',9=>'合单完成'];
        foreach($item_process_info as $key => $value){
            $item_process_info[$key]['distribution_status'] = $distribution_status[$value['distribution_status']];//子单合单状态
            $item_process_info[$key]['abnormal_house_id'] = 0 == $value['abnormal_house_id'] ? '正常' : '异常';//异常状态
        }
        $info['order_number'] = $order_number;
        $info['list'] = $item_process_info;
        $this->success('', ['info'=>$info], 200);

    }

    /**
     * 合单--合单完成提交-------修改原型图待定----合单完成（下一步）、失败（展示失败原因）---产品修改ing---可能删除不用，在最后一个子单合单完成时判断更改
     *
     * @参数 string order_number  主订单号
     * @author wgj
     * @return mixed
     */
    public function merge_submit_test()
    {
        $order_number = $this->request->request('order_number');
        empty($order_number) && $this->error(__('订单号不能为空'), [], 403);

        //获取订单购买总数,商品总数即为子单数量
        $order_process_info = $this->_new_order
            ->alias('a')
            ->where('a.increment_id', $order_number)
            ->join(['fa_order_process'=> 'b'],'a.id=b.order_id','left')
            ->field('a.id,a.increment_id,b.store_house_id')
            ->find();
        empty($order_process_info) && $this->error(__('订单不存在'), [], 403);

        //获取子订单数据----验证子单状态
        $item_process_info = $this->_new_order_item_process
            ->where('order_id', $order_process_info['id'])
            ->field('id,item_order_number,distribution_status,abnormal_house_id')
            ->select();
        empty($item_process_info) && $this->error(__('子订单数据异常'), [], 403);

        $item_process_info = $this->_new_order_item_process
            ->where('order_number', $order_number)
            ->field('id,distribution_status,order_id')
            ->select();
        empty($item_process_info) && $this->error(__('订单数据异常'), [], 403);

        //获取库位信息，判断是否被占用
        $store_house_info = $this->_stock_house->field('id,coding,subarea,occupy')->where('id',$order_process_info['store_house_id'])->find();//查询合单库位--占用数量


    }

    /**
     * 合单待取列表---ok
     *
     * @参数 string query  查询内容
     * @参数 int type  待取出类型 1 合单 2异常
     * @参数 string start_time  开始时间
     * @参数 string end_time  结束时间
     * @参数 int page  * 页码
     * @参数 int page_size  * 每页显示数量
     * @author wgj
     * @return mixed
     */
    public function merge_out_list()
    {
        $query = $this->request->request('query');
        $type = $this->request->request("type") ?? 1;
        $start_time = $this->request->request('start_time');
        $end_time = $this->request->request('end_time');
        $page = $this->request->request('page');
        $page_size = $this->request->request('page_size');

        empty($page) && $this->error(__('Page can not be empty'), [], 520);
        empty($page_size) && $this->error(__('Page size can not be empty'), [], 521);

        $where = [];
        $where['a.combine_status'] = 1;//合单完成状态
        $offset = ($page - 1) * $page_size;
        $limit = $page_size;

        if ($type == 1){
            //合单待取出列表，主单为合单完成状态且子单都已合单
            if($query){
                $where_temp = [];
                $where_temp['sku|coding'] = ['like', '%' . $query . '%'];
                //线上不允许跨库联合查询，拆分，由于字段值明显差异，可以分别模糊匹配
                $store_house_id_item = $this->_stock_house->field('id')->where($where_temp)->select();
                $store_house_id_item = collection($store_house_id_item)->toArray();
                $store_house_ids = array_column($store_house_id_item, 'id');
                if($store_house_ids) $where['store_house_id'] = ['in', $store_house_ids];

                $sku_item = $this->_new_order_item_process->field('id')->where($where_temp)->select();
                $sku_item = collection($sku_item)->toArray();
                $sku = array_column($sku_item, 'id');
                if($sku) $where['sku'] = ['in', $sku];

            }
            if($start_time && $end_time){
                $where['a.combine_time'] = ['between', [strtotime($start_time), strtotime($end_time)]];
            }

            $list = $this->_new_order_process
                ->alias('a')
                ->where($where)
                ->join(['fa_order_item_process'=> 'b'],'a.order_id=b.order_id','left')
                ->field('a.order_id,a.store_house_id,a.combine_time')
                ->limit($offset, $limit)
                ->select();

        } else {
            //异常待处理列表
            if($query){
                $where_temp = [];
                $where_temp['item_order_number|coding'] = ['like', '%' . $query . '%'];
                //线上不允许跨库联合查询，拆分，由于字段值明显差异，可以分别模糊匹配
                $store_house_id_item = $this->_stock_house->field('id')->where($where_temp)->select();
                $store_house_id_item = collection($store_house_id_item)->toArray();
                $store_house_ids = array_column($store_house_id_item, 'id');
                if($store_house_ids) $where['store_house_id'] = ['in', $store_house_ids];

                $item_order_number_item = $this->_new_order_item_process->field('item_order_number')->where($where_temp)->select();
                $item_order_number_item = collection($item_order_number_item)->toArray();
                $item_order_number = array_column($item_order_number_item, 'item_order_number');
                if($item_order_number) $where['item_order_number'] = ['in', $item_order_number];

            }
            $where['b.abnormal_house_id'] = ['>',0];
            $list = $this->_new_order_process
                ->alias('a')
                ->where($where)
                ->join(['fa_order_item_process'=> 'b'],'a.order_id=b.order_id','left')
                ->field('a.store_house_id,b.item_order_number')
                ->limit($offset, $limit)
                ->select();
        }
        foreach (array_filter($list) as $k => $v) {
            $list[$k]['coding'] = $this->_stock_house->where('id',$v['store_house_id'])->value('coding');
            !empty($v['combine_time']) && $list[$k]['combine_time'] = date('Y-m-d H:i:s', $v['combine_time']);
        }

        $info['list'] = $list;
        $this->success('', ['list' => $list],200);
    }

    /**
     * 合单取出---释放库位[1.正常状态取出释放合单库位，异常单则回退其主单下的所有子单为待合单状态并释放合单库位]
     *
     * @参数 string order_number  主订单号 取出时只需传order_number主订单号
     * @author wgj
     * @return mixed
     */
    public function merge_out_submit()
    {
        $order_number = $this->request->request('order_number');
        empty($order_number) && $this->error(__('主订单号不能为空'), [], 403);

        //获取主单库位信息
        $order_process_info = $this->_new_order
            ->alias('a')
            ->where('a.increment_id', $order_number)
            ->join(['fa_order_process'=> 'b'],'a.id=b.order_id','left')
            ->field('a.id,b.combine_status,b.store_house_id')
            ->find();
        empty($order_process_info) && $this->error(__('主订单不存在'), [], 403);

        if ($order_process_info['store_house_id'] != 0){
            //有合单库位订单--释放库位占用，解绑合单库位ID
            $return = false;
            $res = false;
            Db::startTrans();
            try {
                //更新订单业务处理表，解绑库位号
                $result = $this->_new_order_process->allowField(true)->isUpdate(true, ['order_id'=>$order_process_info['id']])->save(['store_house_id'=>0]);
                if ($result != false){
                    //释放合单库位占用数量
                    $res = $this->_stock_house->allowField(true)->isUpdate(true, ['id'=>$order_process_info['store_house_id']])->save(['occupy'=>0]);
                    if ($res != false){
                        //回退带有异常子单的 合单子单状态
                        if ($order_process_info['combine_status'] == 0){
                            $where = [];
                            $where['abnormal_house_id'] = 0;
                            $where['order_id'] = $order_process_info['id'];
                            $item_process_info = $this->_new_order_item_process->field('id,item_order_number')->where($where)->select();
                            $ids = array_column($item_process_info,'id');
                            $return = $this->_new_order_item_process->allowField(true)->isUpdate(true, ['id', 'in', $ids])->save(['distribution_status'=>7]);//回退子订单合单状态至待合单7
                        }

                    }
                }

                Db::commit();
            } catch (ValidateException $e) {
                Db::rollback();
                $this->error($e->getMessage(), [], 444);
            } catch (PDOException $e) {
                Db::rollback();
                $this->error($e->getMessage(), [], 444);
            } catch (Exception $e) {
                Db::rollback();
                $this->error($e->getMessage(), [], 444);
            }
            if ($order_process_info['combine_status'] == 1){
                //合单完成订单
                $item_process_info = $this->_new_order_item_process->field('id,item_order_number')->where('order_id',$order_process_info['id'])->select();
                if ($res !== false) {
                    //操作成功记录，批量日志插入
                    foreach($item_process_info as $key => $value){
                        DistributionLog::record($this->auth,$value['id'],7,'子单号：'.$value['item_order_number'].'作为主单号'.$order_number.'的子单取出合单库完成');
                    }

                    $this->success('合单取出成功', [], 200);
                } else {
                    //操作失败记录，批量日志插入
                    foreach($item_process_info as $key => $value){
                        DistributionLog::record($this->auth,$value['id'],7,'子单号：'.$value['item_order_number'].'作为主单号'.$order_number.'的子单取出合单库失败');
                    }

                    $this->error(__('No rows were inserted'), [], 511);
                }
            } else {
                //异常子单订单 --已合单的子单回退到待合单状态

                $where = [];
                $where['abnormal_house_id'] = 0;
                $where['order_id'] = $order_process_info['id'];
                $item_process_info = $this->_new_order_item_process->field('id,item_order_number')->where($where)->select();
                if ($return !== false) {
                    //操作成功记录，批量日志插入
                    foreach($item_process_info as $key => $value){
                        DistributionLog::record($this->auth,$value['id'],7,'子单号：'.$value['item_order_number'].'作为主单号'.$order_number.'的子单取出异常订单完成');
                    }

                    $this->success('合单取出成功', [], 200);
                } else {
                    //操作失败记录，批量日志插入
                    foreach($item_process_info as $key => $value){
                        DistributionLog::record($this->auth,$value['id'],7,'子单号：'.$value['item_order_number'].'作为主单号'.$order_number.'的子单取出异常订单失败');
                    }

                    $this->error(__('No rows were inserted'), [], 511);
                }
            }

        } else {
            $this->error(__('合单库位已经取出了'), [], 511);
        }

    }

    /**
     * 合单--合单完成页面--合单待取详情页面--修改原型图待定---子单合单状态、异常状态展示--ok
     *
     * @参数 int type  待取出类型 1 合单 2异常
     * @参数 int order_id  主订单ID
     * @参数 string item_order_number  子单号
     * @author wgj
     * @return mixed
     */
    public function merge_out_detail()
    {
        $type = $this->request->request("type") ?? 1;
        $item_order_number = $this->request->request('item_order_number');
        $order_id = $this->request->request('order_id');

        if ($type == 1){
            empty($order_id) && $this->error(__('主订单ID不能为空'), [], 403);
            $order_number = $this->_new_order->where(['id' => $order_id])->value('increment_id');
            empty($order_number) && $this->error(__('主订单不存在'), [], 403);
            $order_process_info = $this->_new_order
                ->alias('a')
                ->where('a.id', $order_id)
                ->join(['fa_order_process'=> 'b'],'a.id=b.order_id','left')
                ->field('a.id,a.increment_id,b.store_house_id')
                ->find();

            //获取子订单数据
            $item_process_info = $this->_new_order_item_process
                ->where('order_id', $order_process_info['id'])
                ->field('id,item_order_number,distribution_status,abnormal_house_id')
                ->select();
            empty($item_process_info) && $this->error(__('子订单数据异常'), [], 403);
            $info['order_number'] = $order_number;

        } else {
            empty($item_order_number) && $this->error(__('子订单号不能为空'), [], 403);
            //子单号获取主单号
            $order_id = $this->_new_order_item_process->where(['item_order_number' => $item_order_number])->value('order_id');
            $order_number = $this->_new_order->where(['id' => $order_id])->value('increment_id');
            empty($order_number) && $this->error(__('子订单数据异常'), [], 403);
            $info['order_number'] = $order_number;

            //获取子订单数据
            $item_process_info = $this->_new_order_item_process
                ->where('order_id', $order_id)
                ->field('id,item_order_number,distribution_status,abnormal_house_id')
                ->select();
            empty($item_process_info) && $this->error(__('子订单数据异常'), [], 403);
        }

        $distribution_status = [1=>'待打印标签',2=>'待配货',3=>'待配镜片',4=>'待加工',5=>'待印logo',6=>'待成品质检',7=>'待合单',8=>'合单中',9=>'合单完成'];
        foreach($item_process_info as $key => $value){
            $item_process_info[$key]['distribution_status'] = $distribution_status[$value['distribution_status']];//子单合单状态
            $item_process_info[$key]['abnormal_house_id'] = 0 == $value['abnormal_house_id'] ? '正常' : '异常';//异常状态
        }

        $info['list'] = $item_process_info;
        $this->success('', ['info'=>$info], 200);

    }

    /**
     * 发货审单
     *
     * @参数 int order_id  主订单ID
     * @参数 string check_refuse  审单拒绝原因 1.SKU缺失  2.配错镜框
     * @参数 int check_status  1审单通过，2审单拒绝
     * @author wgj
     * @return mixed
     */
    public function order_examine()
    {
        $order_id = $this->request->request('order_id');
        empty($order_id) && $this->error(__('主订单ID不能为空'), [], 403);
<<<<<<< HEAD
        $check_refuse = $this->request->request('check_refuse');//check_refuse   1SKU缺失  2 配错镜框
        empty($check_refuse) && $this->error(__('审单拒绝原因不能为空'), [], 403);
        !in_array($check_refuse, [1, 2]) && $this->error(__('审单拒绝原因错误'), [], 403);
        switch ($check_refuse)
        {
            case 1:
                $check_remark = 'SKU缺失';
                $msg_info = 'SKU缺失，退回至待合单';
                break;
            case 2:
                $check_remark = '配错镜框';
                $msg_info = '配错镜框，退回至待配货';
                break;
        }

//        $check_remark = $this->request->request('check_remark');
//        empty($check_remark) && $this->error(__('审单拒绝原因不能为空'), [], 403);
=======
>>>>>>> de9b7857
        $check_status = $this->request->request('check_status');
        empty($check_status) && $this->error(__('审单类型不能为空'), [], 403);
        !in_array($check_status, [1, 2]) && $this->error(__('审单类型错误'), [], 403);
        $param = [];
        $param['check_status'] = $check_status;
        $param['check_time'] = time();
        $msg = '审单通过';
        if ($check_status == 2) {
            $check_refuse = $this->request->request('check_refuse');//check_refuse   1SKU缺失  2 配错镜框
            empty($check_refuse) && $this->error(__('审单拒绝原因不能为空'), [], 403);
            switch ($check_refuse)
            {
                case 1:
                    $check_remark = 'SKU缺失';
                    break;
                case 2:
                    $check_remark = '配错镜框';
                    break;
            }
            $param['check_remark'] = $check_remark;
            $msg = '审单拒绝';
        }

        //检测订单审单状态
        $row = $this->_new_order_process->where(['order_id'=>$order_id])->find();;
        $item_ids = $this->_new_order_item_process->where(['order_id'=>$order_id])->column('id');;
        0 != $row['check_status'] && $this->error(__('只有待审单状态才能审单'), [], 405);

        $result = false;
        Db::startTrans();
        try {
            $result = $this->_new_order_process->allowField(true)->isUpdate(true, ['order_id' => $order_id])->save($param);
            if (false !== $result){
                //审单通过结束，审单拒绝，回滚合单状态
                if ($check_status == 2) {
                    if ($check_refuse == 1){
                        //SKU缺失，绑定合单库位，回滚子单号为合单中状态
                        $new_store_house_info = $this->_stock_house->field('id,coding,subarea')->where(['status'=>1,'type'=>2,'occupy'=>0])->find();
                        empty($new_store_house_info) && $this->error(__('合单库位已用完，请检查合单库位情况'), [], 5000);
                        $this->_new_order_process->allowField(true)->isUpdate(true, ['order_id' => $order_id])->save(['store_house_id'=>$new_store_house_info['id']]);
                        $this->_new_order_item_process->allowField(true)->isUpdate(true, ['order_id' => $order_id])->save(['distribution_status'=>8]);
                    } else {
                        //配错镜框，回滚子单为待配镜片
                        $this->_new_order_item_process->allowField(true)->isUpdate(true, ['order_id' => $order_id])->save(['distribution_status'=>3]);
                    }
                }
            }

            Db::commit();
        } catch (ValidateException $e) {
            Db::rollback();
            $this->error($e->getMessage(), [], 406);
        } catch (PDOException $e) {
            Db::rollback();
            $this->error($e->getMessage(), [], 407);
        } catch (Exception $e) {
            Db::rollback();
            $this->error($e->getMessage(), [], 408);
        }
        if ($result === false) {
            $this->error(__($msg.'失败'), [], 404);
            DistributionLog::record($this->auth,$item_ids,8,$row['order_id'].$msg.'失败'.$msg_info);
        }

        $this->success($msg.'成功', [], 200);
        DistributionLog::record($this->auth,$item_ids,8,$row['order_id'].$msg.'成功'.$msg_info);
    }

}<|MERGE_RESOLUTION|>--- conflicted
+++ resolved
@@ -1500,26 +1500,7 @@
     {
         $order_id = $this->request->request('order_id');
         empty($order_id) && $this->error(__('主订单ID不能为空'), [], 403);
-<<<<<<< HEAD
-        $check_refuse = $this->request->request('check_refuse');//check_refuse   1SKU缺失  2 配错镜框
-        empty($check_refuse) && $this->error(__('审单拒绝原因不能为空'), [], 403);
-        !in_array($check_refuse, [1, 2]) && $this->error(__('审单拒绝原因错误'), [], 403);
-        switch ($check_refuse)
-        {
-            case 1:
-                $check_remark = 'SKU缺失';
-                $msg_info = 'SKU缺失，退回至待合单';
-                break;
-            case 2:
-                $check_remark = '配错镜框';
-                $msg_info = '配错镜框，退回至待配货';
-                break;
-        }
-
-//        $check_remark = $this->request->request('check_remark');
-//        empty($check_remark) && $this->error(__('审单拒绝原因不能为空'), [], 403);
-=======
->>>>>>> de9b7857
+
         $check_status = $this->request->request('check_status');
         empty($check_status) && $this->error(__('审单类型不能为空'), [], 403);
         !in_array($check_status, [1, 2]) && $this->error(__('审单类型错误'), [], 403);
@@ -1527,25 +1508,29 @@
         $param['check_status'] = $check_status;
         $param['check_time'] = time();
         $msg = '审单通过';
+        $msg_info = '';
         if ($check_status == 2) {
             $check_refuse = $this->request->request('check_refuse');//check_refuse   1SKU缺失  2 配错镜框
             empty($check_refuse) && $this->error(__('审单拒绝原因不能为空'), [], 403);
+            !in_array($check_refuse, [1, 2]) && $this->error(__('审单拒绝原因错误'), [], 403);
+
             switch ($check_refuse)
             {
                 case 1:
-                    $check_remark = 'SKU缺失';
+                    $param['check_remark'] = 'SKU缺失';
+                    $msg_info = 'SKU缺失，退回至待合单';
                     break;
                 case 2:
-                    $check_remark = '配错镜框';
+                    $param['check_remark'] = '配错镜框';
+                    $msg_info = '配错镜框，退回至待配货';
                     break;
             }
-            $param['check_remark'] = $check_remark;
             $msg = '审单拒绝';
         }
 
         //检测订单审单状态
-        $row = $this->_new_order_process->where(['order_id'=>$order_id])->find();;
-        $item_ids = $this->_new_order_item_process->where(['order_id'=>$order_id])->column('id');;
+        $row = $this->_new_order_process->where(['order_id'=>$order_id])->find();
+        $item_ids = $this->_new_order_item_process->where(['order_id'=>$order_id])->column('id');
         0 != $row['check_status'] && $this->error(__('只有待审单状态才能审单'), [], 405);
 
         $result = false;
