--- conflicted
+++ resolved
@@ -228,7 +228,6 @@
         }
 
         $this->success(__("请将子单号{$item_order_number}的商品放入异常暂存架{$stock_house_info['coding']}库位"), ['coding' => $stock_house_info['coding']], 200);
-
     }
 
     /**
@@ -1566,7 +1565,6 @@
                 }
             }
             foreach ($check_work_order as $val) {
-
                 3 == $val['measure_choose_id'] && $this->error(__("子订单存在工单"), [], 405); //主单取消措施未处理
 
                 if ($val['measure_choose_id'] == 21) {
@@ -1704,13 +1702,9 @@
         empty($order_process_info) && $this->error(__('主订单不存在'), [], 403);
 
         //获取库位信息
-<<<<<<< HEAD
-        $store_house_info = $this->_stock_house->field('id,coding,subarea,occupy,fictitious_occupy_time,order_id')->where('id', $store_house_id)->find();//查询合单库位--占用数量
-=======
         $store_house_info = $this->_stock_house->field('id,coding,subarea,occupy,fictitious_occupy_time,order_id')->where('id', $store_house_id)->find(); //查询合单库位--占用数量
         Log::write("====获取库位信息====");
         Log::write($store_house_info);
->>>>>>> da86d129
         empty($store_house_info) && $this->error(__('合单库位不存在'), [], 403);
 
         if ($order_process_info['store_house_id'] != $store_house_id) {
@@ -1728,7 +1722,7 @@
             //重复扫描子单号--提示语句
             // $this->error(__('请将子单号' . $item_order_number . '的商品放入合单架' . $store_house_info['coding'] . '库位'), [], 511);
             $codeing = $store_house_info['coding'];
-            $this->error(__("请放在合单架"."<br><b>$codeing</b>"), [], 511);
+            $this->error(__("请放在合单架" . "<br><b>$codeing</b>"), [], 511);
         }
 
         if (!empty($store_house_info['order_id'])) {
@@ -1742,7 +1736,6 @@
                     $this->error(__('库位预占用超10分钟，请重新操作'), [], 403);
                 }
             }
-
         }
 
 
@@ -2259,7 +2252,7 @@
             $this->success('审单已通过，请勿重复操作！', [], 200);
         }
 
-        $abnormal_house_id = $this->_new_order_item_process->where(['id' => ['in', $item_ids], 'abnormal_house_id' => ['>', 1]])->column('abnormal_house_id');//查询当前主单下面是否有已标记异常的子单
+        $abnormal_house_id = $this->_new_order_item_process->where(['id' => ['in', $item_ids], 'abnormal_house_id' => ['>', 1]])->column('abnormal_house_id'); //查询当前主单下面是否有已标记异常的子单
 
         !empty($abnormal_house_id) && $this->error(__('有子单存在异常'), [], 403);
         if (999 == $check_refuse) {
@@ -2407,7 +2400,7 @@
                             //条码出库
                             $this->_product_bar_code_item
                                 ->allowField(true)
-                                ->isUpdate(true, ['item_order_number' => $value['item_order_number'],'is_loss_report_out' => 0])
+                                ->isUpdate(true, ['item_order_number' => $value['item_order_number']])
                                 ->save(['out_stock_time' => date('Y-m-d H:i:s'), 'library_status' => 2, 'is_loss_report_out' => 1, 'out_stock_id' => $outstock_id]);
 
                             //计算出库成本
@@ -2675,7 +2668,6 @@
         } catch (Exception $e) {
             $this->error(__('审单已通过,成本核算逻辑有误,请联系魔晶'), [], 405);
         }
-
         $this->success($msg . '成功', [], 200);
     }
 
@@ -2692,5 +2684,4 @@
         empty($purchase_price['purchase_price']) && $this->error(__('没有采购单价'), ['purchase_price' => ''], 405);
         $this->success('成功', ['purchase_price' => $purchase_price['purchase_price']], 200);
     }
-
 }