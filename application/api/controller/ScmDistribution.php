<?php

namespace app\api\controller;

use app\admin\model\platformmanage\MagentoPlatform;
use app\admin\model\saleaftermanage\WorkOrderChangeSku;
use app\admin\model\saleaftermanage\WorkOrderMeasure;
use app\admin\model\StockLog;
use think\Exception;
use think\exception\PDOException;
use think\exception\ValidateException;
use app\admin\model\order\order\NewOrderItemProcess;
use app\admin\model\warehouse\StockHouse;
use app\admin\model\DistributionLog;
use app\admin\model\DistributionAbnormal;
use app\admin\model\order\order\NewOrderItemOption;
use app\admin\model\order\order\NewOrder;
use app\admin\model\itemmanage\ItemPlatformSku;
use app\admin\model\itemmanage\Item;
use app\admin\model\order\order\NewOrderProcess;
use app\admin\model\warehouse\ProductBarCodeItem;
use app\admin\model\order\order\LensData;
use app\admin\model\saleaftermanage\WorkOrderList;

/**
 * 供应链配货接口类
 * @author lzh
 * @since 2020-10-20
 */
class ScmDistribution extends Scm
{
    /**
     * 子订单模型对象
     * @var object
     * @access protected
     */
    protected $_new_order_item_process = null;

    /**
     * 库位模型对象
     * @var object
     * @access protected
     */
    protected $_stock_house = null;

    /**
     * 配货异常模型对象
     * @var object
     * @access protected
     */
    protected $_distribution_abnormal = null;

    /**
     * 子订单处方模型对象
     * @var object
     * @access protected
     */
    protected $_new_order_item_option = null;

    /**
     * 主订单模型对象
     * @var object
     * @access protected
     */
    protected $_new_order = null;

    /**
     * sku映射关系模型对象
     * @var object
     * @access protected
     */
    protected $_item_platform_sku = null;

    /**
     * 商品库存模型对象
     * @var object
     * @access protected
     */
    protected $_item = null;

    /**
     * 库存日志模型对象
     * @var object
     * @access protected
     */
    protected $_stock_log = null;
    /**
     * 商品条形码模型对象
     * @var object
     * @access protected
     */
    protected $_product_bar_code_item = null;

    /**
     * 主订单状态模型对象
     * @var object
     * @access protected
     */
    protected $_new_order_process = null;

    /**
     * 工单措施模型对象
     * @var object
     * @access protected
     */
    protected $_work_order_measure = null;

    /**
     * 工单sku变动模型对象
     * @var object
     * @access protected
     */
    protected $_work_order_change_sku = null;

    /**
     * 镜片模型对象
     * @var object
     * @access protected
     */
    protected $_lens_data = null;

    protected function _initialize()
    {
        parent::_initialize();

        $this->_new_order_item_process = new NewOrderItemProcess();
        $this->_stock_house = new StockHouse();
        $this->_distribution_abnormal = new DistributionAbnormal();
        $this->_new_order_item_option = new NewOrderItemOption();
        $this->_new_order = new NewOrder();
        $this->_item_platform_sku = new ItemPlatformSku();
        $this->_item = new Item();
        $this->_stock_log = new StockLog();
        $this->_new_order_process = new NewOrderProcess();
        $this->_product_bar_code_item = new ProductBarCodeItem();
        $this->_work_order_measure = new WorkOrderMeasure();
        $this->_work_order_change_sku = new WorkOrderChangeSku();
        $this->_lens_data = new LensData();
        $this->_work_order_list = new WorkOrderList();
    }

    /**
     * 标记异常
     *
     * @参数 string item_order_number  子订单号
     * @参数 int type  异常类型
     * @author lzh
     * @return mixed
     */
    public function sign_abnormal($item_order_number,$type,$flag = 0)
    {
        $item_order_number = $this->request->request('item_order_number')?$this->request->request('item_order_number'):$item_order_number;
        empty($item_order_number) && $this->error(__('子订单号不能为空'), [], 403);
        $type = $this->request->request('type')?$this->request->request('type'):$type;
        empty($type) && $this->error(__('异常类型不能为空'), [], 403);
        //获取子订单数据
        $item_process_info = $this->_new_order_item_process
            ->field('id,abnormal_house_id')
            ->where('item_order_number', $item_order_number)
            ->find();
        empty($item_process_info) && $this->error(__('子订单不存在'), [], 403);
        !empty($item_process_info['abnormal_house_id']) && $this->error(__('已标记异常，不能多次标记'), [], 403);
        $item_process_id = $item_process_info['id'];

        //自动分配异常库位号
        $stock_house_info = $this->_stock_house
            ->field('id,coding')
            ->where(['status' => 1, 'type' => 4, 'occupy' => ['<', 10000]])
            ->order('occupy', 'desc')
            ->find();
        if (empty($stock_house_info)) {
            DistributionLog::record($this->auth, $item_process_id, 0, '异常暂存架没有空余库位');
            $this->error(__('异常暂存架没有空余库位'), [], 405);
        }

        $this->_distribution_abnormal->startTrans();
        $this->_new_order_item_process->startTrans();
        try {
            //绑定异常子单号
            $abnormal_data = [
                'item_process_id' => $item_process_id,
                'type' => $type,
                'status' => 1,
                'create_time' => time(),
                'create_person' => $this->auth->nickname
            ];
            $this->_distribution_abnormal->allowField(true)->save($abnormal_data);

            //子订单绑定异常库位号
            $this->_new_order_item_process
                ->allowField(true)
                ->isUpdate(true, ['item_order_number' => $item_order_number])
                ->save(['abnormal_house_id' => $stock_house_info['id']]);

            //异常库位占用数量+1
            $this->_stock_house
                ->where(['id' => $stock_house_info['id']])
                ->setInc('occupy', 1);

            //配货日志
            DistributionLog::record($this->auth, $item_process_id, 9, "子单号{$item_order_number}，异常暂存架{$stock_house_info['coding']}库位");

            //提交事务
            $this->_distribution_abnormal->commit();
            $this->_new_order_item_process->commit();
        } catch (ValidateException $e) {
            $this->_distribution_abnormal->rollback();
            $this->_new_order_item_process->rollback();
            $this->error($e->getMessage(), [], 406);
        } catch (PDOException $e) {
            $this->_distribution_abnormal->rollback();
            $this->_new_order_item_process->rollback();
            $this->error($e->getMessage(), [], 407);
        } catch (Exception $e) {
            $this->_distribution_abnormal->rollback();
            $this->_new_order_item_process->rollback();
            $this->error($e->getMessage(), [], 408);
        }
        if (!$flag) {
            $this->success(__("请将子单号{$item_order_number}的商品放入异常暂存架{$stock_house_info['coding']}库位"), ['coding' => $stock_house_info['coding']], 200);
        } 
    }

    /**
     * 子单号模糊搜索（配货通用）
     *
     * @参数 string query  搜索内容
     * @author lzh
     * @return mixed
     */
    public function fuzzy_search()
    {
        $query = $this->request->request('query');
        $status = $this->request->request('status');
        empty($query) && $this->error(__('搜索内容不能为空'), [], 403);

        //获取子订单数据
        $list = $this->_new_order_item_process
            ->where(['item_order_number' => ['like', "%{$query}%"], 'distribution_status' => $status])
            ->field('item_order_number,sku')
            ->order('created_at', 'desc')
            ->limit(0, 100)
            ->select();
        $list = collection($list)->toArray();

        $this->success('', ['list' => $list], 200);
    }

    /**
     * 获取并校验子订单数据（配货通用）
     *
     * @param string $item_order_number 子订单号
     * @param int $check_status 检测状态
     * @author lzh
     * @return mixed
     */
    protected function info($item_order_number, $check_status)
    {
        empty($item_order_number) && $this->error(__('子订单号不能为空'), [], 403);

        //获取子订单数据
        $item_process_info = $this->_new_order_item_process
            ->where('item_order_number', $item_order_number)
            ->field('id,option_id,distribution_status,temporary_house_id,order_prescription_type,order_id,customize_status')
            ->find();
        empty($item_process_info) && $this->error(__('子订单不存在'), [], 403);

        //检测状态
        $status_arr = [
            2 => '待配货',
            3 => '待配镜片',
            4 => '待加工',
            5 => '待印logo',
            6 => '待成品质检',
            7 => '待合单'
        ];
        $check_status != $item_process_info['distribution_status'] && $this->error(__('只有' . $status_arr[$check_status] . '状态才能操作'), [], 405);

        //判断异常状态
        $abnormal_id = $this->_distribution_abnormal
            ->where(['item_process_id' => $item_process_info['id'], 'status' => 1])
            ->value('id');
        $abnormal_id && $this->error(__('有异常待处理，无法操作'), [], 405);

        //查询订单号
        $order_info = $this->_new_order
            ->field('increment_id,status')
            ->where(['id' => $item_process_info['order_id']])
            ->find();
        'processing' != $order_info['status'] && $this->error(__('当前订单状态不可操作'), [], 405);

        //检测是否有工单未处理
        $check_work_order = $this->_work_order_measure
            ->alias('a')
            ->field('a.item_order_number,a.measure_choose_id')
            ->join(['fa_work_order_list' => 'b'], 'a.work_id=b.id')
            ->where([
                'a.operation_type' => 0,
                'b.platform_order' => $order_info['increment_id'],
                'b.work_status' => ['in', [1, 2, 3, 5]]
            ])
            ->select();
        if ($check_work_order) {
            foreach ($check_work_order as $val) {
                (3 == $val['measure_choose_id'] //主单取消措施未处理
                    ||
                    $val['item_order_number'] == $item_order_number //子单措施未处理:更改镜框18、更改镜片19、取消20
                )
                    && $this->error(__('有工单未处理，无法操作'), [], 405);
            }
        }

        //获取子订单处方数据
        $option_info = $this->_new_order_item_option
            ->where('id', $item_process_info['option_id'])
            ->find();
        if ($option_info) $option_info = $option_info->toArray();

        //获取更改镜框最新信息
        $change_sku = $this->_work_order_change_sku
            ->alias('a')
            ->join(['fa_work_order_measure' => 'b'], 'a.measure_id=b.id')
            ->where([
                'a.change_type' => 1,
                'a.item_order_number' => $item_order_number,
                'b.operation_type' => 1
            ])
            ->order('a.id', 'desc')
            ->value('a.change_sku');
        if ($change_sku) {
            $option_info['sku'] = $change_sku;
        }

        //获取更改镜片最新处方信息
        $change_lens = $this->_work_order_change_sku
            ->alias('a')
            ->field('a.od_sph,a.od_cyl,a.od_axis,a.od_add,a.pd_r,a.od_pv,a.od_bd,a.od_pv_r,a.od_bd_r,a.os_sph,a.os_cyl,a.os_axis,a.os_add,a.pd_l,a.os_pv,a.os_bd,a.os_pv_r,a.os_bd_r,a.lens_number,a.recipe_type as prescription_type')
            ->join(['fa_work_order_measure' => 'b'], 'a.measure_id=b.id')
            ->where([
                'a.change_type' => 2,
                'a.item_order_number' => $item_order_number,
                'b.operation_type' => 1
            ])
            ->order('a.id', 'desc')
            ->find();
        if ($change_lens) {
            $change_lens = $change_lens->toArray();

            //处理双pd
            if ($change_lens['pd_l'] && $change_lens['pd_r']) {
                $change_lens['pdcheck'] = 'on';
                $change_lens['pd'] = '';
            } else {
                $change_lens['pdcheck'] = '';
                $change_lens['pd'] = $change_lens['pd_r'] ?: $change_lens['pd_l'];
            }

            //处理斜视值
            if ($change_lens['od_pv'] || $change_lens['os_pv']) {
                $change_lens['prismcheck'] = 'on';
            } else {
                $change_lens['prismcheck'] = '';
            }

            $option_info = array_merge($option_info, $change_lens);
        }

        //获取镜片名称
        $lens_name = '';
        if ($option_info['lens_number']) {
            //获取镜片编码及名称
            $lens_list = $this->_lens_data->column('lens_name', 'lens_number');
            $lens_name = $lens_list[$option_info['lens_number']];
        }
        $option_info['lens_name'] = $lens_name;

        //异常原因列表
        $abnormal_arr = [
            2 => [
                ['id' => 1, 'name' => '缺货'],
                ['id' => 2, 'name' => '商品条码贴错'],
            ],
            3 => [
                ['id' => 3, 'name' => '核实处方'],
                ['id' => 4, 'name' => '镜片缺货'],
                ['id' => 5, 'name' => '镜片重做'],
                ['id' => 6, 'name' => '定制片超时']
            ],
            4 => [
                ['id' => 7, 'name' => '不可加工'],
                ['id' => 8, 'name' => '镜架加工报损'],
                ['id' => 9, 'name' => '镜片加工报损']
            ],
            5 => [
                ['id' => 10, 'name' => 'logo不可加工'],
                ['id' => 11, 'name' => '镜架印logo报损']
            ],
            6 => [
                ['id' => 1, 'name' => '加工调整'],
                ['id' => 2, 'name' => '镜架报损'],
                ['id' => 3, 'name' => '镜片报损'],
                ['id' => 4, 'name' => 'logo调整']
            ],
            7 => [
                ['id' => 12, 'name' => '缺货']
            ]
        ];
        $abnormal_list = $abnormal_arr[$check_status] ?? [];

        //配镜片：判断定制片
        if (3 == $check_status) {
            //判断定制片暂存
            $msg = '';
            $second = 0;
            if (0 < $item_process_info['temporary_house_id']) {
                //获取库位号，有暂存库位号，是第二次扫描，返回展示取出按钮
                $coding = $this->_stock_house
                    ->where(['id' => $item_process_info['temporary_house_id']])
                    ->value('coding');
                $second = 1; //是第二次扫描
                $msg = "请将子单号{$item_order_number}的商品从定制片暂存架{$coding}库位取出";
            } else {
                //判断是否定制片且未处理状态
                if (0 == $item_process_info['customize_status'] && 3 == $item_process_info['order_prescription_type']) {
                    //暂存自动分配库位
                    $stock_house_info = $this->_stock_house
                        ->field('id,coding')
                        ->where(['status' => 1, 'type' => 3, 'occupy' => ['<', 10000]])
                        ->order('occupy', 'desc')
                        ->find();
                    if (!empty($stock_house_info)) {
                        $this->_stock_house->startTrans();
                        $this->_new_order_item_process->startTrans();
                        try {
                            //子订单绑定定制片库位号
                            $this->_new_order_item_process
                                ->allowField(true)
                                ->isUpdate(true, ['item_order_number' => $item_order_number])
                                ->save(['temporary_house_id' => $stock_house_info['id'], 'customize_status' => 1]);

                            //定制片库位号占用数量+1
                            $this->_stock_house
                                ->where(['id' => $stock_house_info['id']])
                                ->setInc('occupy', 1);
                            $coding = $stock_house_info['coding'];

                            //定制片提示库位号信息
                            if ($coding) {
                                DistributionLog::record($this->auth, $item_process_info['id'], 0, "子单号{$item_order_number}，定制片库位号：{$coding}");

                                $second = 0; //是第一次扫描
                                $msg = "请将子单号{$item_order_number}的商品放入定制片暂存架{$coding}库位";
                            }

                            $this->_stock_house->commit();
                            $this->_new_order_item_process->commit();
                        } catch (ValidateException $e) {
                            $this->_stock_house->rollback();
                            $this->_new_order_item_process->rollback();
                            $this->error($e->getMessage(), [], 406);
                        } catch (PDOException $e) {
                            $this->_stock_house->rollback();
                            $this->_new_order_item_process->rollback();
                            $this->error($e->getMessage(), [], 407);
                        } catch (Exception $e) {
                            $this->_stock_house->rollback();
                            $this->_new_order_item_process->rollback();
                            $this->error($e->getMessage(), [], 408);
                        }
                    } else {
                        DistributionLog::record($this->auth, $item_process_info['id'], 0, '定制片暂存架没有空余库位');
                        $this->error(__('定制片暂存架没有空余库位，请及时处理'), [], 405);
                    }
                }
            }

            //定制片提示库位号信息
            if ($coding) {
                $this->success($msg, ['abnormal_list' => $abnormal_list, 'option_info' => $option_info, 'second' => $second], 200);
            }
        }

        //配货返回数据
        if (7 == $check_status) {
            //获取子订单处方数据
            return $abnormal_list;
        }

        $this->success('', ['abnormal_list' => $abnormal_list, 'option_info' => $option_info], 200);
    }

    /**
     * 提交操作（配货通用）
     *
     * @param string $item_order_number 子订单号
     * @param int $check_status 检测状态
     * @author lzh
     * @return mixed
     */
    protected function save($item_order_number, $check_status)
    {
        empty($item_order_number) && $this->error(__('子订单号不能为空'), [], 403);

        //获取子订单数据
        $item_process_info = $this->_new_order_item_process
            ->field('id,distribution_status,order_prescription_type,option_id,order_id,site,customize_status')
            ->where('item_order_number', $item_order_number)
            ->find();

        //获取子订单处方数据
        $item_option_info = $this->_new_order_item_option
            ->field('is_print_logo,sku,index_name')
            ->where('id', $item_process_info['option_id'])
            ->find();

        //状态类型
        $status_arr = [
            2 => '配货',
            3 => '配镜片',
            4 => '加工',
            5 => '印logo',
            6 => '成品质检'
        ];

        //操作失败记录
        if (empty($item_process_info)) {
            DistributionLog::record($this->auth, $item_process_info['id'], 0, $status_arr[$check_status] . '：子订单不存在');
            $this->error(__('子订单不存在'), [], 403);
        }
        //扫码配镜片，定制片 先取出 暂存库位才可操作
        if (3 == $check_status && 3 == $item_process_info['order_prescription_type'] && 1 == $item_process_info['customize_status']) {
            $this->error(__('请先将定制片从暂存库位取出'), [], 405);
        }

        //操作失败记录
        if ($check_status != $item_process_info['distribution_status']) {
            DistributionLog::record($this->auth, $item_process_info['id'], 0, $status_arr[$check_status] . '：当前状态[' . $status_arr[$item_process_info['distribution_status']] . ']无法操作');
            $this->error(__('当前状态无法操作'), [], 405);
        }

        //检测异常状态
        $abnormal_id = $this->_distribution_abnormal
            ->where(['item_process_id' => $item_process_info['id'], 'status' => 1])
            ->value('id');

        //操作失败记录
        if ($abnormal_id) {
            DistributionLog::record($this->auth, $item_process_info['id'], 0, $status_arr[$check_status] . '：有异常[' . $abnormal_id . ']待处理不可操作');
            $this->error(__('有异常待处理无法操作'), [], 405);
        }

        //查询订单号
        $order_info = $this->_new_order
            ->field('increment_id,status')
            ->where(['id' => $item_process_info['order_id']])
            ->find();
        'processing' != $order_info['status'] && $this->error(__('当前订单状态不可操作'), [], 405);
        $increment_id = $order_info['increment_id'];

        //检测是否有工单未处理
        $check_work_order = $this->_work_order_measure
            ->alias('a')
            ->field('a.item_order_number,a.measure_choose_id')
            ->join(['fa_work_order_list' => 'b'], 'a.work_id=b.id')
            ->where([
                'a.operation_type' => 0,
                'b.platform_order' => $increment_id,
                'b.work_status' => ['in', [1, 2, 3, 5]]
            ])
            ->select();
        if ($check_work_order) {
            foreach ($check_work_order as $val) {
                (3 == $val['measure_choose_id'] //主单取消措施未处理
                    ||
                    $val['item_order_number'] == $item_order_number //子单措施未处理:更改镜框18、更改镜片19、取消20
                )
                    && $this->error(__('有工单未处理，无法操作'), [], 405);
            }
        }

        //获取订单购买总数，计算过滤掉取消状态的子单
        $total_qty_ordered = $this->_new_order_item_process
            ->where(['order_id' => $item_process_info['order_id'], 'distribution_status' => ['neq', 0]])
            ->count();
        $back_msg = '';

        $res = false;
        $this->_item->startTrans();
        $this->_stock_log->startTrans();
        $this->_new_order_process->startTrans();
        $this->_new_order_item_process->startTrans();
        $this->_product_bar_code_item->startTrans();
        try {
            //下一步提示信息及状态
            if (2 == $check_status) {

                /**************工单更换镜框******************/
                //查询更改镜框最新信息
                $change_sku = $this->_work_order_change_sku
                    ->alias('a')
                    ->join(['fa_work_order_measure' => 'b'], 'a.measure_id=b.id')
                    ->where([
                        'a.change_type' => 1,
                        'a.item_order_number' => $item_order_number,
                        'b.operation_type' => 1
                    ])
                    ->order('a.id', 'desc')
                    ->value('a.change_sku');
                if ($change_sku) {
                    $item_option_info['sku'] = $change_sku;
                }
                /********************************/

                //配货节点 条形码绑定子单号
                $barcode = $this->request->request('barcode');
                $this->_product_bar_code_item
                    ->allowField(true)
                    ->isUpdate(true, ['code' => $barcode])
                    ->save(['item_order_number' => $item_order_number]);

                //获取true_sku
                $true_sku = $this->_item_platform_sku->getTrueSku($item_option_info['sku'], $item_process_info['site']);

                //获取配货占用库存
                $item_before = $this->_item
                    ->field('distribution_occupy_stock')
                    ->where(['sku' => $true_sku])
                    ->find();

                //增加配货占用库存
                $this->_item
                    ->where(['sku' => $true_sku])
                    ->inc('distribution_occupy_stock', 1)
                    ->update();

                //记录库存日志
                $this->_stock_log->setData([
                    'type' => 2,
                    'site' => $item_process_info['site'],
                    'modular' => 2,
                    'change_type' => 4,
                    'source' => 2,
                    'sku' => $true_sku,
                    'number_type' => 2,
                    'order_number' => $item_order_number,
                    'distribution_stock_before' => $item_before['distribution_occupy_stock'],
                    'distribution_stock_change' => 1,
                    'create_person' => $this->auth->nickname,
                    'create_time' => time()
                ]);

                //根据处方类型字段order_prescription_type(现货处方镜、定制处方镜)判断是否需要配镜片
                if (in_array($item_process_info['order_prescription_type'], [2, 3])) {
                    $save_status = 3;
                } else {
                    if ($item_option_info['is_print_logo']) {
                        $save_status = 5;
                    } else {
                        if ($total_qty_ordered > 1) {
                            $save_status = 7;
                        } else {
                            $save_status = 9;
                        }
                    }
                }
            } elseif (3 == $check_status) {
                $save_status = 4;
            } elseif (4 == $check_status) {
                if ($item_option_info['is_print_logo']) {
                    $save_status = 5;
                } else {
                    $save_status = 6;
                }
            } elseif (5 == $check_status) {
                $save_status = 6;
            } elseif (6 == $check_status) {
                if ($total_qty_ordered > 1) {
                    $save_status = 7;
                } else {
                    $save_status = 9;
                }
            }

            if (empty($save_status)) throw new Exception('未获取到下一步状态');

            //订单主表标记已合单
            if (9 == $save_status) {
                //主订单状态表
                $this->_new_order_process
                    ->allowField(true)
                    ->isUpdate(true, ['order_id' => $item_process_info['order_id']])
                    ->save(['combine_status' => 1, 'combine_time' => time()]);
            }

            //更新子单配货状态
            $res = $this->_new_order_item_process
                ->allowField(true)
                ->isUpdate(true, ['item_order_number' => $item_order_number])
                ->save(['distribution_status' => $save_status]);

            //下一步提示信息
            if (3 == $save_status) {
                //待配镜片
                $back_msg = 2 == $item_process_info['order_prescription_type'] ? '去配现片' : '去配定制片';
            } else {
                $next_step = [
                    4 => '去加工',
                    5 => '印logo',
                    6 => '去质检',
                    7 => '去合单',
                    9 => '去合单'
                ];
                $back_msg = $next_step[$save_status];
            }

            $this->_item->commit();
            $this->_stock_log->commit();
            $this->_new_order_process->commit();
            $this->_new_order_item_process->commit();
            $this->_product_bar_code_item->commit();
        } catch (ValidateException $e) {
            $this->_item->rollback();
            $this->_stock_log->rollback();
            $this->_new_order_process->rollback();
            $this->_new_order_item_process->rollback();
            $this->_product_bar_code_item->rollback();
            $this->error($e->getMessage(), [], 406);
        } catch (PDOException $e) {
            $this->_item->rollback();
            $this->_stock_log->rollback();
            $this->_new_order_process->rollback();
            $this->_new_order_item_process->rollback();
            $this->_product_bar_code_item->rollback();
            $this->error($e->getMessage(), [], 407);
        } catch (Exception $e) {
            $this->_item->rollback();
            $this->_stock_log->rollback();
            $this->_new_order_process->rollback();
            $this->_new_order_item_process->rollback();
            $this->_product_bar_code_item->rollback();
            $this->error($e->getMessage(), [], 408);
        }

        if ($res) {
            //操作成功记录
            DistributionLog::record($this->auth, $item_process_info['id'], $check_status, $status_arr[$check_status] . '完成');
            if (9 == $save_status) {
                DistributionLog::record($this->auth, $item_process_info['id'], 7,  '合单完成');
            }
            //成功返回
            $this->success($back_msg, [], 200);
        } else {
            //操作失败记录
            DistributionLog::record($this->auth, $item_process_info['id'], 0, $status_arr[$check_status] . '：保存失败');

            //失败返回
            $this->error(__($status_arr[$check_status] . '失败'), [], 404);
        }
    }

    /**
     * 配货扫码
     *
     * @参数 string item_order_number  子订单号
     * @author wgj
     * @return mixed
     */
    public function product()
    {
        $item_order_number = $this->request->request('item_order_number');
        $this->info($item_order_number, 2);
    }

    /**
     * 配货提交--ok
     *
     * 商品条形码与商品SKU是多对一关系，paltform_sku与SKU（true_sku）也是多对一关系
     *
     * @参数 string item_order_number  子订单号
     * @参数 string barcode  商品条形码
     * @author wgj
     * @return mixed
     */
    public function product_submit()
    {
        $item_order_number = $this->request->request('item_order_number');
        $barcode = $this->request->request('barcode');
        empty($item_order_number) && $this->error(__('子订单号不能为空'), [], 403);
        empty($barcode) && $this->error(__('商品条形码不能为空'), [], 403);

        //子订单号获取平台platform_sku
        $order_item_id = $this->_new_order_item_process->where('item_order_number', $item_order_number)->value('id');
        empty($order_item_id) && $this->error(__('订单不存在'), [], 403);

        //获取子单sku
        $order_item_info = $this->_new_order_item_process
            ->field('sku,site')
            ->where('item_order_number', $item_order_number)
            ->find();
        $order_item_true_sku = $order_item_info['sku'];

        //获取更改镜框最新信息
        $change_sku = $this->_work_order_change_sku
            ->alias('a')
            ->join(['fa_work_order_measure' => 'b'], 'a.measure_id=b.id')
            ->where([
                'a.change_type' => 1,
                'a.item_order_number' => $item_order_number,
                'b.operation_type' => 1
            ])
            ->order('a.id', 'desc')
            ->value('a.change_sku');
        if ($change_sku) {
            $order_item_true_sku = $change_sku;
        }

        $sku_arr = explode('-', $order_item_true_sku);
        if (2 < count($sku_arr)) {
            $order_item_true_sku = $sku_arr[0] . '-' . $sku_arr[1];
        }

        //获取仓库sku
        $true_sku = $this->_item_platform_sku
            ->where(['platform_sku' => $order_item_true_sku, 'platform_type' => $order_item_info['site']])
            ->value('sku');

        $barcode_item_order_number = $this->_product_bar_code_item->where('code', $barcode)->value('item_order_number');
        !empty($barcode_item_order_number) && $this->error(__('此条形码已经绑定过其他订单'), [], 403);
        $code_item_sku = $this->_product_bar_code_item->where('code', $barcode)->value('sku');
        empty($code_item_sku) && $this->error(__('此条形码未绑定SKU'), [], 403);

        if (strtolower($true_sku) != strtolower($code_item_sku)) {
            //扫描获取的条形码 和 子订单查询出的 SKU(即true_sku)对比失败则配货失败
            //操作失败记录
            DistributionLog::record($this->auth, $order_item_id, 2, '配货失败：sku配错');

            //失败返回
            $this->error(__('sku配错'), [], 404);
        } else {
            $this->save($item_order_number, 2);
        }
    }

    /**
     * 镜片分拣--不做分页，只展示processing状态的订单
     *
     * @参数 string start_time  开始时间
     * @参数 string end_time  结束时间
     * @参数 int page  页码
     * @参数 int page_size  每页显示数量
     * @author wgj
     * @return mixed
     */
    public function sorting()
    {
        $start_time = $this->request->request('start_time');
        $end_time = $this->request->request('end_time');
        $page = $this->request->request('page');
        $page_size = $this->request->request('page_size');
        empty($page) && $this->error(__('Page can not be empty'), [], 403);
        empty($page_size) && $this->error(__('Page size can not be empty'), [], 403);
        $where = [
            'a.distribution_status' => 3,
            'd.status' => 'processing',
            'b.index_name' => ['neq', ''],
            'a.order_prescription_type' => ['neq', 3],
        ];
        if ($start_time && $end_time) {
            $where['a.created_at'] = ['between', [strtotime($start_time), strtotime($end_time)]];
        }
        $offset = ($page - 1) * $page_size;
        $limit = $page_size;

        //获取出库单列表数据【od右眼、os左眼分开查询再组装，order_prescription_type 处方类型，index_name 镜片类型，lens_name 镜片名称】
        //od右镜片
        $list_od = $this->_new_order_item_process
            ->alias('a')
            ->where($where)
            ->field('count(*) as all_count,a.order_prescription_type,b.index_name,b.od_sph,b.od_cyl,c.lens_name')
            ->join(['fa_order_item_option' => 'b'], 'a.option_id=b.id')
            ->join(['fa_lens_data' => 'c'], 'b.lens_number=c.lens_number')
            ->join(['fa_order' => 'd'], 'a.order_id=d.id')
            ->group('a.order_prescription_type,b.lens_number,b.od_sph,b.od_cyl')
            //            ->limit($offset, $limit)
            ->select();
        $list_od = collection($list_od)->toArray();
        //订单处方分类 0待处理  1 仅镜架 2 现货处方镜 3 定制处方镜 4 其他
        $order_prescription_type = [0 => '待处理', 1 => '仅镜架', 2 => '现货处方镜', 3 => '定制处方镜', 4 => '其他'];
        foreach ($list_od as $key => $value) {
            $list_od[$key]['order_prescription_type'] = $order_prescription_type[$value['order_prescription_type']];
            $list_od[$key]['light'] = 'SPH：' . $value['od_sph'] . ' CYL:' . $value['od_cyl'];

            unset($list_od[$key]['od_sph']);
            unset($list_od[$key]['od_cyl']);
        }

        //os左镜片
        $list_os = $this->_new_order_item_process
            ->alias('a')
            ->where($where)
            ->field('count(*) as all_count,a.order_prescription_type,b.os_sph,b.os_cyl,c.lens_name')
            ->join(['fa_order_item_option' => 'b'], 'a.option_id=b.id')
            ->join(['fa_lens_data' => 'c'], 'b.lens_number=c.lens_number')
            ->join(['fa_order' => 'd'], 'a.order_id=d.id')
            ->group('a.order_prescription_type,b.lens_number,b.os_sph,b.os_cyl')
            //            ->limit($offset, $limit)
            ->select();
        $list_os = collection($list_os)->toArray();
        //订单处方分类 0待处理  1 仅镜架 2 现货处方镜 3 定制处方镜 4 其他
        $order_prescription_type = [0 => '待处理', 1 => '仅镜架', 2 => '现货处方镜', 3 => '定制处方镜', 4 => '其他'];
        foreach ($list_os as $key => $value) {
            $list_os[$key]['order_prescription_type'] = $order_prescription_type[$value['order_prescription_type']];
            $list_os[$key]['light'] = 'SPH：' . $value['os_sph'] . ' CYL:' . $value['os_cyl'];

            unset($list_os[$key]['os_sph']);
            unset($list_os[$key]['os_cyl']);
        }

        //左右镜片数组取交集求all_count和，再合并
        foreach ($list_os as $key => $value) {
            foreach ($list_od as $k => $v) {
                if ($value['light'] == $v['light']) {
                    $list_od[$k]['all_count'] = $value['all_count'] + $v['all_count'];
                    unset($list_os[$key]);
                }
            }
        }
        $list = array_merge($list_od, $list_os);
        $list = array_values($list);
        $this->success('', ['list' => $list], 200);
    }

    /**
     * 镜片未分拣数量
     *
     * @author wgj
     * @return mixed
     */
    public function no_sorting()
    {
        $where = [
            'a.distribution_status' => 3,
            'a.order_prescription_type' => 2,
            'b.status' => 'processing',
        ];

        //未分拣子订单数量
        $count = $this->_new_order_item_process
            ->alias('a')
            ->join(['fa_order' => 'b'], 'a.order_id=b.id')
            ->where($where)
            ->count();
        return 2 * $count;
    }

    /**
     * 配镜片扫码
     *
     * @参数 string item_order_number  子订单号
     * @author lzh
     * @return mixed
     */
    public function lens()
    {
        $item_order_number = $this->request->request('item_order_number');
        $this->info($item_order_number, 3);
    }

    /**
     * 配镜片二次扫码取出--释放子单号占用的暂存库位，记录日志
     *
     * @参数 string item_order_number  子订单号
     * @author wgj
     * @return mixed
     */
    public function lens_out()
    {
        $item_order_number = $this->request->request('item_order_number');
        //获取子订单数据
        $item_process_info = $this->_new_order_item_process
            ->where('item_order_number', $item_order_number)
            ->field('id,option_id,distribution_status,temporary_house_id,order_prescription_type')
            ->find();
        empty($item_process_info) && $this->error(__('子订单不存在'), [], 403);
        empty($item_process_info['temporary_house_id']) && $this->error(__('子订单未绑定暂存库位'), [], 403);
        3 != $item_process_info['distribution_status'] && $this->error(__('只有待配镜片状态才能操作'), [], 403);
        //获取库位号
        $coding = $this->_stock_house
            ->where(['id' => $item_process_info['temporary_house_id']])
            ->value('coding');
        //子订单释放定制片库位号
        $result = $this->_new_order_item_process
            ->allowField(true)
            ->isUpdate(true, ['item_order_number' => $item_order_number])
            ->save(['temporary_house_id' => 0, 'customize_status' => 2]);

        $res = false;
        if ($result != false) {
            //定制片库位占用数量-1
            $res = $this->_stock_house
                ->where(['id' => $item_process_info['temporary_house_id']])
                ->setDec('occupy', 1);
            DistributionLog::record($this->auth, $item_process_info['id'], 0, "子单号{$item_order_number}，释放定制片库位号：{$coding}");
        }

        if (false === $res) {
            $this->error(__("取出失败"), [], 403);
        }
        $this->success("子单号{$item_order_number}的商品从定制片暂存架{$coding}库位取出成功", [], 200);
    }

    /**
     * 配镜片提交
     *
     * @参数 string item_order_number  子订单号
     * @author lzh
     * @return mixed
     */
    public function lens_submit()
    {
        $item_order_number = $this->request->request('item_order_number');
        $this->save($item_order_number, 3);
    }

    /**
     * 加工扫码
     *
     * @参数 string item_order_number  子订单号
     * @author lzh
     * @return mixed
     */
    public function machining()
    {
        $item_order_number = $this->request->request('item_order_number');
        $this->info($item_order_number, 4);
    }

    /**
     * 加工提交
     *
     * @参数 string item_order_number  子订单号
     * @author lzh
     * @return mixed
     */
    public function machining_submit()
    {
        $item_order_number = $this->request->request('item_order_number');
        $this->save($item_order_number, 4);
    }

    /**
     * 印logo扫码
     *
     * @参数 string item_order_number  子订单号
     * @author lzh
     * @return mixed
     */
    public function logo()
    {
        $item_order_number = $this->request->request('item_order_number');
        $this->info($item_order_number, 5);
    }

    /**
     * 印logo提交
     *
     * @参数 string item_order_number  子订单号
     * @author lzh
     * @return mixed
     */
    public function logo_submit()
    {
        $item_order_number = $this->request->request('item_order_number');
        $this->save($item_order_number, 5);
    }

    /**
     * 成品质检扫码
     *
     * @参数 string item_order_number  子订单号
     * @author lzh
     * @return mixed
     */
    public function finish()
    {
        $item_order_number = $this->request->request('item_order_number');
        $this->info($item_order_number, 6);
    }

    /**
     * 质检通过/拒绝
     *
     * @参数 string item_order_number  子订单号
     * @参数 int do_type  操作类型：1通过，2拒绝
     * @参数 int reason  拒绝原因
     * @author lzh
     * @return mixed
     */
    public function finish_adopt()
    {
        $item_order_number = $this->request->request('item_order_number');
        $do_type = $this->request->request('do_type');
        !in_array($do_type, [1, 2]) && $this->error(__('操作类型错误'), [], 403);

        if ($do_type == 1) {
            $this->save($item_order_number, 6);
        } else {
            $reason = $this->request->request('reason');
            !in_array($reason, [1, 2, 3, 4]) && $this->error(__('拒绝原因错误'), [], 403);

            //获取子订单数据
            $item_process_info = $this->_new_order_item_process
                ->where('item_order_number', $item_order_number)
                ->field('id,option_id,order_id,sku,site')
                ->find();

            //状态
            $status_arr = [
                1 => ['status' => 4, 'name' => '质检拒绝：加工调整'],
                2 => ['status' => 2, 'name' => '质检拒绝：镜架报损'],
                3 => ['status' => 3, 'name' => '质检拒绝：镜片报损'],
                4 => ['status' => 5, 'name' => '质检拒绝：logo调整']
            ];
            $status = $status_arr[$reason]['status'];

            $this->_new_order_item_process->startTrans();
            $this->_item->startTrans();
            $this->_item_platform_sku->startTrans();
            $this->_stock_log->startTrans();
            $this->_product_bar_code_item->startTrans();
            try {
                $save_data['distribution_status'] = $status;
                //如果回退到待加工步骤之前，清空定制片库位ID及定制片处理状态
                if (4 > $status) {
                    $save_data['temporary_house_id'] = 0;
                    $save_data['customize_status'] = 0;
                }

                //子订单状态回退
                $this->_new_order_item_process
                    ->allowField(true)
                    ->isUpdate(true, ['id' => $item_process_info['id']])
                    ->save($save_data);

                //回退到待配货，解绑条形码
                if (2 == $status) {
                    $this->_product_bar_code_item
                        ->allowField(true)
                        ->isUpdate(true, ['item_order_number' => $item_order_number])
                        ->save(['item_order_number' => '']);
                }

                //质检拒绝：镜架报损，扣减可用库存、配货占用、总库存、虚拟仓库存
                if (2 == $reason) {
                    //仓库sku、库存
                    $platform_info = $this->_item_platform_sku
                        ->field('sku,stock')
                        ->where(['platform_sku' => $item_process_info['sku'], 'platform_type' => $item_process_info['site']])
                        ->find();
                    $true_sku = $platform_info['sku'];

                    //检验库存
                    $stock_arr = $this->_item
                        ->where(['sku' => $true_sku])
                        ->field('stock,available_stock,distribution_occupy_stock')
                        ->find();

                    //扣减可用库存、配货占用、总库存
                    $this->_item
                        ->where(['sku' => $true_sku])
                        ->dec('available_stock', 1)
                        ->dec('distribution_occupy_stock', 1)
                        ->dec('stock', 1)
                        ->update();

                    //扣减虚拟仓库存
                    $this->_item_platform_sku
                        ->where(['sku' => $true_sku, 'platform_type' => $item_process_info['site']])
                        ->dec('stock', 1)
                        ->update();

                    //记录库存日志
                    $this->_stock_log->setData([
                        'type' => 2,
                        'site' => $item_process_info['site'],
                        'modular' => 3,
                        'change_type' => 5,
                        'source' => 2,
                        'sku' => $true_sku,
                        'number_type' => 2,
                        'order_number' => $item_order_number,
                        'available_stock_before' => $stock_arr['available_stock'],
                        'available_stock_change' => -1,
                        'distribution_stock_before' => $stock_arr['distribution_occupy_stock'],
                        'distribution_stock_change' => -1,
                        'stock_before' => $stock_arr['stock'],
                        'stock_change' => -1,
                        'fictitious_before' => $platform_info['stock'],
                        'fictitious_change' => -1,
                        'create_person' => $this->auth->nickname,
                        'create_time' => time()
                    ]);
                }

                //记录日志
                DistributionLog::record($this->auth, $item_process_info['id'], 6, $status_arr[$reason]['name']);

                $this->_new_order_item_process->commit();
                $this->_item->commit();
                $this->_item_platform_sku->commit();
                $this->_stock_log->commit();
                $this->_product_bar_code_item->commit();
            } catch (ValidateException $e) {
                $this->_new_order_item_process->rollback();
                $this->_item->rollback();
                $this->_item_platform_sku->rollback();
                $this->_stock_log->rollback();
                $this->_product_bar_code_item->rollback();
                $this->error($e->getMessage(), [], 406);
            } catch (PDOException $e) {
                $this->_new_order_item_process->rollback();
                $this->_item->rollback();
                $this->_item_platform_sku->rollback();
                $this->_stock_log->rollback();
                $this->_product_bar_code_item->rollback();
                $this->error($e->getMessage(), [], 407);
            } catch (Exception $e) {
                $this->_new_order_item_process->rollback();
                $this->_item->rollback();
                $this->_item_platform_sku->rollback();
                $this->_stock_log->rollback();
                $this->_product_bar_code_item->rollback();
                $this->error($e->getMessage(), [], 408);
            }
            $this->success('操作成功', [], 200);
        }
    }

    /**
     * 合单扫描子单号--ok---修改合单主表改为order_proceess表
     *
     * @参数 string item_order_number  子订单号
     * @author wgj
     * @return mixed
     */
    public function merge()
    {
        $item_order_number = $this->request->request('item_order_number');
        empty($item_order_number) && $this->error(__('子订单号不能为空'), [], 403);

        //获取子订单数据
        $item_process_info = $this->_new_order_item_process
            ->where('item_order_number', $item_order_number)
            ->field('id,distribution_status,sku,order_id,temporary_house_id,abnormal_house_id')
            ->find();
        empty($item_process_info) && $this->error(__('子订单不存在'), [], 403);
        9 == $item_process_info['distribution_status'] && $this->error(__('订单合单完成，去审单！'), [], 403);
        !in_array($item_process_info['distribution_status'], [7, 8]) && $this->error(__('子订单当前状态不可合单操作'), [], 403);

        //判断异常状态
        $abnormal_id = $this->_distribution_abnormal
            ->where(['item_process_id' => $item_process_info['id'], 'status' => 1])
            ->value('id');
        $abnormal_id && $this->error(__('有异常待处理，无法操作'), [], 405);

        //查询订单号
        $order_info = $this->_new_order
            ->field('increment_id,status')
            ->where(['id' => $item_process_info['order_id']])
            ->find();
        'processing' != $order_info['status'] && $this->error(__('当前订单状态不可操作'), [], 405);

        //检测是否有工单未处理
        $check_work_order = $this->_work_order_measure
            ->alias('a')
            ->field('a.item_order_number,a.measure_choose_id')
            ->join(['fa_work_order_list' => 'b'], 'a.work_id=b.id')
            ->where([
                'a.operation_type' => 0,
                'b.platform_order' => $order_info['increment_id'],
                'b.work_status' => ['in', [1, 2, 3, 5]]
            ])
            ->select();
        if ($check_work_order) {
            foreach ($check_work_order as $val) {
                (3 == $val['measure_choose_id'] //主单取消措施未处理
                    ||
                    $val['item_order_number'] == $item_order_number //子单措施未处理:更改镜框18、更改镜片19、取消20
                )
                    && $this->error(__('有工单未处理，无法操作'), [], 405);
            }
        }

        $order_process_info = $this->_new_order_process
            ->where('order_id', $item_process_info['order_id'])
            ->field('order_id,store_house_id')
            ->find();

        //第二次扫描提示语
        if (7 < $item_process_info['distribution_status']) {
            if ($order_process_info['store_house_id']) {
                //有主单合单库位
                $store_house_info = $this->_stock_house->field('id,coding,subarea')->where('id', $order_process_info['store_house_id'])->find();
                $this->error(__('请将子单号' . $item_order_number . '的商品放入合单架' . $store_house_info['coding'] . '合单库位'), [], 403);
            } else {
                //                $this->_new_order_item_process->allowField(true)->isUpdate(true, ['item_order_number'=>$item_order_number])->save(['distribution_status'=>7]);
                $this->error(__('合单失败，主单未分配合单库位'), [], 403);
            }
        }

        //查询预库位占用
        $fictitious_time = time();
        $fictitious_store_house_info = $this->_stock_house->field('id,coding,subarea')->where(['status' => 1, 'type' => 2, 'occupy' => 0, 'fictitious_occupy_time' => ['>',$fictitious_time], 'order_id' => $item_process_info['order_id']])->find();

        //如果预占用信息不为空。返回预占用库位
        if (empty($fictitious_store_house_info)) {

            //未合单，首次扫描
            if (!$order_process_info['store_house_id']) {
                //主单中无库位号，首个子单进入时，分配一个合单库位给PDA，暂不占用根据是否确认放入合单架占用或取消
                $store_house_info = $this->_stock_house->field('id,coding,subarea')->where(['status' => 1, 'type' => 2, 'occupy' => 0,  'fictitious_occupy_time' => ['<',$fictitious_time]])->find();
                empty($store_house_info) && $this->error(__('合单失败，合单库位已用完，请添加后再操作'), [], 403);
                //绑定预占用库存和有效时间
                $this->_stock_house->where(['id' => $store_house_info['id']])->update(['fictitious_occupy_time' => $fictitious_time+600,'order_id' => $item_process_info['order_id']]);
            } else {
                //主单已绑定合单库位,根据ID查询库位信息
                $store_house_info = $this->_stock_house->field('id,coding,subarea')->where('id', $order_process_info['store_house_id'])->find();
            }
        }else{
            $store_house_info = $fictitious_store_house_info;
        }

        //异常原因列表
        $abnormal_list = [
            ['id' => 12, 'name' => '缺货']
        ];

        $info = [
            'item_order_number' => $item_order_number,
            'sku' => $item_process_info['sku'],
            'store_id' => $store_house_info['id'],
            'coding' => $store_house_info['coding'],
            'abnormal_list' => $abnormal_list
        ];

        $this->success('', ['info' => $info], 200);
    }

    /**
     * 合单--确认放入合单架---最后一个子单扫描合单时，检查子单合单是否有异常，无异常且全部为已合单，则更新主单合单状态和时间--ok
     * 合单库位预先分配，若被占用则提示被占用并分配新合单库位
     *
     * @参数 string item_order_number  子订单号
     * @参数 string store_house_id  合单库位ID
     * @author wgj
     * @return mixed
     */
    public function merge_submit()
    {
        $item_order_number = $this->request->request('item_order_number');
        $store_house_id = $this->request->request('store_house_id');
        empty($item_order_number) && $this->error(__('子订单号不能为空'), [], 403);
        empty($store_house_id) && $this->error(__('合单库位号不能为空'), [], 403);

        //获取子订单数据
        $item_process_info = $this->_new_order_item_process
            ->where('item_order_number', $item_order_number)
            ->field('id,distribution_status,order_id')
            ->find();
        empty($item_process_info) && $this->error(__('子订单不存在'), [], 403);
        !in_array($item_process_info['distribution_status'], [7, 8]) && $this->error(__('子订单当前状态不可合单操作'), [], 403);

        //查询主单数据
        $order_process_info = $this->_new_order
            ->alias('a')
            ->where('a.id', $item_process_info['order_id'])
            ->join(['fa_order_process' => 'b'], 'a.id=b.order_id', 'left')
            ->field('a.id,a.increment_id,b.store_house_id')
            ->find();
        empty($order_process_info) && $this->error(__('主订单不存在'), [], 403);

        //获取库位信息
        $store_house_info = $this->_stock_house->field('id,coding,subarea,occupy,fictitious_occupy_time,order_id')->where('id', $store_house_id)->find();//查询合单库位--占用数量
        empty($store_house_info) && $this->error(__('合单库位不存在'), [], 403);

        if ($order_process_info['store_house_id'] != $store_house_id) {
            if ($store_house_info['occupy'] && empty($order_process_info['store_house_id'])) {
                //主单无绑定库位，且分配的库位被占用，重新分配合单库位后再次提交确认放入新分配合单架
                $new_store_house_info = $this->_stock_house->field('id,coding,subarea')->where(['status' => 1, 'type' => 2, 'occupy' => 0])->find();
                empty($new_store_house_info) && $this->error(__('合单库位已用完，请检查合单库位情况'), [], 403);

                $info['store_id'] = $new_store_house_info['id'];
                $this->error(__('合单架' . $store_house_info['coding'] . '库位已被占用，' . '请将子单号' . $item_order_number . '的商品放入新合单架' . $new_store_house_info['coding'] . '库位'), ['info' => $info], 2001);
            }
        }

        if ($item_process_info['distribution_status'] == 8) {
            //重复扫描子单号--提示语句
            $this->error(__('请将子单号' . $item_order_number . '的商品放入合单架' . $store_house_info['coding'] . '库位'), [], 511);
        }

        if (!empty($store_house_info['order_id'])) {
            //检查当前订单和预占用时的订单id是否相同
            if ($store_house_info['order_id'] != $order_process_info['id']) {
                $this->error(__('预占用库位信息错误'), [], 403);
            }
            //检查是否预占用
            if (empty($order_process_info['store_house_id'])) {
               if ($store_house_info['fictitious_occupy_time'] < time()) {
                    $this->error(__('库位预占用超10分钟，请重新操作'), [], 403);
                }    
            }
                 
        }
        

        //主单表有合单库位ID，查询主单商品总数，与子单合单入库计算数量对比
        //获取订单购买总数，计算过滤掉取消状态的子单
        $total_qty_ordered = $this->_new_order_item_process
            ->where(['order_id' => $item_process_info['order_id'], 'distribution_status' => ['neq', 0]])
            ->count();
        $count = $this->_new_order_item_process
            ->where(['distribution_status' => ['in', [0, 8]], 'order_id' => $item_process_info['order_id']])
            ->count();

        $info['order_id'] = $item_process_info['order_id']; //合单确认放入合单架提交 接口返回自带主订单号

        if ($total_qty_ordered > $count + 1) {
            //不是最后一个子单
            $num = '';
            $next = 1; //是否有下一个子单 1有，0没有
        } else {
            //最后一个子单
            $num = '最后一个';
            $next = 0; //是否有下一个子单 1有，0没有
        }
        if ($order_process_info['store_house_id']) {
            //存在合单库位ID，获取合单库位号ID存入
            $info['next'] = $next;
            //更新子单表
            $result = false;
            $result = $this->_new_order_item_process->allowField(true)->isUpdate(true, ['item_order_number' => $item_order_number])->save(['distribution_status' => 8]);
            if ($result !== false) {
                //操作成功记录
                DistributionLog::record($this->auth, $item_process_info['id'], 7, '子单号：' . $item_order_number . '作为主单号' . $order_process_info['increment_id'] . '的' . $num . '子单合单完成，库位' . $store_house_info['coding']);
                if (!$next) {
                    //最后一个子单且合单完成，更新主单、子单状态为合单完成
                    $this->_new_order_item_process
                        ->allowField(true)
                        ->isUpdate(true, ['order_id' => $item_process_info['order_id'], 'distribution_status' => ['neq', 0]])
                        ->save(['distribution_status' => 9]);
                    $this->_new_order_process
                        ->allowField(true)
                        ->isUpdate(true, ['order_id' => $item_process_info['order_id']])
                        ->save(['combine_status' => 1, 'check_status' => 0, 'combine_time' => time()]);
                }

                $this->success('子单号放入合单架成功', ['info' => $info], 200);
            } else {
                //操作失败记录
                DistributionLog::record($this->auth, $item_process_info['id'], 7, '子单号：' . $item_order_number . '作为主单号' . $order_process_info['increment_id'] . '的' . $num . '子单合单失败');

                $this->error(__('No rows were inserted'), [], 511);
            }
        }

        //首个子单进入合单架START
        $result = $return = false;
        $this->_stock_house->startTrans();
        $this->_new_order_process->startTrans();
        $this->_new_order_item_process->startTrans();
        try {
            //更新子单表
            $result = $this->_new_order_item_process->allowField(true)->isUpdate(true, ['item_order_number' => $item_order_number])->save(['distribution_status' => 8]);
            if ($result !== false) {
                $res = $this->_new_order_process->allowField(true)->isUpdate(true, ['order_id' => $item_process_info['order_id']])->save(['store_house_id' => $store_house_id]);
                if ($res !== false) {
                    $return = $this->_stock_house->allowField(true)->isUpdate(true, ['id' => $store_house_id])->save(['occupy' => 1]);
                }
            }
            $this->_stock_house->commit();
            $this->_new_order_process->commit();
            $this->_new_order_item_process->commit();
        } catch (ValidateException $e) {
            $this->_stock_house->rollback();
            $this->_new_order_process->rollback();
            $this->_new_order_item_process->rollback();
            $this->error($e->getMessage(), [], 406);
        } catch (PDOException $e) {
            $this->_stock_house->rollback();
            $this->_new_order_process->rollback();
            $this->_new_order_item_process->rollback();
            $this->error($e->getMessage(), [], 407);
        } catch (Exception $e) {
            $this->_stock_house->rollback();
            $this->_new_order_process->rollback();
            $this->_new_order_item_process->rollback();
            $this->error($e->getMessage(), [], 444);
        }
        if ($return !== false) {
            $info['next'] = $next;
            //操作成功记录
            DistributionLog::record($this->auth, $item_process_info['id'], 7, '子单号：' . $item_order_number . '作为主单号' . $order_process_info['increment_id'] . '的' . $num . '子单合单完成，库位' . $store_house_info['coding']);

            $this->success('子单号放入合单架成功', ['info' => $info], 200);
        } else {
            //操作失败记录
            DistributionLog::record($this->auth, $item_process_info['id'], 7, '子单号：' . $item_order_number . '作为主单号' . $order_process_info['increment_id'] . '的' . $num . '子单合单失败');

            $this->error(__('子单号放入合单架失败'), [], 511);
        }
        //首个子单进入合单架END

    }

    /**
     * 合单--合单完成页面-------修改原型图待定---子单合单状态、异常状态展示--ok
     *
     * @参数 string order_number  主订单号
     * @author wgj
     * @return mixed
     */
    public function order_merge()
    {
        $order_number = $this->request->request('order_number');
        empty($order_number) && $this->error(__('订单号不能为空'), [], 403);

        //获取订单购买总数,商品总数即为子单数量
        $order_process_info = $this->_new_order
            ->alias('a')
            ->where('a.increment_id', $order_number)
            ->join(['fa_order_process' => 'b'], 'a.id=b.order_id', 'left')
            ->field('a.id,a.increment_id,b.store_house_id')
            ->find();
        empty($order_process_info) && $this->error(__('主订单不存在'), [], 403);

        //获取子订单数据
        $item_process_info = $this->_new_order_item_process
            ->where('order_id', $order_process_info['id'])
            ->field('id,item_order_number,distribution_status,abnormal_house_id')
            ->select();
        empty($item_process_info) && $this->error(__('子订单数据异常'), [], 403);

        $distribution_status = [0 => '取消', 1 => '待打印标签', 2 => '待配货', 3 => '待配镜片', 4 => '待加工', 5 => '待印logo', 6 => '待成品质检', 7 => '待合单', 8 => '合单中', 9 => '合单完成'];
        foreach ($item_process_info as $key => $value) {
            $item_process_info[$key]['distribution_status'] = $distribution_status[$value['distribution_status']]; //子单合单状态
            $item_process_info[$key]['abnormal_house_id'] = 0 == $value['abnormal_house_id'] ? '正常' : '异常'; //异常状态
        }
        $info['order_number'] = $order_number;
        $info['list'] = $item_process_info;
        $this->success('', ['info' => $info], 200);
    }

    /**
     * 合单待取列表---ok
     *
     * @参数 string query  查询内容
     * @参数 int type  待取出类型 1 合单 2异常
     * @参数 string start_time  开始时间
     * @参数 string end_time  结束时间
     * @参数 int page  * 页码
     * @参数 int page_size  * 每页显示数量
     * @author wgj
     * @return mixed
     */
    public function merge_out_list()
    {
        $query = $this->request->request('query');
        $type = $this->request->request("type") ?? 1;
        $start_time = $this->request->request('start_time');
        $end_time = $this->request->request('end_time');
        $site = $this->request->request('site');
        $page = $this->request->request('page');
        $page_size = $this->request->request('page_size');
        empty($page) && $this->error(__('Page can not be empty'), [], 520);
        empty($page_size) && $this->error(__('Page size can not be empty'), [], 521);
        $offset = ($page - 1) * $page_size;
        $limit = $page_size;

        $where = [];
        if (1 == $type) {
            $where['combine_status'] = 1; //合单完成状态
            $where['store_house_id'] = ['>', 0];
            //合单待取出列表，主单为合单完成状态且子单都已合单
            if ($query) {
                //线上不允许跨库联合查询，拆分，wang导与产品静确认去除SKU搜索
                $store_house_id_store = $this->_stock_house->where(['type' => 2, 'coding' => ['like', '%' . $query . '%']])->column('id');
                /* $order_id = $this->_new_order_item_process->where(['sku'=> ['like', '%' . $query . '%']])->column('order_id');
                 $order_id = array_unique($order_id);
                 $store_house_id_sku = [];
                 if($order_id) {
                     $store_house_id_sku = $this->_new_order_process->where(['order_id'=> ['in', $order_id]])->column('store_house_id');
                 }
                 $store_house_ids = array_merge(array_filter($store_house_id_store), array_filter($store_house_id_sku));
                 if($store_house_ids) $where['store_house_id'] = ['in', $store_house_ids];*/
                if ($store_house_id_store) {
                    $where['store_house_id'] = ['in', $store_house_id_store];
                } else {
                    $where['store_house_id'] = -1;
                }
            }
            if ($start_time && $end_time) {
                $where['combine_time'] = ['between', [strtotime($start_time), strtotime($end_time)]];
            }
            if ($site){
                $where['site'] =  ['=', $site];
            }
            $list = $this->_new_order_process
                ->where($where)
                ->field('order_id,store_house_id,combine_time')
                ->group('order_id')
                ->limit($offset, $limit)
                ->select();
            foreach (array_filter($list) as $k => $v) {
                $list[$k]['coding'] = $this->_stock_house->where('id', $v['store_house_id'])->value('coding');
                !empty($v['combine_time']) && $list[$k]['combine_time'] = date('Y-m-d H:i:s', $v['combine_time']);
            }
        } else {
            $where['a.distribution_status'] = 7; //待合单状态
            $where['a.abnormal_house_id'] = ['>', 0]; //异常未处理
            $where['b.store_house_id'] = ['>', 0]; //有合单库位
            //异常待处理列表
            if ($query) {
                //线上不允许跨库联合查询，拆分，由于字段值明显差异，可以分别模糊匹配
                $store_house_ids = $this->_stock_house->where(['type' => 2, 'coding' => ['like', '%' . $query . '%']])->column('id');
                $item_order_number_store = [];
                if ($store_house_ids) {
                    $item_order_number_store = $this->_new_order_item_process
                        ->where(['abnormal_house_id' => ['in', $store_house_ids]])
                        ->column('id');
                }
                $item_ids = $this->_new_order_item_process
                    ->where(['item_order_number' => ['like', $query . '%']])
                    ->column('id');
                $item_ids = array_merge($item_ids, $item_order_number_store);
                if ($item_ids) {
                    $where['a.id'] = ['in', $item_ids];
                } else {
                    $where['a.id'] = -1;
                }
            }
            $list = $this->_new_order_item_process
                ->alias('a')
                ->where($where)
                ->join(['fa_order_process' => 'b'], 'a.order_id=b.order_id', 'left')
                ->field('b.store_house_id,b.increment_id,b.order_id')
                ->group('a.item_order_number')
                ->limit($offset, $limit)
                ->select();
            foreach (array_filter($list) as $k => $v) {
                $list[$k]['coding'] = $this->_stock_house->where('id', $v['store_house_id'])->value('coding');
            }
        }

        $magento_platform = new MagentoPlatform();
        $platform_list = $magento_platform->field('id, name')->where(['is_del' => 1, 'status' => 1])->select();

        $this->success('', ['list' => $list,'platform_list' => $platform_list], 200);
    }

    /**
     * 合单取出---释放库位[1.合单待取出 释放合单库位，异常待处理回退其主单下的所有子单为待合单状态并释放合单库位]
     *
     * @参数 string order_number  主订单号 取出时只需传order_number主订单号
     * @参数 int type  取出类型 1合单取出，2异常取出
     * @author wgj
     * @return mixed
     */
    public function merge_out_submit()
    {
        $order_number = $this->request->request('order_number');
        empty($order_number) && $this->error(__('主订单号不能为空'), [], 403);
        $type = $this->request->request('type');
        empty($type) && $this->error(__('请选择取出类型'), [], 403);

        //获取主单信息
        $order_process_info = $this->_new_order
            ->alias('a')
            ->where('a.increment_id', $order_number)
            ->join(['fa_order_process' => 'b'], 'a.id=b.order_id', 'left')
            ->field('a.id,b.combine_status,b.store_house_id')
            ->find();
        empty($order_process_info) && $this->error(__('主订单不存在'), [], 403);

        if ($order_process_info['store_house_id'] != 0) {
            if (1 == $type) {
                empty($order_process_info['combine_status']) && $this->error(__('只有合单完成状态才能取出'), [], 511);
                $item_process_info = $this->_new_order_item_process->field('id,item_order_number')->where('order_id', $order_process_info['id'])->select();
            } else {
                $item_process_info = $this->_new_order_item_process->field('id,item_order_number')->where(['order_id' => $order_process_info['id'], 'distribution_status' => 8])->select();
            }
            $store_house_coding = $this->_stock_house->where('id', $order_process_info['store_house_id'])->value('coding');
            //有合单库位订单--释放库位占用，解绑合单库位ID
            $return = false;
            $res = false;
            $this->_stock_house->startTrans();
            $this->_new_order_process->startTrans();
            $this->_new_order_item_process->startTrans();
            try {
                //更新订单业务处理表，解绑库位号
                $result = $this->_new_order_process->allowField(true)->isUpdate(true, ['order_id' => $order_process_info['id']])->save(['store_house_id' => 0]);
                if ($result != false) {
                    //释放合单库位占用数量
                    $res = $this->_stock_house->allowField(true)->isUpdate(true, ['id' => $order_process_info['store_house_id']])->save(['occupy' => 0]);
                    if ($res != false) {
                        //回退带有异常子单的 合单子单状态
                        if (0 == $order_process_info['combine_status'] && 2 == $type) {
                            $return = $this->_new_order_item_process
                                ->allowField(true)
                                ->isUpdate(true, ['order_id' => $order_process_info['id'], 'distribution_status' => 8])
                                ->save(['distribution_status' => 7]); //回退子订单合单状态至待合单7
                        }
                    }
                }
                $this->_stock_house->commit();
                $this->_new_order_process->commit();
                $this->_new_order_item_process->commit();
            } catch (ValidateException $e) {
                $this->_stock_house->rollback();
                $this->_new_order_process->rollback();
                $this->_new_order_item_process->rollback();
                $this->error($e->getMessage(), [], 444);
            } catch (PDOException $e) {
                $this->_stock_house->rollback();
                $this->_new_order_process->rollback();
                $this->_new_order_item_process->rollback();
                $this->error($e->getMessage(), [], 444);
            } catch (Exception $e) {
                $this->_stock_house->rollback();
                $this->_new_order_process->rollback();
                $this->_new_order_item_process->rollback();
                $this->error($e->getMessage(), [], 444);
            }
            if (1 == $type) {
                //合单完成订单取出
                if ($res !== false) {
                    //操作成功记录，批量日志插入
                    foreach ($item_process_info as $key => $value) {
                        DistributionLog::record($this->auth, $value['id'], 7, '子单号：' . $value['item_order_number'] . '，从合单架' . $store_house_coding . '合单库位取出完成');
                    }
                    $this->success('合单取出成功', [], 200);
                } else {
                    //操作失败记录，批量日志插入
                    foreach ($item_process_info as $key => $value) {
                        DistributionLog::record($this->auth, $value['id'], 7, '子单号：' . $value['item_order_number'] . '，从合单架' . $store_house_coding . '合单库位取出失败');
                    }
                    $this->error(__('No rows were inserted'), [], 511);
                }
            } else {
                //异常子单订单取出 --已合单的子单回退到待合单状态
                if ($return !== false) {
                    //操作成功记录，批量日志插入
                    foreach ($item_process_info as $key => $value) {
                        DistributionLog::record($this->auth, $value['id'], 7, '子单号：' . $value['item_order_number'] . '，从合单架' . $store_house_coding . '合单库位取出完成');
                    }
                    $this->success('异常取出成功', [], 200);
                } else {
                    //操作失败记录，批量日志插入
                    foreach ($item_process_info as $key => $value) {
                        DistributionLog::record($this->auth, $value['id'], 7, '子单号：' . $value['item_order_number'] . '，从合单架' . $store_house_coding . '合单库位取出失败');
                    }
                    $this->error(__('No rows were inserted'), [], 511);
                }
            }
        } else {
            $this->error(__('合单库位已经释放了'), [], 511);
        }
    }

    /**
     * 合单--合单完成页面--合单待取详情页面--修改原型图待定---子单合单状态、异常状态展示--ok
     *
     * @参数 int type  待取出类型 1 合单 2异常
     * @参数 int order_id  主订单ID
     * @参数 string item_order_number  子单号
     * @author wgj
     * @return mixed
     */
    public function merge_out_detail()
    {
        $order_id = $this->request->request('order_id');
        empty($order_id) && $this->error(__('主订单ID不能为空'), [], 403);

        $order_number = $this->_new_order->where(['id' => $order_id])->value('increment_id');
        empty($order_number) && $this->error(__('主订单不存在'), [], 403);
        $info['order_number'] = $order_number;

        //获取子订单数据
        $item_process_info = $this->_new_order_item_process
            ->where('order_id', $order_id)
            ->field('id,item_order_number,distribution_status,abnormal_house_id')
            ->select();
        empty($item_process_info) && $this->error(__('子订单数据不存在'), [], 403);

        $distribution_status = [0 => '取消', 1 => '待打印标签', 2 => '待配货', 3 => '待配镜片', 4 => '待加工', 5 => '待印logo', 6 => '待成品质检', 7 => '待合单', 8 => '合单中', 9 => '合单完成'];
        foreach ($item_process_info as $key => $value) {
            $item_process_info[$key]['distribution_status'] = $distribution_status[$value['distribution_status']]; //子单合单状态
            $item_process_info[$key]['abnormal_house_id'] = 0 == $value['abnormal_house_id'] ? '正常' : '异常'; //异常状态
        }

        $info['list'] = $item_process_info;
        $this->success('', ['info' => $info], 200);
    }

    /**
     * 发货审单
     *
     * @参数 int order_id  主订单ID
     * @参数 string check_refuse  审单拒绝原因 1.SKU缺失  2.配错镜框
     * @参数 int check_status  1审单通过，2审单拒绝
     * @参数 string create_person  操作人名称
     * @参数 array item_order_numbers  子单号列表
     * @author wgj
     * @return mixed
     */
    public function order_examine()
    {
        $order_id = $this->request->request('order_id');
        empty($order_id) && $this->error(__('主订单ID不能为空'), [], 403);
        $check_status = $this->request->request('check_status');
        empty($check_status) && $this->error(__('审单类型不能为空'), [], 403);
        $create_person = $this->request->request('create_person');
        empty($create_person) && $this->error(__('审单操作人不能为空'), [], 403);
        !in_array($check_status, [1, 2]) && $this->error(__('审单类型错误'), [], 403);
        $param = [];
        $param['check_status'] = $check_status;
        $param['check_time'] = time();
        $msg_info = '';
        if ($check_status == 2) {
            $check_refuse = $this->request->request('check_refuse'); //check_refuse   1SKU缺失  2 配错镜框
            empty($check_refuse) && $this->error(__('审单拒绝原因不能为空'), [], 403);
            !in_array($check_refuse, [1, 2 ,999]) && $this->error(__('审单拒绝原因错误'), [], 403);
            if(2 == $check_refuse){
                $item_order_numbers = $this->request->request('item_order_numbers');
                $item_order_numbers = explode(',',$item_order_numbers);
                empty($item_order_numbers) && $this->error(__('请选择子单号'), [], 403);
            }

            switch ($check_refuse) {
                case 1:
                    $param['check_remark'] = 'SKU缺失';
                    $msg_info_l = 'SKU缺失，';
                    $msg_info_r = '退回至待合单';
                    break;
                case 2:
                    $param['check_remark'] = '配错镜框';
                    $msg_info_l = '配错镜框，';
                    $msg_info_r = '退回至待配货';
                    break;
            }
            $msg = '审单拒绝';
        } else {
            $msg = '审单通过';
        }
        //检测订单审单状态
        $row = $this->_new_order_process->where(['order_id' => $order_id])->find();

        empty($row) && $this->error(__('主订单数据不存在'), [], 403);
        //判断有没有子单工单未完成
        $work_order_list = $this->_work_order_list->where(['platform_order' => $row->increment_id, 'work_status' => ['in',[1,2,3,5]]])->find();
        !empty($work_order_list) && $this->error(__('有子单工单未完成'), [], 403);
        $item_ids = $this->_new_order_item_process->where(['order_id' => $order_id])->column('id');
        empty($item_ids) && $this->error(__('子订单数据不存在'), [], 403);
        if (1 == $row['check_status']) {
            $this->success('审单已通过，请勿重复操作！', [], 200);
        }

        $this->_item->startTrans();
        $this->_item_platform_sku->startTrans();
        $this->_stock_log->startTrans();
        $this->_stock_house->startTrans();
        $this->_new_order_process->startTrans();
        $this->_new_order_item_process->startTrans();
        $this->_product_bar_code_item->startTrans();
        try {
            $result = $this->_new_order_process->allowField(true)->isUpdate(true, ['order_id' => $order_id])->save($param);
            false === $result && $this->error(__('订单状态更改失败'), [], 403);

            $log_data = [];
            //审单通过和拒绝都影响库存
            $item_where = [
                'order_id'=>$order_id,
                'distribution_status' => ['neq', 0]
            ];
            if(!empty($item_order_numbers)){
                $item_where['item_order_number'] = ['in',$item_order_numbers];
            }
            $item_info = $this->_new_order_item_process
                ->field('sku,site,item_order_number')
                ->where($item_where)
                ->select();
            if (2 == $check_status) {
                //审单拒绝，回退合单状态
                $this->_new_order_process
                    ->allowField(true)
                    ->isUpdate(true, ['order_id' => $order_id])
                    ->save(['combine_status' => 0, 'combine_time' => null]);
                if (1 == $check_refuse) {
                    //SKU缺失，回退子单号为待合单中状态，不影响库存
                    $this->_new_order_item_process
                        ->allowField(true)
                        ->isUpdate(true, ['order_id' => $order_id, 'distribution_status' => ['neq', 0]])
                        ->save(['distribution_status' => 7]);
                } else if(999 == $check_refuse){
                    //审核拒绝选择标记异常-核实地址
                    $all_item_order_number = $this->_new_order_item_process->where(['id' => ['in',$item_ids]])->column('item_order_number');
                    $abnormal_house_id = $this->_new_order_item_process->where(['id' => ['in',$item_ids] ,'abnormal_house_id' => ['>',1]])->column('abnormal_house_id');//查询当前主单下面是否有已标记异常的子单

                    !empty($abnormal_house_id) && $this->error(__('有子单已存在异常'), [], 403);
                    foreach ($all_item_order_number as $key => $value) {
                        //查询给所有子单标记异常异常库位是否足够
                        $stock_house_info = $this->_stock_house
                            ->field('id,coding')
                            ->where(['status' => 1, 'type' => 4, 'occupy' => ['<', 10000-count($all_item_order_number)]])
                            ->order('occupy', 'desc')
                            ->find();
                        if (empty($stock_house_info)) {
                            DistributionLog::record($this->auth, $item_process_id, 0, '异常暂存架没有空余库位');
                            $this->error(__('异常暂存架没有空余库位'), [], 405);
                        }
                        $this->sign_abnormal($value,13,1);
                    }
                    $this->success($msg . '成功', [], 200);
                }else {
                    //非指定子单回退到待合单
                    $this->_new_order_item_process
                        ->allowField(true)
                        ->isUpdate(true, ['order_id' => $order_id, 'distribution_status' => ['neq', 0]])
                        ->save([
                            'distribution_status' => 7
                        ]);

                    //配错镜框，指定子单回退到待配货，清空定制片库位ID及定制片处理状态
                    $this->_new_order_item_process
                        ->allowField(true)
                        ->isUpdate(true, ['order_id' => $order_id, 'distribution_status' => ['neq', 0], 'item_order_number' => ['in', $item_order_numbers]])
                        ->save([
                            'distribution_status' => 2,
                            'temporary_house_id' => 0,
                            'customize_status' => 0
                        ]);

                    //回退到待配货，解绑条形码
                    $this->_product_bar_code_item
                        ->allowField(true)
                        ->isUpdate(true, ['item_order_number' => ['in', $item_order_numbers]])
                        ->save(['out_stock_time' => null, 'library_status' => 1, 'item_order_number' => '']);

                    //扣减占用库存、配货占用、总库存、虚拟仓库存
                    foreach ($item_info as $key => $value) {
                        //仓库sku、库存
                        $platform_info = $this->_item_platform_sku
                            ->field('sku,stock')
                            ->where(['platform_sku' => $value['sku'], 'platform_type' => $value['site']])
                            ->find();
                        $true_sku = $platform_info['sku'];

                        //检验库存
                        $stock_arr = $this->_item
                            ->where(['sku' => $true_sku])
                            ->field('stock,occupy_stock,distribution_occupy_stock')
                            ->find();

                        //扣减可用库存、配货占用、总库存
                        $this->_item
                            ->where(['sku' => $true_sku])
                            ->dec('available_stock', 1)
                            ->dec('distribution_occupy_stock', 1)
                            ->dec('stock', 1)
                            ->update();

                        //扣减虚拟仓库存
                        $this->_item_platform_sku
                            ->where(['sku' => $true_sku, 'platform_type' => $value['site']])
                            ->dec('stock', 1)
                            ->update();

                        //记录库存日志
                        $log_data[] = [
                            'type' => 2,
                            'site' => $value['site'],
                            'modular' => 4,
                            'change_type' => 7,
                            'source' => 2,
                            'sku' => $true_sku,
                            'number_type' => 2,
                            'order_number' => $value['item_order_number'],
                            'occupy_stock_before' => $stock_arr['occupy_stock'],
                            'occupy_stock_change' => -1,
                            'distribution_stock_before' => $stock_arr['distribution_occupy_stock'],
                            'distribution_stock_change' => -1,
                            'stock_before' => $stock_arr['stock'],
                            'stock_change' => -1,
                            'fictitious_before' => $platform_info['stock'],
                            'fictitious_change' => -1,
                            'create_person' => $create_person,
                            'create_time' => time()
                        ];
                    }
                }
            } else {
                //审单通过，扣减占用库存、配货占用、总库存
                foreach ($item_info as $key => $value) {

                    /**************工单更换镜框******************/
                    //查询更改镜框最新信息
                    $change_sku = $this->_work_order_change_sku
                        ->alias('a')
                        ->join(['fa_work_order_measure' => 'b'], 'a.measure_id=b.id')
                        ->where([
                            'a.change_type' => 1,
                            'a.item_order_number' => $value['item_order_number'],
                            'b.operation_type' => 1
                        ])
                        ->order('a.id', 'desc')
                        ->value('a.change_sku');
                    if ($change_sku) {
                        $sku = $change_sku;
                    } else {
                        $sku = $value['sku'];
                    }
                    /********************************/

                    //仓库sku
                    $true_sku = $this->_item_platform_sku->getTrueSku($sku, $value['site']);

                    //检验库存
                    $stock_arr = $this->_item
                        ->where(['sku' => $true_sku])
                        ->field('stock,occupy_stock,distribution_occupy_stock')
                        ->find();

                    //扣减占用库存、配货占用、总库存
                    $this->_item
                        ->where(['sku' => $true_sku])
                        ->dec('occupy_stock', 1)
                        ->dec('distribution_occupy_stock', 1)
                        ->dec('stock', 1)
                        ->update();

                    //记录库存日志
                    $log_data[] = [
                        'type' => 2,
                        'site' => $value['site'],
                        'modular' => 4,
                        'change_type' => 6,
                        'source' => 2,
                        'sku' => $true_sku,
                        'number_type' => 2,
                        'order_number' => $value['item_order_number'],
                        'occupy_stock_before' => $stock_arr['occupy_stock'],
                        'occupy_stock_change' => -1,
                        'distribution_stock_before' => $stock_arr['distribution_occupy_stock'],
                        'distribution_stock_change' => -1,
                        'stock_before' => $stock_arr['stock'],
                        'stock_change' => -1,
                        'create_person' => $create_person,
                        'create_time' => time()
                    ];
                }

                //子单号集合
                $item_order_numbers = array_column($item_info, 'item_order_number');
                if (empty($item_order_numbers)) throw new Exception("子单号获取失败，请检查");

                //校验条形码是否已出库
                $check_bar_code = $this->_product_bar_code_item
                    ->where(['item_order_number' => ['in', $item_order_numbers], 'library_status' => 2])
                    ->value('code');
                if ($check_bar_code) throw new Exception("条形码：{$check_bar_code}已出库，请检查");

                //条形码出库时间
                $this->_product_bar_code_item
                    ->allowField(true)
                    ->isUpdate(true, ['item_order_number' => ['in', $item_order_numbers]])
                    ->save(['out_stock_time' => date('Y-m-d H:i:s'), 'library_status' => 2]);
            }

            //保存库存日志
            if ($log_data) {
                $this->_stock_log->allowField(true)->saveAll($log_data);
            }

            $this->_item->commit();
            $this->_item_platform_sku->commit();
            $this->_stock_log->commit();
            $this->_stock_house->commit();
            $this->_new_order_process->commit();
            $this->_new_order_item_process->commit();
            $this->_product_bar_code_item->commit();
        } catch (ValidateException $e) {
            $this->_item->rollback();
            $this->_item_platform_sku->rollback();
            $this->_stock_log->rollback();
            $this->_stock_house->rollback();
            $this->_new_order_process->rollback();
            $this->_new_order_item_process->rollback();
            $this->_product_bar_code_item->rollback();
            $this->error($e->getMessage(), [], 406);
        } catch (PDOException $e) {
            $this->_item->rollback();
            $this->_item_platform_sku->rollback();
            $this->_stock_log->rollback();
            $this->_stock_house->rollback();
            $this->_new_order_process->rollback();
            $this->_new_order_item_process->rollback();
            $this->_product_bar_code_item->rollback();
            DistributionLog::record((object)['nickname' => $create_person], $item_ids, 8, $e->getMessage() . '主单ID' . $row['order_id'] . $msg . '失败，原因：库存不足，请检查后操作');
            $this->error('库存不足，请检查后操作', [], 407);
        } catch (Exception $e) {
            $this->_item->rollback();
            $this->_item_platform_sku->rollback();
            $this->_stock_log->rollback();
            $this->_stock_house->rollback();
            $this->_new_order_process->rollback();
            $this->_new_order_item_process->rollback();
            $this->_product_bar_code_item->rollback();
            DistributionLog::record((object)['nickname' => $create_person], $item_ids, 8, $e->getMessage() . '主单ID' . $row['order_id'] . $msg . '失败' . $msg_info_l.$msg_info_r);
            $this->error($e->getMessage(), [], 408);
        }
        //打印操作记录
        if (1 != $check_refuse) {
            $item_order_numbers = $this->_new_order_item_process->where(['item_order_number' => ['in',$item_order_numbers]])->column('id');
            $item_order_numbers = collection($item_order_numbers)->toArray();
            $item_ids_diff = array_diff($item_ids, $item_order_numbers);
            if (!empty($item_ids_diff)) {
                foreach ($item_ids_diff as $key => $value) {
                    $item_numbers = $this->_new_order_item_process->where(['id' => $value])->column('item_order_number');
                    DistributionLog::record((object)['nickname' => $create_person], [$item_ids_diff[$key]], 8, '主单ID' . $row['order_id'] . $msg . $item_numbers[0].'退回至待合单');
                }
                foreach ($item_order_numbers as $key => $value) {
                    $item_numbers = $this->_new_order_item_process->where(['id' => $value])->column('item_order_number');
                    DistributionLog::record((object)['nickname' => $create_person], [$item_order_numbers[$key]], 8, '主单ID' . $row['order_id'] . $msg . '成功配错镜框，'.$item_numbers[0].'退回至待配货');
                }
            }else{
                foreach ($item_ids as $key => $value) {
                    $item_numbers = $this->_new_order_item_process->where(['id' => $value])->column('item_order_number');
                    DistributionLog::record((object)['nickname' => $create_person], [$item_ids[$key]], 8, '主单ID' . $row['order_id'] . $msg . '成功' . $msg_info_l.$item_numbers[0].$msg_info_r);
                }
            }
        }else{
            foreach ($item_ids as $key => $value) {
                $item_numbers = $this->_new_order_item_process->where(['id' => $value])->column('item_order_number');
                DistributionLog::record((object)['nickname' => $create_person], [$item_ids[$key]], 8, '主单ID' . $row['order_id'] . $msg . '成功' . $msg_info_l.$item_numbers[0].$msg_info_r);
            } 
        }
        
        $this->success($msg . '成功', [], 200);
    }
<<<<<<< HEAD
=======

    public function get_purchase_price(){
        $sku = $this->request->request('sku');
        empty($sku) && $this->error(__('sku不能为空'), [], 403);
        $PurchaseOrderItem = new \app\admin\model\purchase\PurchaseOrderItem;
        $purchase_price = $PurchaseOrderItem->alias('a')->field('a.purchase_price')->join(['fa_purchase_order' => 'b'], 'a.purchase_id=b.id')->where(['a.sku' => $sku])->order('b.createtime','desc')->find();
        !empty($purchase_price) && $this->error(__('没有找到采购单'), ['purchase_price' => ''], 403);
        $this->success('成功', ['purchase_price' => $purchase_price['purchase_price']], 200);
    }

>>>>>>> 1ad04cc5
}<|MERGE_RESOLUTION|>--- conflicted
+++ resolved
@@ -2147,8 +2147,6 @@
         
         $this->success($msg . '成功', [], 200);
     }
-<<<<<<< HEAD
-=======
 
     public function get_purchase_price(){
         $sku = $this->request->request('sku');
@@ -2159,5 +2157,4 @@
         $this->success('成功', ['purchase_price' => $purchase_price['purchase_price']], 200);
     }
 
->>>>>>> 1ad04cc5
 }