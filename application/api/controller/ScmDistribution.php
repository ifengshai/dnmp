<?php

namespace app\api\controller;

use app\admin\model\platformmanage\MagentoPlatform;
use app\admin\model\saleaftermanage\WorkOrderChangeSku;
use app\admin\model\saleaftermanage\WorkOrderMeasure;
use app\admin\model\StockLog;
use think\Exception;
use think\exception\PDOException;
use think\exception\ValidateException;
use app\admin\model\order\order\NewOrderItemProcess;
use app\admin\model\warehouse\StockHouse;
use app\admin\model\DistributionLog;
use app\admin\model\DistributionAbnormal;
use app\admin\model\order\order\NewOrderItemOption;
use app\admin\model\order\order\NewOrder;
use app\admin\model\itemmanage\ItemPlatformSku;
use app\admin\model\itemmanage\Item;
use app\admin\model\order\order\NewOrderProcess;
use app\admin\model\warehouse\ProductBarCodeItem;
use app\admin\model\order\order\LensData;
use app\admin\model\saleaftermanage\WorkOrderList;

/**
 * 供应链配货接口类
 * @author lzh
 * @since 2020-10-20
 */
class ScmDistribution extends Scm
{
    /**
     * 子订单模型对象
     * @var object
     * @access protected
     */
    protected $_new_order_item_process = null;

    /**
     * 库位模型对象
     * @var object
     * @access protected
     */
    protected $_stock_house = null;

    /**
     * 配货异常模型对象
     * @var object
     * @access protected
     */
    protected $_distribution_abnormal = null;

    /**
     * 子订单处方模型对象
     * @var object
     * @access protected
     */
    protected $_new_order_item_option = null;

    /**
     * 主订单模型对象
     * @var object
     * @access protected
     */
    protected $_new_order = null;

    /**
     * sku映射关系模型对象
     * @var object
     * @access protected
     */
    protected $_item_platform_sku = null;

    /**
     * 商品库存模型对象
     * @var object
     * @access protected
     */
    protected $_item = null;

    /**
     * 库存日志模型对象
     * @var object
     * @access protected
     */
    protected $_stock_log = null;
    /**
     * 商品条形码模型对象
     * @var object
     * @access protected
     */
    protected $_product_bar_code_item = null;

    /**
     * 主订单状态模型对象
     * @var object
     * @access protected
     */
    protected $_new_order_process = null;

    /**
     * 工单措施模型对象
     * @var object
     * @access protected
     */
    protected $_work_order_measure = null;

    /**
     * 工单sku变动模型对象
     * @var object
     * @access protected
     */
    protected $_work_order_change_sku = null;

    /**
     * 镜片模型对象
     * @var object
     * @access protected
     */
    protected $_lens_data = null;

    protected function _initialize()
    {
        parent::_initialize();

        $this->_new_order_item_process = new NewOrderItemProcess();
        $this->_stock_house = new StockHouse();
        $this->_distribution_abnormal = new DistributionAbnormal();
        $this->_new_order_item_option = new NewOrderItemOption();
        $this->_new_order = new NewOrder();
        $this->_item_platform_sku = new ItemPlatformSku();
        $this->_item = new Item();
        $this->_stock_log = new StockLog();
        $this->_new_order_process = new NewOrderProcess();
        $this->_product_bar_code_item = new ProductBarCodeItem();
        $this->_work_order_measure = new WorkOrderMeasure();
        $this->_work_order_change_sku = new WorkOrderChangeSku();
        $this->_lens_data = new LensData();
        $this->_work_order_list = new WorkOrderList();
    }

    /**
     * 标记异常
     *
     * @参数 string item_order_number  子订单号
     * @参数 int type  异常类型
     * @return mixed
     * @author lzh
     */
    public function sign_abnormal()
    {
        $item_order_number = $this->request->request('item_order_number');
        empty($item_order_number) && $this->error(__('子订单号不能为空'), [], 403);
        $type = $this->request->request('type');
        empty($type) && $this->error(__('异常类型不能为空'), [], 403);
        //获取子订单数据
        $item_process_info = $this->_new_order_item_process
            ->field('id,abnormal_house_id')
            ->where('item_order_number', $item_order_number)
            ->find();
        empty($item_process_info) && $this->error(__('子订单不存在'), [], 403);
        !empty($item_process_info['abnormal_house_id']) && $this->error(__('已标记异常，不能多次标记'), [], 403);
        $item_process_id = $item_process_info['id'];

        //自动分配异常库位号
        $stock_house_info = $this->_stock_house
            ->field('id,coding')
            ->where(['status' => 1, 'type' => 4, 'occupy' => ['<', 10000]])
            ->order('occupy', 'desc')
            ->find();
        if (empty($stock_house_info)) {
            DistributionLog::record($this->auth, $item_process_id, 0, '异常暂存架没有空余库位');
            $this->error(__('异常暂存架没有空余库位'), [], 405);
        }

        $this->_distribution_abnormal->startTrans();
        $this->_new_order_item_process->startTrans();
        try {
            //绑定异常子单号
            $abnormal_data = [
                'item_process_id' => $item_process_id,
                'type' => $type,
                'status' => 1,
                'create_time' => time(),
                'create_person' => $this->auth->nickname
            ];

            $this->_distribution_abnormal->allowField(true)->save($abnormal_data);

            //子订单绑定异常库位号
            $this->_new_order_item_process
                ->allowField(true)
                ->isUpdate(true, ['item_order_number' => $item_order_number])
                ->save(['abnormal_house_id' => $stock_house_info['id']]);

            //异常库位占用数量+1
            $this->_stock_house
                ->where(['id' => $stock_house_info['id']])
                ->setInc('occupy', 1);

            //配货日志
            DistributionLog::record($this->auth, $item_process_id, 9, "子单号{$item_order_number}，异常暂存架{$stock_house_info['coding']}库位");

            //提交事务
            $this->_distribution_abnormal->commit();
            $this->_new_order_item_process->commit();
        } catch (ValidateException $e) {
            $this->_distribution_abnormal->rollback();
            $this->_new_order_item_process->rollback();
            $this->error($e->getMessage(), [], 406);
        } catch (PDOException $e) {
            $this->_distribution_abnormal->rollback();
            $this->_new_order_item_process->rollback();
            $this->error($e->getMessage(), [], 407);
        } catch (Exception $e) {
            $this->_distribution_abnormal->rollback();
            $this->_new_order_item_process->rollback();
            $this->error($e->getMessage(), [], 408);
        }

        $this->success(__("请将子单号{$item_order_number}的商品放入异常暂存架{$stock_house_info['coding']}库位"), ['coding' => $stock_house_info['coding']], 200);

    }

    /**
     * 发货系统标记异常
     *
     * @参数 string item_order_number  子订单号
     * @参数 int type  异常类型
     * @return mixed
     * @author lzh
     */
    public function in_sign_abnormal($item_order_number, $type, $flag = 0)
    {
        empty($item_order_number) && $this->error(__('子订单号不能为空'), [], 403);
        empty($type) && $this->error(__('异常类型不能为空'), [], 403);
        //获取子订单数据
        $item_process_info = $this->_new_order_item_process
            ->field('id,abnormal_house_id')
            ->where('item_order_number', $item_order_number)
            ->find();
        empty($item_process_info) && $this->error(__('子订单不存在'), [], 403);
        !empty($item_process_info['abnormal_house_id']) && $this->error(__('已标记异常，不能多次标记'), [], 403);
        $item_process_id = $item_process_info['id'];

        //自动分配异常库位号
        $stock_house_info = $this->_stock_house
            ->field('id,coding')
            ->where(['status' => 1, 'type' => 4, 'occupy' => ['<', 10000]])
            ->order('occupy', 'desc')
            ->find();
        if (empty($stock_house_info)) {
            DistributionLog::record($this->auth, $item_process_id, 0, '异常暂存架没有空余库位');
            $this->error(__('异常暂存架没有空余库位'), [], 405);
        }

            //绑定异常子单号
            $abnormal_data = [
                'item_process_id' => $item_process_id,
                'type' => $type,
                'status' => 1,
                'create_time' => time(),
                'create_person' => $this->auth->nickname
            ];


            $res = $this->_distribution_abnormal->insert($abnormal_data);
            
            //子订单绑定异常库位号
            $this->_new_order_item_process
                ->where(['item_order_number' => $item_order_number])
                ->update(['abnormal_house_id' => $stock_house_info['id']]);

        //异常库位占用数量+1
        $this->_stock_house
            ->where(['id' => $stock_house_info['id']])
            ->setInc('occupy', 1);

        //配货日志
        DistributionLog::record($this->auth, $item_process_id, 9, "子单号{$item_order_number}，异常暂存架{$stock_house_info['coding']}库位");
    }

    /**
     * 子单号模糊搜索（配货通用）
     *
     * @参数 string query  搜索内容
     * @return mixed
     * @author lzh
     */
    public function fuzzy_search()
    {
        $query = $this->request->request('query');
        $status = $this->request->request('status');
        empty($query) && $this->error(__('搜索内容不能为空'), [], 403);

        //获取子订单数据
        $list = $this->_new_order_item_process
            ->where(['item_order_number' => ['like', "%{$query}%"], 'distribution_status' => $status])
            ->field('item_order_number,sku')
            ->order('created_at', 'desc')
            ->limit(0, 100)
            ->select();
        $list = collection($list)->toArray();

        $this->success('', ['list' => $list], 200);
    }

    /**
     * 获取并校验子订单数据（配货通用）
     *
     * @param string $item_order_number 子订单号
     * @param int $check_status 检测状态
     * @return mixed
     * @author lzh
     */
    protected function info($item_order_number, $check_status)
    {
        empty($item_order_number) && $this->error(__('子订单号不能为空'), [], 403);

        //获取子订单数据
        $item_process_info = $this->_new_order_item_process
            ->where('item_order_number', $item_order_number)
            ->field('id,option_id,distribution_status,temporary_house_id,abnormal_house_id,order_prescription_type,order_id,customize_status')
            ->find();
        empty($item_process_info) && $this->error(__('子订单不存在'), [], 403);

        //查询订单号
        $order_info = $this->_new_order
            ->field('increment_id,status')
            ->where(['id' => $item_process_info['order_id']])
            ->find();
        // 'processing' != $order_info['status'] && $this->error(__('当前订单状态不可操作'), [], 405);
        'processing' != $order_info['status'] && $this->error(__('订单状态异常'), [], 405);


        //检测是否有工单未处理
        $check_work_order = $this->_work_order_measure
            ->alias('a')
            ->field('a.item_order_number,a.measure_choose_id')
            ->join(['fa_work_order_list' => 'b'], 'a.work_id=b.id')
            ->where([
                'a.operation_type' => 0,
                'b.platform_order' => $order_info['increment_id'],
                'b.work_status' => ['in', [1, 2, 3, 5]]
            ])
            ->select();
        //获取库位号
        $coding = $this->_stock_house
            ->where(['id' => $item_process_info['temporary_house_id']])
            ->value('coding');
        if ($check_work_order) {
            foreach ($check_work_order as $val) {
                (3 == $val['measure_choose_id'] //主单取消措施未处理
                    ||
                    $val['item_order_number'] == $item_order_number //子单措施未处理:更改镜框18、更改镜片19、取消20
                )

                // && $this->error(__('有工单未处理，无法操作'), [], 405);

                && $this->error(__('子订单存在工单'."<br><b>$coding</b>"), [], 405);
                if ($val['measure_choose_id'] == 21) {
                    // $this->error(__('有工单存在暂缓措施未处理，无法操作'), [], 405);
                    $this->error(__("子订单存在工单"."<br><b>$coding</b>"), [], 405);
                }
            }
        }

        //判断异常状态
        $abnormal_id = $this->_distribution_abnormal
            ->where(['item_process_id' => $item_process_info['id'], 'status' => 1])
            ->value('id');
        // $abnormal_id && $this->error(__('有异常待处理，无法操作'), [], 405);
<<<<<<< HEAD

        $abnormal_id && $this->error(__("子订单存在异常"."<br><b>$coding</b>"), [], 405);
=======
        $coding1 = $this->_stock_house
            ->where(['id' => $item_process_info['abnormal_house_id']])
            ->value('coding');
        $abnormal_id && $this->error(__("子订单存在异常"."<br><b>$coding1</b>"), [], 405);
>>>>>>> f978c69b

        //检测状态
        $status_arr = [
            2 => '待配货',
            3 => '待配镜片',
            4 => '待加工',
            5 => '待印logo',
            6 => '待成品质检',
            7 => '待合单'
        ];
        $status_arr1 = [
            2 => '配货',
            3 => '配镜片',
            4 => '加工',
            5 => '印logo',
            6 => '成品质检',
            7 => '合单'
        ];
        // $check_status != $item_process_info['distribution_status'] && $this->error(__('只有' . $status_arr[$check_status] . '状态才能操作'), [], 405);
        $check_status != $item_process_info['distribution_status'] && $this->error(__('去' . $status_arr1[$item_process_info['distribution_status']]), [], 405);

        //获取子订单处方数据
        $option_info = $this->_new_order_item_option
            ->where('id', $item_process_info['option_id'])
            ->find();
        if ($option_info) $option_info = $option_info->toArray();

        //获取更改镜框最新信息
        $change_sku = $this->_work_order_change_sku
            ->alias('a')
            ->join(['fa_work_order_measure' => 'b'], 'a.measure_id=b.id')
            ->where([
                'a.change_type' => 1,
                'a.item_order_number' => $item_order_number,
                'b.operation_type' => 1
            ])
            ->order('a.id', 'desc')
            ->value('a.change_sku');
        if ($change_sku) {
            $option_info['sku'] = $change_sku;
        }

        //获取更改镜片最新处方信息
        $change_lens = $this->_work_order_change_sku
            ->alias('a')
            ->field('a.od_sph,a.od_cyl,a.od_axis,a.od_add,a.pd_r,a.od_pv,a.od_bd,a.od_pv_r,a.od_bd_r,a.os_sph,a.os_cyl,a.os_axis,a.os_add,a.pd_l,a.os_pv,a.os_bd,a.os_pv_r,a.os_bd_r,a.lens_number,a.recipe_type as prescription_type')
            ->join(['fa_work_order_measure' => 'b'], 'a.measure_id=b.id')
            ->where([
                'a.change_type' => 2,
                'a.item_order_number' => $item_order_number,
                'b.operation_type' => 1
            ])
            ->order('a.id', 'desc')
            ->find();
        if ($change_lens) {
            $change_lens = $change_lens->toArray();

            //处理双pd
            if ($change_lens['pd_l'] && $change_lens['pd_r']) {
                $change_lens['pdcheck'] = 'on';
                $change_lens['pd'] = '';
            } else {
                $change_lens['pdcheck'] = '';
                $change_lens['pd'] = $change_lens['pd_r'] ?: $change_lens['pd_l'];
            }

            //处理斜视值
            if ($change_lens['od_pv'] || $change_lens['os_pv']) {
                $change_lens['prismcheck'] = 'on';
            } else {
                $change_lens['prismcheck'] = '';
            }

            $option_info = array_merge($option_info, $change_lens);
        }

        //获取镜片名称
        $lens_name = '';
        if ($option_info['lens_number']) {
            //获取镜片编码及名称
            $lens_list = $this->_lens_data->column('lens_name', 'lens_number');
            $lens_name = $lens_list[$option_info['lens_number']];
        }
        $option_info['lens_name'] = $lens_name;

        //异常原因列表
        $abnormal_arr = [
            2 => [
                ['id' => 1, 'name' => '缺货'],
                ['id' => 2, 'name' => '商品条码贴错'],
            ],
            3 => [
                ['id' => 3, 'name' => '核实处方'],
                ['id' => 4, 'name' => '镜片缺货'],
                ['id' => 5, 'name' => '镜片重做'],
                ['id' => 6, 'name' => '定制片超时']
            ],
            4 => [
                ['id' => 7, 'name' => '不可加工'],
                ['id' => 8, 'name' => '镜架加工报损'],
                ['id' => 9, 'name' => '镜片加工报损']
            ],
            5 => [
                ['id' => 10, 'name' => 'logo不可加工'],
                ['id' => 11, 'name' => '镜架印logo报损']
            ],
            6 => [
                ['id' => 1, 'name' => '加工调整'],
                ['id' => 2, 'name' => '镜架报损'],
                ['id' => 3, 'name' => '镜片报损'],
                ['id' => 4, 'name' => 'logo调整']
            ],
            7 => [
                ['id' => 12, 'name' => '缺货']
            ]
        ];
        $abnormal_list = $abnormal_arr[$check_status] ?? [];

        //配镜片：判断定制片
        if (3 == $check_status) {
            //判断定制片暂存
            $msg = '';
            $second = 0;
            if (0 < $item_process_info['temporary_house_id']) {
                //获取库位号，有暂存库位号，是第二次扫描，返回展示取出按钮
                $coding = $this->_stock_house
                    ->where(['id' => $item_process_info['temporary_house_id']])
                    ->value('coding');
                $second = 1; //是第二次扫描
                // $msg = "请将子单号{$item_order_number}的商品从定制片暂存架{$coding}库位取出";

                $msg = "<br><b>$coding</b>"."是否将商品取出";
            } else {
                //判断是否定制片且未处理状态
                if (0 == $item_process_info['customize_status'] && 3 == $item_process_info['order_prescription_type']) {
                    //暂存自动分配库位
                    $stock_house_info = $this->_stock_house
                        ->field('id,coding')
                        ->where(['status' => 1, 'type' => 3, 'occupy' => ['<', 10000]])
                        ->order('occupy', 'desc')
                        ->find();
                    if (!empty($stock_house_info)) {
                        $this->_stock_house->startTrans();
                        $this->_new_order_item_process->startTrans();
                        try {
                            //子订单绑定定制片库位号
                            $this->_new_order_item_process
                                ->allowField(true)
                                ->isUpdate(true, ['item_order_number' => $item_order_number])
                                ->save(['temporary_house_id' => $stock_house_info['id'], 'customize_status' => 1]);

                            //定制片库位号占用数量+1
                            $this->_stock_house
                                ->where(['id' => $stock_house_info['id']])
                                ->setInc('occupy', 1);
                            $coding = $stock_house_info['coding'];

                            //定制片提示库位号信息
                            if ($coding) {
                                DistributionLog::record($this->auth, $item_process_info['id'], 0, "子单号{$item_order_number}，定制片库位号：{$coding}");

                                $second = 0; //是第一次扫描
                                // $msg = "请将子单号{$item_order_number}的商品放入定制片暂存架{$coding}库位";

                                $msg = "请放在暂存架"."<br><b>$coding</b>";
                            }

                            $this->_stock_house->commit();
                            $this->_new_order_item_process->commit();
                        } catch (ValidateException $e) {
                            $this->_stock_house->rollback();
                            $this->_new_order_item_process->rollback();
                            $this->error($e->getMessage(), [], 406);
                        } catch (PDOException $e) {
                            $this->_stock_house->rollback();
                            $this->_new_order_item_process->rollback();
                            $this->error($e->getMessage(), [], 407);
                        } catch (Exception $e) {
                            $this->_stock_house->rollback();
                            $this->_new_order_item_process->rollback();
                            $this->error($e->getMessage(), [], 408);
                        }
                    } else {
                        DistributionLog::record($this->auth, $item_process_info['id'], 0, '定制片暂存架没有空余库位');
                        $this->error(__('定制片暂存架没有空余库位，请及时处理'), [], 405);
                    }
                }
            }

            //定制片提示库位号信息
            if ($coding) {
                $this->success($msg, ['abnormal_list' => $abnormal_list, 'option_info' => $option_info, 'second' => $second], 200);
            }
        }

        //配货返回数据
        if (7 == $check_status) {
            //获取子订单处方数据
            return $abnormal_list;
        }

        $this->success('', ['abnormal_list' => $abnormal_list, 'option_info' => $option_info], 200);
    }

    /**
     * 提交操作（配货通用）
     *
     * @param string $item_order_number 子订单号
     * @param int $check_status 检测状态
     * @return mixed
     * @author lzh
     */
    protected function save($item_order_number, $check_status)
    {
        empty($item_order_number) && $this->error(__('子订单号不能为空'), [], 403);

        //获取子订单数据
        $item_process_info = $this->_new_order_item_process
            ->field('id,distribution_status,order_prescription_type,option_id,order_id,site,customize_status,temporary_house_id,abnormal_house_id')
            ->where('item_order_number', $item_order_number)
            ->find();

        //获取子订单处方数据
        $item_option_info = $this->_new_order_item_option
            ->field('is_print_logo,sku,index_name')
            ->where('id', $item_process_info['option_id'])
            ->find();

        //状态类型
        $status_arr = [
            2 => '配货',
            3 => '配镜片',
            4 => '加工',
            5 => '印logo',
            6 => '成品质检'
        ];
        //获取库位号
        $coding = $this->_stock_house
            ->where(['id' => $item_process_info['temporary_house_id']])
            ->value('coding');
        //操作失败记录
        if (empty($item_process_info)) {
            DistributionLog::record($this->auth, $item_process_info['id'], 0, $status_arr[$check_status] . '：子订单不存在');
            $this->error(__('子订单不存在'), [], 403);
        }
        //扫码配镜片，定制片 先取出 暂存库位才可操作
        if (3 == $check_status && 3 == $item_process_info['order_prescription_type'] && 1 == $item_process_info['customize_status']) {
            $this->error(__('请先将定制片从暂存库位取出'), [], 405);
        }

        //操作失败记录
        if ($check_status != $item_process_info['distribution_status']) {
            DistributionLog::record($this->auth, $item_process_info['id'], 0, $status_arr[$check_status] . '：当前状态[' . $status_arr[$item_process_info['distribution_status']] . ']无法操作');
            $this->error(__('当前状态无法操作'), [], 405);
        }

        //检测异常状态
        $abnormal_id = $this->_distribution_abnormal
            ->where(['item_process_id' => $item_process_info['id'], 'status' => 1])
            ->value('id');

        //操作失败记录
        if ($abnormal_id) {
            DistributionLog::record($this->auth, $item_process_info['id'], 0, $status_arr[$check_status] . '：有异常[' . $abnormal_id . ']待处理不可操作');
            // $this->error(__('有异常待处理无法操作'), [], 405);
<<<<<<< HEAD

            $this->error(__("子订单存在异常"."<br><b>$coding</b>"), [], 405);
=======
            $coding1 = $this->_stock_house
                ->where(['id' => $item_process_info['abnormal_house_id']])
                ->value('coding');
            $this->error(__("子订单存在异常"."<br><b>$coding1</b>"), [], 405);
>>>>>>> f978c69b
        }

        //查询订单号
        $order_info = $this->_new_order
            ->field('increment_id,status')
            ->where(['id' => $item_process_info['order_id']])
            ->find();
        // 'processing' != $order_info['status'] && $this->error(__('当前订单状态不可操作'), [], 405);
        'processing' != $order_info['status'] && $this->error(__('订单状态异常'), [], 405);
        $increment_id = $order_info['increment_id'];

        //检测是否有工单未处理
        $check_work_order = $this->_work_order_measure
            ->alias('a')
            ->field('a.item_order_number,a.measure_choose_id')
            ->join(['fa_work_order_list' => 'b'], 'a.work_id=b.id')
            ->where([
                'a.operation_type' => 0,
                'b.platform_order' => $increment_id,
                'b.work_status' => ['in', [1, 2, 3, 5]]
            ])
            ->select();
        if ($check_work_order) {
            foreach ($check_work_order as $val) {
                (3 == $val['measure_choose_id'] //主单取消措施未处理
                    ||
                    $val['item_order_number'] == $item_order_number //子单措施未处理:更改镜框18、更改镜片19、取消20
                )

                // && $this->error(__('有工单未处理，无法操作'), [], 405);

                && $this->error(__("子订单存在工单"."<br><b>$coding</b>"), [], 405);

                if ($val['measure_choose_id'] == 21) {
                    $this->error(__("子订单存在工单"."<br><b>$coding</b>"), [], 405);
                }
            }
        }

        //获取订单购买总数，计算过滤掉取消状态的子单
        $total_qty_ordered = $this->_new_order_item_process
            ->where(['order_id' => $item_process_info['order_id'], 'distribution_status' => ['neq', 0]])
            ->count();
        $back_msg = '';

        $res = false;
        $this->_item->startTrans();
        $this->_stock_log->startTrans();
        $this->_new_order_process->startTrans();
        $this->_new_order_item_process->startTrans();
        $this->_product_bar_code_item->startTrans();
        try {
            //下一步提示信息及状态
            if (2 == $check_status) {

                /**************工单更换镜框******************/
                //查询更改镜框最新信息
                $change_sku = $this->_work_order_change_sku
                    ->alias('a')
                    ->join(['fa_work_order_measure' => 'b'], 'a.measure_id=b.id')
                    ->where([
                        'a.change_type' => 1,
                        'a.item_order_number' => $item_order_number,
                        'b.operation_type' => 1
                    ])
                    ->order('a.id', 'desc')
                    ->value('a.change_sku');
                if ($change_sku) {
                    $item_option_info['sku'] = $change_sku;
                }
                /********************************/

                //配货节点 条形码绑定子单号
                $barcode = $this->request->request('barcode');
                $this->_product_bar_code_item
                    ->allowField(true)
                    ->isUpdate(true, ['code' => $barcode])
                    ->save(['item_order_number' => $item_order_number]);

                //获取true_sku
                $true_sku = $this->_item_platform_sku->getTrueSku($item_option_info['sku'], $item_process_info['site']);

                //获取配货占用库存
                $item_before = $this->_item
                    ->field('distribution_occupy_stock')
                    ->where(['sku' => $true_sku])
                    ->find();

                //增加配货占用库存
                $this->_item
                    ->where(['sku' => $true_sku])
                    ->inc('distribution_occupy_stock', 1)
                    ->update();

                //记录库存日志
                $this->_stock_log->setData([
                    'type' => 2,
                    'site' => $item_process_info['site'],
                    'modular' => 2,
                    'change_type' => 4,
                    'source' => 2,
                    'sku' => $true_sku,
                    'number_type' => 2,
                    'order_number' => $item_order_number,
                    'distribution_stock_before' => $item_before['distribution_occupy_stock'],
                    'distribution_stock_change' => 1,
                    'create_person' => $this->auth->nickname,
                    'create_time' => time()
                ]);

                //根据处方类型字段order_prescription_type(现货处方镜、定制处方镜)判断是否需要配镜片
                if (in_array($item_process_info['order_prescription_type'], [2, 3])) {
                    $save_status = 3;
                } else {
                    if ($item_option_info['is_print_logo']) {
                        $save_status = 5;
                    } else {
                        if ($total_qty_ordered > 1) {
                            $save_status = 7;
                        } else {
                            $save_status = 9;
                        }
                    }
                }
            } elseif (3 == $check_status) {
                $save_status = 4;
            } elseif (4 == $check_status) {
                if ($item_option_info['is_print_logo']) {
                    $save_status = 5;
                } else {
                    $save_status = 6;
                }
            } elseif (5 == $check_status) {
                $save_status = 6;
            } elseif (6 == $check_status) {
                if ($total_qty_ordered > 1) {
                    $save_status = 7;
                } else {
                    $save_status = 9;
                }
            }

            if (empty($save_status)) throw new Exception('未获取到下一步状态');

            //订单主表标记已合单
            if (9 == $save_status) {
                //主订单状态表
                $this->_new_order_process
                    ->allowField(true)
                    ->isUpdate(true, ['order_id' => $item_process_info['order_id']])
                    ->save(['combine_status' => 1, 'combine_time' => time()]);
            }

            //更新子单配货状态
            $res = $this->_new_order_item_process
                ->allowField(true)
                ->isUpdate(true, ['item_order_number' => $item_order_number])
                ->save(['distribution_status' => $save_status]);

            //下一步提示信息
            if (3 == $save_status) {
                //待配镜片
                $back_msg = 2 == $item_process_info['order_prescription_type'] ? '去配现片' : '去配定制片';
            } else {
                $next_step = [
                    4 => '去加工',
                    5 => '印logo',
                    6 => '去质检',
                    7 => '去合单',
                    9 => '去合单'
                ];
                $back_msg = $next_step[$save_status];
            }

            $this->_item->commit();
            $this->_stock_log->commit();
            $this->_new_order_process->commit();
            $this->_new_order_item_process->commit();
            $this->_product_bar_code_item->commit();
        } catch (ValidateException $e) {
            $this->_item->rollback();
            $this->_stock_log->rollback();
            $this->_new_order_process->rollback();
            $this->_new_order_item_process->rollback();
            $this->_product_bar_code_item->rollback();
            $this->error($e->getMessage(), [], 406);
        } catch (PDOException $e) {
            $this->_item->rollback();
            $this->_stock_log->rollback();
            $this->_new_order_process->rollback();
            $this->_new_order_item_process->rollback();
            $this->_product_bar_code_item->rollback();
            $this->error($e->getMessage(), [], 407);
        } catch (Exception $e) {
            $this->_item->rollback();
            $this->_stock_log->rollback();
            $this->_new_order_process->rollback();
            $this->_new_order_item_process->rollback();
            $this->_product_bar_code_item->rollback();
            $this->error($e->getMessage(), [], 408);
        }

        if ($res) {
            //操作成功记录
            DistributionLog::record($this->auth, $item_process_info['id'], $check_status, $status_arr[$check_status] . '完成');
            if (9 == $save_status) {
                DistributionLog::record($this->auth, $item_process_info['id'], 7, '合单完成');
            }
            //成功返回
            $this->success($back_msg, [], 200);
        } else {
            //操作失败记录
            DistributionLog::record($this->auth, $item_process_info['id'], 0, $status_arr[$check_status] . '：保存失败');

            //失败返回
            $this->error(__($status_arr[$check_status] . '失败'), [], 404);
        }
    }

    /**
     * 配货扫码
     *
     * @参数 string item_order_number  子订单号
     * @return mixed
     * @author wgj
     */
    public function product()
    {
        $item_order_number = $this->request->request('item_order_number');
        $this->info($item_order_number, 2);
    }

    /**
     * 配货提交--ok
     *
     * 商品条形码与商品SKU是多对一关系，paltform_sku与SKU（true_sku）也是多对一关系
     *
     * @参数 string item_order_number  子订单号
     * @参数 string barcode  商品条形码
     * @return mixed
     * @author wgj
     */
    public function product_submit()
    {
        $item_order_number = $this->request->request('item_order_number');
        $barcode = $this->request->request('barcode');
        empty($item_order_number) && $this->error(__('子订单号不能为空'), [], 403);
        empty($barcode) && $this->error(__('商品条形码不能为空'), [], 403);

        //子订单号获取平台platform_sku
        $order_item_id = $this->_new_order_item_process->where('item_order_number', $item_order_number)->value('id');
        empty($order_item_id) && $this->error(__('订单不存在'), [], 403);

        //获取子单sku
        $order_item_info = $this->_new_order_item_process
            ->field('sku,site')
            ->where('item_order_number', $item_order_number)
            ->find();
        $order_item_true_sku = $order_item_info['sku'];

        //获取更改镜框最新信息
        $change_sku = $this->_work_order_change_sku
            ->alias('a')
            ->join(['fa_work_order_measure' => 'b'], 'a.measure_id=b.id')
            ->where([
                'a.change_type' => 1,
                'a.item_order_number' => $item_order_number,
                'b.operation_type' => 1
            ])
            ->order('a.id', 'desc')
            ->value('a.change_sku');
        if ($change_sku) {
            $order_item_true_sku = $change_sku;
        }

        $sku_arr = explode('-', $order_item_true_sku);
        if (2 < count($sku_arr)) {
            $order_item_true_sku = $sku_arr[0] . '-' . $sku_arr[1];
        }

        //获取仓库sku
        $true_sku = $this->_item_platform_sku
            ->where(['platform_sku' => $order_item_true_sku, 'platform_type' => $order_item_info['site']])
            ->value('sku');

        $barcode_item_order_number = $this->_product_bar_code_item->where('code', $barcode)->value('item_order_number');
        !empty($barcode_item_order_number) && $this->error(__('此条形码已经绑定过其他订单'), [], 403);
        $code_item_sku = $this->_product_bar_code_item->where('code', $barcode)->value('sku');
        // empty($code_item_sku) && $this->error(__('此条形码未绑定SKU'), [], 403);
        empty($code_item_sku) && $this->error(__('商品条码没有绑定关系'), [], 403);

        if (strtolower($true_sku) != strtolower($code_item_sku)) {
            //扫描获取的条形码 和 子订单查询出的 SKU(即true_sku)对比失败则配货失败
            //操作失败记录
            DistributionLog::record($this->auth, $order_item_id, 2, '配货失败：sku配错');

            //失败返回
            $this->error(__('sku配错'), [], 404);
        } else {
            $this->save($item_order_number, 2);
        }
    }

    /**
     * 镜片分拣--不做分页，只展示processing状态的订单
     *
     * @参数 string start_time  开始时间
     * @参数 string end_time  结束时间
     * @参数 int page  页码
     * @参数 int page_size  每页显示数量
     * @return mixed
     * @author wgj
     */
    public function sorting()
    {
        $start_time = $this->request->request('start_time');
        $end_time = $this->request->request('end_time');
        $page = $this->request->request('page');
        $page_size = $this->request->request('page_size');
        empty($page) && $this->error(__('Page can not be empty'), [], 403);
        empty($page_size) && $this->error(__('Page size can not be empty'), [], 403);
        $where = [
            'a.distribution_status' => 3,
            'd.status' => 'processing',
            'b.index_name' => ['neq', ''],
            'a.order_prescription_type' => ['neq', 3],
        ];
        if ($start_time && $end_time) {
            $where['a.created_at'] = ['between', [strtotime($start_time), strtotime($end_time)]];
        }
        $offset = ($page - 1) * $page_size;
        $limit = $page_size;

        //获取出库单列表数据【od右眼、os左眼分开查询再组装，order_prescription_type 处方类型，index_name 镜片类型，lens_name 镜片名称】
        //od右镜片
        $list_od = $this->_new_order_item_process
            ->alias('a')
            ->where($where)
            ->field('count(*) as all_count,a.order_prescription_type,b.index_name,b.od_sph,b.od_cyl,c.lens_name')
            ->join(['fa_order_item_option' => 'b'], 'a.option_id=b.id')
            ->join(['fa_lens_data' => 'c'], 'b.lens_number=c.lens_number')
            ->join(['fa_order' => 'd'], 'a.order_id=d.id')
            ->group('a.order_prescription_type,b.lens_number,b.od_sph,b.od_cyl')
            //            ->limit($offset, $limit)
            ->select();
        $list_od = collection($list_od)->toArray();
        //订单处方分类 0待处理  1 仅镜架 2 现货处方镜 3 定制处方镜 4 其他
        $order_prescription_type = [0 => '待处理', 1 => '仅镜架', 2 => '现货处方镜', 3 => '定制处方镜', 4 => '其他'];
        foreach ($list_od as $key => $value) {
            $list_od[$key]['order_prescription_type'] = $order_prescription_type[$value['order_prescription_type']];
            $list_od[$key]['light'] = 'SPH：' . $value['od_sph'] . ' CYL:' . $value['od_cyl'];

            unset($list_od[$key]['od_sph']);
            unset($list_od[$key]['od_cyl']);
        }

        //os左镜片
        $list_os = $this->_new_order_item_process
            ->alias('a')
            ->where($where)
            ->field('count(*) as all_count,a.order_prescription_type,b.os_sph,b.os_cyl,c.lens_name')
            ->join(['fa_order_item_option' => 'b'], 'a.option_id=b.id')
            ->join(['fa_lens_data' => 'c'], 'b.lens_number=c.lens_number')
            ->join(['fa_order' => 'd'], 'a.order_id=d.id')
            ->group('a.order_prescription_type,b.lens_number,b.os_sph,b.os_cyl')
            //            ->limit($offset, $limit)
            ->select();
        $list_os = collection($list_os)->toArray();
        //订单处方分类 0待处理  1 仅镜架 2 现货处方镜 3 定制处方镜 4 其他
        $order_prescription_type = [0 => '待处理', 1 => '仅镜架', 2 => '现货处方镜', 3 => '定制处方镜', 4 => '其他'];
        foreach ($list_os as $key => $value) {
            $list_os[$key]['order_prescription_type'] = $order_prescription_type[$value['order_prescription_type']];
            $list_os[$key]['light'] = 'SPH：' . $value['os_sph'] . ' CYL:' . $value['os_cyl'];

            unset($list_os[$key]['os_sph']);
            unset($list_os[$key]['os_cyl']);
        }

        //左右镜片数组取交集求all_count和，再合并
        foreach ($list_os as $key => $value) {
            foreach ($list_od as $k => $v) {
                if ($value['light'] == $v['light']) {
                    $list_od[$k]['all_count'] = $value['all_count'] + $v['all_count'];
                    unset($list_os[$key]);
                }
            }
        }
        $list = array_merge($list_od, $list_os);
        $list = array_values($list);
        $this->success('', ['list' => $list], 200);
    }

    /**
     * 镜片未分拣数量
     *
     * @return mixed
     * @author wgj
     */
    public function no_sorting()
    {
        $where = [
            'a.distribution_status' => 3,
            'a.order_prescription_type' => 2,
            'b.status' => 'processing',
        ];

        //未分拣子订单数量
        $count = $this->_new_order_item_process
            ->alias('a')
            ->join(['fa_order' => 'b'], 'a.order_id=b.id')
            ->where($where)
            ->count();
        return 2 * $count;
    }

    /**
     * 配镜片扫码
     *
     * @参数 string item_order_number  子订单号
     * @return mixed
     * @author lzh
     */
    public function lens()
    {
        $item_order_number = $this->request->request('item_order_number');
        $this->info($item_order_number, 3);
    }

    /**
     * 配镜片二次扫码取出--释放子单号占用的暂存库位，记录日志
     *
     * @参数 string item_order_number  子订单号
     * @return mixed
     * @author wgj
     */
    public function lens_out()
    {
        $item_order_number = $this->request->request('item_order_number');
        //获取子订单数据
        $item_process_info = $this->_new_order_item_process
            ->where('item_order_number', $item_order_number)
            ->field('id,option_id,distribution_status,temporary_house_id,order_prescription_type')
            ->find();
        empty($item_process_info) && $this->error(__('子订单不存在'), [], 403);
        empty($item_process_info['temporary_house_id']) && $this->error(__('子订单未绑定暂存库位'), [], 403);
        3 != $item_process_info['distribution_status'] && $this->error(__('只有待配镜片状态才能操作'), [], 403);
        //获取库位号
        $coding = $this->_stock_house
            ->where(['id' => $item_process_info['temporary_house_id']])
            ->value('coding');
        //子订单释放定制片库位号
        $result = $this->_new_order_item_process
            ->allowField(true)
            ->isUpdate(true, ['item_order_number' => $item_order_number])
            ->save(['temporary_house_id' => 0, 'customize_status' => 2]);

        $res = false;
        if ($result != false) {
            //定制片库位占用数量-1
            $res = $this->_stock_house
                ->where(['id' => $item_process_info['temporary_house_id']])
                ->setDec('occupy', 1);
            DistributionLog::record($this->auth, $item_process_info['id'], 0, "子单号{$item_order_number}，释放定制片库位号：{$coding}");
        }

        if (false === $res) {
            $this->error(__("取出失败"), [], 403);
        }
        // $this->success("子单号{$item_order_number}的商品从定制片暂存架{$coding}库位取出成功", [], 200);
        $this->success('', [], 200);
    }

    /**
     * 配镜片提交
     *
     * @参数 string item_order_number  子订单号
     * @return mixed
     * @author lzh
     */
    public function lens_submit()
    {
        $item_order_number = $this->request->request('item_order_number');
        $this->save($item_order_number, 3);
    }

    /**
     * 加工扫码
     *
     * @参数 string item_order_number  子订单号
     * @return mixed
     * @author lzh
     */
    public function machining()
    {
        $item_order_number = $this->request->request('item_order_number');
        $this->info($item_order_number, 4);
    }

    /**
     * 加工提交
     *
     * @参数 string item_order_number  子订单号
     * @return mixed
     * @author lzh
     */
    public function machining_submit()
    {
        $item_order_number = $this->request->request('item_order_number');
        $this->save($item_order_number, 4);
    }

    /**
     * 印logo扫码
     *
     * @参数 string item_order_number  子订单号
     * @return mixed
     * @author lzh
     */
    public function logo()
    {
        $item_order_number = $this->request->request('item_order_number');
        $this->info($item_order_number, 5);
    }

    /**
     * 印logo提交
     *
     * @参数 string item_order_number  子订单号
     * @return mixed
     * @author lzh
     */
    public function logo_submit()
    {
        $item_order_number = $this->request->request('item_order_number');
        $this->save($item_order_number, 5);
    }

    /**
     * 成品质检扫码
     *
     * @参数 string item_order_number  子订单号
     * @return mixed
     * @author lzh
     */
    public function finish()
    {
        $item_order_number = $this->request->request('item_order_number');
        $this->info($item_order_number, 6);
    }

    /**
     * 质检通过/拒绝
     *
     * @参数 string item_order_number  子订单号
     * @参数 int do_type  操作类型：1通过，2拒绝
     * @参数 int reason  拒绝原因
     * @return mixed
     * @author lzh
     */
    public function finish_adopt()
    {
        $item_order_number = $this->request->request('item_order_number');
        $do_type = $this->request->request('do_type');
        !in_array($do_type, [1, 2]) && $this->error(__('操作类型错误'), [], 403);

        if ($do_type == 1) {
            $this->save($item_order_number, 6);
        } else {
            $reason = $this->request->request('reason');
            !in_array($reason, [1, 2, 3, 4]) && $this->error(__('拒绝原因错误'), [], 403);

            //获取子订单数据
            $item_process_info = $this->_new_order_item_process
                ->where('item_order_number', $item_order_number)
                ->field('id,option_id,order_id,sku,site')
                ->find();

            //状态
            $status_arr = [
                1 => ['status' => 4, 'name' => '质检拒绝：加工调整'],
                2 => ['status' => 2, 'name' => '质检拒绝：镜架报损'],
                3 => ['status' => 3, 'name' => '质检拒绝：镜片报损'],
                4 => ['status' => 5, 'name' => '质检拒绝：logo调整']
            ];
            $status = $status_arr[$reason]['status'];

            $this->_new_order_item_process->startTrans();
            $this->_item->startTrans();
            $this->_item_platform_sku->startTrans();
            $this->_stock_log->startTrans();
            $this->_product_bar_code_item->startTrans();
            try {
                $save_data['distribution_status'] = $status;
                //如果回退到待加工步骤之前，清空定制片库位ID及定制片处理状态
                if (4 > $status) {
                    $save_data['temporary_house_id'] = 0;
                    $save_data['customize_status'] = 0;
                }

                //子订单状态回退
                $this->_new_order_item_process
                    ->allowField(true)
                    ->isUpdate(true, ['id' => $item_process_info['id']])
                    ->save($save_data);

                //回退到待配货，解绑条形码
                if (2 == $status) {
                    $this->_product_bar_code_item
                        ->allowField(true)
                        ->isUpdate(true, ['item_order_number' => $item_order_number])
                        ->save(['item_order_number' => '']);
                }

                //质检拒绝：镜架报损，扣减可用库存、配货占用、总库存、虚拟仓库存
                if (2 == $reason) {
                    //仓库sku、库存
                    $platform_info = $this->_item_platform_sku
                        ->field('sku,stock')
                        ->where(['platform_sku' => $item_process_info['sku'], 'platform_type' => $item_process_info['site']])
                        ->find();
                    $true_sku = $platform_info['sku'];

                    //检验库存
                    $stock_arr = $this->_item
                        ->where(['sku' => $true_sku])
                        ->field('stock,available_stock,distribution_occupy_stock')
                        ->find();

                    //扣减可用库存、配货占用、总库存
                    $this->_item
                        ->where(['sku' => $true_sku])
                        ->dec('available_stock', 1)
                        ->dec('distribution_occupy_stock', 1)
                        ->dec('stock', 1)
                        ->update();

                    //扣减虚拟仓库存
                    $this->_item_platform_sku
                        ->where(['sku' => $true_sku, 'platform_type' => $item_process_info['site']])
                        ->dec('stock', 1)
                        ->update();

                    //记录库存日志
                    $this->_stock_log->setData([
                        'type' => 2,
                        'site' => $item_process_info['site'],
                        'modular' => 3,
                        'change_type' => 5,
                        'source' => 2,
                        'sku' => $true_sku,
                        'number_type' => 2,
                        'order_number' => $item_order_number,
                        'available_stock_before' => $stock_arr['available_stock'],
                        'available_stock_change' => -1,
                        'distribution_stock_before' => $stock_arr['distribution_occupy_stock'],
                        'distribution_stock_change' => -1,
                        'stock_before' => $stock_arr['stock'],
                        'stock_change' => -1,
                        'fictitious_before' => $platform_info['stock'],
                        'fictitious_change' => -1,
                        'create_person' => $this->auth->nickname,
                        'create_time' => time()
                    ]);
                }

                //记录日志
                DistributionLog::record($this->auth, $item_process_info['id'], 6, $status_arr[$reason]['name']);

                $this->_new_order_item_process->commit();
                $this->_item->commit();
                $this->_item_platform_sku->commit();
                $this->_stock_log->commit();
                $this->_product_bar_code_item->commit();
            } catch (ValidateException $e) {
                $this->_new_order_item_process->rollback();
                $this->_item->rollback();
                $this->_item_platform_sku->rollback();
                $this->_stock_log->rollback();
                $this->_product_bar_code_item->rollback();
                $this->error($e->getMessage(), [], 406);
            } catch (PDOException $e) {
                $this->_new_order_item_process->rollback();
                $this->_item->rollback();
                $this->_item_platform_sku->rollback();
                $this->_stock_log->rollback();
                $this->_product_bar_code_item->rollback();
                $this->error($e->getMessage(), [], 407);
            } catch (Exception $e) {
                $this->_new_order_item_process->rollback();
                $this->_item->rollback();
                $this->_item_platform_sku->rollback();
                $this->_stock_log->rollback();
                $this->_product_bar_code_item->rollback();
                $this->error($e->getMessage(), [], 408);
            }
            $this->success('操作成功', [], 200);
        }
    }

    /**
     * 合单扫描子单号--ok---修改合单主表改为order_proceess表
     *
     * @参数 string item_order_number  子订单号
     * @return mixed
     * @author wgj
     */
    public function merge()
    {
        $item_order_number = $this->request->request('item_order_number');
        empty($item_order_number) && $this->error(__('子订单号不能为空'), [], 403);

        //获取子订单数据
        $item_process_info = $this->_new_order_item_process
            ->where('item_order_number', $item_order_number)
            ->field('id,distribution_status,sku,order_id,temporary_house_id,abnormal_house_id,abnormal_house_id')
            ->find();
        //查询订单号
        $order_info = $this->_new_order
            ->field('increment_id,status')
            ->where(['id' => $item_process_info['order_id']])
            ->find();
        'processing' != $order_info['status'] && $this->error(__('订单状态异常'), [], 405);

        $order_process_info = $this->_new_order_process
            ->where('order_id', $item_process_info['order_id'])
            ->field('order_id,store_house_id')
            ->find();
        $store_house_is = $this->_stock_house->field('id,coding,subarea')->where('id', $item_process_info['temporary_house_id'])->find();
        $codeing = $store_house_is['coding'];
        //检测是否有工单未处理
        $check_work_order = $this->_work_order_measure
            ->alias('a')
            ->field('a.item_order_number,a.measure_choose_id')
            ->join(['fa_work_order_list' => 'b'], 'a.work_id=b.id')
            ->where([
                'a.operation_type' => 0,
                'b.platform_order' => $order_info['increment_id'],
                'b.work_status' => ['in', [1, 2, 3, 5]]
            ])
            ->select();
        if ($check_work_order) {
            foreach ($check_work_order as $val) {

                $codeing = $store_house_is['coding'];

                (3 == $val['measure_choose_id'] //主单取消措施未处理
                    ||
                    $val['item_order_number'] == $item_order_number //子单措施未处理:更改镜框18、更改镜片19、取消20
                )
                // && $this->error(__('有工单未处理，无法操作'), [], 405);

                && $this->error(__("子订单存在工单"."<br><b>$codeing</b>"), [], 405);
                if ($val['measure_choose_id'] == 21) {
                    $this->error(__("子订单存在工单"."<br><b>$codeing</b>"), [], 405);
                }
            }
        }

        //判断异常状态
        $abnormal_id = $this->_distribution_abnormal
            ->where(['item_process_id' => $item_process_info['id'], 'status' => 1])
            ->value('id');
        // $abnormal_id && $this->error(__('有异常待处理，无法操作'), [], 405);
<<<<<<< HEAD

        $abnormal_id && $this->error(__("子订单存在异常"."<br><b>$codeing</b>"), [], 405);
=======
        //子单异常库位号
        $codeing1 = $this->_stock_house->field('id,coding,subarea')->where('id', $item_process_info['abnormal_house_id'])->find();
        $abnormal_id && $this->error(__("子订单存在异常"."<br><b>$codeing1</b>"), [], 405);
>>>>>>> f978c69b

        empty($item_process_info) && $this->error(__('子订单不存在'), [], 403);


        //产品婧让改的
        if (!empty($store_house_is) && 9 == $item_process_info['distribution_status']) {

            $this->error(__("请放在合单架"."<br><b>$codeing</b>"), [], 403);
        } elseif (empty($store_house_is) && 9 == $item_process_info['distribution_status']) {
            $this->error(__('订单合单完成，去审单！'), [], 403);
        }
        9 == $item_process_info['distribution_status'] && $this->error(__('订单合单完成，去审单！'), [], 403);
        $status_arr1 = [
            2 => '配货',
            3 => '配镜片',
            4 => '加工',
            5 => '印logo',
            6 => '成品质检',
            7 => '合单'
        ];
        // !in_array($item_process_info['distribution_status'], [7, 8]) && $this->error(__('子订单当前状态不可合单操作'), [], 403);
        !in_array($item_process_info['distribution_status'], [7, 8]) && $this->error(__('去' . $status_arr1[$item_process_info['distribution_status']]), [], 405);


        //第二次扫描提示语
        if (7 < $item_process_info['distribution_status']) {
            if ($order_process_info['store_house_id']) {
                //有主单合单库位
                $store_house_info = $this->_stock_house->field('id,coding,subarea')->where('id', $order_process_info['store_house_id'])->find();
                // $this->error(__('请将子单号' . $item_order_number . '的商品放入合单架' . $store_house_info['coding'] . '合单库位'), [], 403);

                $this->error(__("请放在合单架"."<br><b>$codeing</b>"), [], 403);
            } else {
                //                $this->_new_order_item_process->allowField(true)->isUpdate(true, ['item_order_number'=>$item_order_number])->save(['distribution_status'=>7]);
                $this->error(__('合单失败，主单未分配合单库位'), [], 403);
            }
        }

        //查询预库位占用
        $fictitious_time = time();
        $fictitious_store_house_info = $this->_stock_house->field('id,coding,subarea')->where(['status' => 1, 'type' => 2, 'occupy' => 0, 'fictitious_occupy_time' => ['>', $fictitious_time], 'order_id' => $item_process_info['order_id']])->find();

        //如果预占用信息不为空。返回预占用库位
        if (empty($fictitious_store_house_info)) {

            //未合单，首次扫描
            if (!$order_process_info['store_house_id']) {
                //主单中无库位号，首个子单进入时，分配一个合单库位给PDA，暂不占用根据是否确认放入合单架占用或取消
                $store_house_info = $this->_stock_house->field('id,coding,subarea')->where(['status' => 1, 'type' => 2, 'occupy' => 0, 'fictitious_occupy_time' => ['<', $fictitious_time]])->find();
                empty($store_house_info) && $this->error(__('合单失败，合单库位已用完，请添加后再操作'), [], 403);
                //绑定预占用库存和有效时间
                $this->_stock_house->where(['id' => $store_house_info['id']])->update(['fictitious_occupy_time' => $fictitious_time + 600, 'order_id' => $item_process_info['order_id']]);
            } else {
                //主单已绑定合单库位,根据ID查询库位信息
                $store_house_info = $this->_stock_house->field('id,coding,subarea')->where('id', $order_process_info['store_house_id'])->find();
            }
        } else {
            $store_house_info = $fictitious_store_house_info;
        }

        //异常原因列表
        $abnormal_list = [
            ['id' => 12, 'name' => '缺货']
        ];

        $info = [
            'item_order_number' => $item_order_number,
            'sku' => $item_process_info['sku'],
            'store_id' => $store_house_info['id'],
            'coding' => $store_house_info['coding'],
            'abnormal_list' => $abnormal_list
        ];

        $this->success('', ['info' => $info], 200);
    }

    /**
     * 合单--确认放入合单架---最后一个子单扫描合单时，检查子单合单是否有异常，无异常且全部为已合单，则更新主单合单状态和时间--ok
     * 合单库位预先分配，若被占用则提示被占用并分配新合单库位
     *
     * @参数 string item_order_number  子订单号
     * @参数 string store_house_id  合单库位ID
     * @return mixed
     * @author wgj
     */
    public function merge_submit()
    {
        $item_order_number = $this->request->request('item_order_number');
        $store_house_id = $this->request->request('store_house_id');
        empty($item_order_number) && $this->error(__('子订单号不能为空'), [], 403);
        empty($store_house_id) && $this->error(__('合单库位号不能为空'), [], 403);

        //获取子订单数据
        $item_process_info = $this->_new_order_item_process
            ->where('item_order_number', $item_order_number)
            ->field('id,distribution_status,order_id')
            ->find();
        empty($item_process_info) && $this->error(__('子订单不存在'), [], 403);
        !in_array($item_process_info['distribution_status'], [7, 8]) && $this->error(__('子订单当前状态不可合单操作'), [], 403);

        //查询主单数据
        $order_process_info = $this->_new_order
            ->alias('a')
            ->where('a.id', $item_process_info['order_id'])
            ->join(['fa_order_process' => 'b'], 'a.id=b.order_id', 'left')
            ->field('a.id,a.increment_id,b.store_house_id')
            ->find();
        empty($order_process_info) && $this->error(__('主订单不存在'), [], 403);

        //获取库位信息
        $store_house_info = $this->_stock_house->field('id,coding,subarea,occupy,fictitious_occupy_time,order_id')->where('id', $store_house_id)->find();//查询合单库位--占用数量
        empty($store_house_info) && $this->error(__('合单库位不存在'), [], 403);

        if ($order_process_info['store_house_id'] != $store_house_id) {
            if ($store_house_info['occupy'] && empty($order_process_info['store_house_id'])) {
                //主单无绑定库位，且分配的库位被占用，重新分配合单库位后再次提交确认放入新分配合单架
                $new_store_house_info = $this->_stock_house->field('id,coding,subarea')->where(['status' => 1, 'type' => 2, 'occupy' => 0])->find();
                empty($new_store_house_info) && $this->error(__('合单库位已用完，请检查合单库位情况'), [], 403);

                $info['store_id'] = $new_store_house_info['id'];
                $this->error(__('合单架' . $store_house_info['coding'] . '库位已被占用，' . '请将子单号' . $item_order_number . '的商品放入新合单架' . $new_store_house_info['coding'] . '库位'), ['info' => $info], 2001);
            }
        }

        if ($item_process_info['distribution_status'] == 8) {
            //重复扫描子单号--提示语句
            // $this->error(__('请将子单号' . $item_order_number . '的商品放入合单架' . $store_house_info['coding'] . '库位'), [], 511);
            $codeing = $store_house_info['coding'];

            $this->error(__("请放在合单架"."<br><b>$codeing</b>"), [], 511);
        }

        if (!empty($store_house_info['order_id'])) {
            //检查当前订单和预占用时的订单id是否相同
            if ($store_house_info['order_id'] != $order_process_info['id']) {
                $this->error(__('预占用库位信息错误'), [], 403);
            }
            //检查是否预占用
            if (empty($order_process_info['store_house_id'])) {
                if ($store_house_info['fictitious_occupy_time'] < time()) {
                    $this->error(__('库位预占用超10分钟，请重新操作'), [], 403);
                }
            }

        }


        //主单表有合单库位ID，查询主单商品总数，与子单合单入库计算数量对比
        //获取订单购买总数，计算过滤掉取消状态的子单
        $total_qty_ordered = $this->_new_order_item_process
            ->where(['order_id' => $item_process_info['order_id'], 'distribution_status' => ['neq', 0]])
            ->count();
        $count = $this->_new_order_item_process
            ->where(['distribution_status' => ['in', [0, 8]], 'order_id' => $item_process_info['order_id']])
            ->count();

        $info['order_id'] = $item_process_info['order_id']; //合单确认放入合单架提交 接口返回自带主订单号

        if ($total_qty_ordered > $count + 1) {
            //不是最后一个子单
            $num = '';
            $next = 1; //是否有下一个子单 1有，0没有
        } else {
            //最后一个子单
            $num = '最后一个';
            $next = 0; //是否有下一个子单 1有，0没有
        }
        if ($order_process_info['store_house_id']) {
            //存在合单库位ID，获取合单库位号ID存入
            $info['next'] = $next;
            //更新子单表
            $result = false;
            $result = $this->_new_order_item_process->allowField(true)->isUpdate(true, ['item_order_number' => $item_order_number])->save(['distribution_status' => 8]);
            if ($result !== false) {
                //操作成功记录
                DistributionLog::record($this->auth, $item_process_info['id'], 7, '子单号：' . $item_order_number . '作为主单号' . $order_process_info['increment_id'] . '的' . $num . '子单合单完成，库位' . $store_house_info['coding']);
                if (!$next) {
                    //最后一个子单且合单完成，更新主单、子单状态为合单完成
                    $this->_new_order_item_process
                        ->allowField(true)
                        ->isUpdate(true, ['order_id' => $item_process_info['order_id'], 'distribution_status' => ['neq', 0]])
                        ->save(['distribution_status' => 9]);
                    $this->_new_order_process
                        ->allowField(true)
                        ->isUpdate(true, ['order_id' => $item_process_info['order_id']])
                        ->save(['combine_status' => 1, 'check_status' => 0, 'combine_time' => time()]);
                }

                $this->success('子单号放入合单架成功', ['info' => $info], 200);
            } else {
                //操作失败记录
                DistributionLog::record($this->auth, $item_process_info['id'], 7, '子单号：' . $item_order_number . '作为主单号' . $order_process_info['increment_id'] . '的' . $num . '子单合单失败');

                $this->error(__('No rows were inserted'), [], 511);
            }
        }

        //首个子单进入合单架START
        $result = $return = false;
        $this->_stock_house->startTrans();
        $this->_new_order_process->startTrans();
        $this->_new_order_item_process->startTrans();
        try {
            //更新子单表
            $result = $this->_new_order_item_process->allowField(true)->isUpdate(true, ['item_order_number' => $item_order_number])->save(['distribution_status' => 8]);
            if ($result !== false) {
                $res = $this->_new_order_process->allowField(true)->isUpdate(true, ['order_id' => $item_process_info['order_id']])->save(['store_house_id' => $store_house_id]);
                if ($res !== false) {
                    $return = $this->_stock_house->allowField(true)->isUpdate(true, ['id' => $store_house_id])->save(['occupy' => 1]);
                }
            }
            $this->_stock_house->commit();
            $this->_new_order_process->commit();
            $this->_new_order_item_process->commit();
        } catch (ValidateException $e) {
            $this->_stock_house->rollback();
            $this->_new_order_process->rollback();
            $this->_new_order_item_process->rollback();
            $this->error($e->getMessage(), [], 406);
        } catch (PDOException $e) {
            $this->_stock_house->rollback();
            $this->_new_order_process->rollback();
            $this->_new_order_item_process->rollback();
            $this->error($e->getMessage(), [], 407);
        } catch (Exception $e) {
            $this->_stock_house->rollback();
            $this->_new_order_process->rollback();
            $this->_new_order_item_process->rollback();
            $this->error($e->getMessage(), [], 444);
        }
        if ($return !== false) {
            $info['next'] = $next;
            //操作成功记录
            DistributionLog::record($this->auth, $item_process_info['id'], 7, '子单号：' . $item_order_number . '作为主单号' . $order_process_info['increment_id'] . '的' . $num . '子单合单完成，库位' . $store_house_info['coding']);

            $this->success('子单号放入合单架成功', ['info' => $info], 200);
        } else {
            //操作失败记录
            DistributionLog::record($this->auth, $item_process_info['id'], 7, '子单号：' . $item_order_number . '作为主单号' . $order_process_info['increment_id'] . '的' . $num . '子单合单失败');

            $this->error(__('子单号放入合单架失败'), [], 511);
        }
        //首个子单进入合单架END

    }

    /**
     * 合单--合单完成页面-------修改原型图待定---子单合单状态、异常状态展示--ok
     *
     * @参数 string order_number  主订单号
     * @return mixed
     * @author wgj
     */
    public function order_merge()
    {
        $order_number = $this->request->request('order_number');
        empty($order_number) && $this->error(__('订单号不能为空'), [], 403);

        //获取订单购买总数,商品总数即为子单数量
        $order_process_info = $this->_new_order
            ->alias('a')
            ->where('a.increment_id', $order_number)
            ->join(['fa_order_process' => 'b'], 'a.id=b.order_id', 'left')
            ->field('a.id,a.increment_id,b.store_house_id')
            ->find();
        empty($order_process_info) && $this->error(__('主订单不存在'), [], 403);

        //获取子订单数据
        $item_process_info = $this->_new_order_item_process
            ->where('order_id', $order_process_info['id'])
            ->field('id,item_order_number,distribution_status,abnormal_house_id')
            ->select();
        empty($item_process_info) && $this->error(__('子订单数据异常'), [], 403);

        $distribution_status = [0 => '取消', 1 => '待打印标签', 2 => '待配货', 3 => '待配镜片', 4 => '待加工', 5 => '待印logo', 6 => '待成品质检', 7 => '待合单', 8 => '合单中', 9 => '合单完成'];
        foreach ($item_process_info as $key => $value) {
            $item_process_info[$key]['distribution_status'] = $distribution_status[$value['distribution_status']]; //子单合单状态
            $item_process_info[$key]['abnormal_house_id'] = 0 == $value['abnormal_house_id'] ? '正常' : '异常'; //异常状态
        }
        $info['order_number'] = $order_number;
        $info['list'] = $item_process_info;
        $this->success('', ['info' => $info], 200);
    }

    /**
     * 合单待取列表---ok
     *
     * @参数 string query  查询内容
     * @参数 int type  待取出类型 1 合单 2异常
     * @参数 string start_time  开始时间
     * @参数 string end_time  结束时间
     * @参数 int page  * 页码
     * @参数 int page_size  * 每页显示数量
     * @return mixed
     * @author wgj
     */
    public function merge_out_list()
    {
        $query = $this->request->request('query');
        $type = $this->request->request("type") ?? 1;
        $start_time = $this->request->request('start_time');
        $end_time = $this->request->request('end_time');
        $site = $this->request->request('site');
        $page = $this->request->request('page');
        $page_size = $this->request->request('page_size');
        empty($page) && $this->error(__('Page can not be empty'), [], 520);
        empty($page_size) && $this->error(__('Page size can not be empty'), [], 521);
        $offset = ($page - 1) * $page_size;
        $limit = $page_size;

        $where = [];
        if (1 == $type) {
            $where['combine_status'] = 1; //合单完成状态
            $where['store_house_id'] = ['>', 0];
            //合单待取出列表，主单为合单完成状态且子单都已合单
            if ($query) {
                //线上不允许跨库联合查询，拆分，wang导与产品静确认去除SKU搜索
                $store_house_id_store = $this->_stock_house->where(['type' => 2, 'coding' => ['like', '%' . $query . '%']])->column('id');
                /* $order_id = $this->_new_order_item_process->where(['sku'=> ['like', '%' . $query . '%']])->column('order_id');
                 $order_id = array_unique($order_id);
                 $store_house_id_sku = [];
                 if($order_id) {
                     $store_house_id_sku = $this->_new_order_process->where(['order_id'=> ['in', $order_id]])->column('store_house_id');
                 }
                 $store_house_ids = array_merge(array_filter($store_house_id_store), array_filter($store_house_id_sku));
                 if($store_house_ids) $where['store_house_id'] = ['in', $store_house_ids];*/
                if ($store_house_id_store) {
                    $where['store_house_id'] = ['in', $store_house_id_store];
                } else {
                    $where['store_house_id'] = -1;
                }
            }
            if ($start_time && $end_time) {
                $where['combine_time'] = ['between', [strtotime($start_time), strtotime($end_time)]];
            }
            if ($site) {
                $where['site'] = ['=', $site];
            }
            $list = $this->_new_order_process
                ->where($where)
                ->field('order_id,store_house_id,combine_time')
                ->group('order_id')
                ->limit($offset, $limit)
                ->select();
            foreach (array_filter($list) as $k => $v) {
                $list[$k]['coding'] = $this->_stock_house->where('id', $v['store_house_id'])->value('coding');
                !empty($v['combine_time']) && $list[$k]['combine_time'] = date('Y-m-d H:i:s', $v['combine_time']);
            }
        } else {
            $where['a.distribution_status'] = 7; //待合单状态
            $where['a.abnormal_house_id'] = ['>', 0]; //异常未处理
            $where['b.store_house_id'] = ['>', 0]; //有合单库位
            //异常待处理列表
            if ($query) {
                //线上不允许跨库联合查询，拆分，由于字段值明显差异，可以分别模糊匹配
                $store_house_ids = $this->_stock_house->where(['type' => 2, 'coding' => ['like', '%' . $query . '%']])->column('id');
                $item_order_number_store = [];
                if ($store_house_ids) {
                    $item_order_number_store = $this->_new_order_item_process
                        ->where(['abnormal_house_id' => ['in', $store_house_ids]])
                        ->column('id');
                }
                $item_ids = $this->_new_order_item_process
                    ->where(['item_order_number' => ['like', $query . '%']])
                    ->column('id');
                $item_ids = array_merge($item_ids, $item_order_number_store);
                if ($item_ids) {
                    $where['a.id'] = ['in', $item_ids];
                } else {
                    $where['a.id'] = -1;
                }
            }
            if ($site) {
                $where['b.site'] = ['=', $site];
            }
            $list = $this->_new_order_item_process
                ->alias('a')
                ->where($where)
                ->join(['fa_order_process' => 'b'], 'a.order_id=b.order_id', 'left')
                ->field('b.store_house_id,b.increment_id,b.order_id')
                ->group('a.item_order_number')
                ->limit($offset, $limit)
                ->select();
            foreach (array_filter($list) as $k => $v) {
                $list[$k]['coding'] = $this->_stock_house->where('id', $v['store_house_id'])->value('coding');
            }
        }

        $magento_platform = new MagentoPlatform();
        $platform_list = $magento_platform->field('id, name')->where(['is_del' => 1, 'status' => 1])->select();

        $this->success('', ['list' => $list, 'platform_list' => $platform_list], 200);
    }

    /**
     * 合单取出---释放库位[1.合单待取出 释放合单库位，异常待处理回退其主单下的所有子单为待合单状态并释放合单库位]
     *
     * @参数 string order_number  主订单号 取出时只需传order_number主订单号
     * @参数 int type  取出类型 1合单取出，2异常取出
     * @return mixed
     * @author wgj
     */
    public function merge_out_submit()
    {
        $order_number = $this->request->request('order_number');
        empty($order_number) && $this->error(__('主订单号不能为空'), [], 403);
        $type = $this->request->request('type');
        empty($type) && $this->error(__('请选择取出类型'), [], 403);

        //获取主单信息
        $order_process_info = $this->_new_order
            ->alias('a')
            ->where('a.increment_id', $order_number)
            ->join(['fa_order_process' => 'b'], 'a.id=b.order_id', 'left')
            ->field('a.id,b.combine_status,b.store_house_id')
            ->find();
        empty($order_process_info) && $this->error(__('主订单不存在'), [], 403);

        if ($order_process_info['store_house_id'] != 0) {
            if (1 == $type) {
                empty($order_process_info['combine_status']) && $this->error(__('只有合单完成状态才能取出'), [], 511);
                $item_process_info = $this->_new_order_item_process->field('id,item_order_number')->where('order_id', $order_process_info['id'])->select();
            } else {
                $item_process_info = $this->_new_order_item_process->field('id,item_order_number')->where(['order_id' => $order_process_info['id'], 'distribution_status' => 8])->select();
            }
            $store_house_coding = $this->_stock_house->where('id', $order_process_info['store_house_id'])->value('coding');
            //有合单库位订单--释放库位占用，解绑合单库位ID
            $return = false;
            $res = false;
            $this->_stock_house->startTrans();
            $this->_new_order_process->startTrans();
            $this->_new_order_item_process->startTrans();
            try {
                //更新订单业务处理表，解绑库位号
                $result = $this->_new_order_process->allowField(true)->isUpdate(true, ['order_id' => $order_process_info['id']])->save(['store_house_id' => 0]);
                if ($result != false) {
                    //释放合单库位占用数量
                    $res = $this->_stock_house->allowField(true)->isUpdate(true, ['id' => $order_process_info['store_house_id']])->save(['occupy' => 0]);
                    if ($res != false) {
                        //回退带有异常子单的 合单子单状态
                        if (0 == $order_process_info['combine_status'] && 2 == $type) {
                            $return = $this->_new_order_item_process
                                ->allowField(true)
                                ->isUpdate(true, ['order_id' => $order_process_info['id'], 'distribution_status' => 8])
                                ->save(['distribution_status' => 7]); //回退子订单合单状态至待合单7
                        }
                    }
                }
                $this->_stock_house->commit();
                $this->_new_order_process->commit();
                $this->_new_order_item_process->commit();
            } catch (ValidateException $e) {
                $this->_stock_house->rollback();
                $this->_new_order_process->rollback();
                $this->_new_order_item_process->rollback();
                $this->error($e->getMessage(), [], 444);
            } catch (PDOException $e) {
                $this->_stock_house->rollback();
                $this->_new_order_process->rollback();
                $this->_new_order_item_process->rollback();
                $this->error($e->getMessage(), [], 444);
            } catch (Exception $e) {
                $this->_stock_house->rollback();
                $this->_new_order_process->rollback();
                $this->_new_order_item_process->rollback();
                $this->error($e->getMessage(), [], 444);
            }
            if (1 == $type) {
                //合单完成订单取出
                if ($res !== false) {
                    //操作成功记录，批量日志插入
                    foreach ($item_process_info as $key => $value) {
                        DistributionLog::record($this->auth, $value['id'], 7, '子单号：' . $value['item_order_number'] . '，从合单架' . $store_house_coding . '合单库位取出完成');
                    }
                    $this->success('合单取出成功', [], 200);
                } else {
                    //操作失败记录，批量日志插入
                    foreach ($item_process_info as $key => $value) {
                        DistributionLog::record($this->auth, $value['id'], 7, '子单号：' . $value['item_order_number'] . '，从合单架' . $store_house_coding . '合单库位取出失败');
                    }
                    $this->error(__('No rows were inserted'), [], 511);
                }
            } else {
                //异常子单订单取出 --已合单的子单回退到待合单状态
                if ($return !== false) {
                    //操作成功记录，批量日志插入
                    foreach ($item_process_info as $key => $value) {
                        DistributionLog::record($this->auth, $value['id'], 7, '子单号：' . $value['item_order_number'] . '，从合单架' . $store_house_coding . '合单库位取出完成');
                    }
                    $this->success('异常取出成功', [], 200);
                } else {
                    //操作失败记录，批量日志插入
                    foreach ($item_process_info as $key => $value) {
                        DistributionLog::record($this->auth, $value['id'], 7, '子单号：' . $value['item_order_number'] . '，从合单架' . $store_house_coding . '合单库位取出失败');
                    }
                    $this->error(__('No rows were inserted'), [], 511);
                }
            }
        } else {
            $this->error(__('合单库位已经释放了'), [], 511);
        }
    }

    /**
     * 合单--合单完成页面--合单待取详情页面--修改原型图待定---子单合单状态、异常状态展示--ok
     *
     * @参数 int type  待取出类型 1 合单 2异常
     * @参数 int order_id  主订单ID
     * @参数 string item_order_number  子单号
     * @return mixed
     * @author wgj
     */
    public function merge_out_detail()
    {
        $order_id = $this->request->request('order_id');
        empty($order_id) && $this->error(__('主订单ID不能为空'), [], 403);

        $order_number = $this->_new_order->where(['id' => $order_id])->value('increment_id');
        empty($order_number) && $this->error(__('主订单不存在'), [], 403);
        $info['order_number'] = $order_number;

        //获取子订单数据
        $item_process_info = $this->_new_order_item_process
            ->where('order_id', $order_id)
            ->field('id,item_order_number,distribution_status,abnormal_house_id')
            ->select();
        empty($item_process_info) && $this->error(__('子订单数据不存在'), [], 403);

        $distribution_status = [0 => '取消', 1 => '待打印标签', 2 => '待配货', 3 => '待配镜片', 4 => '待加工', 5 => '待印logo', 6 => '待成品质检', 7 => '待合单', 8 => '合单中', 9 => '合单完成'];
        foreach ($item_process_info as $key => $value) {
            $item_process_info[$key]['distribution_status'] = $distribution_status[$value['distribution_status']]; //子单合单状态
            $item_process_info[$key]['abnormal_house_id'] = 0 == $value['abnormal_house_id'] ? '正常' : '异常'; //异常状态
        }

        $info['list'] = $item_process_info;
        $this->success('', ['info' => $info], 200);
    }

    /**
     * 发货审单
     *
     * @参数 int order_id  主订单ID
     * @参数 string check_refuse  审单拒绝原因 1.SKU缺失  2.配错镜框
     * @参数 int check_status  1审单通过，2审单拒绝
     * @参数 string create_person  操作人名称
     * @参数 array item_order_numbers  子单号列表
     * @return mixed
     * @author wgj
     */
    public function order_examine()
    {
        $order_id = $this->request->request('order_id');
        empty($order_id) && $this->error(__('主订单ID不能为空'), [], 403);
        $check_status = $this->request->request('check_status');
        empty($check_status) && $this->error(__('审单类型不能为空'), [], 403);
        $create_person = $this->request->request('create_person');
        empty($create_person) && $this->error(__('审单操作人不能为空'), [], 403);
        !in_array($check_status, [1, 2]) && $this->error(__('审单类型错误'), [], 403);
        $param = [];
        $param['check_status'] = $check_status;
        $param['check_time'] = time();
        $msg_info = '';
        if ($check_status == 2) {
            $check_refuse = $this->request->request('check_refuse'); //check_refuse   1SKU缺失  2 配错镜框
            empty($check_refuse) && $this->error(__('审单拒绝原因不能为空'), [], 403);
            !in_array($check_refuse, [1, 2, 999]) && $this->error(__('审单拒绝原因错误'), [], 403);
            if (2 == $check_refuse) {
                $item_order_numbers = $this->request->request('item_order_numbers');
                $item_order_numbers = explode(',', $item_order_numbers);
                empty($item_order_numbers) && $this->error(__('请选择子单号'), [], 403);
            }

            switch ($check_refuse) {
                case 1:
                    $param['check_remark'] = 'SKU缺失';
                    $msg_info_l = 'SKU缺失，';
                    $msg_info_r = '退回至待合单';
                    break;
                case 2:
                    $param['check_remark'] = '配错镜框';
                    $msg_info_l = '配错镜框，';
                    $msg_info_r = '退回至待配货';
                    break;
                case 999:
                    $param['check_remark'] = '标记异常';
                    $msg_info_l = '审单拒绝';
                    $msg_info_r = '标记异常';
                    break;
            }
            $msg = '审单拒绝';
        } else {
            $msg = '审单通过';
        }
        //检测订单审单状态
        $row = $this->_new_order_process->where(['order_id' => $order_id])->find();

        empty($row) && $this->error(__('主订单数据不存在'), [], 403);
        //判断有没有子单工单未完成
        $work_order_list = $this->_work_order_list->where(['platform_order' => $row->increment_id, 'work_status' => ['in', [1, 2, 3, 5]]])->find();
        !empty($work_order_list) && $this->error(__('有子单工单未完成'), [], 403);
        $item_ids = $this->_new_order_item_process->where(['order_id' => $order_id])->column('id');
        empty($item_ids) && $this->error(__('子订单数据不存在'), [], 403);
        if (1 == $row['check_status']) {
            $this->success('审单已通过，请勿重复操作！', [], 200);
        }

        $abnormal_house_id = $this->_new_order_item_process->where(['id' => ['in', $item_ids], 'abnormal_house_id' => ['>', 1]])->column('abnormal_house_id');//查询当前主单下面是否有已标记异常的子单

        !empty($abnormal_house_id) && $this->error(__('有子单存在异常'), [], 403);
        if (999 == $check_refuse) {
            //审核拒绝选择标记异常-核实地址
            $all_item_order_number = $this->_new_order_item_process->where(['id' => ['in', $item_ids]])->column('item_order_number');
            foreach ($all_item_order_number as $key => $value) {
                //查询给所有子单标记异常异常库位是否足够
                $stock_house_info = $this->_stock_house
                    ->field('id,coding')
                    ->where(['status' => 1, 'type' => 4, 'occupy' => ['<', 10000 - count($all_item_order_number)]])
                    ->order('occupy', 'desc')
                    ->find();
                if (empty($stock_house_info)) {
                    DistributionLog::record($this->auth, $item_process_id, 0, '异常暂存架没有空余库位');
                    $this->error(__('异常暂存架没有空余库位'), [], 405);
                }
                $this->in_sign_abnormal($value, 13, 1);
            }
            $this->success('标记异常成功', [], 200);
        }
        $this->_item->startTrans();
        $this->_item_platform_sku->startTrans();
        $this->_stock_log->startTrans();
        $this->_stock_house->startTrans();
        $this->_new_order_process->startTrans();
        $this->_new_order_item_process->startTrans();
        $this->_product_bar_code_item->startTrans();
        try {
            $result = $this->_new_order_process->allowField(true)->isUpdate(true, ['order_id' => $order_id])->save($param);
            false === $result && $this->error(__('订单状态更改失败'), [], 403);

            $log_data = [];
            //审单通过和拒绝都影响库存
            $item_where = [
                'order_id' => $order_id,
                'distribution_status' => ['neq', 0]
            ];
            if (!empty($item_order_numbers)) {
                $item_where['item_order_number'] = ['in', $item_order_numbers];
            }
            $item_info = $this->_new_order_item_process
                ->field('sku,site,item_order_number')
                ->where($item_where)
                ->select();
            if (2 == $check_status) {
                //审单拒绝，回退合单状态
                if (999 != $check_refuse) {
                    $this->_new_order_process
                        ->allowField(true)
                        ->isUpdate(true, ['order_id' => $order_id])
                        ->save(['combine_status' => 0, 'combine_time' => null]);
                }

                if (1 == $check_refuse) {
                    //SKU缺失，回退子单号为待合单中状态，不影响库存
                    $this->_new_order_item_process
                        ->allowField(true)
                        ->isUpdate(true, ['order_id' => $order_id, 'distribution_status' => ['neq', 0]])
                        ->save(['distribution_status' => 7]);
                } else {
                    //非指定子单回退到待合单
                    $this->_new_order_item_process
                        ->allowField(true)
                        ->isUpdate(true, ['order_id' => $order_id, 'distribution_status' => ['neq', 0]])
                        ->save([
                            'distribution_status' => 7
                        ]);

                    //配错镜框，指定子单回退到待配货，清空定制片库位ID及定制片处理状态
                    $this->_new_order_item_process
                        ->allowField(true)
                        ->isUpdate(true, ['order_id' => $order_id, 'distribution_status' => ['neq', 0], 'item_order_number' => ['in', $item_order_numbers]])
                        ->save([
                            'distribution_status' => 2,
                            'temporary_house_id' => 0,
                            'customize_status' => 0
                        ]);

                    //回退到待配货，解绑条形码
                    $this->_product_bar_code_item
                        ->allowField(true)
                        ->isUpdate(true, ['item_order_number' => ['in', $item_order_numbers]])
                        ->save(['out_stock_time' => null, 'library_status' => 1, 'item_order_number' => '']);

                    //扣减占用库存、配货占用、总库存、虚拟仓库存
                    foreach ($item_info as $key => $value) {
                        //仓库sku、库存
                        $platform_info = $this->_item_platform_sku
                            ->field('sku,stock')
                            ->where(['platform_sku' => $value['sku'], 'platform_type' => $value['site']])
                            ->find();
                        $true_sku = $platform_info['sku'];

                        //检验库存
                        $stock_arr = $this->_item
                            ->where(['sku' => $true_sku])
                            ->field('stock,occupy_stock,distribution_occupy_stock')
                            ->find();

                        //扣减可用库存、配货占用、总库存
                        $this->_item
                            ->where(['sku' => $true_sku])
                            ->dec('available_stock', 1)
                            ->dec('distribution_occupy_stock', 1)
                            ->dec('stock', 1)
                            ->update();

                        //扣减虚拟仓库存
                        $this->_item_platform_sku
                            ->where(['sku' => $true_sku, 'platform_type' => $value['site']])
                            ->dec('stock', 1)
                            ->update();

                        //记录库存日志
                        $log_data[] = [
                            'type' => 2,
                            'site' => $value['site'],
                            'modular' => 4,
                            'change_type' => 7,
                            'source' => 2,
                            'sku' => $true_sku,
                            'number_type' => 2,
                            'order_number' => $value['item_order_number'],
                            'occupy_stock_before' => $stock_arr['occupy_stock'],
                            'occupy_stock_change' => -1,
                            'distribution_stock_before' => $stock_arr['distribution_occupy_stock'],
                            'distribution_stock_change' => -1,
                            'stock_before' => $stock_arr['stock'],
                            'stock_change' => -1,
                            'fictitious_before' => $platform_info['stock'],
                            'fictitious_change' => -1,
                            'create_person' => $create_person,
                            'create_time' => time()
                        ];
                    }
                }
            } else {
                //审单通过，扣减占用库存、配货占用、总库存
                foreach ($item_info as $key => $value) {

                    /**************工单更换镜框******************/
                    //查询更改镜框最新信息
                    $change_sku = $this->_work_order_change_sku
                        ->alias('a')
                        ->join(['fa_work_order_measure' => 'b'], 'a.measure_id=b.id')
                        ->where([
                            'a.change_type' => 1,
                            'a.item_order_number' => $value['item_order_number'],
                            'b.operation_type' => 1
                        ])
                        ->order('a.id', 'desc')
                        ->value('a.change_sku');
                    if ($change_sku) {
                        $sku = $change_sku;
                    } else {
                        $sku = $value['sku'];
                    }
                    /********************************/

                    //仓库sku
                    $true_sku = $this->_item_platform_sku->getTrueSku($sku, $value['site']);

                    //检验库存
                    $stock_arr = $this->_item
                        ->where(['sku' => $true_sku])
                        ->field('stock,occupy_stock,distribution_occupy_stock')
                        ->find();

                    //扣减占用库存、配货占用、总库存
                    $this->_item
                        ->where(['sku' => $true_sku])
                        ->dec('occupy_stock', 1)
                        ->dec('distribution_occupy_stock', 1)
                        ->dec('stock', 1)
                        ->update();

                    //记录库存日志
                    $log_data[] = [
                        'type' => 2,
                        'site' => $value['site'],
                        'modular' => 4,
                        'change_type' => 6,
                        'source' => 2,
                        'sku' => $true_sku,
                        'number_type' => 2,
                        'order_number' => $value['item_order_number'],
                        'occupy_stock_before' => $stock_arr['occupy_stock'],
                        'occupy_stock_change' => -1,
                        'distribution_stock_before' => $stock_arr['distribution_occupy_stock'],
                        'distribution_stock_change' => -1,
                        'stock_before' => $stock_arr['stock'],
                        'stock_change' => -1,
                        'create_person' => $create_person,
                        'create_time' => time()
                    ];
                }

                //子单号集合
                $item_order_numbers = array_column($item_info, 'item_order_number');
                if (empty($item_order_numbers)) throw new Exception("子单号获取失败，请检查");

                //校验条形码是否已出库
                $check_bar_code = $this->_product_bar_code_item
                    ->where(['item_order_number' => ['in', $item_order_numbers], 'library_status' => 2])
                    ->value('code');
                if ($check_bar_code) throw new Exception("条形码：{$check_bar_code}已出库，请检查");

                //条形码出库时间
                $this->_product_bar_code_item
                    ->allowField(true)
                    ->isUpdate(true, ['item_order_number' => ['in', $item_order_numbers]])
                    ->save(['out_stock_time' => date('Y-m-d H:i:s'), 'library_status' => 2]);
            }

            //保存库存日志
            if ($log_data) {
                $this->_stock_log->allowField(true)->saveAll($log_data);
            }

            $this->_item->commit();
            $this->_item_platform_sku->commit();
            $this->_stock_log->commit();
            $this->_stock_house->commit();
            $this->_new_order_process->commit();
            $this->_new_order_item_process->commit();
            $this->_product_bar_code_item->commit();
        } catch (ValidateException $e) {
            $this->_item->rollback();
            $this->_item_platform_sku->rollback();
            $this->_stock_log->rollback();
            $this->_stock_house->rollback();
            $this->_new_order_process->rollback();
            $this->_new_order_item_process->rollback();
            $this->_product_bar_code_item->rollback();
            $this->error($e->getMessage(), [], 406);
        } catch (PDOException $e) {
                $this->_item->rollback();
                $this->_item_platform_sku->rollback();
                $this->_stock_log->rollback();
                $this->_stock_house->rollback();
                $this->_new_order_process->rollback();
                $this->_new_order_item_process->rollback();
                $this->_product_bar_code_item->rollback();
                DistributionLog::record((object)['nickname' => $create_person], $item_ids, 8, $e->getMessage() . '主单ID' . $row['order_id'] . $msg . '失败，原因：库存不足，请检查后操作');
                $this->error('库存不足，请检查后操作', [], 407);
        } catch (Exception $e) {
            $this->_item->rollback();
            $this->_item_platform_sku->rollback();
            $this->_stock_log->rollback();
            $this->_stock_house->rollback();
            $this->_new_order_process->rollback();
            $this->_new_order_item_process->rollback();
            $this->_product_bar_code_item->rollback();
            DistributionLog::record((object)['nickname' => $create_person], $item_ids, 8, $e->getMessage() . '主单ID' . $row['order_id'] . $msg . '失败' . $msg_info_l . $msg_info_r);
            $this->error($e->getMessage(), [], 408);
        }
        //打印操作记录
        if (1 != $check_refuse) {
            if (999 != $check_refuse) {
                $item_order_numbers = $this->_new_order_item_process->where(['item_order_number' => ['in', $item_order_numbers]])->column('id');
                $item_order_numbers = collection($item_order_numbers)->toArray();
                $item_ids_diff = array_diff($item_ids, $item_order_numbers);
                if (!empty($item_ids_diff)) {
                    foreach ($item_ids_diff as $key => $value) {
                        $item_numbers = $this->_new_order_item_process->where(['id' => $value])->column('item_order_number');
                        DistributionLog::record((object)['nickname' => $create_person], [$item_ids_diff[$key]], 8, '主单ID' . $row['order_id'] . $msg . $item_numbers[0] . '退回至待合单');
                    }
                    foreach ($item_order_numbers as $key => $value) {
                        $item_numbers = $this->_new_order_item_process->where(['id' => $value])->column('item_order_number');
                        DistributionLog::record((object)['nickname' => $create_person], [$item_order_numbers[$key]], 8, '主单ID' . $row['order_id'] . $msg . '成功配错镜框，' . $item_numbers[0] . '退回至待配货');
                    }
                } else {
                    foreach ($item_ids as $key => $value) {
                        $item_numbers = $this->_new_order_item_process->where(['id' => $value])->column('item_order_number');
                        DistributionLog::record((object)['nickname' => $create_person], [$item_ids[$key]], 8, '主单ID' . $row['order_id'] . $msg . '成功' . $msg_info_l . $item_numbers[0] . $msg_info_r);
                    }
                }
            }
        } else {
            if (999 != $check_refuse) {
                foreach ($item_ids as $key => $value) {
                    $item_numbers = $this->_new_order_item_process->where(['id' => $value])->column('item_order_number');
                    DistributionLog::record((object)['nickname' => $create_person], [$item_ids[$key]], 8, '主单ID' . $row['order_id'] . $msg . '成功' . $msg_info_l . $item_numbers[0] . $msg_info_r);
                }
            }
        }

        $this->success($msg . '成功', [], 200);
    }

    public function get_purchase_price()
    {
        $sku = $this->request->request('sku');
        empty($sku) && $this->error(__('sku不能为空'), ['purchase_price' => ''], 403);
        $item_sku = $this->_item
            ->where(['sku' => $sku])
            ->find();
        empty($item_sku) && $this->error(__('sku不存在'), ['purchase_price' => ''], 403);
        $PurchaseOrderItem = new \app\admin\model\purchase\PurchaseOrderItem;
        $purchase_price = $PurchaseOrderItem->alias('a')->field('a.purchase_price')->join(['fa_purchase_order' => 'b'], 'a.purchase_id=b.id')->where(['a.sku' => $sku])->order('b.createtime', 'desc')->find();
        empty($purchase_price['purchase_price']) && $this->error(__('没有采购单价'), ['purchase_price' => ''], 405);
        $this->success('成功', ['purchase_price' => $purchase_price['purchase_price']], 200);
    }

}<|MERGE_RESOLUTION|>--- conflicted
+++ resolved
@@ -370,16 +370,11 @@
             ->where(['item_process_id' => $item_process_info['id'], 'status' => 1])
             ->value('id');
         // $abnormal_id && $this->error(__('有异常待处理，无法操作'), [], 405);
-<<<<<<< HEAD
-
-        $abnormal_id && $this->error(__("子订单存在异常"."<br><b>$coding</b>"), [], 405);
-=======
+
         $coding1 = $this->_stock_house
             ->where(['id' => $item_process_info['abnormal_house_id']])
             ->value('coding');
         $abnormal_id && $this->error(__("子订单存在异常"."<br><b>$coding1</b>"), [], 405);
->>>>>>> f978c69b
-
         //检测状态
         $status_arr = [
             2 => '待配货',
@@ -644,15 +639,11 @@
         if ($abnormal_id) {
             DistributionLog::record($this->auth, $item_process_info['id'], 0, $status_arr[$check_status] . '：有异常[' . $abnormal_id . ']待处理不可操作');
             // $this->error(__('有异常待处理无法操作'), [], 405);
-<<<<<<< HEAD
-
-            $this->error(__("子订单存在异常"."<br><b>$coding</b>"), [], 405);
-=======
+
             $coding1 = $this->_stock_house
                 ->where(['id' => $item_process_info['abnormal_house_id']])
                 ->value('coding');
             $this->error(__("子订单存在异常"."<br><b>$coding1</b>"), [], 405);
->>>>>>> f978c69b
         }
 
         //查询订单号
@@ -1416,14 +1407,10 @@
             ->where(['item_process_id' => $item_process_info['id'], 'status' => 1])
             ->value('id');
         // $abnormal_id && $this->error(__('有异常待处理，无法操作'), [], 405);
-<<<<<<< HEAD
-
-        $abnormal_id && $this->error(__("子订单存在异常"."<br><b>$codeing</b>"), [], 405);
-=======
+
         //子单异常库位号
         $codeing1 = $this->_stock_house->field('id,coding,subarea')->where('id', $item_process_info['abnormal_house_id'])->find();
         $abnormal_id && $this->error(__("子订单存在异常"."<br><b>$codeing1</b>"), [], 405);
->>>>>>> f978c69b
 
         empty($item_process_info) && $this->error(__('子订单不存在'), [], 403);
 
