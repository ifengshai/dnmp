<?php

namespace app\api\controller;

use app\admin\model\platformmanage\MagentoPlatform;
use app\admin\model\saleaftermanage\WorkOrderChangeSku;
use app\admin\model\saleaftermanage\WorkOrderMeasure;
use app\admin\model\StockLog;
use think\Exception;
use think\exception\PDOException;
use think\exception\ValidateException;
use app\admin\model\order\order\NewOrderItemProcess;
use app\admin\model\warehouse\StockHouse;
use app\admin\model\DistributionLog;
use app\admin\model\DistributionAbnormal;
use app\admin\model\order\order\NewOrderItemOption;
use app\admin\model\order\order\NewOrder;
use app\admin\model\itemmanage\ItemPlatformSku;
use app\admin\model\itemmanage\Item;
use app\admin\model\order\order\NewOrderProcess;
use app\admin\model\warehouse\ProductBarCodeItem;
use app\admin\model\order\order\LensData;
use app\admin\model\saleaftermanage\WorkOrderList;

/**
 * 供应链配货接口类
 * @author lzh
 * @since 2020-10-20
 */
class ScmDistribution extends Scm
{
    /**
     * 子订单模型对象
     * @var object
     * @access protected
     */
    protected $_new_order_item_process = null;

    /**
     * 库位模型对象
     * @var object
     * @access protected
     */
    protected $_stock_house = null;

    /**
     * 配货异常模型对象
     * @var object
     * @access protected
     */
    protected $_distribution_abnormal = null;

    /**
     * 子订单处方模型对象
     * @var object
     * @access protected
     */
    protected $_new_order_item_option = null;

    /**
     * 主订单模型对象
     * @var object
     * @access protected
     */
    protected $_new_order = null;

    /**
     * sku映射关系模型对象
     * @var object
     * @access protected
     */
    protected $_item_platform_sku = null;

    /**
     * 商品库存模型对象
     * @var object
     * @access protected
     */
    protected $_item = null;

    /**
     * 库存日志模型对象
     * @var object
     * @access protected
     */
    protected $_stock_log = null;
    /**
     * 商品条形码模型对象
     * @var object
     * @access protected
     */
    protected $_product_bar_code_item = null;

    /**
     * 主订单状态模型对象
     * @var object
     * @access protected
     */
    protected $_new_order_process = null;

    /**
     * 工单措施模型对象
     * @var object
     * @access protected
     */
    protected $_work_order_measure = null;

    /**
     * 工单sku变动模型对象
     * @var object
     * @access protected
     */
    protected $_work_order_change_sku = null;

    /**
     * 镜片模型对象
     * @var object
     * @access protected
     */
    protected $_lens_data = null;

    protected function _initialize()
    {
        parent::_initialize();

        $this->_new_order_item_process = new NewOrderItemProcess();
        $this->_stock_house = new StockHouse();
        $this->_distribution_abnormal = new DistributionAbnormal();
        $this->_new_order_item_option = new NewOrderItemOption();
        $this->_new_order = new NewOrder();
        $this->_item_platform_sku = new ItemPlatformSku();
        $this->_item = new Item();
        $this->_stock_log = new StockLog();
        $this->_new_order_process = new NewOrderProcess();
        $this->_product_bar_code_item = new ProductBarCodeItem();
        $this->_work_order_measure = new WorkOrderMeasure();
        $this->_work_order_change_sku = new WorkOrderChangeSku();
        $this->_lens_data = new LensData();
        $this->_work_order_list = new WorkOrderList();
    }

    /**
     * 标记异常
     *
     * @参数 string item_order_number  子订单号
     * @参数 int type  异常类型
     * @return mixed
     * @author lzh
     */
    public function sign_abnormal()
    {
        $item_order_number = $this->request->request('item_order_number');
        empty($item_order_number) && $this->error(__('子订单号不能为空'), [], 403);
        $type = $this->request->request('type');
        empty($type) && $this->error(__('异常类型不能为空'), [], 403);
        //获取子订单数据
        $item_process_info = $this->_new_order_item_process
            ->field('id,abnormal_house_id')
            ->where('item_order_number', $item_order_number)
            ->find();
        empty($item_process_info) && $this->error(__('子订单不存在'), [], 403);
        !empty($item_process_info['abnormal_house_id']) && $this->error(__('已标记异常，不能多次标记'), [], 403);
        $item_process_id = $item_process_info['id'];

        //自动分配异常库位号
        $stock_house_info = $this->_stock_house
            ->field('id,coding')
            ->where(['status' => 1, 'type' => 4, 'occupy' => ['<', 10000]])
            ->order('occupy', 'desc')
            ->find();
        if (empty($stock_house_info)) {
            DistributionLog::record($this->auth, $item_process_id, 0, '异常暂存架没有空余库位');
            $this->error(__('异常暂存架没有空余库位'), [], 405);
        }

        $this->_distribution_abnormal->startTrans();
        $this->_new_order_item_process->startTrans();
        try {
            //绑定异常子单号
            $abnormal_data = [
                'item_process_id' => $item_process_id,
                'type' => $type,
                'status' => 1,
                'create_time' => time(),
                'create_person' => $this->auth->nickname
            ];

            $this->_distribution_abnormal->allowField(true)->save($abnormal_data);

            //子订单绑定异常库位号
            $this->_new_order_item_process
                ->allowField(true)
                ->isUpdate(true, ['item_order_number' => $item_order_number])
                ->save(['abnormal_house_id' => $stock_house_info['id']]);

            //异常库位占用数量+1
            $this->_stock_house
                ->where(['id' => $stock_house_info['id']])
                ->setInc('occupy', 1);

            //配货日志
            DistributionLog::record($this->auth, $item_process_id, 9, "子单号{$item_order_number}，异常暂存架{$stock_house_info['coding']}库位");

            //提交事务
            $this->_distribution_abnormal->commit();
            $this->_new_order_item_process->commit();
        } catch (ValidateException $e) {
            $this->_distribution_abnormal->rollback();
            $this->_new_order_item_process->rollback();
            $this->error($e->getMessage(), [], 406);
        } catch (PDOException $e) {
            $this->_distribution_abnormal->rollback();
            $this->_new_order_item_process->rollback();
            $this->error($e->getMessage(), [], 407);
        } catch (Exception $e) {
            $this->_distribution_abnormal->rollback();
            $this->_new_order_item_process->rollback();
            $this->error($e->getMessage(), [], 408);
        }

        $this->success(__("请将子单号{$item_order_number}的商品放入异常暂存架{$stock_house_info['coding']}库位"), ['coding' => $stock_house_info['coding']], 200);

    }

    /**
     * 发货系统标记异常
     *
     * @参数 string item_order_number  子订单号
     * @参数 int type  异常类型
     * @return mixed
     * @author lzh
     */
    public function in_sign_abnormal($item_order_number, $type, $flag = 0)
    {
        empty($item_order_number) && $this->error(__('子订单号不能为空'), [], 403);
        empty($type) && $this->error(__('异常类型不能为空'), [], 403);
        //获取子订单数据
        $item_process_info = $this->_new_order_item_process
            ->field('id,abnormal_house_id')
            ->where('item_order_number', $item_order_number)
            ->find();
        empty($item_process_info) && $this->error(__('子订单不存在'), [], 403);
        !empty($item_process_info['abnormal_house_id']) && $this->error(__('已标记异常，不能多次标记'), [], 403);
        $item_process_id = $item_process_info['id'];

        //自动分配异常库位号
        $stock_house_info = $this->_stock_house
            ->field('id,coding')
            ->where(['status' => 1, 'type' => 4, 'occupy' => ['<', 10000]])
            ->order('occupy', 'desc')
            ->find();
        if (empty($stock_house_info)) {
            DistributionLog::record($this->auth, $item_process_id, 0, '异常暂存架没有空余库位');
            $this->error(__('异常暂存架没有空余库位'), [], 405);
        }

            //绑定异常子单号
            $abnormal_data = [
                'item_process_id' => $item_process_id,
                'type' => $type,
                'status' => 1,
                'create_time' => time(),
                'create_person' => $this->auth->nickname
            ];


            $res = $this->_distribution_abnormal->insert($abnormal_data);
            
            //子订单绑定异常库位号
            $this->_new_order_item_process
                ->where(['item_order_number' => $item_order_number])
                ->update(['abnormal_house_id' => $stock_house_info['id']]);

        //异常库位占用数量+1
        $this->_stock_house
            ->where(['id' => $stock_house_info['id']])
            ->setInc('occupy', 1);

        //配货日志
        DistributionLog::record($this->auth, $item_process_id, 9, "子单号{$item_order_number}，异常暂存架{$stock_house_info['coding']}库位");
    }

    /**
     * 子单号模糊搜索（配货通用）
     *
     * @参数 string query  搜索内容
     * @return mixed
     * @author lzh
     */
    public function fuzzy_search()
    {
        $query = $this->request->request('query');
        $status = $this->request->request('status');
        empty($query) && $this->error(__('搜索内容不能为空'), [], 403);

        //获取子订单数据
        $list = $this->_new_order_item_process
            ->where(['item_order_number' => ['like', "%{$query}%"], 'distribution_status' => $status])
            ->field('item_order_number,sku')
            ->order('created_at', 'desc')
            ->limit(0, 100)
            ->select();
        $list = collection($list)->toArray();

        $this->success('', ['list' => $list], 200);
    }

    /**
     * 获取并校验子订单数据（配货通用）
     *
     * @param string $item_order_number 子订单号
     * @param int $check_status 检测状态
     * @return mixed
     * @author lzh
     */
    protected function info($item_order_number, $check_status)
    {
        empty($item_order_number) && $this->error(__('子订单号不能为空'), [], 403);

        //获取子订单数据
        $item_process_info = $this->_new_order_item_process
            ->where('item_order_number', $item_order_number)
            ->field('id,option_id,distribution_status,temporary_house_id,abnormal_house_id,order_prescription_type,order_id,customize_status')
            ->find();
        empty($item_process_info) && $this->error(__('子订单不存在'), [], 403);

        //查询订单号
        $order_info = $this->_new_order
            ->field('increment_id,status')
            ->where(['id' => $item_process_info['order_id']])
            ->find();
        // 'processing' != $order_info['status'] && $this->error(__('当前订单状态不可操作'), [], 405);
        'processing' != $order_info['status'] && $this->error(__('订单状态异常'), [], 405);


        //检测是否有工单未处理
        $check_work_order = $this->_work_order_measure
            ->alias('a')
            ->field('a.item_order_number,a.measure_choose_id')
            ->join(['fa_work_order_list' => 'b'], 'a.work_id=b.id')
            ->where([
                'a.operation_type' => 0,
                'b.platform_order' => $order_info['increment_id'],
                'b.work_status' => ['in', [1, 2, 3, 5]]
            ])
            ->select();
        //获取库位号
        $coding = $this->_stock_house
            ->where(['id' => $item_process_info['temporary_house_id']])
            ->value('coding');
        if ($check_work_order) {
            foreach ($check_work_order as $val) {
                (3 == $val['measure_choose_id'] //主单取消措施未处理
                    ||
                    $val['item_order_number'] == $item_order_number //子单措施未处理:更改镜框18、更改镜片19、取消20
                )
<<<<<<< HEAD
                    && $this->error(__('有工单未处理，无法操作'), [], 405);
=======

                // && $this->error(__('有工单未处理，无法操作'), [], 405);
                && $this->error(__('子订单存在工单'."<br><b>$coding</b>"), [], 405);
                if ($val['measure_choose_id'] == 21) {
                    // $this->error(__('有工单存在暂缓措施未处理，无法操作'), [], 405);
                    $this->error(__("子订单存在工单"."<br><b>$coding</b>"), [], 405);
                }
>>>>>>> eecd9ee3
            }
        }

        //判断异常状态
        $abnormal_id = $this->_distribution_abnormal
            ->where(['item_process_id' => $item_process_info['id'], 'status' => 1])
            ->value('id');
        // $abnormal_id && $this->error(__('有异常待处理，无法操作'), [], 405);
        $coding1 = $this->_stock_house
            ->where(['id' => $item_process_info['abnormal_house_id']])
            ->value('coding');
        $abnormal_id && $this->error(__("子订单存在异常"."<br><b>$coding1</b>"), [], 405);

        //检测状态
        $status_arr = [
            2 => '待配货',
            3 => '待配镜片',
            4 => '待加工',
            5 => '待印logo',
            6 => '待成品质检',
            7 => '待合单'
        ];
        $status_arr1 = [
            2 => '配货',
            3 => '配镜片',
            4 => '加工',
            5 => '印logo',
            6 => '成品质检',
            7 => '合单'
        ];
        // $check_status != $item_process_info['distribution_status'] && $this->error(__('只有' . $status_arr[$check_status] . '状态才能操作'), [], 405);
        $check_status != $item_process_info['distribution_status'] && $this->error(__('去' . $status_arr1[$item_process_info['distribution_status']]), [], 405);

        //获取子订单处方数据
        $option_info = $this->_new_order_item_option
            ->where('id', $item_process_info['option_id'])
            ->find();
        if ($option_info) $option_info = $option_info->toArray();

        //获取更改镜框最新信息
        $change_sku = $this->_work_order_change_sku
            ->alias('a')
            ->join(['fa_work_order_measure' => 'b'], 'a.measure_id=b.id')
            ->where([
                'a.change_type' => 1,
                'a.item_order_number' => $item_order_number,
                'b.operation_type' => 1
            ])
            ->order('a.id', 'desc')
            ->value('a.change_sku');
        if ($change_sku) {
            $option_info['sku'] = $change_sku;
        }

        //获取更改镜片最新处方信息
        $change_lens = $this->_work_order_change_sku
            ->alias('a')
            ->field('a.od_sph,a.od_cyl,a.od_axis,a.od_add,a.pd_r,a.od_pv,a.od_bd,a.od_pv_r,a.od_bd_r,a.os_sph,a.os_cyl,a.os_axis,a.os_add,a.pd_l,a.os_pv,a.os_bd,a.os_pv_r,a.os_bd_r,a.lens_number,a.recipe_type as prescription_type')
            ->join(['fa_work_order_measure' => 'b'], 'a.measure_id=b.id')
            ->where([
                'a.change_type' => 2,
                'a.item_order_number' => $item_order_number,
                'b.operation_type' => 1
            ])
            ->order('a.id', 'desc')
            ->find();
        if ($change_lens) {
            $change_lens = $change_lens->toArray();

            //处理双pd
            if ($change_lens['pd_l'] && $change_lens['pd_r']) {
                $change_lens['pdcheck'] = 'on';
                $change_lens['pd'] = '';
            } else {
                $change_lens['pdcheck'] = '';
                $change_lens['pd'] = $change_lens['pd_r'] ?: $change_lens['pd_l'];
            }

            //处理斜视值
            if ($change_lens['od_pv'] || $change_lens['os_pv']) {
                $change_lens['prismcheck'] = 'on';
            } else {
                $change_lens['prismcheck'] = '';
            }

            $option_info = array_merge($option_info, $change_lens);
        }

        //获取镜片名称
        $lens_name = '';
        if ($option_info['lens_number']) {
            //获取镜片编码及名称
            $lens_list = $this->_lens_data->column('lens_name', 'lens_number');
            $lens_name = $lens_list[$option_info['lens_number']];
        }
        $option_info['lens_name'] = $lens_name;

        //异常原因列表
        $abnormal_arr = [
            2 => [
                ['id' => 1, 'name' => '缺货'],
                ['id' => 2, 'name' => '商品条码贴错'],
            ],
            3 => [
                ['id' => 3, 'name' => '核实处方'],
                ['id' => 4, 'name' => '镜片缺货'],
                ['id' => 5, 'name' => '镜片重做'],
                ['id' => 6, 'name' => '定制片超时']
            ],
            4 => [
                ['id' => 7, 'name' => '不可加工'],
                ['id' => 8, 'name' => '镜架加工报损'],
                ['id' => 9, 'name' => '镜片加工报损']
            ],
            5 => [
                ['id' => 10, 'name' => 'logo不可加工'],
                ['id' => 11, 'name' => '镜架印logo报损']
            ],
            6 => [
                ['id' => 1, 'name' => '加工调整'],
                ['id' => 2, 'name' => '镜架报损'],
                ['id' => 3, 'name' => '镜片报损'],
                ['id' => 4, 'name' => 'logo调整']
            ],
            7 => [
                ['id' => 12, 'name' => '缺货']
            ]
        ];
        $abnormal_list = $abnormal_arr[$check_status] ?? [];

        //配镜片：判断定制片
        if (3 == $check_status) {
            //判断定制片暂存
            $msg = '';
            $second = 0;
            if (0 < $item_process_info['temporary_house_id']) {
                //获取库位号，有暂存库位号，是第二次扫描，返回展示取出按钮
                $coding = $this->_stock_house
                    ->where(['id' => $item_process_info['temporary_house_id']])
                    ->value('coding');
                $second = 1; //是第二次扫描
<<<<<<< HEAD
                $msg = "请将子单号{$item_order_number}的商品从定制片暂存架{$coding}库位取出";
=======
                // $msg = "请将子单号{$item_order_number}的商品从定制片暂存架{$coding}库位取出";
                $msg = "<br><b>$coding</b>"."是否将商品取出";
>>>>>>> eecd9ee3
            } else {
                //判断是否定制片且未处理状态
                if (0 == $item_process_info['customize_status'] && 3 == $item_process_info['order_prescription_type']) {
                    //暂存自动分配库位
                    $stock_house_info = $this->_stock_house
                        ->field('id,coding')
                        ->where(['status' => 1, 'type' => 3, 'occupy' => ['<', 10000]])
                        ->order('occupy', 'desc')
                        ->find();
                    if (!empty($stock_house_info)) {
                        $this->_stock_house->startTrans();
                        $this->_new_order_item_process->startTrans();
                        try {
                            //子订单绑定定制片库位号
                            $this->_new_order_item_process
                                ->allowField(true)
                                ->isUpdate(true, ['item_order_number' => $item_order_number])
                                ->save(['temporary_house_id' => $stock_house_info['id'], 'customize_status' => 1]);

                            //定制片库位号占用数量+1
                            $this->_stock_house
                                ->where(['id' => $stock_house_info['id']])
                                ->setInc('occupy', 1);
                            $coding = $stock_house_info['coding'];

                            //定制片提示库位号信息
                            if ($coding) {
                                DistributionLog::record($this->auth, $item_process_info['id'], 0, "子单号{$item_order_number}，定制片库位号：{$coding}");

                                $second = 0; //是第一次扫描
<<<<<<< HEAD
                                $msg = "请将子单号{$item_order_number}的商品放入定制片暂存架{$coding}库位";
=======
                                // $msg = "请将子单号{$item_order_number}的商品放入定制片暂存架{$coding}库位";
                                $msg = "请放在暂存架"."<br><b>$coding</b>";
>>>>>>> eecd9ee3
                            }

                            $this->_stock_house->commit();
                            $this->_new_order_item_process->commit();
                        } catch (ValidateException $e) {
                            $this->_stock_house->rollback();
                            $this->_new_order_item_process->rollback();
                            $this->error($e->getMessage(), [], 406);
                        } catch (PDOException $e) {
                            $this->_stock_house->rollback();
                            $this->_new_order_item_process->rollback();
                            $this->error($e->getMessage(), [], 407);
                        } catch (Exception $e) {
                            $this->_stock_house->rollback();
                            $this->_new_order_item_process->rollback();
                            $this->error($e->getMessage(), [], 408);
                        }
                    } else {
                        DistributionLog::record($this->auth, $item_process_info['id'], 0, '定制片暂存架没有空余库位');
                        $this->error(__('定制片暂存架没有空余库位，请及时处理'), [], 405);
                    }
                }
            }

            //定制片提示库位号信息
            if ($coding) {
                $this->success($msg, ['abnormal_list' => $abnormal_list, 'option_info' => $option_info, 'second' => $second], 200);
            }
        }

        //配货返回数据
        if (7 == $check_status) {
            //获取子订单处方数据
            return $abnormal_list;
        }

        $this->success('', ['abnormal_list' => $abnormal_list, 'option_info' => $option_info], 200);
    }

    /**
     * 提交操作（配货通用）
     *
     * @param string $item_order_number 子订单号
     * @param int $check_status 检测状态
     * @return mixed
     * @author lzh
     */
    protected function save($item_order_number, $check_status)
    {
        empty($item_order_number) && $this->error(__('子订单号不能为空'), [], 403);

        //获取子订单数据
        $item_process_info = $this->_new_order_item_process
            ->field('id,distribution_status,order_prescription_type,option_id,order_id,site,customize_status,temporary_house_id,abnormal_house_id')
            ->where('item_order_number', $item_order_number)
            ->find();

        //获取子订单处方数据
        $item_option_info = $this->_new_order_item_option
            ->field('is_print_logo,sku,index_name')
            ->where('id', $item_process_info['option_id'])
            ->find();

        //状态类型
        $status_arr = [
            2 => '配货',
            3 => '配镜片',
            4 => '加工',
            5 => '印logo',
            6 => '成品质检'
        ];
        //获取库位号
        $coding = $this->_stock_house
            ->where(['id' => $item_process_info['temporary_house_id']])
            ->value('coding');
        //操作失败记录
        if (empty($item_process_info)) {
            DistributionLog::record($this->auth, $item_process_info['id'], 0, $status_arr[$check_status] . '：子订单不存在');
            $this->error(__('子订单不存在'), [], 403);
        }
        //扫码配镜片，定制片 先取出 暂存库位才可操作
        if (3 == $check_status && 3 == $item_process_info['order_prescription_type'] && 1 == $item_process_info['customize_status']) {
            $this->error(__('请先将定制片从暂存库位取出'), [], 405);
        }

        //操作失败记录
        if ($check_status != $item_process_info['distribution_status']) {
            DistributionLog::record($this->auth, $item_process_info['id'], 0, $status_arr[$check_status] . '：当前状态[' . $status_arr[$item_process_info['distribution_status']] . ']无法操作');
            $this->error(__('当前状态无法操作'), [], 405);
        }

        //检测异常状态
        $abnormal_id = $this->_distribution_abnormal
            ->where(['item_process_id' => $item_process_info['id'], 'status' => 1])
            ->value('id');

        //操作失败记录
        if ($abnormal_id) {
            DistributionLog::record($this->auth, $item_process_info['id'], 0, $status_arr[$check_status] . '：有异常[' . $abnormal_id . ']待处理不可操作');
            // $this->error(__('有异常待处理无法操作'), [], 405);
            $coding1 = $this->_stock_house
                ->where(['id' => $item_process_info['abnormal_house_id']])
                ->value('coding');
            $this->error(__("子订单存在异常"."<br><b>$coding1</b>"), [], 405);
        }

        //查询订单号
        $order_info = $this->_new_order
            ->field('increment_id,status')
            ->where(['id' => $item_process_info['order_id']])
            ->find();
        // 'processing' != $order_info['status'] && $this->error(__('当前订单状态不可操作'), [], 405);
        'processing' != $order_info['status'] && $this->error(__('订单状态异常'), [], 405);
        $increment_id = $order_info['increment_id'];

        //检测是否有工单未处理
        $check_work_order = $this->_work_order_measure
            ->alias('a')
            ->field('a.item_order_number,a.measure_choose_id')
            ->join(['fa_work_order_list' => 'b'], 'a.work_id=b.id')
            ->where([
                'a.operation_type' => 0,
                'b.platform_order' => $increment_id,
                'b.work_status' => ['in', [1, 2, 3, 5]]
            ])
            ->select();
        if ($check_work_order) {
            foreach ($check_work_order as $val) {
                (3 == $val['measure_choose_id'] //主单取消措施未处理
                    ||
                    $val['item_order_number'] == $item_order_number //子单措施未处理:更改镜框18、更改镜片19、取消20
                )
<<<<<<< HEAD
                    && $this->error(__('有工单未处理，无法操作'), [], 405);
=======

                // && $this->error(__('有工单未处理，无法操作'), [], 405);
                && $this->error(__("子订单存在工单"."<br><b>$coding</b>"), [], 405);

                if ($val['measure_choose_id'] == 21) {
                    $this->error(__("子订单存在工单"."<br><b>$coding</b>"), [], 405);
                }
>>>>>>> eecd9ee3
            }
        }

        //获取订单购买总数，计算过滤掉取消状态的子单
        $total_qty_ordered = $this->_new_order_item_process
            ->where(['order_id' => $item_process_info['order_id'], 'distribution_status' => ['neq', 0]])
            ->count();
        $back_msg = '';

        $res = false;
        $this->_item->startTrans();
        $this->_stock_log->startTrans();
        $this->_new_order_process->startTrans();
        $this->_new_order_item_process->startTrans();
        $this->_product_bar_code_item->startTrans();
        try {
            //下一步提示信息及状态
            if (2 == $check_status) {

                /**************工单更换镜框******************/
                //查询更改镜框最新信息
                $change_sku = $this->_work_order_change_sku
                    ->alias('a')
                    ->join(['fa_work_order_measure' => 'b'], 'a.measure_id=b.id')
                    ->where([
                        'a.change_type' => 1,
                        'a.item_order_number' => $item_order_number,
                        'b.operation_type' => 1
                    ])
                    ->order('a.id', 'desc')
                    ->value('a.change_sku');
                if ($change_sku) {
                    $item_option_info['sku'] = $change_sku;
                }
                /********************************/

                //配货节点 条形码绑定子单号
                $barcode = $this->request->request('barcode');
                $this->_product_bar_code_item
                    ->allowField(true)
                    ->isUpdate(true, ['code' => $barcode])
                    ->save(['item_order_number' => $item_order_number]);

                //获取true_sku
                $true_sku = $this->_item_platform_sku->getTrueSku($item_option_info['sku'], $item_process_info['site']);

                //获取配货占用库存
                $item_before = $this->_item
                    ->field('distribution_occupy_stock')
                    ->where(['sku' => $true_sku])
                    ->find();

                //增加配货占用库存
                $this->_item
                    ->where(['sku' => $true_sku])
                    ->inc('distribution_occupy_stock', 1)
                    ->update();

                //记录库存日志
                $this->_stock_log->setData([
                    'type' => 2,
                    'site' => $item_process_info['site'],
                    'modular' => 2,
                    'change_type' => 4,
                    'source' => 2,
                    'sku' => $true_sku,
                    'number_type' => 2,
                    'order_number' => $item_order_number,
                    'distribution_stock_before' => $item_before['distribution_occupy_stock'],
                    'distribution_stock_change' => 1,
                    'create_person' => $this->auth->nickname,
                    'create_time' => time()
                ]);

                //根据处方类型字段order_prescription_type(现货处方镜、定制处方镜)判断是否需要配镜片
                if (in_array($item_process_info['order_prescription_type'], [2, 3])) {
                    $save_status = 3;
                } else {
                    if ($item_option_info['is_print_logo']) {
                        $save_status = 5;
                    } else {
                        if ($total_qty_ordered > 1) {
                            $save_status = 7;
                        } else {
                            $save_status = 9;
                        }
                    }
                }
            } elseif (3 == $check_status) {
                $save_status = 4;
            } elseif (4 == $check_status) {
                if ($item_option_info['is_print_logo']) {
                    $save_status = 5;
                } else {
                    $save_status = 6;
                }
            } elseif (5 == $check_status) {
                $save_status = 6;
            } elseif (6 == $check_status) {
                if ($total_qty_ordered > 1) {
                    $save_status = 7;
                } else {
                    $save_status = 9;
                }
            }

            if (empty($save_status)) throw new Exception('未获取到下一步状态');

            //订单主表标记已合单
            if (9 == $save_status) {
                //主订单状态表
                $this->_new_order_process
                    ->allowField(true)
                    ->isUpdate(true, ['order_id' => $item_process_info['order_id']])
                    ->save(['combine_status' => 1, 'combine_time' => time()]);
            }

            //更新子单配货状态
            $res = $this->_new_order_item_process
                ->allowField(true)
                ->isUpdate(true, ['item_order_number' => $item_order_number])
                ->save(['distribution_status' => $save_status]);

            //下一步提示信息
            if (3 == $save_status) {
                //待配镜片
                $back_msg = 2 == $item_process_info['order_prescription_type'] ? '去配现片' : '去配定制片';
            } else {
                $next_step = [
                    4 => '去加工',
                    5 => '印logo',
                    6 => '去质检',
                    7 => '去合单',
                    9 => '去合单'
                ];
                $back_msg = $next_step[$save_status];
            }

            $this->_item->commit();
            $this->_stock_log->commit();
            $this->_new_order_process->commit();
            $this->_new_order_item_process->commit();
            $this->_product_bar_code_item->commit();
        } catch (ValidateException $e) {
            $this->_item->rollback();
            $this->_stock_log->rollback();
            $this->_new_order_process->rollback();
            $this->_new_order_item_process->rollback();
            $this->_product_bar_code_item->rollback();
            $this->error($e->getMessage(), [], 406);
        } catch (PDOException $e) {
            $this->_item->rollback();
            $this->_stock_log->rollback();
            $this->_new_order_process->rollback();
            $this->_new_order_item_process->rollback();
            $this->_product_bar_code_item->rollback();
            $this->error($e->getMessage(), [], 407);
        } catch (Exception $e) {
            $this->_item->rollback();
            $this->_stock_log->rollback();
            $this->_new_order_process->rollback();
            $this->_new_order_item_process->rollback();
            $this->_product_bar_code_item->rollback();
            $this->error($e->getMessage(), [], 408);
        }

        if ($res) {
            //操作成功记录
            DistributionLog::record($this->auth, $item_process_info['id'], $check_status, $status_arr[$check_status] . '完成');
            if (9 == $save_status) {
                DistributionLog::record($this->auth, $item_process_info['id'], 7, '合单完成');
            }
            //成功返回
            $this->success($back_msg, [], 200);
        } else {
            //操作失败记录
            DistributionLog::record($this->auth, $item_process_info['id'], 0, $status_arr[$check_status] . '：保存失败');

            //失败返回
            $this->error(__($status_arr[$check_status] . '失败'), [], 404);
        }
    }

    /**
     * 配货扫码
     *
     * @参数 string item_order_number  子订单号
     * @return mixed
     * @author wgj
     */
    public function product()
    {
        $item_order_number = $this->request->request('item_order_number');
        $this->info($item_order_number, 2);
    }

    /**
     * 配货提交--ok
     *
     * 商品条形码与商品SKU是多对一关系，paltform_sku与SKU（true_sku）也是多对一关系
     *
     * @参数 string item_order_number  子订单号
     * @参数 string barcode  商品条形码
     * @return mixed
     * @author wgj
     */
    public function product_submit()
    {
        $item_order_number = $this->request->request('item_order_number');
        $barcode = $this->request->request('barcode');
        empty($item_order_number) && $this->error(__('子订单号不能为空'), [], 403);
        empty($barcode) && $this->error(__('商品条形码不能为空'), [], 403);

        //子订单号获取平台platform_sku
        $order_item_id = $this->_new_order_item_process->where('item_order_number', $item_order_number)->value('id');
        empty($order_item_id) && $this->error(__('订单不存在'), [], 403);

        //获取子单sku
        $order_item_info = $this->_new_order_item_process
            ->field('sku,site')
            ->where('item_order_number', $item_order_number)
            ->find();
        $order_item_true_sku = $order_item_info['sku'];

        //获取更改镜框最新信息
        $change_sku = $this->_work_order_change_sku
            ->alias('a')
            ->join(['fa_work_order_measure' => 'b'], 'a.measure_id=b.id')
            ->where([
                'a.change_type' => 1,
                'a.item_order_number' => $item_order_number,
                'b.operation_type' => 1
            ])
            ->order('a.id', 'desc')
            ->value('a.change_sku');
        if ($change_sku) {
            $order_item_true_sku = $change_sku;
        }

        $sku_arr = explode('-', $order_item_true_sku);
        if (2 < count($sku_arr)) {
            $order_item_true_sku = $sku_arr[0] . '-' . $sku_arr[1];
        }

        //获取仓库sku
        $true_sku = $this->_item_platform_sku
            ->where(['platform_sku' => $order_item_true_sku, 'platform_type' => $order_item_info['site']])
            ->value('sku');

        $barcode_item_order_number = $this->_product_bar_code_item->where('code', $barcode)->value('item_order_number');
        !empty($barcode_item_order_number) && $this->error(__('此条形码已经绑定过其他订单'), [], 403);
        $code_item_sku = $this->_product_bar_code_item->where('code', $barcode)->value('sku');
        // empty($code_item_sku) && $this->error(__('此条形码未绑定SKU'), [], 403);
        empty($code_item_sku) && $this->error(__('商品条码没有绑定关系'), [], 403);

        if (strtolower($true_sku) != strtolower($code_item_sku)) {
            //扫描获取的条形码 和 子订单查询出的 SKU(即true_sku)对比失败则配货失败
            //操作失败记录
            DistributionLog::record($this->auth, $order_item_id, 2, '配货失败：sku配错');

            //失败返回
            $this->error(__('sku配错'), [], 404);
        } else {
            $this->save($item_order_number, 2);
        }
    }

    /**
     * 镜片分拣--不做分页，只展示processing状态的订单
     *
     * @参数 string start_time  开始时间
     * @参数 string end_time  结束时间
     * @参数 int page  页码
     * @参数 int page_size  每页显示数量
     * @return mixed
     * @author wgj
     */
    public function sorting()
    {
        $start_time = $this->request->request('start_time');
        $end_time = $this->request->request('end_time');
        $page = $this->request->request('page');
        $page_size = $this->request->request('page_size');
        empty($page) && $this->error(__('Page can not be empty'), [], 403);
        empty($page_size) && $this->error(__('Page size can not be empty'), [], 403);
        $where = [
            'a.distribution_status' => 3,
            'd.status' => 'processing',
            'b.index_name' => ['neq', ''],
            'a.order_prescription_type' => ['neq', 3],
        ];
        if ($start_time && $end_time) {
            $where['a.created_at'] = ['between', [strtotime($start_time), strtotime($end_time)]];
        }
        $offset = ($page - 1) * $page_size;
        $limit = $page_size;

        //获取出库单列表数据【od右眼、os左眼分开查询再组装，order_prescription_type 处方类型，index_name 镜片类型，lens_name 镜片名称】
        //od右镜片
        $list_od = $this->_new_order_item_process
            ->alias('a')
            ->where($where)
            ->field('count(*) as all_count,a.order_prescription_type,b.index_name,b.od_sph,b.od_cyl,c.lens_name')
            ->join(['fa_order_item_option' => 'b'], 'a.option_id=b.id')
            ->join(['fa_lens_data' => 'c'], 'b.lens_number=c.lens_number')
            ->join(['fa_order' => 'd'], 'a.order_id=d.id')
            ->group('a.order_prescription_type,b.lens_number,b.od_sph,b.od_cyl')
            //            ->limit($offset, $limit)
            ->select();
        $list_od = collection($list_od)->toArray();
        //订单处方分类 0待处理  1 仅镜架 2 现货处方镜 3 定制处方镜 4 其他
        $order_prescription_type = [0 => '待处理', 1 => '仅镜架', 2 => '现货处方镜', 3 => '定制处方镜', 4 => '其他'];
        foreach ($list_od as $key => $value) {
            $list_od[$key]['order_prescription_type'] = $order_prescription_type[$value['order_prescription_type']];
            $list_od[$key]['light'] = 'SPH：' . $value['od_sph'] . ' CYL:' . $value['od_cyl'];

            unset($list_od[$key]['od_sph']);
            unset($list_od[$key]['od_cyl']);
        }

        //os左镜片
        $list_os = $this->_new_order_item_process
            ->alias('a')
            ->where($where)
            ->field('count(*) as all_count,a.order_prescription_type,b.os_sph,b.os_cyl,c.lens_name')
            ->join(['fa_order_item_option' => 'b'], 'a.option_id=b.id')
            ->join(['fa_lens_data' => 'c'], 'b.lens_number=c.lens_number')
            ->join(['fa_order' => 'd'], 'a.order_id=d.id')
            ->group('a.order_prescription_type,b.lens_number,b.os_sph,b.os_cyl')
            //            ->limit($offset, $limit)
            ->select();
        $list_os = collection($list_os)->toArray();
        //订单处方分类 0待处理  1 仅镜架 2 现货处方镜 3 定制处方镜 4 其他
        $order_prescription_type = [0 => '待处理', 1 => '仅镜架', 2 => '现货处方镜', 3 => '定制处方镜', 4 => '其他'];
        foreach ($list_os as $key => $value) {
            $list_os[$key]['order_prescription_type'] = $order_prescription_type[$value['order_prescription_type']];
            $list_os[$key]['light'] = 'SPH：' . $value['os_sph'] . ' CYL:' . $value['os_cyl'];

            unset($list_os[$key]['os_sph']);
            unset($list_os[$key]['os_cyl']);
        }

        //左右镜片数组取交集求all_count和，再合并
        foreach ($list_os as $key => $value) {
            foreach ($list_od as $k => $v) {
                if ($value['light'] == $v['light']) {
                    $list_od[$k]['all_count'] = $value['all_count'] + $v['all_count'];
                    unset($list_os[$key]);
                }
            }
        }
        $list = array_merge($list_od, $list_os);
        $list = array_values($list);
        $this->success('', ['list' => $list], 200);
    }

    /**
     * 镜片未分拣数量
     *
     * @return mixed
     * @author wgj
     */
    public function no_sorting()
    {
        $where = [
            'a.distribution_status' => 3,
            'a.order_prescription_type' => 2,
            'b.status' => 'processing',
        ];

        //未分拣子订单数量
        $count = $this->_new_order_item_process
            ->alias('a')
            ->join(['fa_order' => 'b'], 'a.order_id=b.id')
            ->where($where)
            ->count();
        return 2 * $count;
    }

    /**
     * 配镜片扫码
     *
     * @参数 string item_order_number  子订单号
     * @return mixed
     * @author lzh
     */
    public function lens()
    {
        $item_order_number = $this->request->request('item_order_number');
        $this->info($item_order_number, 3);
    }

    /**
     * 配镜片二次扫码取出--释放子单号占用的暂存库位，记录日志
     *
     * @参数 string item_order_number  子订单号
     * @return mixed
     * @author wgj
     */
    public function lens_out()
    {
        $item_order_number = $this->request->request('item_order_number');
        //获取子订单数据
        $item_process_info = $this->_new_order_item_process
            ->where('item_order_number', $item_order_number)
            ->field('id,option_id,distribution_status,temporary_house_id,order_prescription_type')
            ->find();
        empty($item_process_info) && $this->error(__('子订单不存在'), [], 403);
        empty($item_process_info['temporary_house_id']) && $this->error(__('子订单未绑定暂存库位'), [], 403);
        3 != $item_process_info['distribution_status'] && $this->error(__('只有待配镜片状态才能操作'), [], 403);
        //获取库位号
        $coding = $this->_stock_house
            ->where(['id' => $item_process_info['temporary_house_id']])
            ->value('coding');
        //子订单释放定制片库位号
        $result = $this->_new_order_item_process
            ->allowField(true)
            ->isUpdate(true, ['item_order_number' => $item_order_number])
            ->save(['temporary_house_id' => 0, 'customize_status' => 2]);

        $res = false;
        if ($result != false) {
            //定制片库位占用数量-1
            $res = $this->_stock_house
                ->where(['id' => $item_process_info['temporary_house_id']])
                ->setDec('occupy', 1);
            DistributionLog::record($this->auth, $item_process_info['id'], 0, "子单号{$item_order_number}，释放定制片库位号：{$coding}");
        }

        if (false === $res) {
            $this->error(__("取出失败"), [], 403);
        }
        // $this->success("子单号{$item_order_number}的商品从定制片暂存架{$coding}库位取出成功", [], 200);
        $this->success('', [], 200);
    }

    /**
     * 配镜片提交
     *
     * @参数 string item_order_number  子订单号
     * @return mixed
     * @author lzh
     */
    public function lens_submit()
    {
        $item_order_number = $this->request->request('item_order_number');
        $this->save($item_order_number, 3);
    }

    /**
     * 加工扫码
     *
     * @参数 string item_order_number  子订单号
     * @return mixed
     * @author lzh
     */
    public function machining()
    {
        $item_order_number = $this->request->request('item_order_number');
        $this->info($item_order_number, 4);
    }

    /**
     * 加工提交
     *
     * @参数 string item_order_number  子订单号
     * @return mixed
     * @author lzh
     */
    public function machining_submit()
    {
        $item_order_number = $this->request->request('item_order_number');
        $this->save($item_order_number, 4);
    }

    /**
     * 印logo扫码
     *
     * @参数 string item_order_number  子订单号
     * @return mixed
     * @author lzh
     */
    public function logo()
    {
        $item_order_number = $this->request->request('item_order_number');
        $this->info($item_order_number, 5);
    }

    /**
     * 印logo提交
     *
     * @参数 string item_order_number  子订单号
     * @return mixed
     * @author lzh
     */
    public function logo_submit()
    {
        $item_order_number = $this->request->request('item_order_number');
        $this->save($item_order_number, 5);
    }

    /**
     * 成品质检扫码
     *
     * @参数 string item_order_number  子订单号
     * @return mixed
     * @author lzh
     */
    public function finish()
    {
        $item_order_number = $this->request->request('item_order_number');
        $this->info($item_order_number, 6);
    }

    /**
     * 质检通过/拒绝
     *
     * @参数 string item_order_number  子订单号
     * @参数 int do_type  操作类型：1通过，2拒绝
     * @参数 int reason  拒绝原因
     * @return mixed
     * @author lzh
     */
    public function finish_adopt()
    {
        $item_order_number = $this->request->request('item_order_number');
        $do_type = $this->request->request('do_type');
        !in_array($do_type, [1, 2]) && $this->error(__('操作类型错误'), [], 403);

        if ($do_type == 1) {
            $this->save($item_order_number, 6);
        } else {
            $reason = $this->request->request('reason');
            !in_array($reason, [1, 2, 3, 4]) && $this->error(__('拒绝原因错误'), [], 403);

            //获取子订单数据
            $item_process_info = $this->_new_order_item_process
                ->where('item_order_number', $item_order_number)
                ->field('id,option_id,order_id,sku,site')
                ->find();

            //状态
            $status_arr = [
                1 => ['status' => 4, 'name' => '质检拒绝：加工调整'],
                2 => ['status' => 2, 'name' => '质检拒绝：镜架报损'],
                3 => ['status' => 3, 'name' => '质检拒绝：镜片报损'],
                4 => ['status' => 5, 'name' => '质检拒绝：logo调整']
            ];
            $status = $status_arr[$reason]['status'];

            $this->_new_order_item_process->startTrans();
            $this->_item->startTrans();
            $this->_item_platform_sku->startTrans();
            $this->_stock_log->startTrans();
            $this->_product_bar_code_item->startTrans();
            try {
                $save_data['distribution_status'] = $status;
                //如果回退到待加工步骤之前，清空定制片库位ID及定制片处理状态
                if (4 > $status) {
                    $save_data['temporary_house_id'] = 0;
                    $save_data['customize_status'] = 0;
                }

                //子订单状态回退
                $this->_new_order_item_process
                    ->allowField(true)
                    ->isUpdate(true, ['id' => $item_process_info['id']])
                    ->save($save_data);

                //回退到待配货，解绑条形码
                if (2 == $status) {
                    $this->_product_bar_code_item
                        ->allowField(true)
                        ->isUpdate(true, ['item_order_number' => $item_order_number])
                        ->save(['item_order_number' => '']);
                }

                //质检拒绝：镜架报损，扣减可用库存、配货占用、总库存、虚拟仓库存
                if (2 == $reason) {
                    //仓库sku、库存
                    $platform_info = $this->_item_platform_sku
                        ->field('sku,stock')
                        ->where(['platform_sku' => $item_process_info['sku'], 'platform_type' => $item_process_info['site']])
                        ->find();
                    $true_sku = $platform_info['sku'];

                    //检验库存
                    $stock_arr = $this->_item
                        ->where(['sku' => $true_sku])
                        ->field('stock,available_stock,distribution_occupy_stock')
                        ->find();

                    //扣减可用库存、配货占用、总库存
                    $this->_item
                        ->where(['sku' => $true_sku])
                        ->dec('available_stock', 1)
                        ->dec('distribution_occupy_stock', 1)
                        ->dec('stock', 1)
                        ->update();

                    //扣减虚拟仓库存
                    $this->_item_platform_sku
                        ->where(['sku' => $true_sku, 'platform_type' => $item_process_info['site']])
                        ->dec('stock', 1)
                        ->update();

                    //记录库存日志
                    $this->_stock_log->setData([
                        'type' => 2,
                        'site' => $item_process_info['site'],
                        'modular' => 3,
                        'change_type' => 5,
                        'source' => 2,
                        'sku' => $true_sku,
                        'number_type' => 2,
                        'order_number' => $item_order_number,
                        'available_stock_before' => $stock_arr['available_stock'],
                        'available_stock_change' => -1,
                        'distribution_stock_before' => $stock_arr['distribution_occupy_stock'],
                        'distribution_stock_change' => -1,
                        'stock_before' => $stock_arr['stock'],
                        'stock_change' => -1,
                        'fictitious_before' => $platform_info['stock'],
                        'fictitious_change' => -1,
                        'create_person' => $this->auth->nickname,
                        'create_time' => time()
                    ]);
                }

                //记录日志
                DistributionLog::record($this->auth, $item_process_info['id'], 6, $status_arr[$reason]['name']);

                $this->_new_order_item_process->commit();
                $this->_item->commit();
                $this->_item_platform_sku->commit();
                $this->_stock_log->commit();
                $this->_product_bar_code_item->commit();
            } catch (ValidateException $e) {
                $this->_new_order_item_process->rollback();
                $this->_item->rollback();
                $this->_item_platform_sku->rollback();
                $this->_stock_log->rollback();
                $this->_product_bar_code_item->rollback();
                $this->error($e->getMessage(), [], 406);
            } catch (PDOException $e) {
                $this->_new_order_item_process->rollback();
                $this->_item->rollback();
                $this->_item_platform_sku->rollback();
                $this->_stock_log->rollback();
                $this->_product_bar_code_item->rollback();
                $this->error($e->getMessage(), [], 407);
            } catch (Exception $e) {
                $this->_new_order_item_process->rollback();
                $this->_item->rollback();
                $this->_item_platform_sku->rollback();
                $this->_stock_log->rollback();
                $this->_product_bar_code_item->rollback();
                $this->error($e->getMessage(), [], 408);
            }
            $this->success('操作成功', [], 200);
        }
    }

    /**
     * 合单扫描子单号--ok---修改合单主表改为order_proceess表
     *
     * @参数 string item_order_number  子订单号
     * @return mixed
     * @author wgj
     */
    public function merge()
    {
        $item_order_number = $this->request->request('item_order_number');
        empty($item_order_number) && $this->error(__('子订单号不能为空'), [], 403);

        //获取子订单数据
        $item_process_info = $this->_new_order_item_process
            ->where('item_order_number', $item_order_number)
            ->field('id,distribution_status,sku,order_id,temporary_house_id,abnormal_house_id,abnormal_house_id')
            ->find();
        //查询订单号
        $order_info = $this->_new_order
            ->field('increment_id,status')
            ->where(['id' => $item_process_info['order_id']])
            ->find();
        'processing' != $order_info['status'] && $this->error(__('订单状态异常'), [], 405);

        $order_process_info = $this->_new_order_process
            ->where('order_id', $item_process_info['order_id'])
            ->field('order_id,store_house_id')
            ->find();
        $store_house_is = $this->_stock_house->field('id,coding,subarea')->where('id', $item_process_info['temporary_house_id'])->find();
        $hedan_codeing = $this->_stock_house->field('id,coding,subarea')->where('id', $order_process_info['store_house_id'])->value('coding');
        $codeing = $store_house_is['coding'];
        //检测是否有工单未处理
        $check_work_order = $this->_work_order_measure
            ->alias('a')
            ->field('a.item_order_number,a.measure_choose_id')
            ->join(['fa_work_order_list' => 'b'], 'a.work_id=b.id')
            ->where([
                'a.operation_type' => 0,
                'b.platform_order' => $order_info['increment_id'],
                'b.work_status' => ['in', [1, 2, 3, 5]]
            ])
            ->select();
        if ($check_work_order) {
            foreach ($check_work_order as $val) {
<<<<<<< HEAD
=======

>>>>>>> eecd9ee3
                (3 == $val['measure_choose_id'] //主单取消措施未处理
                    ||
                    $val['item_order_number'] == $item_order_number //子单措施未处理:更改镜框18、更改镜片19、取消20
                )
<<<<<<< HEAD
                    && $this->error(__('有工单未处理，无法操作'), [], 405);
=======
                // && $this->error(__('有工单未处理，无法操作'), [], 405);
                && $this->error(__("子订单存在工单"."<br><b>$codeing</b>"), [], 405);
                if ($val['measure_choose_id'] == 21) {
                    $this->error(__("子订单存在工单"."<br><b>$codeing</b>"), [], 405);
                }
>>>>>>> eecd9ee3
            }
        }

        //判断异常状态
        $abnormal_id = $this->_distribution_abnormal
            ->where(['item_process_id' => $item_process_info['id'], 'status' => 1])
            ->value('id');
        // $abnormal_id && $this->error(__('有异常待处理，无法操作'), [], 405);
        //子单异常库位号
        $codeing1 = $this->_stock_house->field('id,coding,subarea')->where('id', $item_process_info['abnormal_house_id'])->value('coding');
        $abnormal_id && $this->error(__("子订单存在异常"."<br><b>$codeing1</b>"), [], 405);

        empty($item_process_info) && $this->error(__('子订单不存在'), [], 403);


        //产品婧让改的
        if (!empty($hedan_codeing) && 9 == $item_process_info['distribution_status']) {
            $this->error(__("请放在合单架"."<br><b>$hedan_codeing</b>"), [], 403);
        } elseif (empty($store_house_is) && 9 == $item_process_info['distribution_status']) {
            $this->error(__('订单合单完成，去审单！'), [], 403);
        }
        9 == $item_process_info['distribution_status'] && $this->error(__('订单合单完成，去审单！'), [], 403);
        $status_arr1 = [
            2 => '配货',
            3 => '配镜片',
            4 => '加工',
            5 => '印logo',
            6 => '成品质检',
            7 => '合单'
        ];
        // !in_array($item_process_info['distribution_status'], [7, 8]) && $this->error(__('子订单当前状态不可合单操作'), [], 403);
        !in_array($item_process_info['distribution_status'], [7, 8]) && $this->error(__('去' . $status_arr1[$item_process_info['distribution_status']]), [], 405);


        //第二次扫描提示语
        if (7 < $item_process_info['distribution_status']) {
            if ($order_process_info['store_house_id']) {
                //有主单合单库位
                $store_house_info = $this->_stock_house->field('id,coding,subarea')->where('id', $order_process_info['store_house_id'])->find();
                // $this->error(__('请将子单号' . $item_order_number . '的商品放入合单架' . $store_house_info['coding'] . '合单库位'), [], 403);
                $this->error(__("请放在合单架"."<br><b>$hedan_codeing</b>"), [], 403);
            } else {
                //                $this->_new_order_item_process->allowField(true)->isUpdate(true, ['item_order_number'=>$item_order_number])->save(['distribution_status'=>7]);
                $this->error(__('合单失败，主单未分配合单库位'), [], 403);
            }
        }

        //查询预库位占用
        $fictitious_time = time();
        $fictitious_store_house_info = $this->_stock_house->field('id,coding,subarea')->where(['status' => 1, 'type' => 2, 'occupy' => 0, 'fictitious_occupy_time' => ['>', $fictitious_time], 'order_id' => $item_process_info['order_id']])->find();

        //如果预占用信息不为空。返回预占用库位
        if (empty($fictitious_store_house_info)) {

            //未合单，首次扫描
            if (!$order_process_info['store_house_id']) {
                //主单中无库位号，首个子单进入时，分配一个合单库位给PDA，暂不占用根据是否确认放入合单架占用或取消
                $store_house_info = $this->_stock_house->field('id,coding,subarea')->where(['status' => 1, 'type' => 2, 'occupy' => 0, 'fictitious_occupy_time' => ['<', $fictitious_time]])->find();
                empty($store_house_info) && $this->error(__('合单失败，合单库位已用完，请添加后再操作'), [], 403);
                //绑定预占用库存和有效时间
                $this->_stock_house->where(['id' => $store_house_info['id']])->update(['fictitious_occupy_time' => $fictitious_time + 600, 'order_id' => $item_process_info['order_id']]);
            } else {
                //主单已绑定合单库位,根据ID查询库位信息
                $store_house_info = $this->_stock_house->field('id,coding,subarea')->where('id', $order_process_info['store_house_id'])->find();
            }
        } else {
            $store_house_info = $fictitious_store_house_info;
        }

        //异常原因列表
        $abnormal_list = [
            ['id' => 12, 'name' => '缺货']
        ];

        $info = [
            'item_order_number' => $item_order_number,
            'sku' => $item_process_info['sku'],
            'store_id' => $store_house_info['id'],
            'coding' => $store_house_info['coding'],
            'abnormal_list' => $abnormal_list
        ];

        $this->success('', ['info' => $info], 200);
    }

    /**
     * 合单--确认放入合单架---最后一个子单扫描合单时，检查子单合单是否有异常，无异常且全部为已合单，则更新主单合单状态和时间--ok
     * 合单库位预先分配，若被占用则提示被占用并分配新合单库位
     *
     * @参数 string item_order_number  子订单号
     * @参数 string store_house_id  合单库位ID
     * @return mixed
     * @author wgj
     */
    public function merge_submit()
    {
        $item_order_number = $this->request->request('item_order_number');
        $store_house_id = $this->request->request('store_house_id');
        empty($item_order_number) && $this->error(__('子订单号不能为空'), [], 403);
        empty($store_house_id) && $this->error(__('合单库位号不能为空'), [], 403);

        //获取子订单数据
        $item_process_info = $this->_new_order_item_process
            ->where('item_order_number', $item_order_number)
            ->field('id,distribution_status,order_id')
            ->find();
        empty($item_process_info) && $this->error(__('子订单不存在'), [], 403);
        !in_array($item_process_info['distribution_status'], [7, 8]) && $this->error(__('子订单当前状态不可合单操作'), [], 403);

        //查询主单数据
        $order_process_info = $this->_new_order
            ->alias('a')
            ->where('a.id', $item_process_info['order_id'])
            ->join(['fa_order_process' => 'b'], 'a.id=b.order_id', 'left')
            ->field('a.id,a.increment_id,b.store_house_id')
            ->find();
        empty($order_process_info) && $this->error(__('主订单不存在'), [], 403);

        //获取库位信息
        $store_house_info = $this->_stock_house->field('id,coding,subarea,occupy,fictitious_occupy_time,order_id')->where('id', $store_house_id)->find();//查询合单库位--占用数量
        empty($store_house_info) && $this->error(__('合单库位不存在'), [], 403);

        if ($order_process_info['store_house_id'] != $store_house_id) {
            if ($store_house_info['occupy'] && empty($order_process_info['store_house_id'])) {
                //主单无绑定库位，且分配的库位被占用，重新分配合单库位后再次提交确认放入新分配合单架
                $new_store_house_info = $this->_stock_house->field('id,coding,subarea')->where(['status' => 1, 'type' => 2, 'occupy' => 0])->find();
                empty($new_store_house_info) && $this->error(__('合单库位已用完，请检查合单库位情况'), [], 403);

                $info['store_id'] = $new_store_house_info['id'];
                $this->error(__('合单架' . $store_house_info['coding'] . '库位已被占用，' . '请将子单号' . $item_order_number . '的商品放入新合单架' . $new_store_house_info['coding'] . '库位'), ['info' => $info], 2001);
            }
        }

        if ($item_process_info['distribution_status'] == 8) {
            //重复扫描子单号--提示语句
            // $this->error(__('请将子单号' . $item_order_number . '的商品放入合单架' . $store_house_info['coding'] . '库位'), [], 511);
            $codeing = $store_house_info['coding'];
            $this->error(__("请放在合单架"."<br><b>$codeing</b>"), [], 511);
        }

        if (!empty($store_house_info['order_id'])) {
            //检查当前订单和预占用时的订单id是否相同
            if ($store_house_info['order_id'] != $order_process_info['id']) {
                $this->error(__('预占用库位信息错误'), [], 403);
            }
            //检查是否预占用
            if (empty($order_process_info['store_house_id'])) {
                if ($store_house_info['fictitious_occupy_time'] < time()) {
                    $this->error(__('库位预占用超10分钟，请重新操作'), [], 403);
                }
            }

        }


        //主单表有合单库位ID，查询主单商品总数，与子单合单入库计算数量对比
        //获取订单购买总数，计算过滤掉取消状态的子单
        $total_qty_ordered = $this->_new_order_item_process
            ->where(['order_id' => $item_process_info['order_id'], 'distribution_status' => ['neq', 0]])
            ->count();
        $count = $this->_new_order_item_process
            ->where(['distribution_status' => ['in', [0, 8]], 'order_id' => $item_process_info['order_id']])
            ->count();

        $info['order_id'] = $item_process_info['order_id']; //合单确认放入合单架提交 接口返回自带主订单号

        if ($total_qty_ordered > $count + 1) {
            //不是最后一个子单
            $num = '';
            $next = 1; //是否有下一个子单 1有，0没有
        } else {
            //最后一个子单
            $num = '最后一个';
            $next = 0; //是否有下一个子单 1有，0没有
        }
        if ($order_process_info['store_house_id']) {
            //存在合单库位ID，获取合单库位号ID存入
            $info['next'] = $next;
            //更新子单表
            $result = false;
            $result = $this->_new_order_item_process->allowField(true)->isUpdate(true, ['item_order_number' => $item_order_number])->save(['distribution_status' => 8]);
            if ($result !== false) {
                //操作成功记录
                DistributionLog::record($this->auth, $item_process_info['id'], 7, '子单号：' . $item_order_number . '作为主单号' . $order_process_info['increment_id'] . '的' . $num . '子单合单完成，库位' . $store_house_info['coding']);
                if (!$next) {
                    //最后一个子单且合单完成，更新主单、子单状态为合单完成
                    $this->_new_order_item_process
                        ->allowField(true)
                        ->isUpdate(true, ['order_id' => $item_process_info['order_id'], 'distribution_status' => ['neq', 0]])
                        ->save(['distribution_status' => 9]);
                    $this->_new_order_process
                        ->allowField(true)
                        ->isUpdate(true, ['order_id' => $item_process_info['order_id']])
                        ->save(['combine_status' => 1, 'check_status' => 0, 'combine_time' => time()]);
                }

                $this->success('子单号放入合单架成功', ['info' => $info], 200);
            } else {
                //操作失败记录
                DistributionLog::record($this->auth, $item_process_info['id'], 7, '子单号：' . $item_order_number . '作为主单号' . $order_process_info['increment_id'] . '的' . $num . '子单合单失败');

                $this->error(__('No rows were inserted'), [], 511);
            }
        }

        //首个子单进入合单架START
        $result = $return = false;
        $this->_stock_house->startTrans();
        $this->_new_order_process->startTrans();
        $this->_new_order_item_process->startTrans();
        try {
            //更新子单表
            $result = $this->_new_order_item_process->allowField(true)->isUpdate(true, ['item_order_number' => $item_order_number])->save(['distribution_status' => 8]);
            if ($result !== false) {
                $res = $this->_new_order_process->allowField(true)->isUpdate(true, ['order_id' => $item_process_info['order_id']])->save(['store_house_id' => $store_house_id]);
                if ($res !== false) {
                    $return = $this->_stock_house->allowField(true)->isUpdate(true, ['id' => $store_house_id])->save(['occupy' => 1]);
                }
            }
            $this->_stock_house->commit();
            $this->_new_order_process->commit();
            $this->_new_order_item_process->commit();
        } catch (ValidateException $e) {
            $this->_stock_house->rollback();
            $this->_new_order_process->rollback();
            $this->_new_order_item_process->rollback();
            $this->error($e->getMessage(), [], 406);
        } catch (PDOException $e) {
            $this->_stock_house->rollback();
            $this->_new_order_process->rollback();
            $this->_new_order_item_process->rollback();
            $this->error($e->getMessage(), [], 407);
        } catch (Exception $e) {
            $this->_stock_house->rollback();
            $this->_new_order_process->rollback();
            $this->_new_order_item_process->rollback();
            $this->error($e->getMessage(), [], 444);
        }
        if ($return !== false) {
            $info['next'] = $next;
            //操作成功记录
            DistributionLog::record($this->auth, $item_process_info['id'], 7, '子单号：' . $item_order_number . '作为主单号' . $order_process_info['increment_id'] . '的' . $num . '子单合单完成，库位' . $store_house_info['coding']);

            $this->success('子单号放入合单架成功', ['info' => $info], 200);
        } else {
            //操作失败记录
            DistributionLog::record($this->auth, $item_process_info['id'], 7, '子单号：' . $item_order_number . '作为主单号' . $order_process_info['increment_id'] . '的' . $num . '子单合单失败');

            $this->error(__('子单号放入合单架失败'), [], 511);
        }
        //首个子单进入合单架END

    }

    /**
     * 合单--合单完成页面-------修改原型图待定---子单合单状态、异常状态展示--ok
     *
     * @参数 string order_number  主订单号
     * @return mixed
     * @author wgj
     */
    public function order_merge()
    {
        $order_number = $this->request->request('order_number');
        empty($order_number) && $this->error(__('订单号不能为空'), [], 403);

        //获取订单购买总数,商品总数即为子单数量
        $order_process_info = $this->_new_order
            ->alias('a')
            ->where('a.increment_id', $order_number)
            ->join(['fa_order_process' => 'b'], 'a.id=b.order_id', 'left')
            ->field('a.id,a.increment_id,b.store_house_id')
            ->find();
        empty($order_process_info) && $this->error(__('主订单不存在'), [], 403);

        //获取子订单数据
        $item_process_info = $this->_new_order_item_process
            ->where('order_id', $order_process_info['id'])
            ->field('id,item_order_number,distribution_status,abnormal_house_id')
            ->select();
        empty($item_process_info) && $this->error(__('子订单数据异常'), [], 403);

        $distribution_status = [0 => '取消', 1 => '待打印标签', 2 => '待配货', 3 => '待配镜片', 4 => '待加工', 5 => '待印logo', 6 => '待成品质检', 7 => '待合单', 8 => '合单中', 9 => '合单完成'];
        foreach ($item_process_info as $key => $value) {
            $item_process_info[$key]['distribution_status'] = $distribution_status[$value['distribution_status']]; //子单合单状态
            $item_process_info[$key]['abnormal_house_id'] = 0 == $value['abnormal_house_id'] ? '正常' : '异常'; //异常状态
        }
        $info['order_number'] = $order_number;
        $info['list'] = $item_process_info;
        $this->success('', ['info' => $info], 200);
    }

    /**
     * 合单待取列表---ok
     *
     * @参数 string query  查询内容
     * @参数 int type  待取出类型 1 合单 2异常
     * @参数 string start_time  开始时间
     * @参数 string end_time  结束时间
     * @参数 int page  * 页码
     * @参数 int page_size  * 每页显示数量
     * @return mixed
     * @author wgj
     */
    public function merge_out_list()
    {
        $query = $this->request->request('query');
        $type = $this->request->request("type") ?? 1;
        $start_time = $this->request->request('start_time');
        $end_time = $this->request->request('end_time');
        $site = $this->request->request('site');
        $page = $this->request->request('page');
        $page_size = $this->request->request('page_size');
        empty($page) && $this->error(__('Page can not be empty'), [], 520);
        empty($page_size) && $this->error(__('Page size can not be empty'), [], 521);
        $offset = ($page - 1) * $page_size;
        $limit = $page_size;

        $where = [];
        if (1 == $type) {
            $where['combine_status'] = 1; //合单完成状态
            $where['store_house_id'] = ['>', 0];
            //合单待取出列表，主单为合单完成状态且子单都已合单
            if ($query) {
                //线上不允许跨库联合查询，拆分，wang导与产品静确认去除SKU搜索
                $store_house_id_store = $this->_stock_house->where(['type' => 2, 'coding' => ['like', '%' . $query . '%']])->column('id');
                /* $order_id = $this->_new_order_item_process->where(['sku'=> ['like', '%' . $query . '%']])->column('order_id');
                 $order_id = array_unique($order_id);
                 $store_house_id_sku = [];
                 if($order_id) {
                     $store_house_id_sku = $this->_new_order_process->where(['order_id'=> ['in', $order_id]])->column('store_house_id');
                 }
                 $store_house_ids = array_merge(array_filter($store_house_id_store), array_filter($store_house_id_sku));
                 if($store_house_ids) $where['store_house_id'] = ['in', $store_house_ids];*/
                if ($store_house_id_store) {
                    $where['store_house_id'] = ['in', $store_house_id_store];
                } else {
                    $where['store_house_id'] = -1;
                }
            }
            if ($start_time && $end_time) {
                $where['combine_time'] = ['between', [strtotime($start_time), strtotime($end_time)]];
            }
            if ($site) {
                $where['site'] = ['=', $site];
            }
            $list = $this->_new_order_process
                ->where($where)
                ->field('order_id,store_house_id,combine_time')
                ->group('order_id')
                ->limit($offset, $limit)
                ->select();
            foreach (array_filter($list) as $k => $v) {
                $list[$k]['coding'] = $this->_stock_house->where('id', $v['store_house_id'])->value('coding');
                !empty($v['combine_time']) && $list[$k]['combine_time'] = date('Y-m-d H:i:s', $v['combine_time']);
            }
        } else {
            $where['a.distribution_status'] = 7; //待合单状态
            $where['a.abnormal_house_id'] = ['>', 0]; //异常未处理
            $where['b.store_house_id'] = ['>', 0]; //有合单库位
            //异常待处理列表
            if ($query) {
                //线上不允许跨库联合查询，拆分，由于字段值明显差异，可以分别模糊匹配
                $store_house_ids = $this->_stock_house->where(['type' => 2, 'coding' => ['like', '%' . $query . '%']])->column('id');
                $item_order_number_store = [];
                if ($store_house_ids) {
                    $item_order_number_store = $this->_new_order_item_process
                        ->where(['abnormal_house_id' => ['in', $store_house_ids]])
                        ->column('id');
                }
                $item_ids = $this->_new_order_item_process
                    ->where(['item_order_number' => ['like', $query . '%']])
                    ->column('id');
                $item_ids = array_merge($item_ids, $item_order_number_store);
                if ($item_ids) {
                    $where['a.id'] = ['in', $item_ids];
                } else {
                    $where['a.id'] = -1;
                }
            }
            if ($site) {
                $where['b.site'] = ['=', $site];
            }
            $list = $this->_new_order_item_process
                ->alias('a')
                ->where($where)
                ->join(['fa_order_process' => 'b'], 'a.order_id=b.order_id', 'left')
                ->field('b.store_house_id,b.increment_id,b.order_id')
                ->group('a.item_order_number')
                ->limit($offset, $limit)
                ->select();
            foreach (array_filter($list) as $k => $v) {
                $list[$k]['coding'] = $this->_stock_house->where('id', $v['store_house_id'])->value('coding');
            }
        }

        $magento_platform = new MagentoPlatform();
        $platform_list = $magento_platform->field('id, name')->where(['is_del' => 1, 'status' => 1])->select();

        $this->success('', ['list' => $list, 'platform_list' => $platform_list], 200);
    }

    /**
     * 合单取出---释放库位[1.合单待取出 释放合单库位，异常待处理回退其主单下的所有子单为待合单状态并释放合单库位]
     *
     * @参数 string order_number  主订单号 取出时只需传order_number主订单号
     * @参数 int type  取出类型 1合单取出，2异常取出
     * @return mixed
     * @author wgj
     */
    public function merge_out_submit()
    {
        $order_number = $this->request->request('order_number');
        empty($order_number) && $this->error(__('主订单号不能为空'), [], 403);
        $type = $this->request->request('type');
        empty($type) && $this->error(__('请选择取出类型'), [], 403);

        //获取主单信息
        $order_process_info = $this->_new_order
            ->alias('a')
            ->where('a.increment_id', $order_number)
            ->join(['fa_order_process' => 'b'], 'a.id=b.order_id', 'left')
            ->field('a.id,b.combine_status,b.store_house_id')
            ->find();
        empty($order_process_info) && $this->error(__('主订单不存在'), [], 403);

        if ($order_process_info['store_house_id'] != 0) {
            if (1 == $type) {
                empty($order_process_info['combine_status']) && $this->error(__('只有合单完成状态才能取出'), [], 511);
                $item_process_info = $this->_new_order_item_process->field('id,item_order_number')->where('order_id', $order_process_info['id'])->select();
            } else {
                $item_process_info = $this->_new_order_item_process->field('id,item_order_number')->where(['order_id' => $order_process_info['id'], 'distribution_status' => 8])->select();
            }
            $store_house_coding = $this->_stock_house->where('id', $order_process_info['store_house_id'])->value('coding');
            //有合单库位订单--释放库位占用，解绑合单库位ID
            $return = false;
            $res = false;
            $this->_stock_house->startTrans();
            $this->_new_order_process->startTrans();
            $this->_new_order_item_process->startTrans();
            try {
                //更新订单业务处理表，解绑库位号
                $result = $this->_new_order_process->allowField(true)->isUpdate(true, ['order_id' => $order_process_info['id']])->save(['store_house_id' => 0]);
                if ($result != false) {
                    //释放合单库位占用数量
                    $res = $this->_stock_house->allowField(true)->isUpdate(true, ['id' => $order_process_info['store_house_id']])->save(['occupy' => 0]);
                    if ($res != false) {
                        //回退带有异常子单的 合单子单状态
                        if (0 == $order_process_info['combine_status'] && 2 == $type) {
                            $return = $this->_new_order_item_process
                                ->allowField(true)
                                ->isUpdate(true, ['order_id' => $order_process_info['id'], 'distribution_status' => 8])
                                ->save(['distribution_status' => 7]); //回退子订单合单状态至待合单7
                        }
                    }
                }
                $this->_stock_house->commit();
                $this->_new_order_process->commit();
                $this->_new_order_item_process->commit();
            } catch (ValidateException $e) {
                $this->_stock_house->rollback();
                $this->_new_order_process->rollback();
                $this->_new_order_item_process->rollback();
                $this->error($e->getMessage(), [], 444);
            } catch (PDOException $e) {
                $this->_stock_house->rollback();
                $this->_new_order_process->rollback();
                $this->_new_order_item_process->rollback();
                $this->error($e->getMessage(), [], 444);
            } catch (Exception $e) {
                $this->_stock_house->rollback();
                $this->_new_order_process->rollback();
                $this->_new_order_item_process->rollback();
                $this->error($e->getMessage(), [], 444);
            }
            if (1 == $type) {
                //合单完成订单取出
                if ($res !== false) {
                    //操作成功记录，批量日志插入
                    foreach ($item_process_info as $key => $value) {
                        DistributionLog::record($this->auth, $value['id'], 7, '子单号：' . $value['item_order_number'] . '，从合单架' . $store_house_coding . '合单库位取出完成');
                    }
                    $this->success('合单取出成功', [], 200);
                } else {
                    //操作失败记录，批量日志插入
                    foreach ($item_process_info as $key => $value) {
                        DistributionLog::record($this->auth, $value['id'], 7, '子单号：' . $value['item_order_number'] . '，从合单架' . $store_house_coding . '合单库位取出失败');
                    }
                    $this->error(__('No rows were inserted'), [], 511);
                }
            } else {
                //异常子单订单取出 --已合单的子单回退到待合单状态
                if ($return !== false) {
                    //操作成功记录，批量日志插入
                    foreach ($item_process_info as $key => $value) {
                        DistributionLog::record($this->auth, $value['id'], 7, '子单号：' . $value['item_order_number'] . '，从合单架' . $store_house_coding . '合单库位取出完成');
                    }
                    $this->success('异常取出成功', [], 200);
                } else {
                    //操作失败记录，批量日志插入
                    foreach ($item_process_info as $key => $value) {
                        DistributionLog::record($this->auth, $value['id'], 7, '子单号：' . $value['item_order_number'] . '，从合单架' . $store_house_coding . '合单库位取出失败');
                    }
                    $this->error(__('No rows were inserted'), [], 511);
                }
            }
        } else {
            $this->error(__('合单库位已经释放了'), [], 511);
        }
    }

    /**
     * 合单--合单完成页面--合单待取详情页面--修改原型图待定---子单合单状态、异常状态展示--ok
     *
     * @参数 int type  待取出类型 1 合单 2异常
     * @参数 int order_id  主订单ID
     * @参数 string item_order_number  子单号
     * @return mixed
     * @author wgj
     */
    public function merge_out_detail()
    {
        $order_id = $this->request->request('order_id');
        empty($order_id) && $this->error(__('主订单ID不能为空'), [], 403);

        $order_number = $this->_new_order->where(['id' => $order_id])->value('increment_id');
        empty($order_number) && $this->error(__('主订单不存在'), [], 403);
        $info['order_number'] = $order_number;

        //获取子订单数据
        $item_process_info = $this->_new_order_item_process
            ->where('order_id', $order_id)
            ->field('id,item_order_number,distribution_status,abnormal_house_id')
            ->select();
        empty($item_process_info) && $this->error(__('子订单数据不存在'), [], 403);

        $distribution_status = [0 => '取消', 1 => '待打印标签', 2 => '待配货', 3 => '待配镜片', 4 => '待加工', 5 => '待印logo', 6 => '待成品质检', 7 => '待合单', 8 => '合单中', 9 => '合单完成'];
        foreach ($item_process_info as $key => $value) {
            $item_process_info[$key]['distribution_status'] = $distribution_status[$value['distribution_status']]; //子单合单状态
            $item_process_info[$key]['abnormal_house_id'] = 0 == $value['abnormal_house_id'] ? '正常' : '异常'; //异常状态
        }

        $info['list'] = $item_process_info;
        $this->success('', ['info' => $info], 200);
    }

    /**
     * 发货审单
     *
     * @参数 int order_id  主订单ID
     * @参数 string check_refuse  审单拒绝原因 1.SKU缺失  2.配错镜框
     * @参数 int check_status  1审单通过，2审单拒绝
     * @参数 string create_person  操作人名称
     * @参数 array item_order_numbers  子单号列表
     * @return mixed
     * @author wgj
     */
    public function order_examine()
    {
        $order_id = $this->request->request('order_id');
        empty($order_id) && $this->error(__('主订单ID不能为空'), [], 403);
        $check_status = $this->request->request('check_status');
        empty($check_status) && $this->error(__('审单类型不能为空'), [], 403);
        $create_person = $this->request->request('create_person');
        empty($create_person) && $this->error(__('审单操作人不能为空'), [], 403);
        !in_array($check_status, [1, 2]) && $this->error(__('审单类型错误'), [], 403);
        $param = [];
        $param['check_status'] = $check_status;
        $param['check_time'] = time();
        $msg_info = '';
        if ($check_status == 2) {
            $check_refuse = $this->request->request('check_refuse'); //check_refuse   1SKU缺失  2 配错镜框
            empty($check_refuse) && $this->error(__('审单拒绝原因不能为空'), [], 403);
            !in_array($check_refuse, [1, 2, 999]) && $this->error(__('审单拒绝原因错误'), [], 403);
            if (2 == $check_refuse) {
                $item_order_numbers = $this->request->request('item_order_numbers');
                $item_order_numbers = explode(',', $item_order_numbers);
                empty($item_order_numbers) && $this->error(__('请选择子单号'), [], 403);
            }

            switch ($check_refuse) {
                case 1:
                    $param['check_remark'] = 'SKU缺失';
                    $msg_info_l = 'SKU缺失，';
                    $msg_info_r = '退回至待合单';
                    break;
                case 2:
                    $param['check_remark'] = '配错镜框';
                    $msg_info_l = '配错镜框，';
                    $msg_info_r = '退回至待配货';
                    break;
                case 999:
                    $param['check_remark'] = '标记异常';
                    $msg_info_l = '审单拒绝';
                    $msg_info_r = '标记异常';
                    break;
            }
            $msg = '审单拒绝';
        } else {
            $msg = '审单通过';
        }
        //检测订单审单状态
        $row = $this->_new_order_process->where(['order_id' => $order_id])->find();

        empty($row) && $this->error(__('主订单数据不存在'), [], 403);
        //判断有没有子单工单未完成
        $work_order_list = $this->_work_order_list->where(['platform_order' => $row->increment_id, 'work_status' => ['in', [1, 2, 3, 5]]])->find();
        !empty($work_order_list) && $this->error(__('有子单工单未完成'), [], 403);
        $item_ids = $this->_new_order_item_process->where(['order_id' => $order_id])->column('id');
        empty($item_ids) && $this->error(__('子订单数据不存在'), [], 403);
        if (1 == $row['check_status']) {
            $this->success('审单已通过，请勿重复操作！', [], 200);
        }

        $abnormal_house_id = $this->_new_order_item_process->where(['id' => ['in', $item_ids], 'abnormal_house_id' => ['>', 1]])->column('abnormal_house_id');//查询当前主单下面是否有已标记异常的子单

        !empty($abnormal_house_id) && $this->error(__('有子单存在异常'), [], 403);
        if (999 == $check_refuse) {
            //审核拒绝选择标记异常-核实地址
            $all_item_order_number = $this->_new_order_item_process->where(['id' => ['in', $item_ids]])->column('item_order_number');
            foreach ($all_item_order_number as $key => $value) {
                //查询给所有子单标记异常异常库位是否足够
                $stock_house_info = $this->_stock_house
                    ->field('id,coding')
                    ->where(['status' => 1, 'type' => 4, 'occupy' => ['<', 10000 - count($all_item_order_number)]])
                    ->order('occupy', 'desc')
                    ->find();
                if (empty($stock_house_info)) {
                    DistributionLog::record($this->auth, $item_process_id, 0, '异常暂存架没有空余库位');
                    $this->error(__('异常暂存架没有空余库位'), [], 405);
                }
                $this->in_sign_abnormal($value, 13, 1);
            }
            $this->success('标记异常成功', [], 200);
        }
        $this->_item->startTrans();
        $this->_item_platform_sku->startTrans();
        $this->_stock_log->startTrans();
        $this->_stock_house->startTrans();
        $this->_new_order_process->startTrans();
        $this->_new_order_item_process->startTrans();
        $this->_product_bar_code_item->startTrans();
        try {
            $result = $this->_new_order_process->allowField(true)->isUpdate(true, ['order_id' => $order_id])->save($param);
            false === $result && $this->error(__('订单状态更改失败'), [], 403);

            $log_data = [];
            //审单通过和拒绝都影响库存
            $item_where = [
                'order_id' => $order_id,
                'distribution_status' => ['neq', 0]
            ];
            if (!empty($item_order_numbers)) {
                $item_where['item_order_number'] = ['in', $item_order_numbers];
            }
            $item_info = $this->_new_order_item_process
                ->field('sku,site,item_order_number')
                ->where($item_where)
                ->select();
            if (2 == $check_status) {
                //审单拒绝，回退合单状态
                if (999 != $check_refuse) {
                    $this->_new_order_process
                        ->allowField(true)
                        ->isUpdate(true, ['order_id' => $order_id])
                        ->save(['combine_status' => 0, 'combine_time' => null]);
                }

                if (1 == $check_refuse) {
                    //SKU缺失，回退子单号为待合单中状态，不影响库存
                    $this->_new_order_item_process
                        ->allowField(true)
                        ->isUpdate(true, ['order_id' => $order_id, 'distribution_status' => ['neq', 0]])
                        ->save(['distribution_status' => 7]);
                } else {
                    //非指定子单回退到待合单
                    $this->_new_order_item_process
                        ->allowField(true)
                        ->isUpdate(true, ['order_id' => $order_id, 'distribution_status' => ['neq', 0]])
                        ->save([
                            'distribution_status' => 7
                        ]);

                    //配错镜框，指定子单回退到待配货，清空定制片库位ID及定制片处理状态
                    $this->_new_order_item_process
                        ->allowField(true)
                        ->isUpdate(true, ['order_id' => $order_id, 'distribution_status' => ['neq', 0], 'item_order_number' => ['in', $item_order_numbers]])
                        ->save([
                            'distribution_status' => 2,
                            'temporary_house_id' => 0,
                            'customize_status' => 0
                        ]);

                    //回退到待配货，解绑条形码
                    $this->_product_bar_code_item
                        ->allowField(true)
                        ->isUpdate(true, ['item_order_number' => ['in', $item_order_numbers]])
                        ->save(['out_stock_time' => null, 'library_status' => 1, 'item_order_number' => '']);

                    //扣减占用库存、配货占用、总库存、虚拟仓库存
                    foreach ($item_info as $key => $value) {
                        //仓库sku、库存
                        $platform_info = $this->_item_platform_sku
                            ->field('sku,stock')
                            ->where(['platform_sku' => $value['sku'], 'platform_type' => $value['site']])
                            ->find();
                        $true_sku = $platform_info['sku'];

                        //检验库存
                        $stock_arr = $this->_item
                            ->where(['sku' => $true_sku])
                            ->field('stock,occupy_stock,distribution_occupy_stock')
                            ->find();

                        //扣减可用库存、配货占用、总库存
                        $this->_item
                            ->where(['sku' => $true_sku])
                            ->dec('available_stock', 1)
                            ->dec('distribution_occupy_stock', 1)
                            ->dec('stock', 1)
                            ->update();

                        //扣减虚拟仓库存
                        $this->_item_platform_sku
                            ->where(['sku' => $true_sku, 'platform_type' => $value['site']])
                            ->dec('stock', 1)
                            ->update();

                        //记录库存日志
                        $log_data[] = [
                            'type' => 2,
                            'site' => $value['site'],
                            'modular' => 4,
                            'change_type' => 7,
                            'source' => 2,
                            'sku' => $true_sku,
                            'number_type' => 2,
                            'order_number' => $value['item_order_number'],
                            'occupy_stock_before' => $stock_arr['occupy_stock'],
                            'occupy_stock_change' => -1,
                            'distribution_stock_before' => $stock_arr['distribution_occupy_stock'],
                            'distribution_stock_change' => -1,
                            'stock_before' => $stock_arr['stock'],
                            'stock_change' => -1,
                            'fictitious_before' => $platform_info['stock'],
                            'fictitious_change' => -1,
                            'create_person' => $create_person,
                            'create_time' => time()
                        ];
                    }
                }
            } else {
                //审单通过，扣减占用库存、配货占用、总库存
                foreach ($item_info as $key => $value) {

                    /**************工单更换镜框******************/
                    //查询更改镜框最新信息
                    $change_sku = $this->_work_order_change_sku
                        ->alias('a')
                        ->join(['fa_work_order_measure' => 'b'], 'a.measure_id=b.id')
                        ->where([
                            'a.change_type' => 1,
                            'a.item_order_number' => $value['item_order_number'],
                            'b.operation_type' => 1
                        ])
                        ->order('a.id', 'desc')
                        ->value('a.change_sku');
                    if ($change_sku) {
                        $sku = $change_sku;
                    } else {
                        $sku = $value['sku'];
                    }
                    /********************************/

                    //仓库sku
                    $true_sku = $this->_item_platform_sku->getTrueSku($sku, $value['site']);

                    //检验库存
                    $stock_arr = $this->_item
                        ->where(['sku' => $true_sku])
                        ->field('stock,occupy_stock,distribution_occupy_stock')
                        ->find();

                    //扣减占用库存、配货占用、总库存
                    $this->_item
                        ->where(['sku' => $true_sku])
                        ->dec('occupy_stock', 1)
                        ->dec('distribution_occupy_stock', 1)
                        ->dec('stock', 1)
                        ->update();

                    //记录库存日志
                    $log_data[] = [
                        'type' => 2,
                        'site' => $value['site'],
                        'modular' => 4,
                        'change_type' => 6,
                        'source' => 2,
                        'sku' => $true_sku,
                        'number_type' => 2,
                        'order_number' => $value['item_order_number'],
                        'occupy_stock_before' => $stock_arr['occupy_stock'],
                        'occupy_stock_change' => -1,
                        'distribution_stock_before' => $stock_arr['distribution_occupy_stock'],
                        'distribution_stock_change' => -1,
                        'stock_before' => $stock_arr['stock'],
                        'stock_change' => -1,
                        'create_person' => $create_person,
                        'create_time' => time()
                    ];
                }

                //子单号集合
                $item_order_numbers = array_column($item_info, 'item_order_number');
                if (empty($item_order_numbers)) throw new Exception("子单号获取失败，请检查");

                //校验条形码是否已出库
                $check_bar_code = $this->_product_bar_code_item
                    ->where(['item_order_number' => ['in', $item_order_numbers], 'library_status' => 2])
                    ->value('code');
                if ($check_bar_code) throw new Exception("条形码：{$check_bar_code}已出库，请检查");

                //条形码出库时间
                $this->_product_bar_code_item
                    ->allowField(true)
                    ->isUpdate(true, ['item_order_number' => ['in', $item_order_numbers]])
                    ->save(['out_stock_time' => date('Y-m-d H:i:s'), 'library_status' => 2]);
            }

            //保存库存日志
            if ($log_data) {
                $this->_stock_log->allowField(true)->saveAll($log_data);
            }

            $this->_item->commit();
            $this->_item_platform_sku->commit();
            $this->_stock_log->commit();
            $this->_stock_house->commit();
            $this->_new_order_process->commit();
            $this->_new_order_item_process->commit();
            $this->_product_bar_code_item->commit();
        } catch (ValidateException $e) {
            $this->_item->rollback();
            $this->_item_platform_sku->rollback();
            $this->_stock_log->rollback();
            $this->_stock_house->rollback();
            $this->_new_order_process->rollback();
            $this->_new_order_item_process->rollback();
            $this->_product_bar_code_item->rollback();
            $this->error($e->getMessage(), [], 406);
        } catch (PDOException $e) {
                $this->_item->rollback();
                $this->_item_platform_sku->rollback();
                $this->_stock_log->rollback();
                $this->_stock_house->rollback();
                $this->_new_order_process->rollback();
                $this->_new_order_item_process->rollback();
                $this->_product_bar_code_item->rollback();
                DistributionLog::record((object)['nickname' => $create_person], $item_ids, 8, $e->getMessage() . '主单ID' . $row['order_id'] . $msg . '失败，原因：库存不足，请检查后操作');
                $this->error('库存不足，请检查后操作', [], 407);
        } catch (Exception $e) {
            $this->_item->rollback();
            $this->_item_platform_sku->rollback();
            $this->_stock_log->rollback();
            $this->_stock_house->rollback();
            $this->_new_order_process->rollback();
            $this->_new_order_item_process->rollback();
            $this->_product_bar_code_item->rollback();
            DistributionLog::record((object)['nickname' => $create_person], $item_ids, 8, $e->getMessage() . '主单ID' . $row['order_id'] . $msg . '失败' . $msg_info_l . $msg_info_r);
            $this->error($e->getMessage(), [], 408);
        }
        //打印操作记录
        if (1 != $check_refuse) {
            if (999 != $check_refuse) {
                $item_order_numbers = $this->_new_order_item_process->where(['item_order_number' => ['in', $item_order_numbers]])->column('id');
                $item_order_numbers = collection($item_order_numbers)->toArray();
                $item_ids_diff = array_diff($item_ids, $item_order_numbers);
                if (!empty($item_ids_diff)) {
                    foreach ($item_ids_diff as $key => $value) {
                        $item_numbers = $this->_new_order_item_process->where(['id' => $value])->column('item_order_number');
                        DistributionLog::record((object)['nickname' => $create_person], [$item_ids_diff[$key]], 8, '主单ID' . $row['order_id'] . $msg . $item_numbers[0] . '退回至待合单');
                    }
                    foreach ($item_order_numbers as $key => $value) {
                        $item_numbers = $this->_new_order_item_process->where(['id' => $value])->column('item_order_number');
                        DistributionLog::record((object)['nickname' => $create_person], [$item_order_numbers[$key]], 8, '主单ID' . $row['order_id'] . $msg . '成功配错镜框，' . $item_numbers[0] . '退回至待配货');
                    }
                } else {
                    foreach ($item_ids as $key => $value) {
                        $item_numbers = $this->_new_order_item_process->where(['id' => $value])->column('item_order_number');
                        DistributionLog::record((object)['nickname' => $create_person], [$item_ids[$key]], 8, '主单ID' . $row['order_id'] . $msg . '成功' . $msg_info_l . $item_numbers[0] . $msg_info_r);
                    }
                }
            }
        } else {
            if (999 != $check_refuse) {
                foreach ($item_ids as $key => $value) {
                    $item_numbers = $this->_new_order_item_process->where(['id' => $value])->column('item_order_number');
                    DistributionLog::record((object)['nickname' => $create_person], [$item_ids[$key]], 8, '主单ID' . $row['order_id'] . $msg . '成功' . $msg_info_l . $item_numbers[0] . $msg_info_r);
                }
            }
        }

        $this->success($msg . '成功', [], 200);
    }
<<<<<<< HEAD
=======

    public function get_purchase_price()
    {
        $sku = $this->request->request('sku');
        empty($sku) && $this->error(__('sku不能为空'), ['purchase_price' => ''], 403);
        $item_sku = $this->_item
            ->where(['sku' => $sku])
            ->find();
        empty($item_sku) && $this->error(__('sku不存在'), ['purchase_price' => ''], 403);
        $PurchaseOrderItem = new \app\admin\model\purchase\PurchaseOrderItem;
        $purchase_price = $PurchaseOrderItem->alias('a')->field('a.purchase_price')->join(['fa_purchase_order' => 'b'], 'a.purchase_id=b.id')->where(['a.sku' => $sku])->order('b.createtime', 'desc')->find();
        empty($purchase_price['purchase_price']) && $this->error(__('没有采购单价'), ['purchase_price' => ''], 405);
        $this->success('成功', ['purchase_price' => $purchase_price['purchase_price']], 200);
    }

>>>>>>> eecd9ee3
}<|MERGE_RESOLUTION|>--- conflicted
+++ resolved
@@ -354,9 +354,6 @@
                     ||
                     $val['item_order_number'] == $item_order_number //子单措施未处理:更改镜框18、更改镜片19、取消20
                 )
-<<<<<<< HEAD
-                    && $this->error(__('有工单未处理，无法操作'), [], 405);
-=======
 
                 // && $this->error(__('有工单未处理，无法操作'), [], 405);
                 && $this->error(__('子订单存在工单'."<br><b>$coding</b>"), [], 405);
@@ -364,7 +361,6 @@
                     // $this->error(__('有工单存在暂缓措施未处理，无法操作'), [], 405);
                     $this->error(__("子订单存在工单"."<br><b>$coding</b>"), [], 405);
                 }
->>>>>>> eecd9ee3
             }
         }
 
@@ -506,12 +502,9 @@
                     ->where(['id' => $item_process_info['temporary_house_id']])
                     ->value('coding');
                 $second = 1; //是第二次扫描
-<<<<<<< HEAD
-                $msg = "请将子单号{$item_order_number}的商品从定制片暂存架{$coding}库位取出";
-=======
+
                 // $msg = "请将子单号{$item_order_number}的商品从定制片暂存架{$coding}库位取出";
                 $msg = "<br><b>$coding</b>"."是否将商品取出";
->>>>>>> eecd9ee3
             } else {
                 //判断是否定制片且未处理状态
                 if (0 == $item_process_info['customize_status'] && 3 == $item_process_info['order_prescription_type']) {
@@ -542,12 +535,9 @@
                                 DistributionLog::record($this->auth, $item_process_info['id'], 0, "子单号{$item_order_number}，定制片库位号：{$coding}");
 
                                 $second = 0; //是第一次扫描
-<<<<<<< HEAD
-                                $msg = "请将子单号{$item_order_number}的商品放入定制片暂存架{$coding}库位";
-=======
+
                                 // $msg = "请将子单号{$item_order_number}的商品放入定制片暂存架{$coding}库位";
                                 $msg = "请放在暂存架"."<br><b>$coding</b>";
->>>>>>> eecd9ee3
                             }
 
                             $this->_stock_house->commit();
@@ -680,9 +670,6 @@
                     ||
                     $val['item_order_number'] == $item_order_number //子单措施未处理:更改镜框18、更改镜片19、取消20
                 )
-<<<<<<< HEAD
-                    && $this->error(__('有工单未处理，无法操作'), [], 405);
-=======
 
                 // && $this->error(__('有工单未处理，无法操作'), [], 405);
                 && $this->error(__("子订单存在工单"."<br><b>$coding</b>"), [], 405);
@@ -690,7 +677,6 @@
                 if ($val['measure_choose_id'] == 21) {
                     $this->error(__("子订单存在工单"."<br><b>$coding</b>"), [], 405);
                 }
->>>>>>> eecd9ee3
             }
         }
 
@@ -1398,23 +1384,17 @@
             ->select();
         if ($check_work_order) {
             foreach ($check_work_order as $val) {
-<<<<<<< HEAD
-=======
-
->>>>>>> eecd9ee3
+
                 (3 == $val['measure_choose_id'] //主单取消措施未处理
                     ||
                     $val['item_order_number'] == $item_order_number //子单措施未处理:更改镜框18、更改镜片19、取消20
                 )
-<<<<<<< HEAD
-                    && $this->error(__('有工单未处理，无法操作'), [], 405);
-=======
+
                 // && $this->error(__('有工单未处理，无法操作'), [], 405);
                 && $this->error(__("子订单存在工单"."<br><b>$codeing</b>"), [], 405);
                 if ($val['measure_choose_id'] == 21) {
                     $this->error(__("子订单存在工单"."<br><b>$codeing</b>"), [], 405);
                 }
->>>>>>> eecd9ee3
             }
         }
 
@@ -2319,8 +2299,6 @@
 
         $this->success($msg . '成功', [], 200);
     }
-<<<<<<< HEAD
-=======
 
     public function get_purchase_price()
     {
@@ -2336,5 +2314,4 @@
         $this->success('成功', ['purchase_price' => $purchase_price['purchase_price']], 200);
     }
 
->>>>>>> eecd9ee3
 }