<?php

namespace app\api\controller;

use app\admin\model\saleaftermanage\WorkOrderChangeSku;
use app\admin\model\saleaftermanage\WorkOrderMeasure;
use app\admin\model\StockLog;
use think\Exception;
use think\exception\PDOException;
use think\exception\ValidateException;
use app\admin\model\order\order\NewOrderItemProcess;
use app\admin\model\warehouse\StockHouse;
use app\admin\model\DistributionLog;
use app\admin\model\DistributionAbnormal;
use app\admin\model\order\order\NewOrderItemOption;
use app\admin\model\order\order\NewOrder;
use app\admin\model\itemmanage\ItemPlatformSku;
use app\admin\model\itemmanage\Item;
use app\admin\model\order\order\NewOrderProcess;
use app\admin\model\warehouse\ProductBarCodeItem;
use app\admin\model\order\order\LensData;

/**
 * 供应链配货接口类
 * @author lzh
 * @since 2020-10-20
 */
class ScmDistribution extends Scm
{
    /**
     * 子订单模型对象
     * @var object
     * @access protected
     */
    protected $_new_order_item_process = null;

    /**
     * 库位模型对象
     * @var object
     * @access protected
     */
    protected $_stock_house = null;

    /**
     * 配货异常模型对象
     * @var object
     * @access protected
     */
    protected $_distribution_abnormal = null;

    /**
     * 子订单处方模型对象
     * @var object
     * @access protected
     */
    protected $_new_order_item_option = null;

    /**
     * 主订单模型对象
     * @var object
     * @access protected
     */
    protected $_new_order = null;

    /**
     * sku映射关系模型对象
     * @var object
     * @access protected
     */
    protected $_item_platform_sku = null;

    /**
     * 商品库存模型对象
     * @var object
     * @access protected
     */
    protected $_item = null;

    /**
     * 库存日志模型对象
     * @var object
     * @access protected
     */
    protected $_stock_log = null;
    /**
     * 商品条形码模型对象
     * @var object
     * @access protected
     */
    protected $_product_bar_code_item = null;

    /**
     * 主订单状态模型对象
     * @var object
     * @access protected
     */
    protected $_new_order_process = null;

    /**
     * 工单措施模型对象
     * @var object
     * @access protected
     */
    protected $_work_order_measure = null;

    /**
     * 工单sku变动模型对象
     * @var object
     * @access protected
     */
    protected $_work_order_change_sku = null;

    /**
     * 镜片模型对象
     * @var object
     * @access protected
     */
    protected $_lens_data = null;

    protected function _initialize()
    {
        parent::_initialize();

        $this->_new_order_item_process = new NewOrderItemProcess();
        $this->_stock_house = new StockHouse();
        $this->_distribution_abnormal = new DistributionAbnormal();
        $this->_new_order_item_option = new NewOrderItemOption();
        $this->_new_order = new NewOrder();
        $this->_item_platform_sku = new ItemPlatformSku();
        $this->_item = new Item();
        $this->_stock_log = new StockLog();
        $this->_new_order_process = new NewOrderProcess();
        $this->_product_bar_code_item = new ProductBarCodeItem();
        $this->_work_order_measure = new WorkOrderMeasure();
        $this->_work_order_change_sku = new WorkOrderChangeSku();
        $this->_lens_data = new LensData();
    }

    /**
     * 标记异常
     *
     * @参数 string item_order_number  子订单号
     * @参数 int type  异常类型
     * @author lzh
     * @return mixed
     */
    public function sign_abnormal()
    {
        $item_order_number = $this->request->request('item_order_number');
        empty($item_order_number) && $this->error(__('子订单号不能为空'), [], 403);
        $type = $this->request->request('type');
        empty($type) && $this->error(__('异常类型不能为空'), [], 403);

        //获取子订单数据
        $item_process_info = $this->_new_order_item_process
            ->field('id,abnormal_house_id')
            ->where('item_order_number', $item_order_number)
            ->find()
        ;
        empty($item_process_info) && $this->error(__('子订单不存在'), [], 403);
        !empty($item_process_info['abnormal_house_id']) && $this->error(__('已标记异常，不能多次标记'), [], 403);
        $item_process_id = $item_process_info['id'];

        //自动分配异常库位号
        $stock_house_info = $this->_stock_house
            ->field('id,coding')
            ->where(['status'=>1,'type'=>4,'occupy'=>['<',10]])
            ->order('occupy', 'desc')
            ->find()
        ;
        if(empty($stock_house_info)){
            DistributionLog::record($this->auth,$item_process_id,0,'异常暂存架没有空余库位');
            $this->error(__('异常暂存架没有空余库位'), [], 405);
        }

        $this->_distribution_abnormal->startTrans();
        $this->_new_order_item_process->startTrans();
        try {
            //绑定异常子单号
            $abnormal_data = [
                'item_process_id' => $item_process_id,
                'type' => $type,
                'status' => 1,
                'create_time' => time(),
                'create_person' => $this->auth->nickname
            ];
            $this->_distribution_abnormal->allowField(true)->save($abnormal_data);

            //子订单绑定异常库位号
            $this->_new_order_item_process
                ->allowField(true)
                ->isUpdate(true, ['item_order_number'=>$item_order_number])
                ->save(['abnormal_house_id'=>$stock_house_info['id']])
            ;

            //异常库位号占用数量+1
            $this->_stock_house
                ->where(['id' => $stock_house_info['id']])
                ->setInc('occupy', 1)
            ;

            //配货日志
            DistributionLog::record($this->auth,$item_process_id,9,"子单号{$item_order_number}，异常暂存架{$stock_house_info['coding']}库位");

            //提交事务
            $this->_distribution_abnormal->commit();
            $this->_new_order_item_process->commit();
        } catch (ValidateException $e) {
            $this->_distribution_abnormal->rollback();
            $this->_new_order_item_process->rollback();
            $this->error($e->getMessage(), [], 406);
        } catch (PDOException $e) {
            $this->_distribution_abnormal->rollback();
            $this->_new_order_item_process->rollback();
            $this->error($e->getMessage(), [], 407);
        } catch (Exception $e) {
            $this->_distribution_abnormal->rollback();
            $this->_new_order_item_process->rollback();
            $this->error($e->getMessage(), [], 408);
        }

        $this->success(__("请将子单号{$item_order_number}的商品放入异常暂存架{$stock_house_info['coding']}库位"), ['coding' => $stock_house_info['coding']], 200);
    }

    /**
     * 子单号模糊搜索（配货通用）
     *
     * @参数 string query  搜索内容
     * @author lzh
     * @return mixed
     */
    public function fuzzy_search()
    {
        $query = $this->request->request('query');
        $status = $this->request->request('status');
        empty($query) && $this->error(__('搜索内容不能为空'), [], 403);

        //获取子订单数据
        $list = $this->_new_order_item_process
            ->where(['item_order_number'=>['like',"%{$query}%"], 'distribution_status'=>$status])
            ->field('item_order_number,sku')
            ->order('created_at','desc')
            ->limit(0,100)
            ->select()
        ;
        $list = collection($list)->toArray();

        $this->success('', ['list' => $list],200);
    }

    /**
     * 获取并校验子订单数据（配货通用）
     *
     * @param string $item_order_number  子订单号
     * @param int $check_status  检测状态
     * @author lzh
     * @return mixed
     */
    protected function info($item_order_number,$check_status)
    {
        empty($item_order_number) && $this->error(__('子订单号不能为空'), [], 403);

        //获取子订单数据
        $item_process_info = $this->_new_order_item_process
            ->where('item_order_number', $item_order_number)
            ->field('id,option_id,distribution_status,temporary_house_id,order_prescription_type,order_id,customize_status')
            ->find()
        ;
        empty($item_process_info) && $this->error(__('子订单不存在'), [], 403);

        //检测状态
        $status_arr = [
            2=>'待配货',
            3=>'待配镜片',
            4=>'待加工',
            5=>'待印logo',
            6=>'待成品质检',
            7=>'待合单'
        ];
        $check_status != $item_process_info['distribution_status'] && $this->error(__('只有'.$status_arr[$check_status].'状态才能操作'), [], 405);

        //判断异常状态
        $abnormal_id = $this->_distribution_abnormal
            ->where(['item_process_id'=>$item_process_info['id'],'status'=>1])
            ->value('id')
        ;
        $abnormal_id && $this->error(__('有异常待处理，无法操作'), [], 405);

        //查询订单号
        $order_info = $this->_new_order
            ->field('increment_id,status')
            ->where(['id'=>$item_process_info['order_id']])
            ->find()
        ;
        'processing' != $order_info['status'] && $this->error(__('当前订单状态不可操作'), [], 405);

        //检测是否有工单未处理
        $check_work_order = $this->_work_order_measure
            ->alias('a')
            ->field('a.item_order_number,a.measure_choose_id')
            ->join(['fa_work_order_list' => 'b'], 'a.work_id=b.id')
            ->where([
                'a.operation_type'=>0,
                'b.platform_order'=>$order_info['increment_id'],
                'b.work_status'=>['in',[1,2,3,5]]
            ])
            ->select();
        if($check_work_order){
            foreach ($check_work_order as $val){
                (
                    3 == $val['measure_choose_id']//主单取消措施未处理
                    ||
                    $val['item_order_number'] == $item_order_number//子单措施未处理:更改镜框18、更改镜片19、取消20
                )
                && $this->error(__('有工单未处理，无法操作'), [], 405);
            }
        }

        //获取子订单处方数据
        $option_info = $this->_new_order_item_option
            ->where('id', $item_process_info['option_id'])
            ->find()
        ;
        if($option_info) $option_info = $option_info->toArray();

        //获取更改镜框最新信息
        $change_sku = $this->_work_order_change_sku
            ->alias('a')
            ->join(['fa_work_order_measure' => 'b'], 'a.measure_id=b.id')
            ->where([
                'a.change_type'=>1,
                'a.item_order_number'=>$item_order_number,
                'b.operation_type'=>1
            ])
            ->order('a.id','desc')
            ->value('a.change_sku');
        if($change_sku){
            $option_info['sku'] = $change_sku;
        }

        //获取更改镜片最新处方信息
        $change_lens = $this->_work_order_change_sku
            ->alias('a')
            ->field('a.od_sph,a.od_cyl,a.od_axis,a.od_add,a.pd_r,a.od_pv,a.od_bd,a.od_pv_r,a.od_bd_r,a.os_sph,a.os_cyl,a.os_axis,a.os_add,a.pd_l,a.os_pv,a.os_bd,a.os_pv_r,a.os_bd_r,a.lens_number,a.recipe_type as prescription_type')
            ->join(['fa_work_order_measure' => 'b'], 'a.measure_id=b.id')
            ->where([
                'a.change_type'=>2,
                'a.item_order_number'=>$item_order_number,
                'b.operation_type'=>1
            ])
            ->order('a.id','desc')
            ->find()
        ;
        if($change_lens){
            $change_lens = $change_lens->toArray();

            //处理双pd
            if($change_lens['pd_l'] && $change_lens['pd_r']){
                $change_lens['pdcheck'] = 'on';
                $change_lens['pd'] = '';
            }else{
                $change_lens['pdcheck'] = '';
                $change_lens['pd'] = $change_lens['pd_r'] ?: $change_lens['pd_l'];
            }

            //处理斜视值
            if ($change_lens['od_pv'] || $change_lens['os_pv']) {
                $change_lens['prismcheck'] = 'on';
            } else {
                $change_lens['prismcheck'] = '';
            }

            $option_info = array_merge($option_info,$change_lens);
        }

        //获取镜片名称
        $lens_name = '';
        if($option_info['lens_number']){
            //获取镜片编码及名称
            $lens_list = $this->_lens_data->column('lens_name','lens_number');
            $lens_name = $lens_list[$option_info['lens_number']];
        }
        $option_info['lens_name'] = $lens_name;

        //异常原因列表
        $abnormal_arr = [
            2=>[
                ['id'=>1,'name'=>'缺货'],
                ['id'=>2,'name'=>'商品条码贴错'],
            ],
            3=>[
                ['id'=>3,'name'=>'核实处方'],
                ['id'=>4,'name'=>'镜片缺货'],
                ['id'=>5,'name'=>'镜片重做'],
                ['id'=>6,'name'=>'定制片超时']
            ],
            4=>[
                ['id'=>7,'name'=>'不可加工'],
                ['id'=>8,'name'=>'镜架加工报损'],
                ['id'=>9,'name'=>'镜片加工报损']
            ],
            5=>[
                ['id'=>10,'name'=>'logo不可加工'],
                ['id'=>11,'name'=>'镜架印logo报损']
            ],
            6=>[
                ['id'=>1,'name'=>'加工调整'],
                ['id'=>2,'name'=>'镜架报损'],
                ['id'=>3,'name'=>'镜片报损'],
                ['id'=>4,'name'=>'logo调整']
            ],
            7=>[
                ['id'=>12,'name'=>'缺货']
            ]
        ];
        $abnormal_list = $abnormal_arr[$check_status] ?? [];

        //配镜片：判断定制片
        if(3 == $check_status){
            //判断定制片暂存
            $msg = '';
            $second = 0;
            if(0 < $item_process_info['temporary_house_id']){
                //获取库位号，有暂存库位号，是第二次扫描，返回展示取出按钮
                $coding = $this->_stock_house
                    ->where(['id'=>$item_process_info['temporary_house_id']])
                    ->value('coding')
                ;
                $second = 1;//是第二次扫描
                $msg = "请将子单号{$item_order_number}的商品从定制片暂存架{$coding}库位取出";
            }else{
                //判断是否定制片且未处理状态
                if(0 == $item_process_info['customize_status'] && 3 == $item_process_info['order_prescription_type']){
                    //暂存自动分配库位
                    $stock_house_info = $this->_stock_house
                        ->field('id,coding')
                        ->where(['status'=>1,'type'=>3,'occupy'=>['<',10]])
                        ->order('occupy', 'desc')
                        ->find()
                    ;
                    if(!empty($stock_house_info)){
                        $this->_stock_house->startTrans();
                        $this->_new_order_item_process->startTrans();
                        try {
                            //子订单绑定定制片库位号
                            $this->_new_order_item_process
                                ->allowField(true)
                                ->isUpdate(true, ['item_order_number'=>$item_order_number])
                                ->save(['temporary_house_id'=>$stock_house_info['id'],'customize_status'=>1])
                            ;

                            //定制片库位号占用数量+1
                            $this->_stock_house
                                ->where(['id' => $stock_house_info['id']])
                                ->setInc('occupy', 1)
                            ;
                            $coding = $stock_house_info['coding'];

                            //定制片提示库位号信息
                            if($coding){
                                DistributionLog::record($this->auth,$item_process_info['id'],0,"子单号{$item_order_number}，定制片库位号：{$coding}");

                                $second = 0;//是第一次扫描
                                $msg = "请将子单号{$item_order_number}的商品放入定制片暂存架{$coding}库位";
                            }

                            $this->_stock_house->commit();
                            $this->_new_order_item_process->commit();
                        } catch (ValidateException $e) {
                            $this->_stock_house->rollback();
                            $this->_new_order_item_process->rollback();
                            $this->error($e->getMessage(), [], 406);
                        } catch (PDOException $e) {
                            $this->_stock_house->rollback();
                            $this->_new_order_item_process->rollback();
                            $this->error($e->getMessage(), [], 407);
                        } catch (Exception $e) {
                            $this->_stock_house->rollback();
                            $this->_new_order_item_process->rollback();
                            $this->error($e->getMessage(), [], 408);
                        }
                    }else{
                        DistributionLog::record($this->auth,$item_process_info['id'],0,'定制片暂存架没有空余库位');
                        $this->error(__('定制片暂存架没有空余库位，请及时处理'), [], 405);
                    }
                }
            }

            //定制片提示库位号信息
            if($coding){
                $this->success($msg, ['abnormal_list' => $abnormal_list,'option_info' => $option_info,'second' => $second],200);
            }
        }

        //配货返回数据
        if(7 == $check_status){
            //获取子订单处方数据
            return $abnormal_list;
        }
        
        $this->success('', ['abnormal_list' => $abnormal_list,'option_info' => $option_info],200);
    }

    /**
     * 提交操作（配货通用）
     *
     * @param string $item_order_number  子订单号
     * @param int $check_status  检测状态
     * @author lzh
     * @return mixed
     */
    protected function save($item_order_number,$check_status)
    {
        empty($item_order_number) && $this->error(__('子订单号不能为空'), [], 403);

        //获取子订单数据
        $item_process_info = $this->_new_order_item_process
            ->field('id,distribution_status,order_prescription_type,option_id,order_id,site,customize_status')
            ->where('item_order_number', $item_order_number)
            ->find()
        ;

        //获取子订单处方数据
        $item_option_info = $this->_new_order_item_option
            ->field('is_print_logo,sku,index_name')
            ->where('id', $item_process_info['option_id'])
            ->find()
        ;

        //状态类型
        $status_arr = [
            2=>'配货',
            3=>'配镜片',
            4=>'加工',
            5=>'印logo',
            6=>'成品质检'
        ];

        //操作失败记录
        if(empty($item_process_info)){
            DistributionLog::record($this->auth,$item_process_info['id'],0,$status_arr[$check_status].'：子订单不存在');
            $this->error(__('子订单不存在'), [], 403);
        }
        //扫码配镜片，定制片 先取出 暂存库位才可操作
        if(3 == $check_status && 3 == $item_process_info['order_prescription_type'] && 1 == $item_process_info['customize_status']){
            $this->error(__('请先将定制片从暂存库位取出'), [], 405);
        }

        //操作失败记录
        if($check_status != $item_process_info['distribution_status']){
            DistributionLog::record($this->auth,$item_process_info['id'],0,$status_arr[$check_status].'：当前状态['.$status_arr[$item_process_info['distribution_status']].']无法操作');
            $this->error(__('当前状态无法操作'), [], 405);
        }

        //检测异常状态
        $abnormal_id = $this->_distribution_abnormal
            ->where(['item_process_id'=>$item_process_info['id'],'status'=>1])
            ->value('id')
        ;

        //操作失败记录
        if($abnormal_id){
            DistributionLog::record($this->auth,$item_process_info['id'],0,$status_arr[$check_status].'：有异常['.$abnormal_id.']待处理不可操作');
            $this->error(__('有异常待处理无法操作'), [], 405);
        }

        //查询订单号
        $increment_id = $this->_new_order->where(['id'=>$item_process_info['order_id']])->value('increment_id');

        //检测是否有工单未处理
        $check_work_order = $this->_work_order_measure
            ->alias('a')
            ->field('a.item_order_number,a.measure_choose_id')
            ->join(['fa_work_order_list' => 'b'], 'a.work_id=b.id')
            ->where([
                'a.operation_type'=>0,
                'b.platform_order'=>$increment_id,
                'b.work_status'=>['in',[1,2,3,5]]
            ])
            ->select();
        if($check_work_order){
            foreach ($check_work_order as $val){
                (
                    3 == $val['measure_choose_id']//主单取消措施未处理
                    ||
                    $val['item_order_number'] == $item_order_number//子单措施未处理:更改镜框18、更改镜片19、取消20
                )
                && $this->error(__('有工单未处理，无法操作'), [], 405);
            }
        }

        //获取订单购买总数，计算过滤掉取消状态的子单
        $total_qty_ordered = $this->_new_order_item_process
            ->where(['order_id'=> $item_process_info['order_id'], 'distribution_status'=>['neq',0]])
            ->count();
        $back_msg = '';

        $res = false;
        $this->_item->startTrans();
        $this->_stock_log->startTrans();
        $this->_new_order_process->startTrans();
        $this->_new_order_item_process->startTrans();
        $this->_product_bar_code_item->startTrans();
        try {
            //下一步提示信息及状态
            if(2 == $check_status){
                //配货节点 条形码绑定子单号
                $barcode = $this->request->request('barcode');
                $this->_product_bar_code_item
                    ->allowField(true)
                    ->isUpdate(true, ['code'=>$barcode])
                    ->save(['item_order_number'=>$item_order_number])
                ;

                //获取true_sku
                $true_sku = $this->_item_platform_sku->getTrueSku($item_option_info['sku'], $item_process_info['site']);

                //获取配货占用库存
                $item_before = $this->_item
                    ->field('distribution_occupy_stock')
                    ->where(['sku' => $true_sku])
                    ->find()
                ;

                //增加配货占用库存
                $this->_item
                    ->where(['sku'=>$true_sku])
                    ->inc('distribution_occupy_stock', 1)
                    ->update()
                ;

                //记录库存日志
                $this->_stock_log->setData([
                    'type'                      => 2,
                    'site'                      => $item_process_info['site'],
                    'modular'                   => 2,
                    'change_type'               => 4,
                    'source'                    => 2,
                    'sku'                       => $true_sku,
                    'number_type'               => 2,
                    'order_number'              => $item_order_number,
                    'distribution_stock_before' => $item_before['distribution_occupy_stock'],
                    'distribution_stock_change' => 1,
                    'create_person'             => $this->auth->nickname,
                    'create_time'               => time()
                ]);

                //根据处方类型字段order_prescription_type(现货处方镜、定制处方镜)判断是否需要配镜片
                if(in_array($item_process_info['order_prescription_type'],[2,3])){
                    $save_status = 3;
                }else{
                    if($item_option_info['is_print_logo']){
                        $save_status = 5;
                    }else{
                        if($total_qty_ordered > 1){
                            $save_status = 7;
                        }else{
                            $save_status = 9;
                        }
                    }
                }
            }elseif(3 == $check_status){
                $save_status = 4;
            }elseif(4 == $check_status){
                if($item_option_info['is_print_logo']){
                    $save_status = 5;
                }else{
                    $save_status = 6;
                }
            }elseif(5 == $check_status){
                $save_status = 6;
            }elseif(6 == $check_status){
                if($total_qty_ordered > 1){
                    $save_status = 7;
                }else{
                    $save_status = 9;
                }
            }

            if(empty($save_status)) throw new Exception('未获取到下一步状态');

            //订单主表标记已合单
            if(9 == $save_status){
                //主订单状态表
                $this->_new_order_process
                    ->allowField(true)
                    ->isUpdate(true, ['order_id'=>$item_process_info['order_id']])
                    ->save(['combine_status'=>1,'combine_time'=>time()])
                ;
            }

            //更新子单配货状态
            $res = $this->_new_order_item_process
                ->allowField(true)
                ->isUpdate(true, ['item_order_number'=>$item_order_number])
                ->save(['distribution_status'=>$save_status])
            ;

            //下一步提示信息
            if(3 == $save_status){
                //待配镜片
                $back_msg = 2 == $item_process_info['order_prescription_type'] ? '去配现片' : '去配定制片';
            }else{
                $next_step = [
                    4=>'去加工',
                    5=>'印logo',
                    6=>'去质检',
                    7=>'去合单',
                    9=>'去审单'
                ];
                $back_msg = $next_step[$save_status];
            }

            $this->_item->commit();
            $this->_stock_log->commit();
            $this->_new_order_process->commit();
            $this->_new_order_item_process->commit();
            $this->_product_bar_code_item->commit();
        } catch (ValidateException $e) {
            $this->_item->rollback();
            $this->_stock_log->rollback();
            $this->_new_order_process->rollback();
            $this->_new_order_item_process->rollback();
            $this->_product_bar_code_item->rollback();
            $this->error($e->getMessage(), [], 406);
        } catch (PDOException $e) {
            $this->_item->rollback();
            $this->_stock_log->rollback();
            $this->_new_order_process->rollback();
            $this->_new_order_item_process->rollback();
            $this->_product_bar_code_item->rollback();
            $this->error($e->getMessage(), [], 407);
        } catch (Exception $e) {
            $this->_item->rollback();
            $this->_stock_log->rollback();
            $this->_new_order_process->rollback();
            $this->_new_order_item_process->rollback();
            $this->_product_bar_code_item->rollback();
            $this->error($e->getMessage(), [], 408);
        }

        if($res){
            //操作成功记录
            DistributionLog::record($this->auth,$item_process_info['id'],$check_status,$status_arr[$check_status].'完成');

            //成功返回
            $this->success($back_msg, [],200);
        }else{
            //操作失败记录
            DistributionLog::record($this->auth,$item_process_info['id'],0,$status_arr[$check_status].'：保存失败');

            //失败返回
            $this->error(__($status_arr[$check_status].'失败'), [], 404);
        }
    }

    /**
     * 配货扫码
     *
     * @参数 string item_order_number  子订单号
     * @author wgj
     * @return mixed
     */
    public function product()
    {
        $item_order_number = $this->request->request('item_order_number');
        $this->info($item_order_number,2);
    }

    /**
     * 配货提交--ok
     *
     * 商品条形码与商品SKU是多对一关系，paltform_sku与SKU（true_sku）也是多对一关系
     *
     * @参数 string item_order_number  子订单号
     * @参数 string barcode  商品条形码
     * @author wgj
     * @return mixed
     */
    public function product_submit()
    {
        $item_order_number = $this->request->request('item_order_number');
        $barcode = $this->request->request('barcode');
        empty($item_order_number) && $this->error(__('子订单号不能为空'), [], 403);
        empty($barcode) && $this->error(__('商品条形码不能为空'), [], 403);

        //子订单号获取平台platform_sku
        $order_item_id = $this->_new_order_item_process->where('item_order_number',$item_order_number)->value('id');
        empty($order_item_id) && $this->error(__('订单不存在'), [], 403);

        //获取子单sku
        $order_item_info = $this->_new_order_item_process
            ->field('sku,site')
            ->where('item_order_number',$item_order_number)
            ->find();
        $order_item_true_sku = $order_item_info['sku'];

        //获取更改镜框最新信息
        $change_sku = $this->_work_order_change_sku
            ->alias('a')
            ->join(['fa_work_order_measure' => 'b'], 'a.measure_id=b.id')
            ->where([
                'a.change_type'=>1,
                'a.item_order_number'=>$item_order_number,
                'b.operation_type'=>1
            ])
            ->order('a.id','desc')
            ->value('a.change_sku');
        if($change_sku){
            $order_item_true_sku = $change_sku;
        }

        $sku_arr = explode(',',$order_item_true_sku);
        if(2 < count($sku_arr)){
            $order_item_true_sku = $sku_arr[0] . '-' . $sku_arr[1];
        }

        //获取仓库sku
        $true_sku = $this->_item_platform_sku
            ->where(['platform_sku'=>$order_item_true_sku,'platform_type'=>$order_item_info['site']])
            ->value('sku');

        $barcode_item_order_number = $this->_product_bar_code_item->where('code',$barcode)->value('item_order_number');
        !empty($barcode_item_order_number) && $this->error(__('此条形码已经绑定过其他订单'), [], 403);
        $code_item_sku = $this->_product_bar_code_item->where('code',$barcode)->value('sku');
        empty($code_item_sku) && $this->error(__('此条形码未绑定SKU'), [], 403);

        if ($true_sku != $code_item_sku){
            //扫描获取的条形码 和 子订单查询出的 SKU(即true_sku)对比失败则配货失败
            //操作失败记录
            DistributionLog::record($this->auth,$order_item_id,2,'配货失败：sku配错');

            //失败返回
            $this->error(__('sku配错'), [], 404);
        } else {
            $this->save($item_order_number,2);
        }
    }

    /**
     * 镜片分拣--不做分页，只展示processing状态的订单
     *
     * @参数 string start_time  开始时间
     * @参数 string end_time  结束时间
     * @参数 int page  页码
     * @参数 int page_size  每页显示数量
     * @author wgj
     * @return mixed
     */
    public function sorting()
    {
        $start_time = $this->request->request('start_time');
        $end_time = $this->request->request('end_time');
        $page = $this->request->request('page');
        $page_size = $this->request->request('page_size');
        empty($page) && $this->error(__('Page can not be empty'), [], 403);
        empty($page_size) && $this->error(__('Page size can not be empty'), [], 403);
        $where = [
            'a.distribution_status'=>3,
            'd.status'=>'processing',
            'b.index_name'=>['neq',''],
            'a.order_prescription_type'=>['neq',3],
        ];
        if($start_time && $end_time){
            $where['a.created_at'] = ['between', [strtotime($start_time), strtotime($end_time)]];
        }
        $offset = ($page - 1) * $page_size;
        $limit = $page_size;

        //获取出库单列表数据【od右眼、os左眼分开查询再组装，order_prescription_type 处方类型，index_name 镜片类型，lens_name 镜片名称】
        //od右镜片
        $list_od = $this->_new_order_item_process
            ->alias('a')
            ->where($where)
            ->field('count(*) as all_count,a.order_prescription_type,b.index_name,b.od_sph,b.od_cyl,c.lens_name')
            ->join(['fa_order_item_option' => 'b'], 'a.option_id=b.id')
            ->join(['fa_lens_data' => 'c'], 'b.lens_number=c.lens_number')
            ->join(['fa_order' => 'd'], 'a.order_id=d.id')
            ->group('a.order_prescription_type,b.lens_number,b.od_sph,b.od_cyl')
//            ->limit($offset, $limit)
            ->select();
        $list_od = collection($list_od)->toArray();
        //订单处方分类 0待处理  1 仅镜架 2 现货处方镜 3 定制处方镜 4 其他
        $order_prescription_type = [ 0=>'待处理',1=>'仅镜架',2=>'现货处方镜',3=>'定制处方镜',4=>'其他' ];
        foreach($list_od as $key=>$value){
            $list_od[$key]['order_prescription_type'] = $order_prescription_type[$value['order_prescription_type']];
            $list_od[$key]['light'] = 'SPH：'.$value['od_sph'].' CYL:'.$value['od_cyl'];

            unset($list_od[$key]['od_sph']);
            unset($list_od[$key]['od_cyl']);
        }
        
        //os左镜片
        $list_os = $this->_new_order_item_process
            ->alias('a')
            ->where($where)
            ->field('count(*) as all_count,a.order_prescription_type,b.os_sph,b.os_cyl,c.lens_name')
            ->join(['fa_order_item_option' => 'b'], 'a.option_id=b.id')
            ->join(['fa_lens_data' => 'c'], 'b.lens_number=c.lens_number')
            ->join(['fa_order' => 'd'], 'a.order_id=d.id')
            ->group('a.order_prescription_type,b.lens_number,b.os_sph,b.os_cyl')
//            ->limit($offset, $limit)
            ->select();
        $list_os = collection($list_os)->toArray();
        //订单处方分类 0待处理  1 仅镜架 2 现货处方镜 3 定制处方镜 4 其他
        $order_prescription_type = [ 0=>'待处理',1=>'仅镜架',2=>'现货处方镜',3=>'定制处方镜',4=>'其他' ];
        foreach($list_os as $key=>$value){
            $list_os[$key]['order_prescription_type'] = $order_prescription_type[$value['order_prescription_type']];
            $list_os[$key]['light'] = 'SPH：'.$value['os_sph'].' CYL:'.$value['os_cyl'];

            unset($list_os[$key]['os_sph']);
            unset($list_os[$key]['os_cyl']);
        }
        
        //左右镜片数组取交集求all_count和，再合并
        foreach($list_os as $key=>$value){
            foreach($list_od as $k=>$v){
                if ($value['light'] == $v['light']){
                    $list_od[$k]['all_count'] = $value['all_count'] + $v['all_count'];
                    unset($list_os[$key]);
                }
            }
        }
        $list = array_merge($list_od,$list_os);
        $list = array_values($list);
        $this->success('', ['list' => $list],200);
    }

    /**
     * 镜片未分拣数量
     *
     * @参数 string start_time  开始时间
     * @参数 string end_time  结束时间
     * @参数 int page  页码
     * @参数 int page_size  每页显示数量
     * @author wgj
     * @return mixed
     */
    public function no_sorting()
    {
        $where = [
            'distribution_status'=>3,
            'order_prescription_type'=>2,
        ];

        //未分拣子订单数量
        $count = $this->_new_order_item_process
            ->alias('a')
            ->where($where)
            ->count();
        return 2*$count;
    }

    /**
     * 配镜片扫码
     *
     * @参数 string item_order_number  子订单号
     * @author lzh
     * @return mixed
     */
    public function lens()
    {
        $item_order_number = $this->request->request('item_order_number');
        $this->info($item_order_number,3);
    }

    /**
     * 配镜片二次扫码取出--释放子单号占用的暂存库位，记录日志
     *
     * @参数 string item_order_number  子订单号
     * @author wgj
     * @return mixed
     */
    public function lens_out()
    {
        $item_order_number = $this->request->request('item_order_number');
        //获取子订单数据
        $item_process_info = $this->_new_order_item_process
            ->where('item_order_number', $item_order_number)
            ->field('id,option_id,distribution_status,temporary_house_id,order_prescription_type')
            ->find()
        ;
        empty($item_process_info) && $this->error(__('子订单不存在'), [], 403);
        empty($item_process_info['temporary_house_id']) && $this->error(__('子订单未绑定暂存库位'), [], 403);
        3 != $item_process_info['distribution_status'] && $this->error(__('只有待配镜片状态才能操作'), [], 403);
        //获取库位号
        $coding = $this->_stock_house
            ->where(['id'=>$item_process_info['temporary_house_id']])
            ->value('coding')
        ;
        //子订单释放定制片库位号
        $result = $this->_new_order_item_process
            ->allowField(true)
            ->isUpdate(true, ['item_order_number'=>$item_order_number])
            ->save(['temporary_house_id'=>0,'customize_status'=>2])
        ;

        $res = false;
        if ($result != false){
            //定制片库位号占用数量-1
            $res = $this->_stock_house
                ->where(['id' => $item_process_info['temporary_house_id']])
                ->setDec('occupy', 1)
            ;
            DistributionLog::record($this->auth,$item_process_info['id'],0,"子单号{$item_order_number}，释放定制片库位号：{$coding}");
        }

        if (false === $res) {
            $this->error(__("取出失败"), [], 403);
        }
        $this->success("子单号{$item_order_number}的商品从定制片暂存架{$coding}库位取出成功", [],200);
    }

    /**
     * 配镜片提交
     *
     * @参数 string item_order_number  子订单号
     * @author lzh
     * @return mixed
     */
    public function lens_submit()
    {
        $item_order_number = $this->request->request('item_order_number');
        $this->save($item_order_number,3);
    }

    /**
     * 加工扫码
     *
     * @参数 string item_order_number  子订单号
     * @author lzh
     * @return mixed
     */
    public function machining()
    {
        $item_order_number = $this->request->request('item_order_number');
        $this->info($item_order_number,4);
    }

    /**
     * 加工提交
     *
     * @参数 string item_order_number  子订单号
     * @author lzh
     * @return mixed
     */
    public function machining_submit()
    {
        $item_order_number = $this->request->request('item_order_number');
        $this->save($item_order_number,4);
    }

    /**
     * 印logo扫码
     *
     * @参数 string item_order_number  子订单号
     * @author lzh
     * @return mixed
     */
    public function logo()
    {
        $item_order_number = $this->request->request('item_order_number');
        $this->info($item_order_number,5);
    }

    /**
     * 印logo提交
     *
     * @参数 string item_order_number  子订单号
     * @author lzh
     * @return mixed
     */
    public function logo_submit()
    {
        $item_order_number = $this->request->request('item_order_number');
        $this->save($item_order_number,5);
    }

    /**
     * 成品质检扫码
     *
     * @参数 string item_order_number  子订单号
     * @author lzh
     * @return mixed
     */
    public function finish()
    {
        $item_order_number = $this->request->request('item_order_number');
        $this->info($item_order_number,6);
    }

    /**
     * 质检通过/拒绝
     *
     * @参数 string item_order_number  子订单号
     * @参数 int do_type  操作类型：1通过，2拒绝
     * @参数 int reason  拒绝原因
     * @author lzh
     * @return mixed
     */
    public function finish_adopt()
    {
        $item_order_number = $this->request->request('item_order_number');
        $do_type = $this->request->request('do_type');
        !in_array($do_type,[1,2]) && $this->error(__('操作类型错误'), [], 403);

        if($do_type == 1){
            $this->save($item_order_number,6);
        }else{
            $reason = $this->request->request('reason');
            !in_array($reason,[1,2,3,4]) && $this->error(__('拒绝原因错误'), [], 403);

            //获取子订单数据
            $item_process_info = $this->_new_order_item_process
                ->where('item_order_number', $item_order_number)
                ->field('id,option_id,order_id,sku,site')
                ->find()
            ;

            //状态
            $status_arr = [
                1=>['status'=>4,'name'=>'质检拒绝：加工调整'],
                2=>['status'=>2,'name'=>'质检拒绝：镜架报损'],
                3=>['status'=>3,'name'=>'质检拒绝：镜片报损'],
                4=>['status'=>5,'name'=>'质检拒绝：logo调整']
            ];

            $this->_new_order_item_process->startTrans();
            $this->_item->startTrans();
            $this->_item_platform_sku->startTrans();
            $this->_stock_log->startTrans();
            try {
<<<<<<< HEAD
=======
                $save_data['distribution_status'] = $status;
                //如果回退到待加工步骤之前，清空定制片库位ID及定制片处理状态
                if (4 > $status) {
                    $save_data['temporary_house_id'] = 0;
                    
                    $save_data['customize_status'] = 0;
                }

>>>>>>> 7474a5c4
                //子订单状态回退
                $this->_new_order_item_process
                    ->allowField(true)
                    ->isUpdate(true, ['id'=>$item_process_info['id']])
                    ->save(['distribution_status'=>$status_arr[$reason]['status']])
                ;

                //质检拒绝：镜架报损，扣减可用库存、配货占用、总库存、虚拟仓库存
                if(2 == $reason){
                    //仓库sku、库存
                    $platform_info = $this->_item_platform_sku
                        ->field('sku,stock')
                        ->where(['platform_sku'=>$item_process_info['sku'], 'platform_type' => $item_process_info['site']])
                        ->find()
                    ;
                    $true_sku = $platform_info['sku'];

                    //检验库存
                    $stock_arr = $this->_item
                        ->where(['sku'=>$true_sku])
                        ->field('stock,available_stock,distribution_occupy_stock')
                        ->find()
                    ;

                    //扣减可用库存、配货占用、总库存
                    $this->_item
                        ->where(['sku'=>$true_sku])
                        ->dec('available_stock', 1)
                        ->dec('distribution_occupy_stock', 1)
                        ->dec('stock', 1)
                        ->update()
                    ;

                    //扣减虚拟仓库存
                    $this->_item_platform_sku
                        ->where(['sku' => $true_sku, 'platform_type' => $item_process_info['site']])
                        ->dec('stock', 1)
                        ->update();

                    //记录库存日志
                    $this->_stock_log->setData([
                        'type'                      => 2,
                        'site'                      => $item_process_info['site'],
                        'modular'                   => 3,
                        'change_type'               => 5,
                        'source'                    => 2,
                        'sku'                       => $true_sku,
                        'number_type'               => 2,
                        'order_number'              => $item_order_number,
                        'available_stock_before'    => $stock_arr['available_stock'],
                        'available_stock_change'    => -1,
                        'distribution_stock_before' => $stock_arr['distribution_occupy_stock'],
                        'distribution_stock_change' => -1,
                        'stock_before'              => $stock_arr['stock'],
                        'stock_change'              => -1,
                        'fictitious_before'         => $platform_info['stock'],
                        'fictitious_change'         => -1,
                        'create_person'             => $this->auth->nickname,
                        'create_time'               => time()
                    ]);
                }
                
                //记录日志
                DistributionLog::record($this->auth,$item_process_info['id'],6,$status_arr[$reason]['name']);

                $this->_new_order_item_process->commit();
                $this->_item->commit();
                $this->_item_platform_sku->commit();
                $this->_stock_log->commit();
            } catch (ValidateException $e) {
                $this->_new_order_item_process->rollback();
                $this->_item->rollback();
                $this->_item_platform_sku->rollback();
                $this->_stock_log->rollback();
                $this->error($e->getMessage(), [], 406);
            } catch (PDOException $e) {
                $this->_new_order_item_process->rollback();
                $this->_item->rollback();
                $this->_item_platform_sku->rollback();
                $this->_stock_log->rollback();
                $this->error($e->getMessage(), [], 407);
            } catch (Exception $e) {
                $this->_new_order_item_process->rollback();
                $this->_item->rollback();
                $this->_item_platform_sku->rollback();
                $this->_stock_log->rollback();
                $this->error($e->getMessage(), [], 408);
            }
            $this->success('操作成功', [], 200);
            
        }
    }

    /**
     * 合单扫描子单号--ok---修改合单主表改为order_proceess表
     *
     * @参数 string item_order_number  子订单号
     * @author wgj
     * @return mixed
     */
    public function merge(){
        $item_order_number = $this->request->request('item_order_number');
        empty($item_order_number) && $this->error(__('子订单号不能为空'), [], 403);

        //获取子订单数据
        $item_process_info = $this->_new_order_item_process
            ->where('item_order_number', $item_order_number)
            ->field('id,distribution_status,sku,order_id,temporary_house_id,abnormal_house_id')
            ->find();
        empty($item_process_info) && $this->error(__('子订单不存在'), [], 403);
        !in_array($item_process_info['distribution_status'],[7,8]) && $this->error(__('子订单当前状态不可合单操作'), [], 403);

        //判断异常状态
        $abnormal_id = $this->_distribution_abnormal
            ->where(['item_process_id'=>$item_process_info['id'],'status'=>1])
            ->value('id')
        ;
        $abnormal_id && $this->error(__('有异常待处理，无法操作'), [], 405);

        //查询订单号
        $order_info = $this->_new_order
            ->field('increment_id,status')
            ->where(['id'=>$item_process_info['order_id']])
            ->find()
        ;
        'processing' != $order_info['status'] && $this->error(__('当前订单状态不可操作'), [], 405);

        //检测是否有工单未处理
        $check_work_order = $this->_work_order_measure
            ->alias('a')
            ->field('a.item_order_number,a.measure_choose_id')
            ->join(['fa_work_order_list' => 'b'], 'a.work_id=b.id')
            ->where([
                'a.operation_type'=>0,
                'b.platform_order'=>$order_info['increment_id'],
                'b.work_status'=>['in',[1,2,3,5]]
            ])
            ->select();
        if($check_work_order){
            foreach ($check_work_order as $val){
                (
                    3 == $val['measure_choose_id']//主单取消措施未处理
                    ||
                    $val['item_order_number'] == $item_order_number//子单措施未处理:更改镜框18、更改镜片19、取消20
                )
                && $this->error(__('有工单未处理，无法操作'), [], 405);
            }
        }

        //获取订单购买总数
        $total_qty_ordered = $this->_new_order_item_process
            ->where('order_id', $item_process_info['order_id'])
            ->count();
        if (1 == $total_qty_ordered) $this->error(__("订单中只包含一个商品，不需要合单\n需要将子订单放至审单处"), [], 403);

        $order_process_info = $this->_new_order_process
            ->where('order_id', $item_process_info['order_id'])
            ->field('order_id,store_house_id')
            ->find();

        //第二次扫描提示语
        if (7 < $item_process_info['distribution_status']){
            if ($order_process_info['store_house_id']){
                //有主单合单库位
                $store_house_info = $this->_stock_house->field('id,coding,subarea')->where('id',$order_process_info['store_house_id'])->find();
                $this->error(__('请将子单号'.$item_order_number.'的商品放入合单架'.$store_house_info['coding'].'合单库位'), [], 403);
            } else {
//                $this->_new_order_item_process->allowField(true)->isUpdate(true, ['item_order_number'=>$item_order_number])->save(['distribution_status'=>7]);
                $this->error(__('合单失败，主单未分配合单库位'), [], 403);
            }
        }

        //未合单，首次扫描
        if (!$order_process_info['store_house_id']){
            //主单中无库位号，首个子单进入时，分配一个合单库位给PDA，暂不占用根据是否确认放入合单架占用或取消
            $store_house_info = $this->_stock_house->field('id,coding,subarea')->where(['status'=>1,'type'=>2,'occupy'=>0])->find();
            empty($store_house_info) && $this->error(__('合单失败，合单库位已用完，请添加后再操作'), [], 403);
        } else {
            //主单已绑定合单库位,根据ID查询库位信息
            $store_house_info = $this->_stock_house->field('id,coding,subarea')->where('id',$order_process_info['store_house_id'])->find();
        }

        //异常原因列表
        $abnormal_list = [
            ['id'=>12,'name'=>'缺货']
        ];

        $info = [
            'item_order_number' => $item_order_number,
            'sku' => $item_process_info['sku'],
            'store_id' => $store_house_info['id'],
            'coding' => $store_house_info['coding'],
            'abnormal_list' => $abnormal_list
        ];

        $this->success('', ['info' => $info],200);
    }

    /**
     * 合单--确认放入合单架---最后一个子单扫描合单时，检查子单合单是否有异常，无异常且全部为已合单，则更新主单合单状态和时间--ok
     * 合单库位预先分配，若被占用则提示被占用并分配新合单库位
     *
     * @参数 string item_order_number  子订单号
     * @参数 string store_house_id  合单库位ID
     * @author wgj
     * @return mixed
     */
    public function merge_submit()
    {
        $item_order_number = $this->request->request('item_order_number');
        $store_house_id = $this->request->request('store_house_id');
        empty($item_order_number) && $this->error(__('子订单号不能为空'), [], 403);
        empty($store_house_id) && $this->error(__('合单库位号不能为空'), [], 403);

        //获取子订单数据
        $item_process_info = $this->_new_order_item_process
            ->where('item_order_number', $item_order_number)
            ->field('id,distribution_status,order_id')
            ->find();
        empty($item_process_info) && $this->error(__('子订单不存在'), [], 403);
        !in_array($item_process_info['distribution_status'],[7,8]) && $this->error(__('子订单当前状态不可合单操作'), [], 403);

        //查询主单数据
        $order_process_info = $this->_new_order
            ->alias('a')
            ->where('a.id', $item_process_info['order_id'])
            ->join(['fa_order_process'=> 'b'],'a.id=b.order_id','left')
            ->field('a.id,a.increment_id,b.store_house_id')
            ->find();
        empty($order_process_info) && $this->error(__('主订单不存在'), [], 403);

        //获取库位信息
        $store_house_info = $this->_stock_house->field('id,coding,subarea,occupy')->where('id',$store_house_id)->find();//查询合单库位--占用数量
        empty($store_house_info) && $this->error(__('合单库位不存在'), [], 403);

        if ($order_process_info['store_house_id'] != $store_house_id){
            if ($store_house_info['occupy'] && empty($order_process_info['store_house_id'])){
                //主单无绑定库位，且分配的库位被占用，重新分配合单库位后再次提交确认放入新分配合单架
                $new_store_house_info = $this->_stock_house->field('id,coding,subarea')->where(['status'=>1,'type'=>2,'occupy'=>0])->find();
                empty($new_store_house_info) && $this->error(__('合单库位已用完，请检查合单库位情况'), [], 403);

                $info['store_id'] = $new_store_house_info['id'];
                $this->error(__('合单架'.$store_house_info['coding'].'库位已被占用，'.'请将子单号'.$item_order_number.'的商品放入新合单架'.$new_store_house_info['coding'].'库位'), ['info' => $info], 2001);
            }
        }

        if ($item_process_info['distribution_status'] == 8){
            //重复扫描子单号--提示语句
            $this->error(__('请将子单号'.$item_order_number.'的商品放入合单架'.$store_house_info['coding'].'库位'), [], 511);
        }

        //主单表有合单库位ID，查询主单商品总数，与子单合单入库计算数量对比
        //获取订单购买总数，计算过滤掉取消状态的子单
        $total_qty_ordered = $this->_new_order_item_process
            ->where(['order_id'=> $item_process_info['order_id'], 'distribution_status'=>['neq',0]])
            ->count();
        $count = $this->_new_order_item_process
            ->where(['distribution_status'=>['in',[0,8]],'order_id'=>$item_process_info['order_id']])
            ->count();

        $info['order_id'] = $item_process_info['order_id'];//合单确认放入合单架提交 接口返回自带主订单号

        if ($total_qty_ordered > $count+1){
            //不是最后一个子单
            $num = '';
            $next = 1;//是否有下一个子单 1有，0没有
        } else {
            //最后一个子单
            $num = '最后一个';
            $next = 0;//是否有下一个子单 1有，0没有
        }
        if($order_process_info['store_house_id']){
            //存在合单库位ID，获取合单库位号ID存入
            $info['next'] = $next;
            //更新子单表
            $result = false;
            $result = $this->_new_order_item_process->allowField(true)->isUpdate(true, ['item_order_number'=>$item_order_number])->save(['distribution_status'=>8]);
            if ($result !== false){
                //操作成功记录
                DistributionLog::record($this->auth,$item_process_info['id'],7,'子单号：'.$item_order_number.'作为主单号'.$order_process_info['increment_id'].'的'.$num.'子单合单完成，库位'.$store_house_info['coding']);
                if (!$next){
                    //最后一个子单且合单完成，更新主单、子单状态为合单完成
                    $this->_new_order_item_process
                        ->allowField(true)
                        ->isUpdate(true, ['order_id'=>$item_process_info['order_id'],'distribution_status'=>['neq',0]])
                        ->save(['distribution_status'=>9])
                    ;
                    $this->_new_order_process
                        ->allowField(true)
                        ->isUpdate(true, ['order_id'=>$item_process_info['order_id']])
                        ->save(['combine_status'=>1,'check_status'=>0,'combine_time'=>time()])
                    ;
                }

                $this->success('子单号放入合单架成功', ['info'=>$info], 200);
            } else {
                //操作失败记录
                DistributionLog::record($this->auth,$item_process_info['id'],7,'子单号：'.$item_order_number.'作为主单号'.$order_process_info['increment_id'].'的'.$num.'子单合单失败');

                $this->error(__('No rows were inserted'), [], 511);
            }
        }

        //首个子单进入合单架START
        $result = $return = false;
        $this->_stock_house->startTrans();
        $this->_new_order_process->startTrans();
        $this->_new_order_item_process->startTrans();
        try {
            //更新子单表
            $result = $this->_new_order_item_process->allowField(true)->isUpdate(true, ['item_order_number'=>$item_order_number])->save(['distribution_status'=>8]);
            if ($result !== false){
                $res = $this->_new_order_process->allowField(true)->isUpdate(true, ['order_id'=>$item_process_info['order_id']])->save(['store_house_id'=>$store_house_id]);
                if ($res !== false){
                    $return = $this->_stock_house->allowField(true)->isUpdate(true, ['id'=>$store_house_id])->save(['occupy'=>1]);
                }
            }
            $this->_stock_house->commit();
            $this->_new_order_process->commit();
            $this->_new_order_item_process->commit();
        } catch (ValidateException $e) {
            $this->_stock_house->rollback();
            $this->_new_order_process->rollback();
            $this->_new_order_item_process->rollback();
            $this->error($e->getMessage(), [], 406);
        } catch (PDOException $e) {
            $this->_stock_house->rollback();
            $this->_new_order_process->rollback();
            $this->_new_order_item_process->rollback();
            $this->error($e->getMessage(), [], 407);
        } catch (Exception $e) {
            $this->_stock_house->rollback();
            $this->_new_order_process->rollback();
            $this->_new_order_item_process->rollback();
            $this->error($e->getMessage(), [], 444);
        }
        if ($return !== false) {
            $info['next'] = $next;
            //操作成功记录
            DistributionLog::record($this->auth,$item_process_info['id'],7,'子单号：'.$item_order_number.'作为主单号'.$order_process_info['increment_id'].'的'.$num.'子单合单完成，库位'.$store_house_info['coding']);

            $this->success('子单号放入合单架成功', ['info'=>$info], 200);
        } else {
            //操作失败记录
            DistributionLog::record($this->auth,$item_process_info['id'],7,'子单号：'.$item_order_number.'作为主单号'.$order_process_info['increment_id'].'的'.$num.'子单合单失败');

            $this->error(__('子单号放入合单架失败'), [], 511);
        }
        //首个子单进入合单架END

    }

    /**
     * 合单--合单完成页面-------修改原型图待定---子单合单状态、异常状态展示--ok
     *
     * @参数 string order_number  主订单号
     * @author wgj
     * @return mixed
     */
    public function order_merge()
    {
        $order_number = $this->request->request('order_number');
        empty($order_number) && $this->error(__('订单号不能为空'), [], 403);

        //获取订单购买总数,商品总数即为子单数量
        $order_process_info = $this->_new_order
            ->alias('a')
            ->where('a.increment_id', $order_number)
            ->join(['fa_order_process'=> 'b'],'a.id=b.order_id','left')
            ->field('a.id,a.increment_id,b.store_house_id')
            ->find();
        empty($order_process_info) && $this->error(__('主订单不存在'), [], 403);

        //获取子订单数据
        $item_process_info = $this->_new_order_item_process
            ->where('order_id', $order_process_info['id'])
            ->field('id,item_order_number,distribution_status,abnormal_house_id')
            ->select();
        empty($item_process_info) && $this->error(__('子订单数据异常'), [], 403);

        $distribution_status = [0=>'取消',1=>'待打印标签',2=>'待配货',3=>'待配镜片',4=>'待加工',5=>'待印logo',6=>'待成品质检',7=>'待合单',8=>'合单中',9=>'合单完成'];
        foreach($item_process_info as $key => $value){
            $item_process_info[$key]['distribution_status'] = $distribution_status[$value['distribution_status']];//子单合单状态
            $item_process_info[$key]['abnormal_house_id'] = 0 == $value['abnormal_house_id'] ? '正常' : '异常';//异常状态
        }
        $info['order_number'] = $order_number;
        $info['list'] = $item_process_info;
        $this->success('', ['info'=>$info], 200);

    }

    /**
     * 合单待取列表---ok
     *
     * @参数 string query  查询内容
     * @参数 int type  待取出类型 1 合单 2异常
     * @参数 string start_time  开始时间
     * @参数 string end_time  结束时间
     * @参数 int page  * 页码
     * @参数 int page_size  * 每页显示数量
     * @author wgj
     * @return mixed
     */
    public function merge_out_list()
    {
        $query = $this->request->request('query');
        $type = $this->request->request("type") ?? 1;
        $start_time = $this->request->request('start_time');
        $end_time = $this->request->request('end_time');
        $page = $this->request->request('page');
        $page_size = $this->request->request('page_size');
        empty($page) && $this->error(__('Page can not be empty'), [], 520);
        empty($page_size) && $this->error(__('Page size can not be empty'), [], 521);
        $offset = ($page - 1) * $page_size;
        $limit = $page_size;

        $where = [];
        if (1 == $type){
            $where['combine_status'] = 1;//合单完成状态
            $where['store_house_id'] = ['>', 0];
            //合单待取出列表，主单为合单完成状态且子单都已合单
            if($query){
                //线上不允许跨库联合查询，拆分，wang导与产品静确认去除SKU搜索
                $store_house_id_store = $this->_stock_house->where(['coding'=> ['like', '%' . $query . '%']])->column('id');
               /* $order_id = $this->_new_order_item_process->where(['sku'=> ['like', '%' . $query . '%']])->column('order_id');
                $order_id = array_unique($order_id);
                $store_house_id_sku = [];
                if($order_id) {
                    $store_house_id_sku = $this->_new_order_process->where(['order_id'=> ['in', $order_id]])->column('store_house_id');
                }
                $store_house_ids = array_merge(array_filter($store_house_id_store), array_filter($store_house_id_sku));
                if($store_house_ids) $where['store_house_id'] = ['in', $store_house_ids];*/
                if($store_house_id_store){
                    $where['store_house_id'] = ['in', $store_house_id_store];
                } else{
                    $where['store_house_id'] = -1;
                }
            }
            if($start_time && $end_time){
                $where['combine_time'] = ['between', [strtotime($start_time), strtotime($end_time)]];
            }
            $list = $this->_new_order_process
                ->where($where)
                ->field('order_id,store_house_id,combine_time')
                ->group('order_id')
                ->limit($offset, $limit)
                ->select();
            foreach (array_filter($list) as $k => $v) {
                $list[$k]['coding'] = $this->_stock_house->where('id',$v['store_house_id'])->value('coding');
                !empty($v['combine_time']) && $list[$k]['combine_time'] = date('Y-m-d H:i:s', $v['combine_time']);
            }
        } else {
            $where['a.distribution_status'] = 7;//待合单状态
            $where['a.abnormal_house_id'] = ['>',0];//异常未处理
            $where['b.store_house_id'] = ['>',0];//有合单库位
            //异常待处理列表
            if($query){
                //线上不允许跨库联合查询，拆分，由于字段值明显差异，可以分别模糊匹配
                $store_house_ids = $this->_stock_house->where(['type'=>2, 'coding'=> ['like', '%' . $query . '%']])->column('id');
                $item_order_number_store = [];
                if($store_house_ids) {
                    $item_order_number_store = $this->_new_order_item_process
                        ->where(['abnormal_house_id'=>['in', $store_house_ids]])
                        ->column('id');
                }
                $item_ids = $this->_new_order_item_process
                    ->where(['item_order_number'=> ['like', $query . '%']])
                    ->column('id');
                $item_ids = array_merge($item_ids, $item_order_number_store);
                if($item_ids){
                    $where['a.id'] = ['in', $item_ids];
                } else{
                    $where['a.id'] = -1;
                }
            }
            $list = $this->_new_order_item_process
                ->alias('a')
                ->where($where)
                ->join(['fa_order_process'=> 'b'],'a.order_id=b.order_id','left')
                ->field('b.store_house_id,b.increment_id,b.order_id')
                ->group('a.item_order_number')
                ->limit($offset, $limit)
                ->select();
            foreach (array_filter($list) as $k => $v) {
                $list[$k]['coding'] = $this->_stock_house->where('id',$v['store_house_id'])->value('coding');
            }
        }

        $this->success('', ['list' => $list],200);
    }

    /**
     * 合单取出---释放库位[1.合单待取出 释放合单库位，异常待处理回退其主单下的所有子单为待合单状态并释放合单库位]
     *
     * @参数 string order_number  主订单号 取出时只需传order_number主订单号
     * @参数 int type  取出类型 1合单取出，2异常取出
     * @author wgj
     * @return mixed
     */
    public function merge_out_submit()
    {
        $order_number = $this->request->request('order_number');
        empty($order_number) && $this->error(__('主订单号不能为空'), [], 403);
        $type = $this->request->request('type');
        empty($type) && $this->error(__('请选择取出类型'), [], 403);

        //获取主单信息
        $order_process_info = $this->_new_order
            ->alias('a')
            ->where('a.increment_id', $order_number)
            ->join(['fa_order_process'=> 'b'],'a.id=b.order_id','left')
            ->field('a.id,b.combine_status,b.store_house_id')
            ->find();
        empty($order_process_info) && $this->error(__('主订单不存在'), [], 403);

        if ($order_process_info['store_house_id'] != 0){
            if (1 == $type) {
                empty($order_process_info['combine_status']) && $this->error(__('只有合单完成状态才能取出'), [], 511);
                $item_process_info = $this->_new_order_item_process->field('id,item_order_number')->where('order_id',$order_process_info['id'])->select();
            } else {
                $item_process_info = $this->_new_order_item_process->field('id,item_order_number')->where(['order_id'=>$order_process_info['id'], 'distribution_status'=>8])->select();
            }
            $store_house_coding = $this->_stock_house->where('id',$order_process_info['store_house_id'])->value('coding');
            //有合单库位订单--释放库位占用，解绑合单库位ID
            $return = false;
            $res = false;
            $this->_stock_house->startTrans();
            $this->_new_order_process->startTrans();
            $this->_new_order_item_process->startTrans();
            try {
                //更新订单业务处理表，解绑库位号
                $result = $this->_new_order_process->allowField(true)->isUpdate(true, ['order_id'=>$order_process_info['id']])->save(['store_house_id'=>0]);
                if ($result != false){
                    //释放合单库位占用数量
                    $res = $this->_stock_house->allowField(true)->isUpdate(true, ['id'=>$order_process_info['store_house_id']])->save(['occupy'=>0]);
                    if ($res != false){
                        //回退带有异常子单的 合单子单状态
                        if (0 == $order_process_info['combine_status'] && 2 == $type){
                            $return = $this->_new_order_item_process
                                ->allowField(true)
                                ->isUpdate(true, ['order_id'=>$order_process_info['id'],'distribution_status'=>8])
                                ->save(['distribution_status'=>7]);//回退子订单合单状态至待合单7
                        }
                    }
                }
                $this->_stock_house->commit();
                $this->_new_order_process->commit();
                $this->_new_order_item_process->commit();
            } catch (ValidateException $e) {
                $this->_stock_house->rollback();
                $this->_new_order_process->rollback();
                $this->_new_order_item_process->rollback();
                $this->error($e->getMessage(), [], 444);
            } catch (PDOException $e) {
                $this->_stock_house->rollback();
                $this->_new_order_process->rollback();
                $this->_new_order_item_process->rollback();
                $this->error($e->getMessage(), [], 444);
            } catch (Exception $e) {
                $this->_stock_house->rollback();
                $this->_new_order_process->rollback();
                $this->_new_order_item_process->rollback();
                $this->error($e->getMessage(), [], 444);
            }
            if (1 == $type){
                //合单完成订单取出
                if ($res !== false) {
                    //操作成功记录，批量日志插入
                    foreach($item_process_info as $key => $value){
                        DistributionLog::record($this->auth,$value['id'],7,'子单号：'.$value['item_order_number'].'，从合单架'.$store_house_coding.'合单库位取出完成');
                    }
                    $this->success('合单取出成功', [], 200);
                } else {
                    //操作失败记录，批量日志插入
                    foreach($item_process_info as $key => $value){
                        DistributionLog::record($this->auth,$value['id'],7,'子单号：'.$value['item_order_number'].'，从合单架'.$store_house_coding.'合单库位取出失败');
                    }
                    $this->error(__('No rows were inserted'), [], 511);
                }
            } else {
                //异常子单订单取出 --已合单的子单回退到待合单状态
                if ($return !== false) {
                    //操作成功记录，批量日志插入
                    foreach($item_process_info as $key => $value){
                        DistributionLog::record($this->auth,$value['id'],7,'子单号：'.$value['item_order_number'].'，从合单架'.$store_house_coding.'合单库位取出完成');
                    }
                    $this->success('异常取出成功', [], 200);
                } else {
                    //操作失败记录，批量日志插入
                    foreach($item_process_info as $key => $value){
                        DistributionLog::record($this->auth,$value['id'],7,'子单号：'.$value['item_order_number'].'，从合单架'.$store_house_coding.'合单库位取出失败');
                    }
                    $this->error(__('No rows were inserted'), [], 511);
                }
            }
        } else {
            $this->error(__('合单库位已经释放了'), [], 511);
        }
    }

    /**
     * 合单--合单完成页面--合单待取详情页面--修改原型图待定---子单合单状态、异常状态展示--ok
     *
     * @参数 int type  待取出类型 1 合单 2异常
     * @参数 int order_id  主订单ID
     * @参数 string item_order_number  子单号
     * @author wgj
     * @return mixed
     */
    public function merge_out_detail()
    {
        $order_id = $this->request->request('order_id');
        empty($order_id) && $this->error(__('主订单ID不能为空'), [], 403);

        $order_number = $this->_new_order->where(['id' => $order_id])->value('increment_id');
        empty($order_number) && $this->error(__('主订单不存在'), [], 403);
        $info['order_number'] = $order_number;

        //获取子订单数据
        $item_process_info = $this->_new_order_item_process
            ->where('order_id', $order_id)
            ->field('id,item_order_number,distribution_status,abnormal_house_id')
            ->select();
        empty($item_process_info) && $this->error(__('子订单数据不存在'), [], 403);

        $distribution_status = [0=>'取消',1=>'待打印标签',2=>'待配货',3=>'待配镜片',4=>'待加工',5=>'待印logo',6=>'待成品质检',7=>'待合单',8=>'合单中',9=>'合单完成'];
        foreach($item_process_info as $key => $value){
            $item_process_info[$key]['distribution_status'] = $distribution_status[$value['distribution_status']];//子单合单状态
            $item_process_info[$key]['abnormal_house_id'] = 0 == $value['abnormal_house_id'] ? '正常' : '异常';//异常状态
        }

        $info['list'] = $item_process_info;
        $this->success('', ['info'=>$info], 200);
    }

    /**
     * 发货审单
     *
     * @参数 int order_id  主订单ID
     * @参数 string check_refuse  审单拒绝原因 1.SKU缺失  2.配错镜框
     * @参数 int check_status  1审单通过，2审单拒绝
     * @参数 string create_person  操作人名称
     * @author wgj
     * @return mixed
     */
    public function order_examine()
    {
        $order_id = $this->request->request('order_id');
        empty($order_id) && $this->error(__('主订单ID不能为空'), [], 403);
        $check_status = $this->request->request('check_status');
        empty($check_status) && $this->error(__('审单类型不能为空'), [], 403);
        $create_person = $this->request->request('create_person');
        empty($create_person) && $this->error(__('审单操作人不能为空'), [], 403);
        !in_array($check_status, [1, 2]) && $this->error(__('审单类型错误'), [], 403);
        $param = [];
        $param['check_status'] = $check_status;
        $param['check_time'] = time();
        $msg_info = '';
        if ($check_status == 2) {
            $check_refuse = $this->request->request('check_refuse');//check_refuse   1SKU缺失  2 配错镜框
            empty($check_refuse) && $this->error(__('审单拒绝原因不能为空'), [], 403);
            !in_array($check_refuse, [1, 2]) && $this->error(__('审单拒绝原因错误'), [], 403);

            switch ($check_refuse)
            {
                case 1:
                    $param['check_remark'] = 'SKU缺失';
                    $msg_info = 'SKU缺失，退回至待合单';
                    break;
                case 2:
                    $param['check_remark'] = '配错镜框';
                    $msg_info = '配错镜框，退回至待配货';
                    break;
            }
            $msg = '审单拒绝';
        } else {
            $msg = '审单通过';
        }

        //检测订单审单状态
        $row = $this->_new_order_process->where(['order_id'=>$order_id])->find();
        empty($row) && $this->error(__('主订单数据不存在'), [], 403);
        $item_ids = $this->_new_order_item_process->where(['order_id'=>$order_id])->column('id');
        empty($item_ids) && $this->error(__('子订单数据不存在'), [], 403);
        if (1 == $row['check_status']){
            $this->success('审单已通过，请勿重复操作！', [], 200);
        }

        $this->_item->startTrans();
        $this->_item_platform_sku->startTrans();
        $this->_stock_log->startTrans();
        $this->_stock_house->startTrans();
        $this->_new_order_process->startTrans();
        $this->_new_order_item_process->startTrans();
        try {
            $result = $this->_new_order_process->allowField(true)->isUpdate(true, ['order_id' => $order_id])->save($param);
            false === $result && $this->error(__('订单状态更改失败'), [], 403);

            $log_data = [];
            //审单通过和拒绝都影响库存
            $item_info = $this->_new_order_item_process
                ->field('sku,site,item_order_number')
                ->where(['order_id'=>$order_id])
                ->select();
            if (2 == $check_status) {
                //审单拒绝，回退合单状态
                $this->_new_order_process->allowField(true)->isUpdate(true, ['order_id' => $order_id])->save(['combine_status'=>0,'combine_time'=>null]);
                if (1 == $check_refuse){
                    //SKU缺失，回退子单号为待合单中状态，不影响库存
                    $this->_new_order_item_process
                        ->allowField(true)
                        ->isUpdate(true, ['order_id' => $order_id,'distribution_status'=>['neq', 0]])
                        ->save(['distribution_status'=>7]);
                } else {
                    //配错镜框，回退子单为待配货
                    $this->_new_order_item_process
                        ->allowField(true)
                        ->isUpdate(true, ['order_id' => $order_id,'distribution_status'=>['neq', 0]])
<<<<<<< HEAD
                        ->save(['distribution_status'=>2]);
=======
                        ->save([
                            'distribution_status'=>2,

                            'temporary_house_id'=>0,
                            'customize_status'=>0
                        ]);
>>>>>>> 7474a5c4

                    //扣减占用库存、配货占用、总库存、虚拟仓库存
                    foreach($item_info as $key => $value){
                        //仓库sku、库存
                        $platform_info = $this->_item_platform_sku
                            ->field('sku,stock')
                            ->where(['platform_sku'=>$value['sku'], 'platform_type' => $value['site']])
                            ->find()
                        ;
                        $true_sku = $platform_info['sku'];

                        //检验库存
                        $stock_arr = $this->_item
                            ->where(['sku'=>$true_sku])
                            ->field('stock,occupy_stock,distribution_occupy_stock')
                            ->find()
                        ;

                        //扣减可用库存、配货占用、总库存
                        $this->_item
                            ->where(['sku'=>$true_sku])
                            ->dec('available_stock', 1)
                            ->dec('distribution_occupy_stock', 1)
                            ->dec('stock', 1)
                            ->update()
                        ;

                        //扣减虚拟仓库存
                        $this->_item_platform_sku
                            ->where(['sku' => $true_sku, 'platform_type' => $value['site']])
                            ->dec('stock', 1)
                            ->update();

                        //记录库存日志
                        $log_data[] = [
                            'type'                      => 2,
                            'site'                      => $value['site'],
                            'modular'                   => 4,
                            'change_type'               => 7,
                            'source'                    => 2,
                            'sku'                       => $true_sku,
                            'number_type'               => 2,
                            'order_number'              => $value['item_order_number'],
                            'available_stock_before'       => $stock_arr['occupy_stock'],
                            'available_stock_change'       => -1,
                            'distribution_stock_before' => $stock_arr['distribution_occupy_stock'],
                            'distribution_stock_change' => -1,
                            'stock_before'              => $stock_arr['stock'],
                            'stock_change'              => -1,
                            'fictitious_before'         => $platform_info['stock'],
                            'fictitious_change'          => -1,
                            'create_person'             => $create_person,
                            'create_time'               => time()
                        ];
                    }
                }
            } else {
                //审单通过，扣减占用库存、配货占用、总库存
                foreach($item_info as $key => $value){
                    //仓库sku
                    $true_sku = $this->_item_platform_sku->getTrueSku($value['sku'], $value['site']);

                    //检验库存
                    $stock_arr = $this->_item
                        ->where(['sku'=>$true_sku])
                        ->field('stock,occupy_stock,distribution_occupy_stock')
                        ->find()
                    ;

                    //扣减占用库存、配货占用、总库存
                    $this->_item
                        ->where(['sku'=>$true_sku])
                        ->dec('occupy_stock', 1)
                        ->dec('distribution_occupy_stock', 1)
                        ->dec('stock', 1)
                        ->update()
                    ;

                    //记录库存日志
                    $log_data[] = [
                        'type'                      => 2,
                        'site'                      => $value['site'],
                        'modular'                   => 4,
                        'change_type'               => 6,
                        'source'                    => 2,
                        'sku'                       => $true_sku,
                        'number_type'               => 2,
                        'order_number'              => $value['item_order_number'],
                        'occupy_stock_before'       => $stock_arr['occupy_stock'],
                        'occupy_stock_change'       => -1,
                        'distribution_stock_before' => $stock_arr['distribution_occupy_stock'],
                        'distribution_stock_change' => -1,
                        'stock_before'              => $stock_arr['stock'],
                        'stock_change'              => -1,
                        'create_person'             => $create_person,
                        'create_time'               => time()
                    ];
                }
            }

            //保存库存日志
            if($log_data){
                $this->_stock_log->allowField(true)->saveAll($log_data);
            }

            $this->_item->commit();
            $this->_item_platform_sku->commit();
            $this->_stock_log->commit();
            $this->_stock_house->commit();
            $this->_new_order_process->commit();
            $this->_new_order_item_process->commit();
        } catch (ValidateException $e) {
            $this->_item->rollback();
            $this->_item_platform_sku->rollback();
            $this->_stock_log->rollback();
            $this->_stock_house->rollback();
            $this->_new_order_process->rollback();
            $this->_new_order_item_process->rollback();
            $this->error($e->getMessage(), [], 406);
        } catch (PDOException $e) {
            $this->_item->rollback();
            $this->_item_platform_sku->rollback();
            $this->_stock_log->rollback();
            $this->_stock_house->rollback();
            $this->_new_order_process->rollback();
            $this->_new_order_item_process->rollback();
            $this->error($e->getMessage(), [], 407);
        } catch (Exception $e) {
            $this->_item->rollback();
            $this->_item_platform_sku->rollback();
            $this->_stock_log->rollback();
            $this->_stock_house->rollback();
            $this->_new_order_process->rollback();
            $this->_new_order_item_process->rollback();
            DistributionLog::record((object)['nickname'=>$create_person],$item_ids,8,$e->getMessage().'主单ID'.$row['order_id'].$msg.'失败'.$msg_info);
            $this->error($e->getMessage(), [], 408);
        }

        DistributionLog::record((object)['nickname'=>$create_person],$item_ids,8,'主单ID'.$row['order_id'].$msg.'成功'.$msg_info);
        $this->success($msg.'成功', [], 200);
    }

}<|MERGE_RESOLUTION|>--- conflicted
+++ resolved
@@ -1124,14 +1124,13 @@
                 3=>['status'=>3,'name'=>'质检拒绝：镜片报损'],
                 4=>['status'=>5,'name'=>'质检拒绝：logo调整']
             ];
+            $status = $status_arr[$reason]['status'];
 
             $this->_new_order_item_process->startTrans();
             $this->_item->startTrans();
             $this->_item_platform_sku->startTrans();
             $this->_stock_log->startTrans();
             try {
-<<<<<<< HEAD
-=======
                 $save_data['distribution_status'] = $status;
                 //如果回退到待加工步骤之前，清空定制片库位ID及定制片处理状态
                 if (4 > $status) {
@@ -1140,12 +1139,11 @@
                     $save_data['customize_status'] = 0;
                 }
 
->>>>>>> 7474a5c4
                 //子订单状态回退
                 $this->_new_order_item_process
                     ->allowField(true)
                     ->isUpdate(true, ['id'=>$item_process_info['id']])
-                    ->save(['distribution_status'=>$status_arr[$reason]['status']])
+                    ->save($save_data)
                 ;
 
                 //质检拒绝：镜架报损，扣减可用库存、配货占用、总库存、虚拟仓库存
@@ -1230,7 +1228,6 @@
                 $this->error($e->getMessage(), [], 408);
             }
             $this->success('操作成功', [], 200);
-            
         }
     }
 
@@ -1855,20 +1852,16 @@
                         ->isUpdate(true, ['order_id' => $order_id,'distribution_status'=>['neq', 0]])
                         ->save(['distribution_status'=>7]);
                 } else {
-                    //配错镜框，回退子单为待配货
+                    //配错镜框，回退子单为待配货，清空定制片库位ID及定制片处理状态
                     $this->_new_order_item_process
                         ->allowField(true)
                         ->isUpdate(true, ['order_id' => $order_id,'distribution_status'=>['neq', 0]])
-<<<<<<< HEAD
-                        ->save(['distribution_status'=>2]);
-=======
                         ->save([
                             'distribution_status'=>2,
 
                             'temporary_house_id'=>0,
                             'customize_status'=>0
                         ]);
->>>>>>> 7474a5c4
 
                     //扣减占用库存、配货占用、总库存、虚拟仓库存
                     foreach($item_info as $key => $value){
