<?php

namespace app\api\controller;

use app\admin\model\platformmanage\MagentoPlatform;
use app\admin\model\saleaftermanage\WorkOrderChangeSku;
use app\admin\model\saleaftermanage\WorkOrderMeasure;
use app\admin\model\StockLog;
use think\Exception;
use think\exception\PDOException;
use think\exception\ValidateException;
use app\admin\model\order\order\NewOrderItemProcess;
use app\admin\model\warehouse\StockHouse;
use app\admin\model\DistributionLog;
use app\admin\model\DistributionAbnormal;
use app\admin\model\order\order\NewOrderItemOption;
use app\admin\model\order\order\NewOrder;
use app\admin\model\itemmanage\ItemPlatformSku;
use app\admin\model\itemmanage\Item;
use app\admin\model\order\order\NewOrderProcess;
use app\admin\model\warehouse\ProductBarCodeItem;
use app\admin\model\order\order\LensData;

/**
 * 供应链配货接口类
 * @author lzh
 * @since 2020-10-20
 */
class ScmDistribution extends Scm
{
    /**
     * 子订单模型对象
     * @var object
     * @access protected
     */
    protected $_new_order_item_process = null;

    /**
     * 库位模型对象
     * @var object
     * @access protected
     */
    protected $_stock_house = null;

    /**
     * 配货异常模型对象
     * @var object
     * @access protected
     */
    protected $_distribution_abnormal = null;

    /**
     * 子订单处方模型对象
     * @var object
     * @access protected
     */
    protected $_new_order_item_option = null;

    /**
     * 主订单模型对象
     * @var object
     * @access protected
     */
    protected $_new_order = null;

    /**
     * sku映射关系模型对象
     * @var object
     * @access protected
     */
    protected $_item_platform_sku = null;

    /**
     * 商品库存模型对象
     * @var object
     * @access protected
     */
    protected $_item = null;

    /**
     * 库存日志模型对象
     * @var object
     * @access protected
     */
    protected $_stock_log = null;
    /**
     * 商品条形码模型对象
     * @var object
     * @access protected
     */
    protected $_product_bar_code_item = null;

    /**
     * 主订单状态模型对象
     * @var object
     * @access protected
     */
    protected $_new_order_process = null;

    /**
     * 工单措施模型对象
     * @var object
     * @access protected
     */
    protected $_work_order_measure = null;

    /**
     * 工单sku变动模型对象
     * @var object
     * @access protected
     */
    protected $_work_order_change_sku = null;

    /**
     * 镜片模型对象
     * @var object
     * @access protected
     */
    protected $_lens_data = null;

    protected function _initialize()
    {
        parent::_initialize();

        $this->_new_order_item_process = new NewOrderItemProcess();
        $this->_stock_house = new StockHouse();
        $this->_distribution_abnormal = new DistributionAbnormal();
        $this->_new_order_item_option = new NewOrderItemOption();
        $this->_new_order = new NewOrder();
        $this->_item_platform_sku = new ItemPlatformSku();
        $this->_item = new Item();
        $this->_stock_log = new StockLog();
        $this->_new_order_process = new NewOrderProcess();
        $this->_product_bar_code_item = new ProductBarCodeItem();
        $this->_work_order_measure = new WorkOrderMeasure();
        $this->_work_order_change_sku = new WorkOrderChangeSku();
        $this->_lens_data = new LensData();
    }

    /**
     * 标记异常
     *
     * @参数 string item_order_number  子订单号
     * @参数 int type  异常类型
     * @author lzh
     * @return mixed
     */
    public function sign_abnormal()
    {
        $item_order_number = $this->request->request('item_order_number');
        empty($item_order_number) && $this->error(__('子订单号不能为空'), [], 403);
        $type = $this->request->request('type');
        empty($type) && $this->error(__('异常类型不能为空'), [], 403);

        //获取子订单数据
        $item_process_info = $this->_new_order_item_process
            ->field('id,abnormal_house_id')
            ->where('item_order_number', $item_order_number)
            ->find();
        empty($item_process_info) && $this->error(__('子订单不存在'), [], 403);
        !empty($item_process_info['abnormal_house_id']) && $this->error(__('已标记异常，不能多次标记'), [], 403);
        $item_process_id = $item_process_info['id'];

        //自动分配异常库位号
        $stock_house_info = $this->_stock_house
            ->field('id,coding')
            ->where(['status' => 1, 'type' => 4, 'occupy' => ['<', 10000]])
            ->order('occupy', 'desc')
            ->find();
        if (empty($stock_house_info)) {
            DistributionLog::record($this->auth, $item_process_id, 0, '异常暂存架没有空余库位');
            $this->error(__('异常暂存架没有空余库位'), [], 405);
        }

        $this->_distribution_abnormal->startTrans();
        $this->_new_order_item_process->startTrans();
        try {
            //绑定异常子单号
            $abnormal_data = [
                'item_process_id' => $item_process_id,
                'type' => $type,
                'status' => 1,
                'create_time' => time(),
                'create_person' => $this->auth->nickname
            ];
            $this->_distribution_abnormal->allowField(true)->save($abnormal_data);

            //子订单绑定异常库位号
            $this->_new_order_item_process
                ->allowField(true)
                ->isUpdate(true, ['item_order_number' => $item_order_number])
                ->save(['abnormal_house_id' => $stock_house_info['id']]);

            //异常库位占用数量+1
            $this->_stock_house
                ->where(['id' => $stock_house_info['id']])
                ->setInc('occupy', 1);

            //配货日志
            DistributionLog::record($this->auth, $item_process_id, 9, "子单号{$item_order_number}，异常暂存架{$stock_house_info['coding']}库位");

            //提交事务
            $this->_distribution_abnormal->commit();
            $this->_new_order_item_process->commit();
        } catch (ValidateException $e) {
            $this->_distribution_abnormal->rollback();
            $this->_new_order_item_process->rollback();
            $this->error($e->getMessage(), [], 406);
        } catch (PDOException $e) {
            $this->_distribution_abnormal->rollback();
            $this->_new_order_item_process->rollback();
            $this->error($e->getMessage(), [], 407);
        } catch (Exception $e) {
            $this->_distribution_abnormal->rollback();
            $this->_new_order_item_process->rollback();
            $this->error($e->getMessage(), [], 408);
        }

        $this->success(__("请将子单号{$item_order_number}的商品放入异常暂存架{$stock_house_info['coding']}库位"), ['coding' => $stock_house_info['coding']], 200);
    }

    /**
     * 子单号模糊搜索（配货通用）
     *
     * @参数 string query  搜索内容
     * @author lzh
     * @return mixed
     */
    public function fuzzy_search()
    {
        $query = $this->request->request('query');
        $status = $this->request->request('status');
        empty($query) && $this->error(__('搜索内容不能为空'), [], 403);

        //获取子订单数据
        $list = $this->_new_order_item_process
            ->where(['item_order_number' => ['like', "%{$query}%"], 'distribution_status' => $status])
            ->field('item_order_number,sku')
            ->order('created_at', 'desc')
            ->limit(0, 100)
            ->select();
        $list = collection($list)->toArray();

        $this->success('', ['list' => $list], 200);
    }

    /**
     * 获取并校验子订单数据（配货通用）
     *
     * @param string $item_order_number 子订单号
     * @param int $check_status 检测状态
     * @author lzh
     * @return mixed
     */
    protected function info($item_order_number, $check_status)
    {
        empty($item_order_number) && $this->error(__('子订单号不能为空'), [], 403);

        //获取子订单数据
        $item_process_info = $this->_new_order_item_process
            ->where('item_order_number', $item_order_number)
            ->field('id,option_id,distribution_status,temporary_house_id,order_prescription_type,order_id,customize_status')
            ->find();
        empty($item_process_info) && $this->error(__('子订单不存在'), [], 403);

        //检测状态
        $status_arr = [
            2 => '待配货',
            3 => '待配镜片',
            4 => '待加工',
            5 => '待印logo',
            6 => '待成品质检',
            7 => '待合单'
        ];
        $check_status != $item_process_info['distribution_status'] && $this->error(__('只有' . $status_arr[$check_status] . '状态才能操作'), [], 405);

        //判断异常状态
        $abnormal_id = $this->_distribution_abnormal
            ->where(['item_process_id' => $item_process_info['id'], 'status' => 1])
            ->value('id');
        $abnormal_id && $this->error(__('有异常待处理，无法操作'), [], 405);

        //查询订单号
        $order_info = $this->_new_order
            ->field('increment_id,status')
            ->where(['id' => $item_process_info['order_id']])
            ->find();
        'processing' != $order_info['status'] && $this->error(__('当前订单状态不可操作'), [], 405);

        //检测是否有工单未处理
        $check_work_order = $this->_work_order_measure
            ->alias('a')
            ->field('a.item_order_number,a.measure_choose_id')
            ->join(['fa_work_order_list' => 'b'], 'a.work_id=b.id')
            ->where([
                'a.operation_type' => 0,
                'b.platform_order' => $order_info['increment_id'],
                'b.work_status' => ['in', [1, 2, 3, 5]]
            ])
            ->select();
        if ($check_work_order) {
            foreach ($check_work_order as $val) {
                (3 == $val['measure_choose_id'] //主单取消措施未处理
                    ||
                    $val['item_order_number'] == $item_order_number //子单措施未处理:更改镜框18、更改镜片19、取消20
                )
                    && $this->error(__('有工单未处理，无法操作'), [], 405);
            }
        }

        //获取子订单处方数据
        $option_info = $this->_new_order_item_option
            ->where('id', $item_process_info['option_id'])
            ->find();
        if ($option_info) $option_info = $option_info->toArray();

        //获取更改镜框最新信息
        $change_sku = $this->_work_order_change_sku
            ->alias('a')
            ->join(['fa_work_order_measure' => 'b'], 'a.measure_id=b.id')
            ->where([
                'a.change_type' => 1,
                'a.item_order_number' => $item_order_number,
                'b.operation_type' => 1
            ])
            ->order('a.id', 'desc')
            ->value('a.change_sku');
        if ($change_sku) {
            $option_info['sku'] = $change_sku;
        }

        //获取更改镜片最新处方信息
        $change_lens = $this->_work_order_change_sku
            ->alias('a')
            ->field('a.od_sph,a.od_cyl,a.od_axis,a.od_add,a.pd_r,a.od_pv,a.od_bd,a.od_pv_r,a.od_bd_r,a.os_sph,a.os_cyl,a.os_axis,a.os_add,a.pd_l,a.os_pv,a.os_bd,a.os_pv_r,a.os_bd_r,a.lens_number,a.recipe_type as prescription_type')
            ->join(['fa_work_order_measure' => 'b'], 'a.measure_id=b.id')
            ->where([
                'a.change_type' => 2,
                'a.item_order_number' => $item_order_number,
                'b.operation_type' => 1
            ])
            ->order('a.id', 'desc')
            ->find();
        if ($change_lens) {
            $change_lens = $change_lens->toArray();

            //处理双pd
            if ($change_lens['pd_l'] && $change_lens['pd_r']) {
                $change_lens['pdcheck'] = 'on';
                $change_lens['pd'] = '';
            } else {
                $change_lens['pdcheck'] = '';
                $change_lens['pd'] = $change_lens['pd_r'] ?: $change_lens['pd_l'];
            }

            //处理斜视值
            if ($change_lens['od_pv'] || $change_lens['os_pv']) {
                $change_lens['prismcheck'] = 'on';
            } else {
                $change_lens['prismcheck'] = '';
            }

            $option_info = array_merge($option_info, $change_lens);
        }

        //获取镜片名称
        $lens_name = '';
        if ($option_info['lens_number']) {
            //获取镜片编码及名称
            $lens_list = $this->_lens_data->column('lens_name', 'lens_number');
            $lens_name = $lens_list[$option_info['lens_number']];
        }
        $option_info['lens_name'] = $lens_name;

        //异常原因列表
        $abnormal_arr = [
            2 => [
                ['id' => 1, 'name' => '缺货'],
                ['id' => 2, 'name' => '商品条码贴错'],
            ],
            3 => [
                ['id' => 3, 'name' => '核实处方'],
                ['id' => 4, 'name' => '镜片缺货'],
                ['id' => 5, 'name' => '镜片重做'],
                ['id' => 6, 'name' => '定制片超时']
            ],
            4 => [
                ['id' => 7, 'name' => '不可加工'],
                ['id' => 8, 'name' => '镜架加工报损'],
                ['id' => 9, 'name' => '镜片加工报损']
            ],
            5 => [
                ['id' => 10, 'name' => 'logo不可加工'],
                ['id' => 11, 'name' => '镜架印logo报损']
            ],
            6 => [
                ['id' => 1, 'name' => '加工调整'],
                ['id' => 2, 'name' => '镜架报损'],
                ['id' => 3, 'name' => '镜片报损'],
                ['id' => 4, 'name' => 'logo调整']
            ],
            7 => [
                ['id' => 12, 'name' => '缺货']
            ]
        ];
        $abnormal_list = $abnormal_arr[$check_status] ?? [];

        //配镜片：判断定制片
        if (3 == $check_status) {
            //判断定制片暂存
            $msg = '';
            $second = 0;
            if (0 < $item_process_info['temporary_house_id']) {
                //获取库位号，有暂存库位号，是第二次扫描，返回展示取出按钮
                $coding = $this->_stock_house
                    ->where(['id' => $item_process_info['temporary_house_id']])
                    ->value('coding');
                $second = 1; //是第二次扫描
                $msg = "请将子单号{$item_order_number}的商品从定制片暂存架{$coding}库位取出";
            } else {
                //判断是否定制片且未处理状态
                if (0 == $item_process_info['customize_status'] && 3 == $item_process_info['order_prescription_type']) {
                    //暂存自动分配库位
                    $stock_house_info = $this->_stock_house
                        ->field('id,coding')
                        ->where(['status' => 1, 'type' => 3, 'occupy' => ['<', 10000]])
                        ->order('occupy', 'desc')
                        ->find();
                    if (!empty($stock_house_info)) {
                        $this->_stock_house->startTrans();
                        $this->_new_order_item_process->startTrans();
                        try {
                            //子订单绑定定制片库位号
                            $this->_new_order_item_process
                                ->allowField(true)
                                ->isUpdate(true, ['item_order_number' => $item_order_number])
                                ->save(['temporary_house_id' => $stock_house_info['id'], 'customize_status' => 1]);

                            //定制片库位号占用数量+1
                            $this->_stock_house
                                ->where(['id' => $stock_house_info['id']])
                                ->setInc('occupy', 1);
                            $coding = $stock_house_info['coding'];

                            //定制片提示库位号信息
                            if ($coding) {
                                DistributionLog::record($this->auth, $item_process_info['id'], 0, "子单号{$item_order_number}，定制片库位号：{$coding}");

                                $second = 0; //是第一次扫描
                                $msg = "请将子单号{$item_order_number}的商品放入定制片暂存架{$coding}库位";
                            }

                            $this->_stock_house->commit();
                            $this->_new_order_item_process->commit();
                        } catch (ValidateException $e) {
                            $this->_stock_house->rollback();
                            $this->_new_order_item_process->rollback();
                            $this->error($e->getMessage(), [], 406);
                        } catch (PDOException $e) {
                            $this->_stock_house->rollback();
                            $this->_new_order_item_process->rollback();
                            $this->error($e->getMessage(), [], 407);
                        } catch (Exception $e) {
                            $this->_stock_house->rollback();
                            $this->_new_order_item_process->rollback();
                            $this->error($e->getMessage(), [], 408);
                        }
                    } else {
                        DistributionLog::record($this->auth, $item_process_info['id'], 0, '定制片暂存架没有空余库位');
                        $this->error(__('定制片暂存架没有空余库位，请及时处理'), [], 405);
                    }
                }
            }

            //定制片提示库位号信息
            if ($coding) {
                $this->success($msg, ['abnormal_list' => $abnormal_list, 'option_info' => $option_info, 'second' => $second], 200);
            }
        }

        //配货返回数据
        if (7 == $check_status) {
            //获取子订单处方数据
            return $abnormal_list;
        }

        $this->success('', ['abnormal_list' => $abnormal_list, 'option_info' => $option_info], 200);
    }

    /**
     * 提交操作（配货通用）
     *
     * @param string $item_order_number 子订单号
     * @param int $check_status 检测状态
     * @author lzh
     * @return mixed
     */
    protected function save($item_order_number, $check_status)
    {
        empty($item_order_number) && $this->error(__('子订单号不能为空'), [], 403);

        //获取子订单数据
        $item_process_info = $this->_new_order_item_process
            ->field('id,distribution_status,order_prescription_type,option_id,order_id,site,customize_status')
            ->where('item_order_number', $item_order_number)
            ->find();

        //获取子订单处方数据
        $item_option_info = $this->_new_order_item_option
            ->field('is_print_logo,sku,index_name')
            ->where('id', $item_process_info['option_id'])
            ->find();

        //状态类型
        $status_arr = [
            2 => '配货',
            3 => '配镜片',
            4 => '加工',
            5 => '印logo',
            6 => '成品质检'
        ];

        //操作失败记录
        if (empty($item_process_info)) {
            DistributionLog::record($this->auth, $item_process_info['id'], 0, $status_arr[$check_status] . '：子订单不存在');
            $this->error(__('子订单不存在'), [], 403);
        }
        //扫码配镜片，定制片 先取出 暂存库位才可操作
        if (3 == $check_status && 3 == $item_process_info['order_prescription_type'] && 1 == $item_process_info['customize_status']) {
            $this->error(__('请先将定制片从暂存库位取出'), [], 405);
        }

        //操作失败记录
        if ($check_status != $item_process_info['distribution_status']) {
            DistributionLog::record($this->auth, $item_process_info['id'], 0, $status_arr[$check_status] . '：当前状态[' . $status_arr[$item_process_info['distribution_status']] . ']无法操作');
            $this->error(__('当前状态无法操作'), [], 405);
        }

        //检测异常状态
        $abnormal_id = $this->_distribution_abnormal
            ->where(['item_process_id' => $item_process_info['id'], 'status' => 1])
            ->value('id');

        //操作失败记录
        if ($abnormal_id) {
            DistributionLog::record($this->auth, $item_process_info['id'], 0, $status_arr[$check_status] . '：有异常[' . $abnormal_id . ']待处理不可操作');
            $this->error(__('有异常待处理无法操作'), [], 405);
        }

        //查询订单号
        $order_info = $this->_new_order
            ->field('increment_id,status')
            ->where(['id' => $item_process_info['order_id']])
            ->find();
        'processing' != $order_info['status'] && $this->error(__('当前订单状态不可操作'), [], 405);
        $increment_id = $order_info['increment_id'];

        //检测是否有工单未处理
        $check_work_order = $this->_work_order_measure
            ->alias('a')
            ->field('a.item_order_number,a.measure_choose_id')
            ->join(['fa_work_order_list' => 'b'], 'a.work_id=b.id')
            ->where([
                'a.operation_type' => 0,
                'b.platform_order' => $increment_id,
                'b.work_status' => ['in', [1, 2, 3, 5]]
            ])
            ->select();
        if ($check_work_order) {
            foreach ($check_work_order as $val) {
                (3 == $val['measure_choose_id'] //主单取消措施未处理
                    ||
                    $val['item_order_number'] == $item_order_number //子单措施未处理:更改镜框18、更改镜片19、取消20
                )
                    && $this->error(__('有工单未处理，无法操作'), [], 405);
            }
        }

        //获取订单购买总数，计算过滤掉取消状态的子单
        $total_qty_ordered = $this->_new_order_item_process
            ->where(['order_id' => $item_process_info['order_id'], 'distribution_status' => ['neq', 0]])
            ->count();
        $back_msg = '';

        $res = false;
        $this->_item->startTrans();
        $this->_stock_log->startTrans();
        $this->_new_order_process->startTrans();
        $this->_new_order_item_process->startTrans();
        $this->_product_bar_code_item->startTrans();
        try {
            //下一步提示信息及状态
            if (2 == $check_status) {

                /**************工单更换镜框******************/
                //查询更改镜框最新信息
                $change_sku = $this->_work_order_change_sku
                    ->alias('a')
                    ->join(['fa_work_order_measure' => 'b'], 'a.measure_id=b.id')
                    ->where([
                        'a.change_type' => 1,
                        'a.item_order_number' => $item_order_number,
                        'b.operation_type' => 1
                    ])
                    ->order('a.id', 'desc')
                    ->value('a.change_sku');
                if ($change_sku) {
                    $item_option_info['sku'] = $change_sku;
                }
                /********************************/

                //配货节点 条形码绑定子单号
                $barcode = $this->request->request('barcode');
                $this->_product_bar_code_item
                    ->allowField(true)
                    ->isUpdate(true, ['code' => $barcode])
                    ->save(['item_order_number' => $item_order_number]);

                //获取true_sku
                $true_sku = $this->_item_platform_sku->getTrueSku($item_option_info['sku'], $item_process_info['site']);

                //获取配货占用库存
                $item_before = $this->_item
                    ->field('distribution_occupy_stock')
                    ->where(['sku' => $true_sku])
                    ->find();

                //增加配货占用库存
                $this->_item
                    ->where(['sku' => $true_sku])
                    ->inc('distribution_occupy_stock', 1)
                    ->update();

                //记录库存日志
                $this->_stock_log->setData([
                    'type' => 2,
                    'site' => $item_process_info['site'],
                    'modular' => 2,
                    'change_type' => 4,
                    'source' => 2,
                    'sku' => $true_sku,
                    'number_type' => 2,
                    'order_number' => $item_order_number,
                    'distribution_stock_before' => $item_before['distribution_occupy_stock'],
                    'distribution_stock_change' => 1,
                    'create_person' => $this->auth->nickname,
                    'create_time' => time()
                ]);

                //根据处方类型字段order_prescription_type(现货处方镜、定制处方镜)判断是否需要配镜片
                if (in_array($item_process_info['order_prescription_type'], [2, 3])) {
                    $save_status = 3;
                } else {
                    if ($item_option_info['is_print_logo']) {
                        $save_status = 5;
                    } else {
                        if ($total_qty_ordered > 1) {
                            $save_status = 7;
                        } else {
                            $save_status = 9;
                        }
                    }
                }
            } elseif (3 == $check_status) {
                $save_status = 4;
            } elseif (4 == $check_status) {
                if ($item_option_info['is_print_logo']) {
                    $save_status = 5;
                } else {
                    $save_status = 6;
                }
            } elseif (5 == $check_status) {
                $save_status = 6;
            } elseif (6 == $check_status) {
                if ($total_qty_ordered > 1) {
                    $save_status = 7;
                } else {
                    $save_status = 9;
                }
            }

            if (empty($save_status)) throw new Exception('未获取到下一步状态');

            //订单主表标记已合单
            if (9 == $save_status) {
                //主订单状态表
                $this->_new_order_process
                    ->allowField(true)
                    ->isUpdate(true, ['order_id' => $item_process_info['order_id']])
                    ->save(['combine_status' => 1, 'combine_time' => time()]);
            }

            //更新子单配货状态
            $res = $this->_new_order_item_process
                ->allowField(true)
                ->isUpdate(true, ['item_order_number' => $item_order_number])
                ->save(['distribution_status' => $save_status]);

            //下一步提示信息
            if (3 == $save_status) {
                //待配镜片
                $back_msg = 2 == $item_process_info['order_prescription_type'] ? '去配现片' : '去配定制片';
            } else {
                $next_step = [
                    4 => '去加工',
                    5 => '印logo',
                    6 => '去质检',
                    7 => '去合单',
                    9 => '去合单'
                ];
                $back_msg = $next_step[$save_status];
            }

            $this->_item->commit();
            $this->_stock_log->commit();
            $this->_new_order_process->commit();
            $this->_new_order_item_process->commit();
            $this->_product_bar_code_item->commit();
        } catch (ValidateException $e) {
            $this->_item->rollback();
            $this->_stock_log->rollback();
            $this->_new_order_process->rollback();
            $this->_new_order_item_process->rollback();
            $this->_product_bar_code_item->rollback();
            $this->error($e->getMessage(), [], 406);
        } catch (PDOException $e) {
            $this->_item->rollback();
            $this->_stock_log->rollback();
            $this->_new_order_process->rollback();
            $this->_new_order_item_process->rollback();
            $this->_product_bar_code_item->rollback();
            $this->error($e->getMessage(), [], 407);
        } catch (Exception $e) {
            $this->_item->rollback();
            $this->_stock_log->rollback();
            $this->_new_order_process->rollback();
            $this->_new_order_item_process->rollback();
            $this->_product_bar_code_item->rollback();
            $this->error($e->getMessage(), [], 408);
        }

        if ($res) {
            //操作成功记录
            DistributionLog::record($this->auth, $item_process_info['id'], $check_status, $status_arr[$check_status] . '完成');
            if (9 == $save_status) {
                DistributionLog::record($this->auth, $item_process_info['id'], 7,  '合单完成');
            }
            //成功返回
            $this->success($back_msg, [], 200);
        } else {
            //操作失败记录
            DistributionLog::record($this->auth, $item_process_info['id'], 0, $status_arr[$check_status] . '：保存失败');

            //失败返回
            $this->error(__($status_arr[$check_status] . '失败'), [], 404);
        }
    }

    /**
     * 配货扫码
     *
     * @参数 string item_order_number  子订单号
     * @author wgj
     * @return mixed
     */
    public function product()
    {
        $item_order_number = $this->request->request('item_order_number');
        $this->info($item_order_number, 2);
    }

    /**
     * 配货提交--ok
     *
     * 商品条形码与商品SKU是多对一关系，paltform_sku与SKU（true_sku）也是多对一关系
     *
     * @参数 string item_order_number  子订单号
     * @参数 string barcode  商品条形码
     * @author wgj
     * @return mixed
     */
    public function product_submit()
    {
        $item_order_number = $this->request->request('item_order_number');
        $barcode = $this->request->request('barcode');
        empty($item_order_number) && $this->error(__('子订单号不能为空'), [], 403);
        empty($barcode) && $this->error(__('商品条形码不能为空'), [], 403);

        //子订单号获取平台platform_sku
        $order_item_id = $this->_new_order_item_process->where('item_order_number', $item_order_number)->value('id');
        empty($order_item_id) && $this->error(__('订单不存在'), [], 403);

        //获取子单sku
        $order_item_info = $this->_new_order_item_process
            ->field('sku,site')
            ->where('item_order_number', $item_order_number)
            ->find();
        $order_item_true_sku = $order_item_info['sku'];

        //获取更改镜框最新信息
        $change_sku = $this->_work_order_change_sku
            ->alias('a')
            ->join(['fa_work_order_measure' => 'b'], 'a.measure_id=b.id')
            ->where([
                'a.change_type' => 1,
                'a.item_order_number' => $item_order_number,
                'b.operation_type' => 1
            ])
            ->order('a.id', 'desc')
            ->value('a.change_sku');
        if ($change_sku) {
            $order_item_true_sku = $change_sku;
        }

        $sku_arr = explode('-', $order_item_true_sku);
        if (2 < count($sku_arr)) {
            $order_item_true_sku = $sku_arr[0] . '-' . $sku_arr[1];
        }

        //获取仓库sku
        $true_sku = $this->_item_platform_sku
            ->where(['platform_sku' => $order_item_true_sku, 'platform_type' => $order_item_info['site']])
            ->value('sku');

        $barcode_item_order_number = $this->_product_bar_code_item->where('code', $barcode)->value('item_order_number');
        !empty($barcode_item_order_number) && $this->error(__('此条形码已经绑定过其他订单'), [], 403);
        $code_item_sku = $this->_product_bar_code_item->where('code', $barcode)->value('sku');
        empty($code_item_sku) && $this->error(__('此条形码未绑定SKU'), [], 403);

        if (strtolower($true_sku) != strtolower($code_item_sku)) {
            //扫描获取的条形码 和 子订单查询出的 SKU(即true_sku)对比失败则配货失败
            //操作失败记录
            DistributionLog::record($this->auth, $order_item_id, 2, '配货失败：sku配错');

            //失败返回
            $this->error(__('sku配错'), [], 404);
        } else {
            $this->save($item_order_number, 2);
        }
    }

    /**
     * 镜片分拣--不做分页，只展示processing状态的订单
     *
     * @参数 string start_time  开始时间
     * @参数 string end_time  结束时间
     * @参数 int page  页码
     * @参数 int page_size  每页显示数量
     * @author wgj
     * @return mixed
     */
    public function sorting()
    {
        $start_time = $this->request->request('start_time');
        $end_time = $this->request->request('end_time');
        $page = $this->request->request('page');
        $page_size = $this->request->request('page_size');
        empty($page) && $this->error(__('Page can not be empty'), [], 403);
        empty($page_size) && $this->error(__('Page size can not be empty'), [], 403);
        $where = [
            'a.distribution_status' => 3,
            'd.status' => 'processing',
            'b.index_name' => ['neq', ''],
            'a.order_prescription_type' => ['neq', 3],
        ];
        if ($start_time && $end_time) {
            $where['a.created_at'] = ['between', [strtotime($start_time), strtotime($end_time)]];
        }
        $offset = ($page - 1) * $page_size;
        $limit = $page_size;

        //获取出库单列表数据【od右眼、os左眼分开查询再组装，order_prescription_type 处方类型，index_name 镜片类型，lens_name 镜片名称】
        //od右镜片
        $list_od = $this->_new_order_item_process
            ->alias('a')
            ->where($where)
            ->field('count(*) as all_count,a.order_prescription_type,b.index_name,b.od_sph,b.od_cyl,c.lens_name')
            ->join(['fa_order_item_option' => 'b'], 'a.option_id=b.id')
            ->join(['fa_lens_data' => 'c'], 'b.lens_number=c.lens_number')
            ->join(['fa_order' => 'd'], 'a.order_id=d.id')
            ->group('a.order_prescription_type,b.lens_number,b.od_sph,b.od_cyl')
            //            ->limit($offset, $limit)
            ->select();
        $list_od = collection($list_od)->toArray();
        //订单处方分类 0待处理  1 仅镜架 2 现货处方镜 3 定制处方镜 4 其他
        $order_prescription_type = [0 => '待处理', 1 => '仅镜架', 2 => '现货处方镜', 3 => '定制处方镜', 4 => '其他'];
        foreach ($list_od as $key => $value) {
            $list_od[$key]['order_prescription_type'] = $order_prescription_type[$value['order_prescription_type']];
            $list_od[$key]['light'] = 'SPH：' . $value['od_sph'] . ' CYL:' . $value['od_cyl'];

            unset($list_od[$key]['od_sph']);
            unset($list_od[$key]['od_cyl']);
        }

        //os左镜片
        $list_os = $this->_new_order_item_process
            ->alias('a')
            ->where($where)
            ->field('count(*) as all_count,a.order_prescription_type,b.os_sph,b.os_cyl,c.lens_name')
            ->join(['fa_order_item_option' => 'b'], 'a.option_id=b.id')
            ->join(['fa_lens_data' => 'c'], 'b.lens_number=c.lens_number')
            ->join(['fa_order' => 'd'], 'a.order_id=d.id')
            ->group('a.order_prescription_type,b.lens_number,b.os_sph,b.os_cyl')
            //            ->limit($offset, $limit)
            ->select();
        $list_os = collection($list_os)->toArray();
        //订单处方分类 0待处理  1 仅镜架 2 现货处方镜 3 定制处方镜 4 其他
        $order_prescription_type = [0 => '待处理', 1 => '仅镜架', 2 => '现货处方镜', 3 => '定制处方镜', 4 => '其他'];
        foreach ($list_os as $key => $value) {
            $list_os[$key]['order_prescription_type'] = $order_prescription_type[$value['order_prescription_type']];
            $list_os[$key]['light'] = 'SPH：' . $value['os_sph'] . ' CYL:' . $value['os_cyl'];

            unset($list_os[$key]['os_sph']);
            unset($list_os[$key]['os_cyl']);
        }

        //左右镜片数组取交集求all_count和，再合并
        foreach ($list_os as $key => $value) {
            foreach ($list_od as $k => $v) {
                if ($value['light'] == $v['light']) {
                    $list_od[$k]['all_count'] = $value['all_count'] + $v['all_count'];
                    unset($list_os[$key]);
                }
            }
        }
        $list = array_merge($list_od, $list_os);
        $list = array_values($list);
        $this->success('', ['list' => $list], 200);
    }

    /**
     * 镜片未分拣数量
     *
     * @author wgj
     * @return mixed
     */
    public function no_sorting()
    {
        $where = [
            'a.distribution_status' => 3,
            'a.order_prescription_type' => 2,
            'b.status' => 'processing',
        ];

        //未分拣子订单数量
        $count = $this->_new_order_item_process
            ->alias('a')
            ->join(['fa_order' => 'b'], 'a.order_id=b.id')
            ->where($where)
            ->count();
        return 2 * $count;
    }

    /**
     * 配镜片扫码
     *
     * @参数 string item_order_number  子订单号
     * @author lzh
     * @return mixed
     */
    public function lens()
    {
        $item_order_number = $this->request->request('item_order_number');
        $this->info($item_order_number, 3);
    }

    /**
     * 配镜片二次扫码取出--释放子单号占用的暂存库位，记录日志
     *
     * @参数 string item_order_number  子订单号
     * @author wgj
     * @return mixed
     */
    public function lens_out()
    {
        $item_order_number = $this->request->request('item_order_number');
        //获取子订单数据
        $item_process_info = $this->_new_order_item_process
            ->where('item_order_number', $item_order_number)
            ->field('id,option_id,distribution_status,temporary_house_id,order_prescription_type')
            ->find();
        empty($item_process_info) && $this->error(__('子订单不存在'), [], 403);
        empty($item_process_info['temporary_house_id']) && $this->error(__('子订单未绑定暂存库位'), [], 403);
        3 != $item_process_info['distribution_status'] && $this->error(__('只有待配镜片状态才能操作'), [], 403);
        //获取库位号
        $coding = $this->_stock_house
            ->where(['id' => $item_process_info['temporary_house_id']])
            ->value('coding');
        //子订单释放定制片库位号
        $result = $this->_new_order_item_process
            ->allowField(true)
            ->isUpdate(true, ['item_order_number' => $item_order_number])
            ->save(['temporary_house_id' => 0, 'customize_status' => 2]);

        $res = false;
        if ($result != false) {
            //定制片库位占用数量-1
            $res = $this->_stock_house
                ->where(['id' => $item_process_info['temporary_house_id']])
                ->setDec('occupy', 1);
            DistributionLog::record($this->auth, $item_process_info['id'], 0, "子单号{$item_order_number}，释放定制片库位号：{$coding}");
        }

        if (false === $res) {
            $this->error(__("取出失败"), [], 403);
        }
        $this->success("子单号{$item_order_number}的商品从定制片暂存架{$coding}库位取出成功", [], 200);
    }

    /**
     * 配镜片提交
     *
     * @参数 string item_order_number  子订单号
     * @author lzh
     * @return mixed
     */
    public function lens_submit()
    {
        $item_order_number = $this->request->request('item_order_number');
        $this->save($item_order_number, 3);
    }

    /**
     * 加工扫码
     *
     * @参数 string item_order_number  子订单号
     * @author lzh
     * @return mixed
     */
    public function machining()
    {
        $item_order_number = $this->request->request('item_order_number');
        $this->info($item_order_number, 4);
    }

    /**
     * 加工提交
     *
     * @参数 string item_order_number  子订单号
     * @author lzh
     * @return mixed
     */
    public function machining_submit()
    {
        $item_order_number = $this->request->request('item_order_number');
        $this->save($item_order_number, 4);
    }

    /**
     * 印logo扫码
     *
     * @参数 string item_order_number  子订单号
     * @author lzh
     * @return mixed
     */
    public function logo()
    {
        $item_order_number = $this->request->request('item_order_number');
        $this->info($item_order_number, 5);
    }

    /**
     * 印logo提交
     *
     * @参数 string item_order_number  子订单号
     * @author lzh
     * @return mixed
     */
    public function logo_submit()
    {
        $item_order_number = $this->request->request('item_order_number');
        $this->save($item_order_number, 5);
    }

    /**
     * 成品质检扫码
     *
     * @参数 string item_order_number  子订单号
     * @author lzh
     * @return mixed
     */
    public function finish()
    {
        $item_order_number = $this->request->request('item_order_number');
        $this->info($item_order_number, 6);
    }

    /**
     * 质检通过/拒绝
     *
     * @参数 string item_order_number  子订单号
     * @参数 int do_type  操作类型：1通过，2拒绝
     * @参数 int reason  拒绝原因
     * @author lzh
     * @return mixed
     */
    public function finish_adopt()
    {
        $item_order_number = $this->request->request('item_order_number');
        $do_type = $this->request->request('do_type');
        !in_array($do_type, [1, 2]) && $this->error(__('操作类型错误'), [], 403);

        if ($do_type == 1) {
            $this->save($item_order_number, 6);
        } else {
            $reason = $this->request->request('reason');
            !in_array($reason, [1, 2, 3, 4]) && $this->error(__('拒绝原因错误'), [], 403);

            //获取子订单数据
            $item_process_info = $this->_new_order_item_process
                ->where('item_order_number', $item_order_number)
                ->field('id,option_id,order_id,sku,site')
                ->find();

            //状态
            $status_arr = [
                1 => ['status' => 4, 'name' => '质检拒绝：加工调整'],
                2 => ['status' => 2, 'name' => '质检拒绝：镜架报损'],
                3 => ['status' => 3, 'name' => '质检拒绝：镜片报损'],
                4 => ['status' => 5, 'name' => '质检拒绝：logo调整']
            ];
            $status = $status_arr[$reason]['status'];

            $this->_new_order_item_process->startTrans();
            $this->_item->startTrans();
            $this->_item_platform_sku->startTrans();
            $this->_stock_log->startTrans();
            $this->_product_bar_code_item->startTrans();
            try {
                $save_data['distribution_status'] = $status;
                //如果回退到待加工步骤之前，清空定制片库位ID及定制片处理状态
                if (4 > $status) {
                    $save_data['temporary_house_id'] = 0;
                    $save_data['customize_status'] = 0;
                }

                //子订单状态回退
                $this->_new_order_item_process
                    ->allowField(true)
                    ->isUpdate(true, ['id' => $item_process_info['id']])
                    ->save($save_data);

                //回退到待配货，解绑条形码
                if (2 == $status) {
                    $this->_product_bar_code_item
                        ->allowField(true)
                        ->isUpdate(true, ['item_order_number' => $item_order_number])
                        ->save(['item_order_number' => '']);
                }

                //质检拒绝：镜架报损，扣减可用库存、配货占用、总库存、虚拟仓库存
                if (2 == $reason) {
                    //仓库sku、库存
                    $platform_info = $this->_item_platform_sku
                        ->field('sku,stock')
                        ->where(['platform_sku' => $item_process_info['sku'], 'platform_type' => $item_process_info['site']])
                        ->find();
                    $true_sku = $platform_info['sku'];

                    //检验库存
                    $stock_arr = $this->_item
                        ->where(['sku' => $true_sku])
                        ->field('stock,available_stock,distribution_occupy_stock')
                        ->find();

                    //扣减可用库存、配货占用、总库存
                    $this->_item
                        ->where(['sku' => $true_sku])
                        ->dec('available_stock', 1)
                        ->dec('distribution_occupy_stock', 1)
                        ->dec('stock', 1)
                        ->update();

                    //扣减虚拟仓库存
                    $this->_item_platform_sku
                        ->where(['sku' => $true_sku, 'platform_type' => $item_process_info['site']])
                        ->dec('stock', 1)
                        ->update();

                    //记录库存日志
                    $this->_stock_log->setData([
                        'type' => 2,
                        'site' => $item_process_info['site'],
                        'modular' => 3,
                        'change_type' => 5,
                        'source' => 2,
                        'sku' => $true_sku,
                        'number_type' => 2,
                        'order_number' => $item_order_number,
                        'available_stock_before' => $stock_arr['available_stock'],
                        'available_stock_change' => -1,
                        'distribution_stock_before' => $stock_arr['distribution_occupy_stock'],
                        'distribution_stock_change' => -1,
                        'stock_before' => $stock_arr['stock'],
                        'stock_change' => -1,
                        'fictitious_before' => $platform_info['stock'],
                        'fictitious_change' => -1,
                        'create_person' => $this->auth->nickname,
                        'create_time' => time()
                    ]);
                }

                //记录日志
                DistributionLog::record($this->auth, $item_process_info['id'], 6, $status_arr[$reason]['name']);

                $this->_new_order_item_process->commit();
                $this->_item->commit();
                $this->_item_platform_sku->commit();
                $this->_stock_log->commit();
                $this->_product_bar_code_item->commit();
            } catch (ValidateException $e) {
                $this->_new_order_item_process->rollback();
                $this->_item->rollback();
                $this->_item_platform_sku->rollback();
                $this->_stock_log->rollback();
                $this->_product_bar_code_item->rollback();
                $this->error($e->getMessage(), [], 406);
            } catch (PDOException $e) {
                $this->_new_order_item_process->rollback();
                $this->_item->rollback();
                $this->_item_platform_sku->rollback();
                $this->_stock_log->rollback();
                $this->_product_bar_code_item->rollback();
                $this->error($e->getMessage(), [], 407);
            } catch (Exception $e) {
                $this->_new_order_item_process->rollback();
                $this->_item->rollback();
                $this->_item_platform_sku->rollback();
                $this->_stock_log->rollback();
                $this->_product_bar_code_item->rollback();
                $this->error($e->getMessage(), [], 408);
            }
            $this->success('操作成功', [], 200);
        }
    }

    /**
     * 合单扫描子单号--ok---修改合单主表改为order_proceess表
     *
     * @参数 string item_order_number  子订单号
     * @author wgj
     * @return mixed
     */
    public function merge()
    {
        $item_order_number = $this->request->request('item_order_number');
        empty($item_order_number) && $this->error(__('子订单号不能为空'), [], 403);

        //获取子订单数据
        $item_process_info = $this->_new_order_item_process
            ->where('item_order_number', $item_order_number)
            ->field('id,distribution_status,sku,order_id,temporary_house_id,abnormal_house_id')
            ->find();
        empty($item_process_info) && $this->error(__('子订单不存在'), [], 403);
        9 == $item_process_info['distribution_status'] && $this->error(__('订单合单完成，去审单！'), [], 403);
        !in_array($item_process_info['distribution_status'], [7, 8]) && $this->error(__('子订单当前状态不可合单操作'), [], 403);

        //判断异常状态
        $abnormal_id = $this->_distribution_abnormal
            ->where(['item_process_id' => $item_process_info['id'], 'status' => 1])
            ->value('id');
        $abnormal_id && $this->error(__('有异常待处理，无法操作'), [], 405);

        //查询订单号
        $order_info = $this->_new_order
            ->field('increment_id,status')
            ->where(['id' => $item_process_info['order_id']])
            ->find();
        'processing' != $order_info['status'] && $this->error(__('当前订单状态不可操作'), [], 405);

        //检测是否有工单未处理
        $check_work_order = $this->_work_order_measure
            ->alias('a')
            ->field('a.item_order_number,a.measure_choose_id')
            ->join(['fa_work_order_list' => 'b'], 'a.work_id=b.id')
            ->where([
                'a.operation_type' => 0,
                'b.platform_order' => $order_info['increment_id'],
                'b.work_status' => ['in', [1, 2, 3, 5]]
            ])
            ->select();
        if ($check_work_order) {
            foreach ($check_work_order as $val) {
                (3 == $val['measure_choose_id'] //主单取消措施未处理
                    ||
                    $val['item_order_number'] == $item_order_number //子单措施未处理:更改镜框18、更改镜片19、取消20
                )
                    && $this->error(__('有工单未处理，无法操作'), [], 405);
            }
        }

        $order_process_info = $this->_new_order_process
            ->where('order_id', $item_process_info['order_id'])
            ->field('order_id,store_house_id')
            ->find();

        //第二次扫描提示语
        if (7 < $item_process_info['distribution_status']) {
            if ($order_process_info['store_house_id']) {
                //有主单合单库位
                $store_house_info = $this->_stock_house->field('id,coding,subarea')->where('id', $order_process_info['store_house_id'])->find();
                $this->error(__('请将子单号' . $item_order_number . '的商品放入合单架' . $store_house_info['coding'] . '合单库位'), [], 403);
            } else {
                //                $this->_new_order_item_process->allowField(true)->isUpdate(true, ['item_order_number'=>$item_order_number])->save(['distribution_status'=>7]);
                $this->error(__('合单失败，主单未分配合单库位'), [], 403);
            }
        }

        //查询预库位占用
        $fictitious_time = time();
        $fictitious_store_house_info = $this->_stock_house->field('id,coding,subarea')->where(['status' => 1, 'type' => 2, 'occupy' => 0, 'fictitious_occupy_time' => ['>',$fictitious_time], 'order_id' => $item_process_info['order_id']])->find();

        //如果预占用信息不为空。返回预占用库位
        if (empty($fictitious_store_house_info)) {

            //未合单，首次扫描
            if (!$order_process_info['store_house_id']) {
                //主单中无库位号，首个子单进入时，分配一个合单库位给PDA，暂不占用根据是否确认放入合单架占用或取消
                $store_house_info = $this->_stock_house->field('id,coding,subarea')->where(['status' => 1, 'type' => 2, 'occupy' => 0,  'fictitious_occupy_time' => ['<',$fictitious_time]])->find();
                empty($store_house_info) && $this->error(__('合单失败，合单库位已用完，请添加后再操作'), [], 403);
                //绑定预占用库存和有效时间
                $this->_stock_house->where(['id' => $store_house_info['id']])->update(['fictitious_occupy_time' => $fictitious_time+600,'order_id' => $item_process_info['order_id']]);
            } else {
                //主单已绑定合单库位,根据ID查询库位信息
                $store_house_info = $this->_stock_house->field('id,coding,subarea')->where('id', $order_process_info['store_house_id'])->find();
            }
        }else{
            $store_house_info = $fictitious_store_house_info;
        }

        //异常原因列表
        $abnormal_list = [
            ['id' => 12, 'name' => '缺货']
        ];

        $info = [
            'item_order_number' => $item_order_number,
            'sku' => $item_process_info['sku'],
            'store_id' => $store_house_info['id'],
            'coding' => $store_house_info['coding'],
            'abnormal_list' => $abnormal_list
        ];

        $this->success('', ['info' => $info], 200);
    }

    /**
     * 合单--确认放入合单架---最后一个子单扫描合单时，检查子单合单是否有异常，无异常且全部为已合单，则更新主单合单状态和时间--ok
     * 合单库位预先分配，若被占用则提示被占用并分配新合单库位
     *
     * @参数 string item_order_number  子订单号
     * @参数 string store_house_id  合单库位ID
     * @author wgj
     * @return mixed
     */
    public function merge_submit()
    {
        $item_order_number = $this->request->request('item_order_number');
        $store_house_id = $this->request->request('store_house_id');
        empty($item_order_number) && $this->error(__('子订单号不能为空'), [], 403);
        empty($store_house_id) && $this->error(__('合单库位号不能为空'), [], 403);

        //获取子订单数据
        $item_process_info = $this->_new_order_item_process
            ->where('item_order_number', $item_order_number)
            ->field('id,distribution_status,order_id')
            ->find();
        empty($item_process_info) && $this->error(__('子订单不存在'), [], 403);
        !in_array($item_process_info['distribution_status'], [7, 8]) && $this->error(__('子订单当前状态不可合单操作'), [], 403);

        //查询主单数据
        $order_process_info = $this->_new_order
            ->alias('a')
            ->where('a.id', $item_process_info['order_id'])
            ->join(['fa_order_process' => 'b'], 'a.id=b.order_id', 'left')
            ->field('a.id,a.increment_id,b.store_house_id')
            ->find();
        empty($order_process_info) && $this->error(__('主订单不存在'), [], 403);

        //获取库位信息
<<<<<<< HEAD
        $store_house_info = $this->_stock_house->field('id,coding,subarea,occupy')->where('id', $store_house_id)->find(); //查询合单库位--占用数量
=======
        $store_house_info = $this->_stock_house->field('id,coding,subarea,occupy,fictitious_occupy_time,order_id')->where('id', $store_house_id)->find();//查询合单库位--占用数量
>>>>>>> 483de02f
        empty($store_house_info) && $this->error(__('合单库位不存在'), [], 403);

        if ($order_process_info['store_house_id'] != $store_house_id) {
            if ($store_house_info['occupy'] && empty($order_process_info['store_house_id'])) {
                //主单无绑定库位，且分配的库位被占用，重新分配合单库位后再次提交确认放入新分配合单架
                $new_store_house_info = $this->_stock_house->field('id,coding,subarea')->where(['status' => 1, 'type' => 2, 'occupy' => 0])->find();
                empty($new_store_house_info) && $this->error(__('合单库位已用完，请检查合单库位情况'), [], 403);

                $info['store_id'] = $new_store_house_info['id'];
                $this->error(__('合单架' . $store_house_info['coding'] . '库位已被占用，' . '请将子单号' . $item_order_number . '的商品放入新合单架' . $new_store_house_info['coding'] . '库位'), ['info' => $info], 2001);
            }
        }

        if ($item_process_info['distribution_status'] == 8) {
            //重复扫描子单号--提示语句
            $this->error(__('请将子单号' . $item_order_number . '的商品放入合单架' . $store_house_info['coding'] . '库位'), [], 511);
        }

        if (!empty($store_house_info['order_id'])) {
            //检查当前订单和预占用时的订单id是否相同
            if ($store_house_info['order_id'] != $order_process_info['id']) {
                $this->error(__('预占用库位信息错误'), [], 403);
            }
            //检查是否预占用
            if (empty($order_process_info['store_house_id'])) {
               if ($store_house_info['fictitious_occupy_time'] < time()) {
                    $this->error(__('库位预占用超10分钟，请重新操作'), [], 403);
                }    
            }
                 
        }
        

        //主单表有合单库位ID，查询主单商品总数，与子单合单入库计算数量对比
        //获取订单购买总数，计算过滤掉取消状态的子单
        $total_qty_ordered = $this->_new_order_item_process
            ->where(['order_id' => $item_process_info['order_id'], 'distribution_status' => ['neq', 0]])
            ->count();
        $count = $this->_new_order_item_process
            ->where(['distribution_status' => ['in', [0, 8]], 'order_id' => $item_process_info['order_id']])
            ->count();

        $info['order_id'] = $item_process_info['order_id']; //合单确认放入合单架提交 接口返回自带主订单号

        if ($total_qty_ordered > $count + 1) {
            //不是最后一个子单
            $num = '';
            $next = 1; //是否有下一个子单 1有，0没有
        } else {
            //最后一个子单
            $num = '最后一个';
            $next = 0; //是否有下一个子单 1有，0没有
        }
        if ($order_process_info['store_house_id']) {
            //存在合单库位ID，获取合单库位号ID存入
            $info['next'] = $next;
            //更新子单表
            $result = false;
            $result = $this->_new_order_item_process->allowField(true)->isUpdate(true, ['item_order_number' => $item_order_number])->save(['distribution_status' => 8]);
            if ($result !== false) {
                //操作成功记录
                DistributionLog::record($this->auth, $item_process_info['id'], 7, '子单号：' . $item_order_number . '作为主单号' . $order_process_info['increment_id'] . '的' . $num . '子单合单完成，库位' . $store_house_info['coding']);
                if (!$next) {
                    //最后一个子单且合单完成，更新主单、子单状态为合单完成
                    $this->_new_order_item_process
                        ->allowField(true)
                        ->isUpdate(true, ['order_id' => $item_process_info['order_id'], 'distribution_status' => ['neq', 0]])
                        ->save(['distribution_status' => 9]);
                    $this->_new_order_process
                        ->allowField(true)
                        ->isUpdate(true, ['order_id' => $item_process_info['order_id']])
                        ->save(['combine_status' => 1, 'check_status' => 0, 'combine_time' => time()]);
                }

                $this->success('子单号放入合单架成功', ['info' => $info], 200);
            } else {
                //操作失败记录
                DistributionLog::record($this->auth, $item_process_info['id'], 7, '子单号：' . $item_order_number . '作为主单号' . $order_process_info['increment_id'] . '的' . $num . '子单合单失败');

                $this->error(__('No rows were inserted'), [], 511);
            }
        }

        //首个子单进入合单架START
        $result = $return = false;
        $this->_stock_house->startTrans();
        $this->_new_order_process->startTrans();
        $this->_new_order_item_process->startTrans();
        try {
            //更新子单表
            $result = $this->_new_order_item_process->allowField(true)->isUpdate(true, ['item_order_number' => $item_order_number])->save(['distribution_status' => 8]);
            if ($result !== false) {
                $res = $this->_new_order_process->allowField(true)->isUpdate(true, ['order_id' => $item_process_info['order_id']])->save(['store_house_id' => $store_house_id]);
                if ($res !== false) {
                    $return = $this->_stock_house->allowField(true)->isUpdate(true, ['id' => $store_house_id])->save(['occupy' => 1]);
                }
            }
            $this->_stock_house->commit();
            $this->_new_order_process->commit();
            $this->_new_order_item_process->commit();
        } catch (ValidateException $e) {
            $this->_stock_house->rollback();
            $this->_new_order_process->rollback();
            $this->_new_order_item_process->rollback();
            $this->error($e->getMessage(), [], 406);
        } catch (PDOException $e) {
            $this->_stock_house->rollback();
            $this->_new_order_process->rollback();
            $this->_new_order_item_process->rollback();
            $this->error($e->getMessage(), [], 407);
        } catch (Exception $e) {
            $this->_stock_house->rollback();
            $this->_new_order_process->rollback();
            $this->_new_order_item_process->rollback();
            $this->error($e->getMessage(), [], 444);
        }
        if ($return !== false) {
            $info['next'] = $next;
            //操作成功记录
            DistributionLog::record($this->auth, $item_process_info['id'], 7, '子单号：' . $item_order_number . '作为主单号' . $order_process_info['increment_id'] . '的' . $num . '子单合单完成，库位' . $store_house_info['coding']);

            $this->success('子单号放入合单架成功', ['info' => $info], 200);
        } else {
            //操作失败记录
            DistributionLog::record($this->auth, $item_process_info['id'], 7, '子单号：' . $item_order_number . '作为主单号' . $order_process_info['increment_id'] . '的' . $num . '子单合单失败');

            $this->error(__('子单号放入合单架失败'), [], 511);
        }
        //首个子单进入合单架END

    }

    /**
     * 合单--合单完成页面-------修改原型图待定---子单合单状态、异常状态展示--ok
     *
     * @参数 string order_number  主订单号
     * @author wgj
     * @return mixed
     */
    public function order_merge()
    {
        $order_number = $this->request->request('order_number');
        empty($order_number) && $this->error(__('订单号不能为空'), [], 403);

        //获取订单购买总数,商品总数即为子单数量
        $order_process_info = $this->_new_order
            ->alias('a')
            ->where('a.increment_id', $order_number)
            ->join(['fa_order_process' => 'b'], 'a.id=b.order_id', 'left')
            ->field('a.id,a.increment_id,b.store_house_id')
            ->find();
        empty($order_process_info) && $this->error(__('主订单不存在'), [], 403);

        //获取子订单数据
        $item_process_info = $this->_new_order_item_process
            ->where('order_id', $order_process_info['id'])
            ->field('id,item_order_number,distribution_status,abnormal_house_id')
            ->select();
        empty($item_process_info) && $this->error(__('子订单数据异常'), [], 403);

        $distribution_status = [0 => '取消', 1 => '待打印标签', 2 => '待配货', 3 => '待配镜片', 4 => '待加工', 5 => '待印logo', 6 => '待成品质检', 7 => '待合单', 8 => '合单中', 9 => '合单完成'];
        foreach ($item_process_info as $key => $value) {
            $item_process_info[$key]['distribution_status'] = $distribution_status[$value['distribution_status']]; //子单合单状态
            $item_process_info[$key]['abnormal_house_id'] = 0 == $value['abnormal_house_id'] ? '正常' : '异常'; //异常状态
        }
        $info['order_number'] = $order_number;
        $info['list'] = $item_process_info;
        $this->success('', ['info' => $info], 200);
    }

    /**
     * 合单待取列表---ok
     *
     * @参数 string query  查询内容
     * @参数 int type  待取出类型 1 合单 2异常
     * @参数 string start_time  开始时间
     * @参数 string end_time  结束时间
     * @参数 int page  * 页码
     * @参数 int page_size  * 每页显示数量
     * @author wgj
     * @return mixed
     */
    public function merge_out_list()
    {
        $query = $this->request->request('query');
        $type = $this->request->request("type") ?? 1;
        $start_time = $this->request->request('start_time');
        $end_time = $this->request->request('end_time');
        $site = $this->request->request('site');
        $page = $this->request->request('page');
        $page_size = $this->request->request('page_size');
        empty($page) && $this->error(__('Page can not be empty'), [], 520);
        empty($page_size) && $this->error(__('Page size can not be empty'), [], 521);
        $offset = ($page - 1) * $page_size;
        $limit = $page_size;

        $where = [];
        if (1 == $type) {
            $where['combine_status'] = 1; //合单完成状态
            $where['store_house_id'] = ['>', 0];
            //合单待取出列表，主单为合单完成状态且子单都已合单
            if ($query) {
                //线上不允许跨库联合查询，拆分，wang导与产品静确认去除SKU搜索
                $store_house_id_store = $this->_stock_house->where(['type' => 2, 'coding' => ['like', '%' . $query . '%']])->column('id');
                /* $order_id = $this->_new_order_item_process->where(['sku'=> ['like', '%' . $query . '%']])->column('order_id');
                 $order_id = array_unique($order_id);
                 $store_house_id_sku = [];
                 if($order_id) {
                     $store_house_id_sku = $this->_new_order_process->where(['order_id'=> ['in', $order_id]])->column('store_house_id');
                 }
                 $store_house_ids = array_merge(array_filter($store_house_id_store), array_filter($store_house_id_sku));
                 if($store_house_ids) $where['store_house_id'] = ['in', $store_house_ids];*/
                if ($store_house_id_store) {
                    $where['store_house_id'] = ['in', $store_house_id_store];
                } else {
                    $where['store_house_id'] = -1;
                }
            }
            if ($start_time && $end_time) {
                $where['combine_time'] = ['between', [strtotime($start_time), strtotime($end_time)]];
            }
            if ($site){
                $where['site'] =  ['=', $site];
            }
            $list = $this->_new_order_process
                ->where($where)
                ->field('order_id,store_house_id,combine_time')
                ->group('order_id')
                ->limit($offset, $limit)
                ->select();
            foreach (array_filter($list) as $k => $v) {
                $list[$k]['coding'] = $this->_stock_house->where('id', $v['store_house_id'])->value('coding');
                !empty($v['combine_time']) && $list[$k]['combine_time'] = date('Y-m-d H:i:s', $v['combine_time']);
            }
        } else {
            $where['a.distribution_status'] = 7; //待合单状态
            $where['a.abnormal_house_id'] = ['>', 0]; //异常未处理
            $where['b.store_house_id'] = ['>', 0]; //有合单库位
            //异常待处理列表
            if ($query) {
                //线上不允许跨库联合查询，拆分，由于字段值明显差异，可以分别模糊匹配
                $store_house_ids = $this->_stock_house->where(['type' => 2, 'coding' => ['like', '%' . $query . '%']])->column('id');
                $item_order_number_store = [];
                if ($store_house_ids) {
                    $item_order_number_store = $this->_new_order_item_process
                        ->where(['abnormal_house_id' => ['in', $store_house_ids]])
                        ->column('id');
                }
                $item_ids = $this->_new_order_item_process
                    ->where(['item_order_number' => ['like', $query . '%']])
                    ->column('id');
                $item_ids = array_merge($item_ids, $item_order_number_store);
                if ($item_ids) {
                    $where['a.id'] = ['in', $item_ids];
                } else {
                    $where['a.id'] = -1;
                }
            }
            $list = $this->_new_order_item_process
                ->alias('a')
                ->where($where)
                ->join(['fa_order_process' => 'b'], 'a.order_id=b.order_id', 'left')
                ->field('b.store_house_id,b.increment_id,b.order_id')
                ->group('a.item_order_number')
                ->limit($offset, $limit)
                ->select();
            foreach (array_filter($list) as $k => $v) {
                $list[$k]['coding'] = $this->_stock_house->where('id', $v['store_house_id'])->value('coding');
            }
        }

        $magento_platform = new MagentoPlatform();
        $platform_list = $magento_platform->field('id, name')->where(['is_del' => 1, 'status' => 1])->select();

        $this->success('', ['list' => $list,'platform_list' => $platform_list], 200);
    }

    /**
     * 合单取出---释放库位[1.合单待取出 释放合单库位，异常待处理回退其主单下的所有子单为待合单状态并释放合单库位]
     *
     * @参数 string order_number  主订单号 取出时只需传order_number主订单号
     * @参数 int type  取出类型 1合单取出，2异常取出
     * @author wgj
     * @return mixed
     */
    public function merge_out_submit()
    {
        $order_number = $this->request->request('order_number');
        empty($order_number) && $this->error(__('主订单号不能为空'), [], 403);
        $type = $this->request->request('type');
        empty($type) && $this->error(__('请选择取出类型'), [], 403);

        //获取主单信息
        $order_process_info = $this->_new_order
            ->alias('a')
            ->where('a.increment_id', $order_number)
            ->join(['fa_order_process' => 'b'], 'a.id=b.order_id', 'left')
            ->field('a.id,b.combine_status,b.store_house_id')
            ->find();
        empty($order_process_info) && $this->error(__('主订单不存在'), [], 403);

        if ($order_process_info['store_house_id'] != 0) {
            if (1 == $type) {
                empty($order_process_info['combine_status']) && $this->error(__('只有合单完成状态才能取出'), [], 511);
                $item_process_info = $this->_new_order_item_process->field('id,item_order_number')->where('order_id', $order_process_info['id'])->select();
            } else {
                $item_process_info = $this->_new_order_item_process->field('id,item_order_number')->where(['order_id' => $order_process_info['id'], 'distribution_status' => 8])->select();
            }
            $store_house_coding = $this->_stock_house->where('id', $order_process_info['store_house_id'])->value('coding');
            //有合单库位订单--释放库位占用，解绑合单库位ID
            $return = false;
            $res = false;
            $this->_stock_house->startTrans();
            $this->_new_order_process->startTrans();
            $this->_new_order_item_process->startTrans();
            try {
                //更新订单业务处理表，解绑库位号
                $result = $this->_new_order_process->allowField(true)->isUpdate(true, ['order_id' => $order_process_info['id']])->save(['store_house_id' => 0]);
                if ($result != false) {
                    //释放合单库位占用数量
                    $res = $this->_stock_house->allowField(true)->isUpdate(true, ['id' => $order_process_info['store_house_id']])->save(['occupy' => 0]);
                    if ($res != false) {
                        //回退带有异常子单的 合单子单状态
                        if (0 == $order_process_info['combine_status'] && 2 == $type) {
                            $return = $this->_new_order_item_process
                                ->allowField(true)
                                ->isUpdate(true, ['order_id' => $order_process_info['id'], 'distribution_status' => 8])
                                ->save(['distribution_status' => 7]); //回退子订单合单状态至待合单7
                        }
                    }
                }
                $this->_stock_house->commit();
                $this->_new_order_process->commit();
                $this->_new_order_item_process->commit();
            } catch (ValidateException $e) {
                $this->_stock_house->rollback();
                $this->_new_order_process->rollback();
                $this->_new_order_item_process->rollback();
                $this->error($e->getMessage(), [], 444);
            } catch (PDOException $e) {
                $this->_stock_house->rollback();
                $this->_new_order_process->rollback();
                $this->_new_order_item_process->rollback();
                $this->error($e->getMessage(), [], 444);
            } catch (Exception $e) {
                $this->_stock_house->rollback();
                $this->_new_order_process->rollback();
                $this->_new_order_item_process->rollback();
                $this->error($e->getMessage(), [], 444);
            }
            if (1 == $type) {
                //合单完成订单取出
                if ($res !== false) {
                    //操作成功记录，批量日志插入
                    foreach ($item_process_info as $key => $value) {
                        DistributionLog::record($this->auth, $value['id'], 7, '子单号：' . $value['item_order_number'] . '，从合单架' . $store_house_coding . '合单库位取出完成');
                    }
                    $this->success('合单取出成功', [], 200);
                } else {
                    //操作失败记录，批量日志插入
                    foreach ($item_process_info as $key => $value) {
                        DistributionLog::record($this->auth, $value['id'], 7, '子单号：' . $value['item_order_number'] . '，从合单架' . $store_house_coding . '合单库位取出失败');
                    }
                    $this->error(__('No rows were inserted'), [], 511);
                }
            } else {
                //异常子单订单取出 --已合单的子单回退到待合单状态
                if ($return !== false) {
                    //操作成功记录，批量日志插入
                    foreach ($item_process_info as $key => $value) {
                        DistributionLog::record($this->auth, $value['id'], 7, '子单号：' . $value['item_order_number'] . '，从合单架' . $store_house_coding . '合单库位取出完成');
                    }
                    $this->success('异常取出成功', [], 200);
                } else {
                    //操作失败记录，批量日志插入
                    foreach ($item_process_info as $key => $value) {
                        DistributionLog::record($this->auth, $value['id'], 7, '子单号：' . $value['item_order_number'] . '，从合单架' . $store_house_coding . '合单库位取出失败');
                    }
                    $this->error(__('No rows were inserted'), [], 511);
                }
            }
        } else {
            $this->error(__('合单库位已经释放了'), [], 511);
        }
    }

    /**
     * 合单--合单完成页面--合单待取详情页面--修改原型图待定---子单合单状态、异常状态展示--ok
     *
     * @参数 int type  待取出类型 1 合单 2异常
     * @参数 int order_id  主订单ID
     * @参数 string item_order_number  子单号
     * @author wgj
     * @return mixed
     */
    public function merge_out_detail()
    {
        $order_id = $this->request->request('order_id');
        empty($order_id) && $this->error(__('主订单ID不能为空'), [], 403);

        $order_number = $this->_new_order->where(['id' => $order_id])->value('increment_id');
        empty($order_number) && $this->error(__('主订单不存在'), [], 403);
        $info['order_number'] = $order_number;

        //获取子订单数据
        $item_process_info = $this->_new_order_item_process
            ->where('order_id', $order_id)
            ->field('id,item_order_number,distribution_status,abnormal_house_id')
            ->select();
        empty($item_process_info) && $this->error(__('子订单数据不存在'), [], 403);

        $distribution_status = [0 => '取消', 1 => '待打印标签', 2 => '待配货', 3 => '待配镜片', 4 => '待加工', 5 => '待印logo', 6 => '待成品质检', 7 => '待合单', 8 => '合单中', 9 => '合单完成'];
        foreach ($item_process_info as $key => $value) {
            $item_process_info[$key]['distribution_status'] = $distribution_status[$value['distribution_status']]; //子单合单状态
            $item_process_info[$key]['abnormal_house_id'] = 0 == $value['abnormal_house_id'] ? '正常' : '异常'; //异常状态
        }

        $info['list'] = $item_process_info;
        $this->success('', ['info' => $info], 200);
    }

    /**
     * 发货审单
     *
     * @参数 int order_id  主订单ID
     * @参数 string check_refuse  审单拒绝原因 1.SKU缺失  2.配错镜框
     * @参数 int check_status  1审单通过，2审单拒绝
     * @参数 string create_person  操作人名称
     * @参数 array item_order_numbers  子单号列表
     * @author wgj
     * @return mixed
     */
    public function order_examine()
    {
        $order_id = $this->request->request('order_id');
        empty($order_id) && $this->error(__('主订单ID不能为空'), [], 403);
        $check_status = $this->request->request('check_status');
        empty($check_status) && $this->error(__('审单类型不能为空'), [], 403);
        $create_person = $this->request->request('create_person');
        empty($create_person) && $this->error(__('审单操作人不能为空'), [], 403);
        !in_array($check_status, [1, 2]) && $this->error(__('审单类型错误'), [], 403);
        $param = [];
        $param['check_status'] = $check_status;
        $param['check_time'] = time();
        $msg_info = '';
        if ($check_status == 2) {
            $check_refuse = $this->request->request('check_refuse'); //check_refuse   1SKU缺失  2 配错镜框
            empty($check_refuse) && $this->error(__('审单拒绝原因不能为空'), [], 403);
            !in_array($check_refuse, [1, 2]) && $this->error(__('审单拒绝原因错误'), [], 403);
            if(2 == $check_refuse){
                $item_order_numbers = $this->request->request('item_order_numbers');
                $item_order_numbers = explode(',',$item_order_numbers);
                empty($item_order_numbers) && $this->error(__('请选择子单号'), [], 403);
            }

            switch ($check_refuse) {
                case 1:
                    $param['check_remark'] = 'SKU缺失';
                    $msg_info_l = 'SKU缺失，';
                    $msg_info_r = '退回至待合单';
                    break;
                case 2:
                    $param['check_remark'] = '配错镜框';
                    $msg_info_l = '配错镜框，';
                    $msg_info_r = '退回至待配货';
                    break;
            }
            $msg = '审单拒绝';
        } else {
            $msg = '审单通过';
        }
        //检测订单审单状态
        $row = $this->_new_order_process->where(['order_id' => $order_id])->find();
        empty($row) && $this->error(__('主订单数据不存在'), [], 403);
        $item_ids = $this->_new_order_item_process->where(['order_id' => $order_id])->column('id');
        empty($item_ids) && $this->error(__('子订单数据不存在'), [], 403);
        if (1 == $row['check_status']) {
            $this->success('审单已通过，请勿重复操作！', [], 200);
        }

        $this->_item->startTrans();
        $this->_item_platform_sku->startTrans();
        $this->_stock_log->startTrans();
        $this->_stock_house->startTrans();
        $this->_new_order_process->startTrans();
        $this->_new_order_item_process->startTrans();
        $this->_product_bar_code_item->startTrans();
        try {
            $result = $this->_new_order_process->allowField(true)->isUpdate(true, ['order_id' => $order_id])->save($param);
            false === $result && $this->error(__('订单状态更改失败'), [], 403);

            $log_data = [];
            //审单通过和拒绝都影响库存
            $item_where = [
                'order_id'=>$order_id,
                'distribution_status' => ['neq', 0]
            ];
            if(!empty($item_order_numbers)){
                $item_where['item_order_number'] = ['in',$item_order_numbers];
            }
            $item_info = $this->_new_order_item_process
                ->field('sku,site,item_order_number')
                ->where($item_where)
                ->select();
            if (2 == $check_status) {
                //审单拒绝，回退合单状态
                $this->_new_order_process
                    ->allowField(true)
                    ->isUpdate(true, ['order_id' => $order_id])
                    ->save(['combine_status' => 0, 'combine_time' => null]);
                if (1 == $check_refuse) {
                    //SKU缺失，回退子单号为待合单中状态，不影响库存
                    $this->_new_order_item_process
                        ->allowField(true)
                        ->isUpdate(true, ['order_id' => $order_id, 'distribution_status' => ['neq', 0]])
                        ->save(['distribution_status' => 7]);
                } else {
                    //非指定子单回退到待合单
                    $this->_new_order_item_process
                        ->allowField(true)
                        ->isUpdate(true, ['order_id' => $order_id, 'distribution_status' => ['neq', 0]])
                        ->save([
                            'distribution_status' => 7
                        ]);

                    //配错镜框，指定子单回退到待配货，清空定制片库位ID及定制片处理状态
                    $this->_new_order_item_process
                        ->allowField(true)
                        ->isUpdate(true, ['order_id' => $order_id, 'distribution_status' => ['neq', 0], 'item_order_number' => ['in', $item_order_numbers]])
                        ->save([
                            'distribution_status' => 2,
                            'temporary_house_id' => 0,
                            'customize_status' => 0
                        ]);

                    //回退到待配货，解绑条形码
                    $this->_product_bar_code_item
                        ->allowField(true)
                        ->isUpdate(true, ['item_order_number' => ['in', $item_order_numbers]])
                        ->save(['out_stock_time' => null, 'library_status' => 1, 'item_order_number' => '']);

                    //扣减占用库存、配货占用、总库存、虚拟仓库存
                    foreach ($item_info as $key => $value) {
                        //仓库sku、库存
                        $platform_info = $this->_item_platform_sku
                            ->field('sku,stock')
                            ->where(['platform_sku' => $value['sku'], 'platform_type' => $value['site']])
                            ->find();
                        $true_sku = $platform_info['sku'];

                        //检验库存
                        $stock_arr = $this->_item
                            ->where(['sku' => $true_sku])
                            ->field('stock,occupy_stock,distribution_occupy_stock')
                            ->find();

                        //扣减可用库存、配货占用、总库存
                        $this->_item
                            ->where(['sku' => $true_sku])
                            ->dec('available_stock', 1)
                            ->dec('distribution_occupy_stock', 1)
                            ->dec('stock', 1)
                            ->update();

                        //扣减虚拟仓库存
                        $this->_item_platform_sku
                            ->where(['sku' => $true_sku, 'platform_type' => $value['site']])
                            ->dec('stock', 1)
                            ->update();

                        //记录库存日志
                        $log_data[] = [
                            'type' => 2,
                            'site' => $value['site'],
                            'modular' => 4,
                            'change_type' => 7,
                            'source' => 2,
                            'sku' => $true_sku,
                            'number_type' => 2,
                            'order_number' => $value['item_order_number'],
                            'occupy_stock_before' => $stock_arr['occupy_stock'],
                            'occupy_stock_change' => -1,
                            'distribution_stock_before' => $stock_arr['distribution_occupy_stock'],
                            'distribution_stock_change' => -1,
                            'stock_before' => $stock_arr['stock'],
                            'stock_change' => -1,
                            'fictitious_before' => $platform_info['stock'],
                            'fictitious_change' => -1,
                            'create_person' => $create_person,
                            'create_time' => time()
                        ];
                    }
                }
            } else {
                //审单通过，扣减占用库存、配货占用、总库存
                foreach ($item_info as $key => $value) {

                    /**************工单更换镜框******************/
                    //查询更改镜框最新信息
                    $change_sku = $this->_work_order_change_sku
                        ->alias('a')
                        ->join(['fa_work_order_measure' => 'b'], 'a.measure_id=b.id')
                        ->where([
                            'a.change_type' => 1,
                            'a.item_order_number' => $value['item_order_number'],
                            'b.operation_type' => 1
                        ])
                        ->order('a.id', 'desc')
                        ->value('a.change_sku');
                    if ($change_sku) {
                        $sku = $change_sku;
                    } else {
                        $sku = $value['sku'];
                    }
                    /********************************/

                    //仓库sku
                    $true_sku = $this->_item_platform_sku->getTrueSku($sku, $value['site']);

                    //检验库存
                    $stock_arr = $this->_item
                        ->where(['sku' => $true_sku])
                        ->field('stock,occupy_stock,distribution_occupy_stock')
                        ->find();

                    //扣减占用库存、配货占用、总库存
                    $this->_item
                        ->where(['sku' => $true_sku])
                        ->dec('occupy_stock', 1)
                        ->dec('distribution_occupy_stock', 1)
                        ->dec('stock', 1)
                        ->update();

                    //记录库存日志
                    $log_data[] = [
                        'type' => 2,
                        'site' => $value['site'],
                        'modular' => 4,
                        'change_type' => 6,
                        'source' => 2,
                        'sku' => $true_sku,
                        'number_type' => 2,
                        'order_number' => $value['item_order_number'],
                        'occupy_stock_before' => $stock_arr['occupy_stock'],
                        'occupy_stock_change' => -1,
                        'distribution_stock_before' => $stock_arr['distribution_occupy_stock'],
                        'distribution_stock_change' => -1,
                        'stock_before' => $stock_arr['stock'],
                        'stock_change' => -1,
                        'create_person' => $create_person,
                        'create_time' => time()
                    ];
                }

                //子单号集合
                $item_order_numbers = array_column($item_info, 'item_order_number');
                if (empty($item_order_numbers)) throw new Exception("子单号获取失败，请检查");

                //校验条形码是否已出库
                $check_bar_code = $this->_product_bar_code_item
                    ->where(['item_order_number' => ['in', $item_order_numbers], 'library_status' => 2])
                    ->value('code');
                if ($check_bar_code) throw new Exception("条形码：{$check_bar_code}已出库，请检查");

                //条形码出库时间
                $this->_product_bar_code_item
                    ->allowField(true)
                    ->isUpdate(true, ['item_order_number' => ['in', $item_order_numbers]])
                    ->save(['out_stock_time' => date('Y-m-d H:i:s'), 'library_status' => 2]);
            }

            //保存库存日志
            if ($log_data) {
                $this->_stock_log->allowField(true)->saveAll($log_data);
            }

            $this->_item->commit();
            $this->_item_platform_sku->commit();
            $this->_stock_log->commit();
            $this->_stock_house->commit();
            $this->_new_order_process->commit();
            $this->_new_order_item_process->commit();
            $this->_product_bar_code_item->commit();
        } catch (ValidateException $e) {
            $this->_item->rollback();
            $this->_item_platform_sku->rollback();
            $this->_stock_log->rollback();
            $this->_stock_house->rollback();
            $this->_new_order_process->rollback();
            $this->_new_order_item_process->rollback();
            $this->_product_bar_code_item->rollback();
            $this->error($e->getMessage(), [], 406);
        } catch (PDOException $e) {
            $this->_item->rollback();
            $this->_item_platform_sku->rollback();
            $this->_stock_log->rollback();
            $this->_stock_house->rollback();
            $this->_new_order_process->rollback();
            $this->_new_order_item_process->rollback();
            $this->_product_bar_code_item->rollback();
            DistributionLog::record((object)['nickname' => $create_person], $item_ids, 8, $e->getMessage() . '主单ID' . $row['order_id'] . $msg . '失败，原因：库存不足，请检查后操作');
            $this->error('库存不足，请检查后操作', [], 407);
        } catch (Exception $e) {
            $this->_item->rollback();
            $this->_item_platform_sku->rollback();
            $this->_stock_log->rollback();
            $this->_stock_house->rollback();
            $this->_new_order_process->rollback();
            $this->_new_order_item_process->rollback();
            $this->_product_bar_code_item->rollback();
            DistributionLog::record((object)['nickname' => $create_person], $item_ids, 8, $e->getMessage() . '主单ID' . $row['order_id'] . $msg . '失败' . $msg_info_l.$msg_info_r);
            $this->error($e->getMessage(), [], 408);
        }
        //打印操作记录
        if (1 != $check_refuse) {
            $item_order_numbers = $this->_new_order_item_process->where(['item_order_number' => ['in',$item_order_numbers]])->column('id');
            $item_order_numbers = collection($item_order_numbers)->toArray();
            $item_ids_diff = array_diff($item_ids, $item_order_numbers);
            if (!empty($item_ids_diff)) {
                foreach ($item_ids_diff as $key => $value) {
                    $item_numbers = $this->_new_order_item_process->where(['id' => $value])->column('item_order_number');
                    DistributionLog::record((object)['nickname' => $create_person], [$item_ids_diff[$key]], 8, '主单ID' . $row['order_id'] . $msg . $item_numbers[0].'退回至待合单');
                }
                foreach ($item_order_numbers as $key => $value) {
                    $item_numbers = $this->_new_order_item_process->where(['id' => $value])->column('item_order_number');
                    DistributionLog::record((object)['nickname' => $create_person], [$item_order_numbers[$key]], 8, '主单ID' . $row['order_id'] . $msg . '成功配错镜框，'.$item_numbers[0].'退回至待配货');
                }
            }else{
                foreach ($item_ids as $key => $value) {
                    $item_numbers = $this->_new_order_item_process->where(['id' => $value])->column('item_order_number');
                    DistributionLog::record((object)['nickname' => $create_person], [$item_ids[$key]], 8, '主单ID' . $row['order_id'] . $msg . '成功' . $msg_info_l.$item_numbers[0].$msg_info_r);
                }
            }
        }else{
            foreach ($item_ids as $key => $value) {
                $item_numbers = $this->_new_order_item_process->where(['id' => $value])->column('item_order_number');
                DistributionLog::record((object)['nickname' => $create_person], [$item_ids[$key]], 8, '主单ID' . $row['order_id'] . $msg . '成功' . $msg_info_l.$item_numbers[0].$msg_info_r);
            } 
        }
        
        $this->success($msg . '成功', [], 200);
    }
}<|MERGE_RESOLUTION|>--- conflicted
+++ resolved
@@ -1378,11 +1378,7 @@
         empty($order_process_info) && $this->error(__('主订单不存在'), [], 403);
 
         //获取库位信息
-<<<<<<< HEAD
-        $store_house_info = $this->_stock_house->field('id,coding,subarea,occupy')->where('id', $store_house_id)->find(); //查询合单库位--占用数量
-=======
         $store_house_info = $this->_stock_house->field('id,coding,subarea,occupy,fictitious_occupy_time,order_id')->where('id', $store_house_id)->find();//查询合单库位--占用数量
->>>>>>> 483de02f
         empty($store_house_info) && $this->error(__('合单库位不存在'), [], 403);
 
         if ($order_process_info['store_house_id'] != $store_house_id) {
