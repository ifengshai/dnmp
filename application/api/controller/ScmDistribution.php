--- conflicted
+++ resolved
@@ -25,10 +25,7 @@
 use app\admin\model\order\order\LensData;
 use app\admin\model\saleaftermanage\WorkOrderList;
 use app\admin\model\finance\FinanceCost;
-<<<<<<< HEAD
-
-=======
->>>>>>> 35cc9efa
+
 
 /**
  * 供应链配货接口类
@@ -229,6 +226,7 @@
         }
 
         $this->success(__("请将子单号{$item_order_number}的商品放入异常暂存架{$stock_house_info['coding']}库位"), ['coding' => $stock_house_info['coding']], 200);
+
     }
 
     /**
@@ -1529,9 +1527,9 @@
                     ||
                     !empty($val['item_order_number']) //子单措施未处理:更改镜框18、更改镜片19、取消20
                 )
-                    // && $this->error(__('有工单未处理，无法操作'), [], 405);
-
-                    && $this->error(__("子订单存在工单"), [], 405);
+                // && $this->error(__('有工单未处理，无法操作'), [], 405);
+
+                && $this->error(__("子订单存在工单"), [], 405);
                 if ($val['measure_choose_id'] == 21) {
                     $this->error(__("子订单存在工单"), [], 405);
                 }
@@ -1662,7 +1660,7 @@
         empty($order_process_info) && $this->error(__('主订单不存在'), [], 403);
 
         //获取库位信息
-        $store_house_info = $this->_stock_house->field('id,coding,subarea,occupy,fictitious_occupy_time,order_id')->where('id', $store_house_id)->find(); //查询合单库位--占用数量
+        $store_house_info = $this->_stock_house->field('id,coding,subarea,occupy,fictitious_occupy_time,order_id')->where('id', $store_house_id)->find();//查询合单库位--占用数量
         empty($store_house_info) && $this->error(__('合单库位不存在'), [], 403);
 
         if ($order_process_info['store_house_id'] != $store_house_id) {
@@ -1694,6 +1692,7 @@
                     $this->error(__('库位预占用超10分钟，请重新操作'), [], 403);
                 }
             }
+
         }
 
 
@@ -2208,7 +2207,7 @@
             $this->success('审单已通过，请勿重复操作！', [], 200);
         }
 
-        $abnormal_house_id = $this->_new_order_item_process->where(['id' => ['in', $item_ids], 'abnormal_house_id' => ['>', 1]])->column('abnormal_house_id'); //查询当前主单下面是否有已标记异常的子单
+        $abnormal_house_id = $this->_new_order_item_process->where(['id' => ['in', $item_ids], 'abnormal_house_id' => ['>', 1]])->column('abnormal_house_id');//查询当前主单下面是否有已标记异常的子单
 
         !empty($abnormal_house_id) && $this->error(__('有子单存在异常'), [], 403);
         if (999 == $check_refuse) {
@@ -2616,10 +2615,7 @@
         } catch (Exception $e) {
             $this->error(__('审单已通过,成本核算逻辑有误,请联系魔晶'), [], 405);
         }
-<<<<<<< HEAD
-
-=======
->>>>>>> 35cc9efa
+
         $this->success($msg . '成功', [], 200);
     }
 
@@ -2636,4 +2632,5 @@
         empty($purchase_price['purchase_price']) && $this->error(__('没有采购单价'), ['purchase_price' => ''], 405);
         $this->success('成功', ['purchase_price' => $purchase_price['purchase_price']], 200);
     }
+
 }