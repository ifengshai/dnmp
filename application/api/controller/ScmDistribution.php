--- conflicted
+++ resolved
@@ -306,15 +306,12 @@
                     ||
                     $val['item_order_number'] == $item_order_number //子单措施未处理:更改镜框18、更改镜片19、取消20
                 )
-<<<<<<< HEAD
-                    && $this->error(__('有工单未处理，无法操作'), [], 405);
-=======
+
                 // && $this->error(__('有工单未处理，无法操作'), [], 405);
                 && $this->error(__('子订单存在工单A-01-01'), [], 405);
                 if ($val['measure_choose_id'] == 21){
                     $this->error(__('有工单存在暂缓措施未处理，无法操作'), [], 405);
                 }
->>>>>>> a399067f
             }
         }
 
@@ -584,13 +581,9 @@
                     ||
                     $val['item_order_number'] == $item_order_number //子单措施未处理:更改镜框18、更改镜片19、取消20
                 )
-<<<<<<< HEAD
-
-                && $this->error(__('有工单未处理，无法操作'), [], 405);
-=======
+
                 // && $this->error(__('有工单未处理，无法操作'), [], 405);
                 && $this->error(__('子订单存在工单A-01-01'), [], 405);
->>>>>>> a399067f
 
                 if ($val['measure_choose_id'] == 21){
                     $this->error(__('有工单存在暂缓措施未处理，无法操作'), [], 405);
@@ -1309,15 +1302,12 @@
                     ||
                     $val['item_order_number'] == $item_order_number //子单措施未处理:更改镜框18、更改镜片19、取消20
                 )
-<<<<<<< HEAD
-                    && $this->error(__('有工单未处理，无法操作'), [], 405);
-=======
+
                 // && $this->error(__('有工单未处理，无法操作'), [], 405);
                 && $this->error(__('子订单存在工单A-01-01'), [], 405);
                 if ($val['measure_choose_id'] == 21){
                     $this->error(__('有工单存在暂缓措施未处理，无法操作'), [], 405);
                 }
->>>>>>> a399067f
             }
         }
 
