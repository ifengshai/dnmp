--- conflicted
+++ resolved
@@ -1417,12 +1417,8 @@
 
 
         //产品婧让改的
-<<<<<<< HEAD
-        if (!empty($store_house_is) && 9 == $item_process_info['distribution_status']) {
-
-=======
+
         if (!empty($hedan_codeing) && 9 == $item_process_info['distribution_status']) {
->>>>>>> eecd9ee3
             $this->error(__("请放在合单架"."<br><b>$hedan_codeing</b>"), [], 403);
         } elseif (empty($store_house_is) && 9 == $item_process_info['distribution_status']) {
             $this->error(__('订单合单完成，去审单！'), [], 403);
