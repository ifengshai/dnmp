<?php

namespace app\api\controller;

use app\admin\model\platformmanage\MagentoPlatform;
use app\admin\model\saleaftermanage\WorkOrderChangeSku;
use app\admin\model\saleaftermanage\WorkOrderMeasure;
use app\admin\model\StockLog;
use think\Exception;
use think\exception\PDOException;
use think\exception\ValidateException;
use app\admin\model\order\order\NewOrderItemProcess;
use app\admin\model\warehouse\StockHouse;
use app\admin\model\DistributionLog;
use app\admin\model\DistributionAbnormal;
use app\admin\model\order\order\NewOrderItemOption;
use app\admin\model\order\order\NewOrder;
use app\admin\model\itemmanage\ItemPlatformSku;
use app\admin\model\itemmanage\Item;
use app\admin\model\order\order\NewOrderProcess;
use app\admin\model\warehouse\ProductBarCodeItem;
use app\admin\model\order\order\LensData;
use app\admin\model\saleaftermanage\WorkOrderList;
use app\admin\model\finance\FinanceCost;

/**
 * 供应链配货接口类
 * @author lzh
 * @since 2020-10-20
 */
class ScmDistribution extends Scm
{
    /**
     * 子订单模型对象
     * @var object
     * @access protected
     */
    protected $_new_order_item_process = null;

    /**
     * 库位模型对象
     * @var object
     * @access protected
     */
    protected $_stock_house = null;

    /**
     * 配货异常模型对象
     * @var object
     * @access protected
     */
    protected $_distribution_abnormal = null;

    /**
     * 子订单处方模型对象
     * @var object
     * @access protected
     */
    protected $_new_order_item_option = null;

    /**
     * 主订单模型对象
     * @var object
     * @access protected
     */
    protected $_new_order = null;

    /**
     * sku映射关系模型对象
     * @var object
     * @access protected
     */
    protected $_item_platform_sku = null;

    /**
     * 商品库存模型对象
     * @var object
     * @access protected
     */
    protected $_item = null;

    /**
     * 库存日志模型对象
     * @var object
     * @access protected
     */
    protected $_stock_log = null;
    /**
     * 商品条形码模型对象
     * @var object
     * @access protected
     */
    protected $_product_bar_code_item = null;

    /**
     * 主订单状态模型对象
     * @var object
     * @access protected
     */
    protected $_new_order_process = null;

    /**
     * 工单措施模型对象
     * @var object
     * @access protected
     */
    protected $_work_order_measure = null;

    /**
     * 工单sku变动模型对象
     * @var object
     * @access protected
     */
    protected $_work_order_change_sku = null;

    /**
     * 镜片模型对象
     * @var object
     * @access protected
     */
    protected $_lens_data = null;

    protected function _initialize()
    {
        parent::_initialize();

        $this->_new_order_item_process = new NewOrderItemProcess();
        $this->_stock_house = new StockHouse();
        $this->_distribution_abnormal = new DistributionAbnormal();
        $this->_new_order_item_option = new NewOrderItemOption();
        $this->_new_order = new NewOrder();
        $this->_item_platform_sku = new ItemPlatformSku();
        $this->_item = new Item();
        $this->_stock_log = new StockLog();
        $this->_new_order_process = new NewOrderProcess();
        $this->_product_bar_code_item = new ProductBarCodeItem();
        $this->_work_order_measure = new WorkOrderMeasure();
        $this->_work_order_change_sku = new WorkOrderChangeSku();
        $this->_lens_data = new LensData();
        $this->_work_order_list = new WorkOrderList();
    }

    /**
     * 标记异常
     *
     * @参数 string item_order_number  子订单号
     * @参数 int type  异常类型
     * @return mixed
     * @author lzh
     */
    public function sign_abnormal()
    {
        $item_order_number = $this->request->request('item_order_number');
        empty($item_order_number) && $this->error(__('子订单号不能为空'), [], 403);
        $type = $this->request->request('type');
        empty($type) && $this->error(__('异常类型不能为空'), [], 403);
        //获取子订单数据
        $item_process_info = $this->_new_order_item_process
            ->field('id,abnormal_house_id')
            ->where('item_order_number', $item_order_number)
            ->find();
        empty($item_process_info) && $this->error(__('子订单不存在'), [], 403);
        !empty($item_process_info['abnormal_house_id']) && $this->error(__('已标记异常，不能多次标记'), [], 403);
        $item_process_id = $item_process_info['id'];

        //自动分配异常库位号
        $stock_house_info = $this->_stock_house
            ->field('id,coding')
            ->where(['status' => 1, 'type' => 4, 'occupy' => ['<', 10000]])
            ->order('occupy', 'desc')
            ->find();
        if (empty($stock_house_info)) {
            DistributionLog::record($this->auth, $item_process_id, 0, '异常暂存架没有空余库位');
            $this->error(__('异常暂存架没有空余库位'), [], 405);
        }

        $this->_distribution_abnormal->startTrans();
        $this->_new_order_item_process->startTrans();
        try {
            //绑定异常子单号
            $abnormal_data = [
                'item_process_id' => $item_process_id,
                'type' => $type,
                'status' => 1,
                'create_time' => time(),
                'create_person' => $this->auth->nickname
            ];

            $this->_distribution_abnormal->allowField(true)->save($abnormal_data);

            //子订单绑定异常库位号
            $this->_new_order_item_process
                ->allowField(true)
                ->isUpdate(true, ['item_order_number' => $item_order_number])
                ->save(['abnormal_house_id' => $stock_house_info['id']]);

            //异常库位占用数量+1
            $this->_stock_house
                ->where(['id' => $stock_house_info['id']])
                ->setInc('occupy', 1);

            //配货日志
            DistributionLog::record($this->auth, $item_process_id, 9, "子单号{$item_order_number}，异常暂存架{$stock_house_info['coding']}库位");

            //提交事务
            $this->_distribution_abnormal->commit();
            $this->_new_order_item_process->commit();
        } catch (ValidateException $e) {
            $this->_distribution_abnormal->rollback();
            $this->_new_order_item_process->rollback();
            $this->error($e->getMessage(), [], 406);
        } catch (PDOException $e) {
            $this->_distribution_abnormal->rollback();
            $this->_new_order_item_process->rollback();
            $this->error($e->getMessage(), [], 407);
        } catch (Exception $e) {
            $this->_distribution_abnormal->rollback();
            $this->_new_order_item_process->rollback();
            $this->error($e->getMessage(), [], 408);
        }

        $this->success(__("请将子单号{$item_order_number}的商品放入异常暂存架{$stock_house_info['coding']}库位"), ['coding' => $stock_house_info['coding']], 200);
    }

    /**
     * 发货系统标记异常
     *
     * @参数 string item_order_number  子订单号
     * @参数 int type  异常类型
     * @return mixed
     * @author lzh
     */
    public function in_sign_abnormal($item_order_number, $type, $flag = 0)
    {
        empty($item_order_number) && $this->error(__('子订单号不能为空'), [], 403);
        empty($type) && $this->error(__('异常类型不能为空'), [], 403);
        //获取子订单数据
        $item_process_info = $this->_new_order_item_process
            ->field('id,abnormal_house_id')
            ->where('item_order_number', $item_order_number)
            ->find();
        empty($item_process_info) && $this->error(__('子订单不存在'), [], 403);
        !empty($item_process_info['abnormal_house_id']) && $this->error(__('已标记异常，不能多次标记'), [], 403);
        $item_process_id = $item_process_info['id'];

        //自动分配异常库位号
        $stock_house_info = $this->_stock_house
            ->field('id,coding')
            ->where(['status' => 1, 'type' => 4, 'occupy' => ['<', 10000]])
            ->order('occupy', 'desc')
            ->find();
        if (empty($stock_house_info)) {
            DistributionLog::record($this->auth, $item_process_id, 0, '异常暂存架没有空余库位');
            $this->error(__('异常暂存架没有空余库位'), [], 405);
        }

        //绑定异常子单号
        $abnormal_data = [
            'item_process_id' => $item_process_id,
            'type' => $type,
            'status' => 1,
            'create_time' => time(),
            'create_person' => $this->auth->nickname
        ];


        $res = $this->_distribution_abnormal->insert($abnormal_data);

        //子订单绑定异常库位号
        $this->_new_order_item_process
            ->where(['item_order_number' => $item_order_number])
            ->update(['abnormal_house_id' => $stock_house_info['id']]);

        //异常库位占用数量+1
        $this->_stock_house
            ->where(['id' => $stock_house_info['id']])
            ->setInc('occupy', 1);

        //配货日志
        DistributionLog::record($this->auth, $item_process_id, 9, "子单号{$item_order_number}，异常暂存架{$stock_house_info['coding']}库位");
    }

    /**
     * 子单号模糊搜索（配货通用）
     *
     * @参数 string query  搜索内容
     * @return mixed
     * @author lzh
     */
    public function fuzzy_search()
    {
        $query = $this->request->request('query');
        $status = $this->request->request('status');
        empty($query) && $this->error(__('搜索内容不能为空'), [], 403);

        //获取子订单数据
        $list = $this->_new_order_item_process
            ->where(['item_order_number' => ['like', "%{$query}%"], 'distribution_status' => $status])
            ->field('item_order_number,sku')
            ->order('created_at', 'desc')
            ->limit(0, 100)
            ->select();
        $list = collection($list)->toArray();

        $this->success('', ['list' => $list], 200);
    }

    /**
     * 获取并校验子订单数据（配货通用）
     *
     * @param string $item_order_number 子订单号
     * @param int $check_status 检测状态
     * @return mixed
     * @author lzh
     */
    protected function info($item_order_number, $check_status)
    {
        empty($item_order_number) && $this->error(__('子订单号不能为空'), [], 403);

        //获取子订单数据
        $item_process_info = $this->_new_order_item_process
            ->where('item_order_number', $item_order_number)
            ->field('id,option_id,distribution_status,temporary_house_id,abnormal_house_id,order_prescription_type,order_id,customize_status')
            ->find();
        empty($item_process_info) && $this->error(__('子订单不存在'), [], 403);

        //查询订单号
        $order_info = $this->_new_order
            ->field('increment_id,status')
            ->where(['id' => $item_process_info['order_id']])
            ->find();
        // 'processing' != $order_info['status'] && $this->error(__('当前订单状态不可操作'), [], 405);
        'processing' != $order_info['status'] && $this->error(__('订单状态异常'), [], 405);


        //检测是否有工单未处理
        $check_work_order = $this->_work_order_measure
            ->alias('a')
            ->field('a.item_order_number,a.measure_choose_id')
            ->join(['fa_work_order_list' => 'b'], 'a.work_id=b.id')
            ->where([
                'a.operation_type' => 0,
                'b.platform_order' => $order_info['increment_id'],
                'b.work_status' => ['in', [1, 2, 3, 5]]
            ])
            ->select();
        //获取库位号
        $coding = $this->_stock_house
            ->where(['id' => $item_process_info['temporary_house_id']])
            ->value('coding');
        if ($check_work_order) {
            foreach ($check_work_order as $val) {
                (3 == $val['measure_choose_id'] //主单取消措施未处理
                    ||
                    $val['item_order_number'] == $item_order_number //子单措施未处理:更改镜框18、更改镜片19、取消20
                )

<<<<<<< HEAD
                // && $this->error(__('有工单未处理，无法操作'), [], 405);

                && $this->error(__('子订单存在工单'."<br><b>$coding</b>"), [], 405);
=======
                    // && $this->error(__('有工单未处理，无法操作'), [], 405);
                    && $this->error(__('子订单存在工单' . "<br><b>$coding</b>"), [], 405);
>>>>>>> 6a718cf8
                if ($val['measure_choose_id'] == 21) {
                    // $this->error(__('有工单存在暂缓措施未处理，无法操作'), [], 405);
                    $this->error(__("子订单存在工单" . "<br><b>$coding</b>"), [], 405);
                }
            }
        }

        //判断异常状态
        $abnormal_id = $this->_distribution_abnormal
            ->where(['item_process_id' => $item_process_info['id'], 'status' => 1])
            ->value('id');
        // $abnormal_id && $this->error(__('有异常待处理，无法操作'), [], 405);

        $coding1 = $this->_stock_house
            ->where(['id' => $item_process_info['abnormal_house_id']])
            ->value('coding');
<<<<<<< HEAD
        $abnormal_id && $this->error(__("子订单存在异常"."<br><b>$coding1</b>"), [], 405);
=======
        $abnormal_id && $this->error(__("子订单存在异常" . "<br><b>$coding1</b>"), [], 405);

>>>>>>> 6a718cf8
        //检测状态
        $status_arr = [
            2 => '待配货',
            3 => '待配镜片',
            4 => '待加工',
            5 => '待印logo',
            6 => '待成品质检',
            7 => '待合单'
        ];
        $status_arr1 = [
            2 => '配货',
            3 => '配镜片',
            4 => '加工',
            5 => '印logo',
            6 => '成品质检',
            7 => '合单'
        ];
        // $check_status != $item_process_info['distribution_status'] && $this->error(__('只有' . $status_arr[$check_status] . '状态才能操作'), [], 405);
        $check_status != $item_process_info['distribution_status'] && $this->error(__('去' . $status_arr1[$item_process_info['distribution_status']]), [], 405);

        //获取子订单处方数据
        $option_info = $this->_new_order_item_option
            ->where('id', $item_process_info['option_id'])
            ->find();
        if ($option_info) $option_info = $option_info->toArray();

        //获取更改镜框最新信息
        $change_sku = $this->_work_order_change_sku
            ->alias('a')
            ->join(['fa_work_order_measure' => 'b'], 'a.measure_id=b.id')
            ->where([
                'a.change_type' => 1,
                'a.item_order_number' => $item_order_number,
                'b.operation_type' => 1
            ])
            ->order('a.id', 'desc')
            ->value('a.change_sku');
        if ($change_sku) {
            $option_info['sku'] = $change_sku;
        }

        //获取更改镜片最新处方信息
        $change_lens = $this->_work_order_change_sku
            ->alias('a')
            ->field('a.od_sph,a.od_cyl,a.od_axis,a.od_add,a.pd_r,a.od_pv,a.od_bd,a.od_pv_r,a.od_bd_r,a.os_sph,a.os_cyl,a.os_axis,a.os_add,a.pd_l,a.os_pv,a.os_bd,a.os_pv_r,a.os_bd_r,a.lens_number,a.recipe_type as prescription_type')
            ->join(['fa_work_order_measure' => 'b'], 'a.measure_id=b.id')
            ->where([
                'a.change_type' => 2,
                'a.item_order_number' => $item_order_number,
                'b.operation_type' => 1
            ])
            ->order('a.id', 'desc')
            ->find();
        if ($change_lens) {
            $change_lens = $change_lens->toArray();

            //处理双pd
            if ($change_lens['pd_l'] && $change_lens['pd_r']) {
                $change_lens['pdcheck'] = 'on';
                $change_lens['pd'] = '';
            } else {
                $change_lens['pdcheck'] = '';
                $change_lens['pd'] = $change_lens['pd_r'] ?: $change_lens['pd_l'];
            }

            //处理斜视值
            if ($change_lens['od_pv'] || $change_lens['os_pv']) {
                $change_lens['prismcheck'] = 'on';
            } else {
                $change_lens['prismcheck'] = '';
            }

            $option_info = array_merge($option_info, $change_lens);
        }

        //获取镜片名称
        $lens_name = '';
        if ($option_info['lens_number']) {
            //获取镜片编码及名称
            $lens_list = $this->_lens_data->column('lens_name', 'lens_number');
            $lens_name = $lens_list[$option_info['lens_number']];
        }
        $option_info['lens_name'] = $lens_name;

        //异常原因列表
        $abnormal_arr = [
            2 => [
                ['id' => 1, 'name' => '缺货'],
                ['id' => 2, 'name' => '商品条码贴错'],
            ],
            3 => [
                ['id' => 3, 'name' => '核实处方'],
                ['id' => 4, 'name' => '镜片缺货'],
                ['id' => 5, 'name' => '镜片重做'],
                ['id' => 6, 'name' => '定制片超时']
            ],
            4 => [
                ['id' => 7, 'name' => '不可加工'],
                ['id' => 8, 'name' => '镜架加工报损'],
                ['id' => 9, 'name' => '镜片加工报损']
            ],
            5 => [
                ['id' => 10, 'name' => 'logo不可加工'],
                ['id' => 11, 'name' => '镜架印logo报损']
            ],
            6 => [
                ['id' => 1, 'name' => '加工调整'],
                ['id' => 2, 'name' => '镜架报损'],
                ['id' => 3, 'name' => '镜片报损'],
                ['id' => 4, 'name' => 'logo调整']
            ],
            7 => [
                ['id' => 12, 'name' => '缺货']
            ]
        ];
        $abnormal_list = $abnormal_arr[$check_status] ?? [];

        //配镜片：判断定制片
        if (3 == $check_status) {
            //判断定制片暂存
            $msg = '';
            $second = 0;
            if (0 < $item_process_info['temporary_house_id']) {
                //获取库位号，有暂存库位号，是第二次扫描，返回展示取出按钮
                $coding = $this->_stock_house
                    ->where(['id' => $item_process_info['temporary_house_id']])
                    ->value('coding');
                $second = 1; //是第二次扫描
                // $msg = "请将子单号{$item_order_number}的商品从定制片暂存架{$coding}库位取出";
<<<<<<< HEAD

                $msg = "<br><b>$coding</b>"."是否将商品取出";
=======
                $msg = "<br><b>$coding</b>" . "是否将商品取出";
>>>>>>> 6a718cf8
            } else {
                //判断是否定制片且未处理状态
                if (0 == $item_process_info['customize_status'] && 3 == $item_process_info['order_prescription_type']) {
                    //暂存自动分配库位
                    $stock_house_info = $this->_stock_house
                        ->field('id,coding')
                        ->where(['status' => 1, 'type' => 3, 'occupy' => ['<', 10000]])
                        ->order('occupy', 'desc')
                        ->find();
                    if (!empty($stock_house_info)) {
                        $this->_stock_house->startTrans();
                        $this->_new_order_item_process->startTrans();
                        try {
                            //子订单绑定定制片库位号
                            $this->_new_order_item_process
                                ->allowField(true)
                                ->isUpdate(true, ['item_order_number' => $item_order_number])
                                ->save(['temporary_house_id' => $stock_house_info['id'], 'customize_status' => 1]);

                            //定制片库位号占用数量+1
                            $this->_stock_house
                                ->where(['id' => $stock_house_info['id']])
                                ->setInc('occupy', 1);
                            $coding = $stock_house_info['coding'];

                            //定制片提示库位号信息
                            if ($coding) {
                                DistributionLog::record($this->auth, $item_process_info['id'], 0, "子单号{$item_order_number}，定制片库位号：{$coding}");

                                $second = 0; //是第一次扫描
                                // $msg = "请将子单号{$item_order_number}的商品放入定制片暂存架{$coding}库位";
<<<<<<< HEAD

                                $msg = "请放在暂存架"."<br><b>$coding</b>";
=======
                                $msg = "请放在暂存架" . "<br><b>$coding</b>";
>>>>>>> 6a718cf8
                            }

                            $this->_stock_house->commit();
                            $this->_new_order_item_process->commit();
                        } catch (ValidateException $e) {
                            $this->_stock_house->rollback();
                            $this->_new_order_item_process->rollback();
                            $this->error($e->getMessage(), [], 406);
                        } catch (PDOException $e) {
                            $this->_stock_house->rollback();
                            $this->_new_order_item_process->rollback();
                            $this->error($e->getMessage(), [], 407);
                        } catch (Exception $e) {
                            $this->_stock_house->rollback();
                            $this->_new_order_item_process->rollback();
                            $this->error($e->getMessage(), [], 408);
                        }
                    } else {
                        DistributionLog::record($this->auth, $item_process_info['id'], 0, '定制片暂存架没有空余库位');
                        $this->error(__('定制片暂存架没有空余库位，请及时处理'), [], 405);
                    }
                }
            }

            //定制片提示库位号信息
            if ($coding) {
                $this->success($msg, ['abnormal_list' => $abnormal_list, 'option_info' => $option_info, 'second' => $second], 200);
            }
        }

        //配货返回数据
        if (7 == $check_status) {
            //获取子订单处方数据
            return $abnormal_list;
        }

        $this->success('', ['abnormal_list' => $abnormal_list, 'option_info' => $option_info], 200);
    }

    /**
     * 提交操作（配货通用）
     *
     * @param string $item_order_number 子订单号
     * @param int $check_status 检测状态
     * @return mixed
     * @author lzh
     */
    protected function save($item_order_number, $check_status)
    {
        empty($item_order_number) && $this->error(__('子订单号不能为空'), [], 403);

        //获取子订单数据
        $item_process_info = $this->_new_order_item_process
            ->field('id,distribution_status,order_prescription_type,option_id,order_id,site,customize_status,temporary_house_id,abnormal_house_id')
            ->where('item_order_number', $item_order_number)
            ->find();

        //获取子订单处方数据
        $item_option_info = $this->_new_order_item_option
            ->field('is_print_logo,sku,index_name')
            ->where('id', $item_process_info['option_id'])
            ->find();

        //状态类型
        $status_arr = [
            2 => '配货',
            3 => '配镜片',
            4 => '加工',
            5 => '印logo',
            6 => '成品质检'
        ];
        //获取库位号
        $coding = $this->_stock_house
            ->where(['id' => $item_process_info['temporary_house_id']])
            ->value('coding');
        //操作失败记录
        if (empty($item_process_info)) {
            DistributionLog::record($this->auth, $item_process_info['id'], 0, $status_arr[$check_status] . '：子订单不存在');
            $this->error(__('子订单不存在'), [], 403);
        }
        //扫码配镜片，定制片 先取出 暂存库位才可操作
        if (3 == $check_status && 3 == $item_process_info['order_prescription_type'] && 1 == $item_process_info['customize_status']) {
            $this->error(__('请先将定制片从暂存库位取出'), [], 405);
        }

        //操作失败记录
        if ($check_status != $item_process_info['distribution_status']) {
            DistributionLog::record($this->auth, $item_process_info['id'], 0, $status_arr[$check_status] . '：当前状态[' . $status_arr[$item_process_info['distribution_status']] . ']无法操作');
            $this->error(__('当前状态无法操作'), [], 405);
        }

        //检测异常状态
        $abnormal_id = $this->_distribution_abnormal
            ->where(['item_process_id' => $item_process_info['id'], 'status' => 1])
            ->value('id');

        //操作失败记录
        if ($abnormal_id) {
            DistributionLog::record($this->auth, $item_process_info['id'], 0, $status_arr[$check_status] . '：有异常[' . $abnormal_id . ']待处理不可操作');
            // $this->error(__('有异常待处理无法操作'), [], 405);

            $coding1 = $this->_stock_house
                ->where(['id' => $item_process_info['abnormal_house_id']])
                ->value('coding');
            $this->error(__("子订单存在异常" . "<br><b>$coding1</b>"), [], 405);
        }

        //查询订单号
        $order_info = $this->_new_order
            ->field('increment_id,status')
            ->where(['id' => $item_process_info['order_id']])
            ->find();
        // 'processing' != $order_info['status'] && $this->error(__('当前订单状态不可操作'), [], 405);
        'processing' != $order_info['status'] && $this->error(__('订单状态异常'), [], 405);
        $increment_id = $order_info['increment_id'];

        //检测是否有工单未处理
        $check_work_order = $this->_work_order_measure
            ->alias('a')
            ->field('a.item_order_number,a.measure_choose_id')
            ->join(['fa_work_order_list' => 'b'], 'a.work_id=b.id')
            ->where([
                'a.operation_type' => 0,
                'b.platform_order' => $increment_id,
                'b.work_status' => ['in', [1, 2, 3, 5]]
            ])
            ->select();
        if ($check_work_order) {
            foreach ($check_work_order as $val) {
                (3 == $val['measure_choose_id'] //主单取消措施未处理
                    ||
                    $val['item_order_number'] == $item_order_number //子单措施未处理:更改镜框18、更改镜片19、取消20
                )

<<<<<<< HEAD
                // && $this->error(__('有工单未处理，无法操作'), [], 405);

                && $this->error(__("子订单存在工单"."<br><b>$coding</b>"), [], 405);

                if ($val['measure_choose_id'] == 21) {
                    $this->error(__("子订单存在工单"."<br><b>$coding</b>"), [], 405);
=======
                    // && $this->error(__('有工单未处理，无法操作'), [], 405);
                    && $this->error(__("子订单存在工单" . "<br><b>$codings</b>"), [], 405);

                if ($val['measure_choose_id'] == 21) {
                    $this->error(__("子订单存在工单" . "<br><b>$codings</b>"), [], 405);
>>>>>>> 6a718cf8
                }
            }
        }

        //获取订单购买总数，计算过滤掉取消状态的子单
        $total_qty_ordered = $this->_new_order_item_process
            ->where(['order_id' => $item_process_info['order_id'], 'distribution_status' => ['neq', 0]])
            ->count();
        $back_msg = '';

        $res = false;
        $this->_item->startTrans();
        $this->_stock_log->startTrans();
        $this->_new_order_process->startTrans();
        $this->_new_order_item_process->startTrans();
        $this->_product_bar_code_item->startTrans();
        try {
            //下一步提示信息及状态
            if (2 == $check_status) {

                /**************工单更换镜框******************/
                //查询更改镜框最新信息
                $change_sku = $this->_work_order_change_sku
                    ->alias('a')
                    ->join(['fa_work_order_measure' => 'b'], 'a.measure_id=b.id')
                    ->where([
                        'a.change_type' => 1,
                        'a.item_order_number' => $item_order_number,
                        'b.operation_type' => 1
                    ])
                    ->order('a.id', 'desc')
                    ->value('a.change_sku');
                if ($change_sku) {
                    $item_option_info['sku'] = $change_sku;
                }
                /********************************/

                //配货节点 条形码绑定子单号
                $barcode = $this->request->request('barcode');
                $this->_product_bar_code_item
                    ->allowField(true)
                    ->isUpdate(true, ['code' => $barcode])
                    ->save(['item_order_number' => $item_order_number]);

                //获取true_sku
                $true_sku = $this->_item_platform_sku->getTrueSku($item_option_info['sku'], $item_process_info['site']);

                //获取配货占用库存
                $item_before = $this->_item
                    ->field('distribution_occupy_stock')
                    ->where(['sku' => $true_sku])
                    ->find();

                //增加配货占用库存
                $this->_item
                    ->where(['sku' => $true_sku])
                    ->inc('distribution_occupy_stock', 1)
                    ->update();

                //记录库存日志
                $this->_stock_log->setData([
                    'type' => 2,
                    'site' => $item_process_info['site'],
                    'modular' => 2,
                    'change_type' => 4,
                    'source' => 2,
                    'sku' => $true_sku,
                    'number_type' => 2,
                    'order_number' => $item_order_number,
                    'distribution_stock_before' => $item_before['distribution_occupy_stock'],
                    'distribution_stock_change' => 1,
                    'create_person' => $this->auth->nickname,
                    'create_time' => time()
                ]);

                //根据处方类型字段order_prescription_type(现货处方镜、定制处方镜)判断是否需要配镜片
                if (in_array($item_process_info['order_prescription_type'], [2, 3])) {
                    $save_status = 3;
                } else {
                    if ($item_option_info['is_print_logo']) {
                        $save_status = 5;
                    } else {
                        if ($total_qty_ordered > 1) {
                            $save_status = 7;
                        } else {
                            $save_status = 9;
                        }
                    }
                }
            } elseif (3 == $check_status) {
                $save_status = 4;
            } elseif (4 == $check_status) {
                if ($item_option_info['is_print_logo']) {
                    $save_status = 5;
                } else {
                    $save_status = 6;
                }
            } elseif (5 == $check_status) {
                $save_status = 6;
            } elseif (6 == $check_status) {
                if ($total_qty_ordered > 1) {
                    $save_status = 7;
                } else {
                    $save_status = 9;
                }
            }

            if (empty($save_status)) throw new Exception('未获取到下一步状态');

            //订单主表标记已合单
            if (9 == $save_status) {
                //主订单状态表
                $this->_new_order_process
                    ->allowField(true)
                    ->isUpdate(true, ['order_id' => $item_process_info['order_id']])
                    ->save(['combine_status' => 1, 'combine_time' => time()]);
            }

            //更新子单配货状态
            $res = $this->_new_order_item_process
                ->allowField(true)
                ->isUpdate(true, ['item_order_number' => $item_order_number])
                ->save(['distribution_status' => $save_status]);

            //下一步提示信息
            if (3 == $save_status) {
                //待配镜片
                $back_msg = 2 == $item_process_info['order_prescription_type'] ? '去配现片' : '去配定制片';
            } else {
                $next_step = [
                    4 => '去加工',
                    5 => '印logo',
                    6 => '去质检',
                    7 => '去合单',
                    9 => '去合单'
                ];
                $back_msg = $next_step[$save_status];
            }

            $this->_item->commit();
            $this->_stock_log->commit();
            $this->_new_order_process->commit();
            $this->_new_order_item_process->commit();
            $this->_product_bar_code_item->commit();
        } catch (ValidateException $e) {
            $this->_item->rollback();
            $this->_stock_log->rollback();
            $this->_new_order_process->rollback();
            $this->_new_order_item_process->rollback();
            $this->_product_bar_code_item->rollback();
            $this->error($e->getMessage(), [], 406);
        } catch (PDOException $e) {
            $this->_item->rollback();
            $this->_stock_log->rollback();
            $this->_new_order_process->rollback();
            $this->_new_order_item_process->rollback();
            $this->_product_bar_code_item->rollback();
            $this->error($e->getMessage(), [], 407);
        } catch (Exception $e) {
            $this->_item->rollback();
            $this->_stock_log->rollback();
            $this->_new_order_process->rollback();
            $this->_new_order_item_process->rollback();
            $this->_product_bar_code_item->rollback();
            $this->error($e->getMessage(), [], 408);
        }

        if ($res) {
            //操作成功记录
            DistributionLog::record($this->auth, $item_process_info['id'], $check_status, $status_arr[$check_status] . '完成');
            if (9 == $save_status) {
                DistributionLog::record($this->auth, $item_process_info['id'], 7, '合单完成');
            }
            //成功返回
            $this->success($back_msg, [], 200);
        } else {
            //操作失败记录
            DistributionLog::record($this->auth, $item_process_info['id'], 0, $status_arr[$check_status] . '：保存失败');

            //失败返回
            $this->error(__($status_arr[$check_status] . '失败'), [], 404);
        }
    }

    /**
     * 配货扫码
     *
     * @参数 string item_order_number  子订单号
     * @return mixed
     * @author wgj
     */
    public function product()
    {
        $item_order_number = $this->request->request('item_order_number');
        $this->info($item_order_number, 2);
    }

    /**
     * 配货提交--ok
     *
     * 商品条形码与商品SKU是多对一关系，paltform_sku与SKU（true_sku）也是多对一关系
     *
     * @参数 string item_order_number  子订单号
     * @参数 string barcode  商品条形码
     * @return mixed
     * @author wgj
     */
    public function product_submit()
    {
        $item_order_number = $this->request->request('item_order_number');
        $barcode = $this->request->request('barcode');
        empty($item_order_number) && $this->error(__('子订单号不能为空'), [], 403);
        empty($barcode) && $this->error(__('商品条形码不能为空'), [], 403);

        //子订单号获取平台platform_sku
        $order_item_id = $this->_new_order_item_process->where('item_order_number', $item_order_number)->value('id');
        empty($order_item_id) && $this->error(__('订单不存在'), [], 403);

        //获取子单sku
        $order_item_info = $this->_new_order_item_process
            ->field('sku,site')
            ->where('item_order_number', $item_order_number)
            ->find();
        $order_item_true_sku = $order_item_info['sku'];

        //获取更改镜框最新信息
        $change_sku = $this->_work_order_change_sku
            ->alias('a')
            ->join(['fa_work_order_measure' => 'b'], 'a.measure_id=b.id')
            ->where([
                'a.change_type' => 1,
                'a.item_order_number' => $item_order_number,
                'b.operation_type' => 1
            ])
            ->order('a.id', 'desc')
            ->value('a.change_sku');
        if ($change_sku) {
            $order_item_true_sku = $change_sku;
        }

        $sku_arr = explode('-', $order_item_true_sku);
        if (2 < count($sku_arr)) {
            $order_item_true_sku = $sku_arr[0] . '-' . $sku_arr[1];
        }

        //获取仓库sku
        $true_sku = $this->_item_platform_sku
            ->where(['platform_sku' => $order_item_true_sku, 'platform_type' => $order_item_info['site']])
            ->value('sku');

        $barcode_item_order_number = $this->_product_bar_code_item->where('code', $barcode)->value('item_order_number');
        !empty($barcode_item_order_number) && $this->error(__('此条形码已经绑定过其他订单'), [], 403);
        $code_item_sku = $this->_product_bar_code_item->where('code', $barcode)->value('sku');
        // empty($code_item_sku) && $this->error(__('此条形码未绑定SKU'), [], 403);
        empty($code_item_sku) && $this->error(__('商品条码没有绑定关系'), [], 403);

        if (strtolower($true_sku) != strtolower($code_item_sku)) {
            //扫描获取的条形码 和 子订单查询出的 SKU(即true_sku)对比失败则配货失败
            //操作失败记录
            DistributionLog::record($this->auth, $order_item_id, 2, '配货失败：sku配错');

            //失败返回
            $this->error(__('sku配错'), [], 404);
        } else {
            $this->save($item_order_number, 2);
        }
    }

    /**
     * 镜片分拣--不做分页，只展示processing状态的订单
     *
     * @参数 string start_time  开始时间
     * @参数 string end_time  结束时间
     * @参数 int page  页码
     * @参数 int page_size  每页显示数量
     * @return mixed
     * @author wgj
     */
    public function sorting()
    {
        $start_time = $this->request->request('start_time');
        $end_time = $this->request->request('end_time');
        $page = $this->request->request('page');
        $page_size = $this->request->request('page_size');
        empty($page) && $this->error(__('Page can not be empty'), [], 403);
        empty($page_size) && $this->error(__('Page size can not be empty'), [], 403);
        $where = [
            'a.distribution_status' => 3,
            'd.status' => 'processing',
            'b.index_name' => ['neq', ''],
            'a.order_prescription_type' => ['neq', 3],
        ];
        if ($start_time && $end_time) {
            $where['a.created_at'] = ['between', [strtotime($start_time), strtotime($end_time)]];
        }
        $offset = ($page - 1) * $page_size;
        $limit = $page_size;

        //获取出库单列表数据【od右眼、os左眼分开查询再组装，order_prescription_type 处方类型，index_name 镜片类型，lens_name 镜片名称】
        //od右镜片
        $list_od = $this->_new_order_item_process
            ->alias('a')
            ->where($where)
            ->field('count(*) as all_count,a.order_prescription_type,b.index_name,b.od_sph,b.od_cyl,c.lens_name')
            ->join(['fa_order_item_option' => 'b'], 'a.option_id=b.id')
            ->join(['fa_lens_data' => 'c'], 'b.lens_number=c.lens_number')
            ->join(['fa_order' => 'd'], 'a.order_id=d.id')
            ->group('a.order_prescription_type,b.lens_number,b.od_sph,b.od_cyl')
            //            ->limit($offset, $limit)
            ->select();
        $list_od = collection($list_od)->toArray();
        //订单处方分类 0待处理  1 仅镜架 2 现货处方镜 3 定制处方镜 4 其他
        $order_prescription_type = [0 => '待处理', 1 => '仅镜架', 2 => '现货处方镜', 3 => '定制处方镜', 4 => '其他'];
        foreach ($list_od as $key => $value) {
            $list_od[$key]['order_prescription_type'] = $order_prescription_type[$value['order_prescription_type']];
            $list_od[$key]['light'] = 'SPH：' . $value['od_sph'] . ' CYL:' . $value['od_cyl'];

            unset($list_od[$key]['od_sph']);
            unset($list_od[$key]['od_cyl']);
        }

        //os左镜片
        $list_os = $this->_new_order_item_process
            ->alias('a')
            ->where($where)
            ->field('count(*) as all_count,a.order_prescription_type,b.os_sph,b.os_cyl,c.lens_name')
            ->join(['fa_order_item_option' => 'b'], 'a.option_id=b.id')
            ->join(['fa_lens_data' => 'c'], 'b.lens_number=c.lens_number')
            ->join(['fa_order' => 'd'], 'a.order_id=d.id')
            ->group('a.order_prescription_type,b.lens_number,b.os_sph,b.os_cyl')
            //            ->limit($offset, $limit)
            ->select();
        $list_os = collection($list_os)->toArray();
        //订单处方分类 0待处理  1 仅镜架 2 现货处方镜 3 定制处方镜 4 其他
        $order_prescription_type = [0 => '待处理', 1 => '仅镜架', 2 => '现货处方镜', 3 => '定制处方镜', 4 => '其他'];
        foreach ($list_os as $key => $value) {
            $list_os[$key]['order_prescription_type'] = $order_prescription_type[$value['order_prescription_type']];
            $list_os[$key]['light'] = 'SPH：' . $value['os_sph'] . ' CYL:' . $value['os_cyl'];

            unset($list_os[$key]['os_sph']);
            unset($list_os[$key]['os_cyl']);
        }

        //左右镜片数组取交集求all_count和，再合并
        foreach ($list_os as $key => $value) {
            foreach ($list_od as $k => $v) {
                if ($value['light'] == $v['light']) {
                    $list_od[$k]['all_count'] = $value['all_count'] + $v['all_count'];
                    unset($list_os[$key]);
                }
            }
        }
        $list = array_merge($list_od, $list_os);
        $list = array_values($list);
        $this->success('', ['list' => $list], 200);
    }

    /**
     * 镜片未分拣数量
     *
     * @return mixed
     * @author wgj
     */
    public function no_sorting()
    {
        $where = [
            'a.distribution_status' => 3,
            'a.order_prescription_type' => 2,
            'b.status' => 'processing',
        ];

        //未分拣子订单数量
        $count = $this->_new_order_item_process
            ->alias('a')
            ->join(['fa_order' => 'b'], 'a.order_id=b.id')
            ->where($where)
            ->count();
        return 2 * $count;
    }

    /**
     * 配镜片扫码
     *
     * @参数 string item_order_number  子订单号
     * @return mixed
     * @author lzh
     */
    public function lens()
    {
        $item_order_number = $this->request->request('item_order_number');
        $this->info($item_order_number, 3);
    }

    /**
     * 配镜片二次扫码取出--释放子单号占用的暂存库位，记录日志
     *
     * @参数 string item_order_number  子订单号
     * @return mixed
     * @author wgj
     */
    public function lens_out()
    {
        $item_order_number = $this->request->request('item_order_number');
        //获取子订单数据
        $item_process_info = $this->_new_order_item_process
            ->where('item_order_number', $item_order_number)
            ->field('id,option_id,distribution_status,temporary_house_id,order_prescription_type')
            ->find();
        empty($item_process_info) && $this->error(__('子订单不存在'), [], 403);
        empty($item_process_info['temporary_house_id']) && $this->error(__('子订单未绑定暂存库位'), [], 403);
        3 != $item_process_info['distribution_status'] && $this->error(__('只有待配镜片状态才能操作'), [], 403);
        //获取库位号
        $coding = $this->_stock_house
            ->where(['id' => $item_process_info['temporary_house_id']])
            ->value('coding');
        //子订单释放定制片库位号
        $result = $this->_new_order_item_process
            ->allowField(true)
            ->isUpdate(true, ['item_order_number' => $item_order_number])
            ->save(['temporary_house_id' => 0, 'customize_status' => 2]);

        $res = false;
        if ($result != false) {
            //定制片库位占用数量-1
            $res = $this->_stock_house
                ->where(['id' => $item_process_info['temporary_house_id']])
                ->setDec('occupy', 1);
            DistributionLog::record($this->auth, $item_process_info['id'], 0, "子单号{$item_order_number}，释放定制片库位号：{$coding}");
        }

        if (false === $res) {
            $this->error(__("取出失败"), [], 403);
        }
        // $this->success("子单号{$item_order_number}的商品从定制片暂存架{$coding}库位取出成功", [], 200);
        $this->success('', [], 200);
    }

    /**
     * 配镜片提交
     *
     * @参数 string item_order_number  子订单号
     * @return mixed
     * @author lzh
     */
    public function lens_submit()
    {
        $item_order_number = $this->request->request('item_order_number');
        $this->save($item_order_number, 3);
    }

    /**
     * 加工扫码
     *
     * @参数 string item_order_number  子订单号
     * @return mixed
     * @author lzh
     */
    public function machining()
    {
        $item_order_number = $this->request->request('item_order_number');
        $this->info($item_order_number, 4);
    }

    /**
     * 加工提交
     *
     * @参数 string item_order_number  子订单号
     * @return mixed
     * @author lzh
     */
    public function machining_submit()
    {
        $item_order_number = $this->request->request('item_order_number');
        $this->save($item_order_number, 4);
    }

    /**
     * 印logo扫码
     *
     * @参数 string item_order_number  子订单号
     * @return mixed
     * @author lzh
     */
    public function logo()
    {
        $item_order_number = $this->request->request('item_order_number');
        $this->info($item_order_number, 5);
    }

    /**
     * 印logo提交
     *
     * @参数 string item_order_number  子订单号
     * @return mixed
     * @author lzh
     */
    public function logo_submit()
    {
        $item_order_number = $this->request->request('item_order_number');
        $this->save($item_order_number, 5);
    }

    /**
     * 成品质检扫码
     *
     * @参数 string item_order_number  子订单号
     * @return mixed
     * @author lzh
     */
    public function finish()
    {
        $item_order_number = $this->request->request('item_order_number');
        $this->info($item_order_number, 6);
    }

    /**
     * 质检通过/拒绝
     *
     * @参数 string item_order_number  子订单号
     * @参数 int do_type  操作类型：1通过，2拒绝
     * @参数 int reason  拒绝原因
     * @return mixed
     * @author lzh
     */
    public function finish_adopt()
    {
        $item_order_number = $this->request->request('item_order_number');
        $do_type = $this->request->request('do_type');
        !in_array($do_type, [1, 2]) && $this->error(__('操作类型错误'), [], 403);

        if ($do_type == 1) {
            $this->save($item_order_number, 6);
        } else {
            $reason = $this->request->request('reason');
            !in_array($reason, [1, 2, 3, 4]) && $this->error(__('拒绝原因错误'), [], 403);

            //获取子订单数据
            $item_process_info = $this->_new_order_item_process
                ->where('item_order_number', $item_order_number)
                ->field('id,option_id,order_id,sku,site')
                ->find();

            //状态
            $status_arr = [
                1 => ['status' => 4, 'name' => '质检拒绝：加工调整'],
                2 => ['status' => 2, 'name' => '质检拒绝：镜架报损'],
                3 => ['status' => 3, 'name' => '质检拒绝：镜片报损'],
                4 => ['status' => 5, 'name' => '质检拒绝：logo调整']
            ];
            $status = $status_arr[$reason]['status'];

            $this->_new_order_item_process->startTrans();
            $this->_item->startTrans();
            $this->_item_platform_sku->startTrans();
            $this->_stock_log->startTrans();
            $this->_product_bar_code_item->startTrans();
            try {
                $save_data['distribution_status'] = $status;
                //如果回退到待加工步骤之前，清空定制片库位ID及定制片处理状态
                if (4 > $status) {
                    $save_data['temporary_house_id'] = 0;
                    $save_data['customize_status'] = 0;
                }

                //子订单状态回退
                $this->_new_order_item_process
                    ->allowField(true)
                    ->isUpdate(true, ['id' => $item_process_info['id']])
                    ->save($save_data);

                //回退到待配货，解绑条形码
                if (2 == $status) {
                    $this->_product_bar_code_item
                        ->allowField(true)
                        ->isUpdate(true, ['item_order_number' => $item_order_number])
                        ->save(['item_order_number' => '']);
                }

                //质检拒绝：镜架报损，扣减可用库存、配货占用、总库存、虚拟仓库存
                if (2 == $reason) {
                    //获取工单更改镜框最新信息
                    $change_sku = $this->_work_order_change_sku
                        ->alias('a')
                        ->join(['fa_work_order_measure' => 'b'], 'a.measure_id=b.id')
                        ->where([
                            'a.change_type' => 1,
                            'a.item_order_number' => $item_order_number,
                            'b.operation_type' => 1
                        ])
                        ->order('a.id', 'desc')
                        ->group('a.item_order_number')
                        ->value('a.change_sku');
                    if (!empty($change_sku)) {//存在已完成的更改镜片的工单，替换更改的sku
                        $item_process_info['sku'] = $change_sku;
                    }
                    //仓库sku、库存
                    $platform_info = $this->_item_platform_sku
                        ->field('sku,stock')
                        ->where(['platform_sku' => $item_process_info['sku'], 'platform_type' => $item_process_info['site']])
                        ->find();
                    $true_sku = $platform_info['sku'];

                    //检验库存
                    $stock_arr = $this->_item
                        ->where(['sku' => $true_sku])
                        ->field('stock,available_stock,distribution_occupy_stock')
                        ->find();

                    //扣减可用库存、配货占用、总库存
                    $this->_item
                        ->where(['sku' => $true_sku])
                        ->dec('available_stock', 1)
                        ->dec('distribution_occupy_stock', 1)
                        ->dec('stock', 1)
                        ->update();

                    //扣减虚拟仓库存
                    $this->_item_platform_sku
                        ->where(['sku' => $true_sku, 'platform_type' => $item_process_info['site']])
                        ->dec('stock', 1)
                        ->update();

                    //记录库存日志
                    $this->_stock_log->setData([
                        'type' => 2,
                        'site' => $item_process_info['site'],
                        'modular' => 3,
                        'change_type' => 5,
                        'source' => 2,
                        'sku' => $true_sku,
                        'number_type' => 2,
                        'order_number' => $item_order_number,
                        'available_stock_before' => $stock_arr['available_stock'],
                        'available_stock_change' => -1,
                        'distribution_stock_before' => $stock_arr['distribution_occupy_stock'],
                        'distribution_stock_change' => -1,
                        'stock_before' => $stock_arr['stock'],
                        'stock_change' => -1,
                        'fictitious_before' => $platform_info['stock'],
                        'fictitious_change' => -1,
                        'create_person' => $this->auth->nickname,
                        'create_time' => time()
                    ]);
                }

                //记录日志
                DistributionLog::record($this->auth, $item_process_info['id'], 6, $status_arr[$reason]['name']);

                $this->_new_order_item_process->commit();
                $this->_item->commit();
                $this->_item_platform_sku->commit();
                $this->_stock_log->commit();
                $this->_product_bar_code_item->commit();
            } catch (ValidateException $e) {
                $this->_new_order_item_process->rollback();
                $this->_item->rollback();
                $this->_item_platform_sku->rollback();
                $this->_stock_log->rollback();
                $this->_product_bar_code_item->rollback();
                $this->error($e->getMessage(), [], 406);
            } catch (PDOException $e) {
                $this->_new_order_item_process->rollback();
                $this->_item->rollback();
                $this->_item_platform_sku->rollback();
                $this->_stock_log->rollback();
                $this->_product_bar_code_item->rollback();
                $this->error($e->getMessage(), [], 407);
            } catch (Exception $e) {
                $this->_new_order_item_process->rollback();
                $this->_item->rollback();
                $this->_item_platform_sku->rollback();
                $this->_stock_log->rollback();
                $this->_product_bar_code_item->rollback();
                $this->error($e->getMessage(), [], 408);
            }
            $this->success('操作成功', [], 200);
        }
    }

    /**
     * 合单扫描子单号--ok---修改合单主表改为order_proceess表
     *
     * @参数 string item_order_number  子订单号
     * @return mixed
     * @author wgj
     */
    public function merge()
    {
        $item_order_number = $this->request->request('item_order_number');
        empty($item_order_number) && $this->error(__('子订单号不能为空'), [], 403);

        //获取子订单数据
        $item_process_info = $this->_new_order_item_process
            ->where('item_order_number', $item_order_number)
            ->field('id,distribution_status,sku,order_id,temporary_house_id,abnormal_house_id,abnormal_house_id')
            ->find();
        $item_process_info['distribution_status'] == 0 && $this->error(__('子订单已取消'), [], 403);
        //查询订单号
        $order_info = $this->_new_order
            ->field('increment_id,status')
            ->where(['id' => $item_process_info['order_id']])
            ->find();
        'processing' != $order_info['status'] && $this->error(__('订单状态异常'), [], 405);

        $order_process_info = $this->_new_order_process
            ->where('order_id', $item_process_info['order_id'])
            ->field('order_id,store_house_id')
            ->find();
        $store_house_is = $this->_stock_house->field('id,coding,subarea')->where('id', $item_process_info['abnormal_house_id'])->find();
        $hedan_codeing = $this->_stock_house->field('id,coding,subarea')->where('id', $order_process_info['store_house_id'])->value('coding');
        $codeing = $store_house_is['coding'];
        //检测是否有工单未处理
        $check_work_order = $this->_work_order_list
            ->alias('b')
            ->field('a.item_order_number,a.measure_choose_id')
            ->join(['fa_work_order_measure' => 'a'], 'a.work_id=b.id')
            ->where([
                'a.operation_type' => 0,
                'b.platform_order' => $order_info['increment_id'],
                'b.work_status' => ['in', [1, 2, 3, 5]]
            ])
            ->select();
        if ($check_work_order) {
            $codeing_flag = 0;
            foreach ($check_work_order as $key => $value) {
                if ($value['item_order_number'] == $item_order_number) { //判断是否是当前工单含有未完成的工单，是的话提示语包含库位
                    $this->error(__("子订单存在工单" . "<br><b>$codeing</b>"), [], 405);
                }
            }
            foreach ($check_work_order as $val) {
                (3 == $val['measure_choose_id'] //主单取消措施未处理
                    ||
                    !empty($val['item_order_number']) //子单措施未处理:更改镜框18、更改镜片19、取消20
                )
                    // && $this->error(__('有工单未处理，无法操作'), [], 405);

                    && $this->error(__("子订单存在工单"), [], 405);
                if ($val['measure_choose_id'] == 21) {
                    $this->error(__("子订单存在工单"), [], 405);
                }
            }
        }

        //判断异常状态
        $abnormal_id = $this->_distribution_abnormal
            ->where(['item_process_id' => $item_process_info['id'], 'status' => 1])
            ->value('id');
        // $abnormal_id && $this->error(__('有异常待处理，无法操作'), [], 405);

        //子单异常库位号
        $codeing1 = $this->_stock_house->field('id,coding,subarea')->where('id', $item_process_info['abnormal_house_id'])->value('coding');
        $abnormal_id && $this->error(__("子订单存在异常" . "<br><b>$codeing1</b>"), [], 405);

        empty($item_process_info) && $this->error(__('子订单不存在'), [], 403);


        //产品婧让改的

        if (!empty($hedan_codeing) && 9 == $item_process_info['distribution_status']) {
            $this->error(__("请放在合单架" . "<br><b>$hedan_codeing</b>"), [], 403);
        } elseif (empty($store_house_is) && 9 == $item_process_info['distribution_status']) {
            $this->error(__('订单合单完成，去审单！'), [], 403);
        }
        9 == $item_process_info['distribution_status'] && $this->error(__('订单合单完成，去审单！'), [], 403);
        $status_arr1 = [
            2 => '配货',
            3 => '配镜片',
            4 => '加工',
            5 => '印logo',
            6 => '成品质检',
            7 => '合单'
        ];
        // !in_array($item_process_info['distribution_status'], [7, 8]) && $this->error(__('子订单当前状态不可合单操作'), [], 403);
        !in_array($item_process_info['distribution_status'], [7, 8]) && $this->error(__('去' . $status_arr1[$item_process_info['distribution_status']]), [], 405);


        //第二次扫描提示语
        if (7 < $item_process_info['distribution_status']) {
            if ($order_process_info['store_house_id']) {
                //有主单合单库位
                $store_house_info = $this->_stock_house->field('id,coding,subarea')->where('id', $order_process_info['store_house_id'])->find();
                // $this->error(__('请将子单号' . $item_order_number . '的商品放入合单架' . $store_house_info['coding'] . '合单库位'), [], 403);
<<<<<<< HEAD

                $this->error(__("请放在合单架"."<br><b>$hedan_codeing</b>"), [], 403);
=======
                $this->error(__("请放在合单架" . "<br><b>$hedan_codeing</b>"), [], 403);
>>>>>>> 6a718cf8
            } else {
                //                $this->_new_order_item_process->allowField(true)->isUpdate(true, ['item_order_number'=>$item_order_number])->save(['distribution_status'=>7]);
                $this->error(__('合单失败，主单未分配合单库位'), [], 403);
            }
        }

        //查询预库位占用
        $fictitious_time = time();
        $fictitious_store_house_info = $this->_stock_house->field('id,coding,subarea')->where(['status' => 1, 'type' => 2, 'occupy' => 0, 'fictitious_occupy_time' => ['>', $fictitious_time], 'order_id' => $item_process_info['order_id']])->find();

        //如果预占用信息不为空。返回预占用库位
        if (empty($fictitious_store_house_info)) {

            //未合单，首次扫描
            if (!$order_process_info['store_house_id']) {
                //主单中无库位号，首个子单进入时，分配一个合单库位给PDA，暂不占用根据是否确认放入合单架占用或取消
                $store_house_info = $this->_stock_house->field('id,coding,subarea')->where(['status' => 1, 'type' => 2, 'occupy' => 0, 'fictitious_occupy_time' => ['<', $fictitious_time]])->find();
                empty($store_house_info) && $this->error(__('合单失败，合单库位已用完，请添加后再操作'), [], 403);
                //绑定预占用库存和有效时间
                $this->_stock_house->where(['id' => $store_house_info['id']])->update(['fictitious_occupy_time' => $fictitious_time + 600, 'order_id' => $item_process_info['order_id']]);
            } else {
                //主单已绑定合单库位,根据ID查询库位信息
                $store_house_info = $this->_stock_house->field('id,coding,subarea')->where('id', $order_process_info['store_house_id'])->find();
            }
        } else {
            $store_house_info = $fictitious_store_house_info;
        }

        //异常原因列表
        $abnormal_list = [
            ['id' => 12, 'name' => '缺货']
        ];

        $info = [
            'item_order_number' => $item_order_number,
            'sku' => $item_process_info['sku'],
            'store_id' => $store_house_info['id'],
            'coding' => $store_house_info['coding'],
            'abnormal_list' => $abnormal_list
        ];

        $this->success('', ['info' => $info], 200);
    }

    /**
     * 合单--确认放入合单架---最后一个子单扫描合单时，检查子单合单是否有异常，无异常且全部为已合单，则更新主单合单状态和时间--ok
     * 合单库位预先分配，若被占用则提示被占用并分配新合单库位
     *
     * @参数 string item_order_number  子订单号
     * @参数 string store_house_id  合单库位ID
     * @return mixed
     * @author wgj
     */
    public function merge_submit()
    {
        $item_order_number = $this->request->request('item_order_number');
        $store_house_id = $this->request->request('store_house_id');
        empty($item_order_number) && $this->error(__('子订单号不能为空'), [], 403);
        empty($store_house_id) && $this->error(__('合单库位号不能为空'), [], 403);

        //获取子订单数据
        $item_process_info = $this->_new_order_item_process
            ->where('item_order_number', $item_order_number)
            ->field('id,distribution_status,order_id')
            ->find();
        empty($item_process_info) && $this->error(__('子订单不存在'), [], 403);
        !in_array($item_process_info['distribution_status'], [7, 8]) && $this->error(__('子订单当前状态不可合单操作'), [], 403);

        //查询主单数据
        $order_process_info = $this->_new_order
            ->alias('a')
            ->where('a.id', $item_process_info['order_id'])
            ->join(['fa_order_process' => 'b'], 'a.id=b.order_id', 'left')
            ->field('a.id,a.increment_id,b.store_house_id')
            ->find();
        empty($order_process_info) && $this->error(__('主订单不存在'), [], 403);

        //获取库位信息
        $store_house_info = $this->_stock_house->field('id,coding,subarea,occupy,fictitious_occupy_time,order_id')->where('id', $store_house_id)->find(); //查询合单库位--占用数量
        empty($store_house_info) && $this->error(__('合单库位不存在'), [], 403);

        if ($order_process_info['store_house_id'] != $store_house_id) {
            if ($store_house_info['occupy'] && empty($order_process_info['store_house_id'])) {
                //主单无绑定库位，且分配的库位被占用，重新分配合单库位后再次提交确认放入新分配合单架
                $new_store_house_info = $this->_stock_house->field('id,coding,subarea')->where(['status' => 1, 'type' => 2, 'occupy' => 0])->find();
                empty($new_store_house_info) && $this->error(__('合单库位已用完，请检查合单库位情况'), [], 403);

                $info['store_id'] = $new_store_house_info['id'];
                $this->error(__('合单架' . $store_house_info['coding'] . '库位已被占用，' . '请将子单号' . $item_order_number . '的商品放入新合单架' . $new_store_house_info['coding'] . '库位'), ['info' => $info], 2001);
            }
        }

        if ($item_process_info['distribution_status'] == 8) {
            //重复扫描子单号--提示语句
            // $this->error(__('请将子单号' . $item_order_number . '的商品放入合单架' . $store_house_info['coding'] . '库位'), [], 511);
            $codeing = $store_house_info['coding'];
<<<<<<< HEAD

            $this->error(__("请放在合单架"."<br><b>$codeing</b>"), [], 511);
=======
            $this->error(__("请放在合单架" . "<br><b>$codeing</b>"), [], 511);
>>>>>>> 6a718cf8
        }

        if (!empty($store_house_info['order_id'])) {
            //检查当前订单和预占用时的订单id是否相同
            if ($store_house_info['order_id'] != $order_process_info['id']) {
                $this->error(__('预占用库位信息错误'), [], 403);
            }
            //检查是否预占用
            if (empty($order_process_info['store_house_id'])) {
                if ($store_house_info['fictitious_occupy_time'] < time()) {
                    $this->error(__('库位预占用超10分钟，请重新操作'), [], 403);
                }
            }
        }


        //主单表有合单库位ID，查询主单商品总数，与子单合单入库计算数量对比
        //获取订单购买总数，计算过滤掉取消状态的子单
        $total_qty_ordered = $this->_new_order_item_process
            ->where(['order_id' => $item_process_info['order_id'], 'distribution_status' => ['neq', 0]])
            ->count();
        $count = $this->_new_order_item_process
            ->where(['distribution_status' => ['in', [0, 8]], 'order_id' => $item_process_info['order_id']])
            ->count();

        $info['order_id'] = $item_process_info['order_id']; //合单确认放入合单架提交 接口返回自带主订单号

        if ($total_qty_ordered > $count + 1) {
            //不是最后一个子单
            $num = '';
            $next = 1; //是否有下一个子单 1有，0没有
        } else {
            //最后一个子单
            $num = '最后一个';
            $next = 0; //是否有下一个子单 1有，0没有
        }
        if ($order_process_info['store_house_id']) {
            //存在合单库位ID，获取合单库位号ID存入
            $info['next'] = $next;
            //更新子单表
            $result = false;
            $result = $this->_new_order_item_process->allowField(true)->isUpdate(true, ['item_order_number' => $item_order_number])->save(['distribution_status' => 8]);
            if ($result !== false) {
                //操作成功记录
                DistributionLog::record($this->auth, $item_process_info['id'], 7, '子单号：' . $item_order_number . '作为主单号' . $order_process_info['increment_id'] . '的' . $num . '子单合单完成，库位' . $store_house_info['coding']);
                if (!$next) {
                    //最后一个子单且合单完成，更新主单、子单状态为合单完成
                    $this->_new_order_item_process
                        ->allowField(true)
                        ->isUpdate(true, ['order_id' => $item_process_info['order_id'], 'distribution_status' => ['neq', 0]])
                        ->save(['distribution_status' => 9]);
                    $this->_new_order_process
                        ->allowField(true)
                        ->isUpdate(true, ['order_id' => $item_process_info['order_id']])
                        ->save(['combine_status' => 1, 'check_status' => 0, 'combine_time' => time()]);
                }

                $this->success('子单号放入合单架成功', ['info' => $info], 200);
            } else {
                //操作失败记录
                DistributionLog::record($this->auth, $item_process_info['id'], 7, '子单号：' . $item_order_number . '作为主单号' . $order_process_info['increment_id'] . '的' . $num . '子单合单失败');

                $this->error(__('No rows were inserted'), [], 511);
            }
        }

        //首个子单进入合单架START
        $result = $return = false;
        $this->_stock_house->startTrans();
        $this->_new_order_process->startTrans();
        $this->_new_order_item_process->startTrans();
        try {
            //更新子单表
            $result = $this->_new_order_item_process->allowField(true)->isUpdate(true, ['item_order_number' => $item_order_number])->save(['distribution_status' => 8]);
            if ($result !== false) {
                $res = $this->_new_order_process->allowField(true)->isUpdate(true, ['order_id' => $item_process_info['order_id']])->save(['store_house_id' => $store_house_id]);
                if ($res !== false) {
                    $return = $this->_stock_house->allowField(true)->isUpdate(true, ['id' => $store_house_id])->save(['occupy' => 1]);
                }
            }
            $this->_stock_house->commit();
            $this->_new_order_process->commit();
            $this->_new_order_item_process->commit();
        } catch (ValidateException $e) {
            $this->_stock_house->rollback();
            $this->_new_order_process->rollback();
            $this->_new_order_item_process->rollback();
            $this->error($e->getMessage(), [], 406);
        } catch (PDOException $e) {
            $this->_stock_house->rollback();
            $this->_new_order_process->rollback();
            $this->_new_order_item_process->rollback();
            $this->error($e->getMessage(), [], 407);
        } catch (Exception $e) {
            $this->_stock_house->rollback();
            $this->_new_order_process->rollback();
            $this->_new_order_item_process->rollback();
            $this->error($e->getMessage(), [], 444);
        }
        if ($return !== false) {
            $info['next'] = $next;
            //操作成功记录
            DistributionLog::record($this->auth, $item_process_info['id'], 7, '子单号：' . $item_order_number . '作为主单号' . $order_process_info['increment_id'] . '的' . $num . '子单合单完成，库位' . $store_house_info['coding']);

            $this->success('子单号放入合单架成功', ['info' => $info], 200);
        } else {
            //操作失败记录
            DistributionLog::record($this->auth, $item_process_info['id'], 7, '子单号：' . $item_order_number . '作为主单号' . $order_process_info['increment_id'] . '的' . $num . '子单合单失败');

            $this->error(__('子单号放入合单架失败'), [], 511);
        }
        //首个子单进入合单架END

    }

    /**
     * 合单--合单完成页面-------修改原型图待定---子单合单状态、异常状态展示--ok
     *
     * @参数 string order_number  主订单号
     * @return mixed
     * @author wgj
     */
    public function order_merge()
    {
        $order_number = $this->request->request('order_number');
        empty($order_number) && $this->error(__('订单号不能为空'), [], 403);

        //获取订单购买总数,商品总数即为子单数量
        $order_process_info = $this->_new_order
            ->alias('a')
            ->where('a.increment_id', $order_number)
            ->join(['fa_order_process' => 'b'], 'a.id=b.order_id', 'left')
            ->field('a.id,a.increment_id,b.store_house_id')
            ->find();
        empty($order_process_info) && $this->error(__('主订单不存在'), [], 403);

        //获取子订单数据
        $item_process_info = $this->_new_order_item_process
            ->where('order_id', $order_process_info['id'])
            ->field('id,item_order_number,distribution_status,abnormal_house_id')
            ->select();
        empty($item_process_info) && $this->error(__('子订单数据异常'), [], 403);

        $distribution_status = [0 => '取消', 1 => '待打印标签', 2 => '待配货', 3 => '待配镜片', 4 => '待加工', 5 => '待印logo', 6 => '待成品质检', 7 => '待合单', 8 => '合单中', 9 => '合单完成'];
        foreach ($item_process_info as $key => $value) {
            $item_process_info[$key]['distribution_status'] = $distribution_status[$value['distribution_status']]; //子单合单状态
            $item_process_info[$key]['abnormal_house_id'] = 0 == $value['abnormal_house_id'] ? '正常' : '异常'; //异常状态
        }
        $info['order_number'] = $order_number;
        $info['list'] = $item_process_info;
        $this->success('', ['info' => $info], 200);
    }

    /**
     * 合单待取列表---ok
     *
     * @参数 string query  查询内容
     * @参数 int type  待取出类型 1 合单 2异常
     * @参数 string start_time  开始时间
     * @参数 string end_time  结束时间
     * @参数 int page  * 页码
     * @参数 int page_size  * 每页显示数量
     * @return mixed
     * @author wgj
     */
    public function merge_out_list()
    {
        $query = $this->request->request('query');
        $type = $this->request->request("type") ?? 1;
        $start_time = $this->request->request('start_time');
        $end_time = $this->request->request('end_time');
        $site = $this->request->request('site');
        $page = $this->request->request('page');
        $page_size = $this->request->request('page_size');
        empty($page) && $this->error(__('Page can not be empty'), [], 520);
        empty($page_size) && $this->error(__('Page size can not be empty'), [], 521);
        $offset = ($page - 1) * $page_size;
        $limit = $page_size;

        $where = [];
        if (1 == $type) {
            $where['combine_status'] = 1; //合单完成状态
            $where['store_house_id'] = ['>', 0];
            //合单待取出列表，主单为合单完成状态且子单都已合单
            if ($query) {
                //线上不允许跨库联合查询，拆分，wang导与产品静确认去除SKU搜索
                $store_house_id_store = $this->_stock_house->where(['type' => 2, 'coding' => ['like', '%' . $query . '%']])->column('id');
                /* $order_id = $this->_new_order_item_process->where(['sku'=> ['like', '%' . $query . '%']])->column('order_id');
                 $order_id = array_unique($order_id);
                 $store_house_id_sku = [];
                 if($order_id) {
                     $store_house_id_sku = $this->_new_order_process->where(['order_id'=> ['in', $order_id]])->column('store_house_id');
                 }
                 $store_house_ids = array_merge(array_filter($store_house_id_store), array_filter($store_house_id_sku));
                 if($store_house_ids) $where['store_house_id'] = ['in', $store_house_ids];*/
                if ($store_house_id_store) {
                    $where['store_house_id'] = ['in', $store_house_id_store];
                } else {
                    $where['store_house_id'] = -1;
                }
            }
            if ($start_time && $end_time) {
                $where['combine_time'] = ['between', [strtotime($start_time), strtotime($end_time)]];
            }
            if ($site) {
                $where['site'] = ['=', $site];
            }
            $list = $this->_new_order_process
                ->where($where)
                ->field('order_id,store_house_id,combine_time')
                ->group('order_id')
                ->limit($offset, $limit)
                ->select();
            foreach (array_filter($list) as $k => $v) {
                $list[$k]['coding'] = $this->_stock_house->where('id', $v['store_house_id'])->value('coding');
                !empty($v['combine_time']) && $list[$k]['combine_time'] = date('Y-m-d H:i:s', $v['combine_time']);
            }
        } else {
            $where['a.distribution_status'] = 7; //待合单状态
            $where['a.abnormal_house_id'] = ['>', 0]; //异常未处理
            $where['b.store_house_id'] = ['>', 0]; //有合单库位
            //异常待处理列表
            if ($query) {
                //线上不允许跨库联合查询，拆分，由于字段值明显差异，可以分别模糊匹配
                $store_house_ids = $this->_stock_house->where(['type' => 2, 'coding' => ['like', '%' . $query . '%']])->column('id');
                $item_order_number_store = [];
                if ($store_house_ids) {
                    $item_order_number_store = $this->_new_order_item_process
                        ->where(['abnormal_house_id' => ['in', $store_house_ids]])
                        ->column('id');
                }
                $item_ids = $this->_new_order_item_process
                    ->where(['item_order_number' => ['like', $query . '%']])
                    ->column('id');
                $item_ids = array_merge($item_ids, $item_order_number_store);
                if ($item_ids) {
                    $where['a.id'] = ['in', $item_ids];
                } else {
                    $where['a.id'] = -1;
                }
            }
            if ($site) {
                $where['b.site'] = ['=', $site];
            }
            $list = $this->_new_order_item_process
                ->alias('a')
                ->where($where)
                ->join(['fa_order_process' => 'b'], 'a.order_id=b.order_id', 'left')
                ->field('b.store_house_id,b.increment_id,b.order_id')
                ->group('a.item_order_number')
                ->limit($offset, $limit)
                ->select();
            foreach (array_filter($list) as $k => $v) {
                $list[$k]['coding'] = $this->_stock_house->where('id', $v['store_house_id'])->value('coding');
            }
        }

        $magento_platform = new MagentoPlatform();
        $platform_list = $magento_platform->field('id, name')->where(['is_del' => 1, 'status' => 1])->select();

        $this->success('', ['list' => $list, 'platform_list' => $platform_list], 200);
    }

    /**
     * 合单取出---释放库位[1.合单待取出 释放合单库位，异常待处理回退其主单下的所有子单为待合单状态并释放合单库位]
     *
     * @参数 string order_number  主订单号 取出时只需传order_number主订单号
     * @参数 int type  取出类型 1合单取出，2异常取出
     * @return mixed
     * @author wgj
     */
    public function merge_out_submit()
    {
        $order_number = $this->request->request('order_number');
        empty($order_number) && $this->error(__('主订单号不能为空'), [], 403);
        $type = $this->request->request('type');
        empty($type) && $this->error(__('请选择取出类型'), [], 403);

        //获取主单信息
        $order_process_info = $this->_new_order
            ->alias('a')
            ->where('a.increment_id', $order_number)
            ->join(['fa_order_process' => 'b'], 'a.id=b.order_id', 'left')
            ->field('a.id,b.combine_status,b.store_house_id')
            ->find();
        empty($order_process_info) && $this->error(__('主订单不存在'), [], 403);

        if ($order_process_info['store_house_id'] != 0) {
            if (1 == $type) {
                empty($order_process_info['combine_status']) && $this->error(__('只有合单完成状态才能取出'), [], 511);
                $item_process_info = $this->_new_order_item_process->field('id,item_order_number')->where('order_id', $order_process_info['id'])->select();
            } else {
                $item_process_info = $this->_new_order_item_process->field('id,item_order_number')->where(['order_id' => $order_process_info['id'], 'distribution_status' => 8])->select();
            }
            $store_house_coding = $this->_stock_house->where('id', $order_process_info['store_house_id'])->value('coding');
            //有合单库位订单--释放库位占用，解绑合单库位ID
            $return = false;
            $res = false;
            $this->_stock_house->startTrans();
            $this->_new_order_process->startTrans();
            $this->_new_order_item_process->startTrans();
            try {
                //更新订单业务处理表，解绑库位号
                $result = $this->_new_order_process->allowField(true)->isUpdate(true, ['order_id' => $order_process_info['id']])->save(['store_house_id' => 0]);
                if ($result != false) {
                    //释放合单库位占用数量
                    $res = $this->_stock_house->allowField(true)->isUpdate(true, ['id' => $order_process_info['store_house_id']])->save(['occupy' => 0]);
                    if ($res != false) {
                        //回退带有异常子单的 合单子单状态
                        if (0 == $order_process_info['combine_status'] && 2 == $type) {
                            $return = $this->_new_order_item_process
                                ->allowField(true)
                                ->isUpdate(true, ['order_id' => $order_process_info['id'], 'distribution_status' => 8])
                                ->save(['distribution_status' => 7]); //回退子订单合单状态至待合单7
                        }
                    }
                }
                $this->_stock_house->commit();
                $this->_new_order_process->commit();
                $this->_new_order_item_process->commit();
            } catch (ValidateException $e) {
                $this->_stock_house->rollback();
                $this->_new_order_process->rollback();
                $this->_new_order_item_process->rollback();
                $this->error($e->getMessage(), [], 444);
            } catch (PDOException $e) {
                $this->_stock_house->rollback();
                $this->_new_order_process->rollback();
                $this->_new_order_item_process->rollback();
                $this->error($e->getMessage(), [], 444);
            } catch (Exception $e) {
                $this->_stock_house->rollback();
                $this->_new_order_process->rollback();
                $this->_new_order_item_process->rollback();
                $this->error($e->getMessage(), [], 444);
            }
            if (1 == $type) {
                //合单完成订单取出
                if ($res !== false) {
                    //操作成功记录，批量日志插入
                    foreach ($item_process_info as $key => $value) {
                        DistributionLog::record($this->auth, $value['id'], 7, '子单号：' . $value['item_order_number'] . '，从合单架' . $store_house_coding . '合单库位取出完成');
                    }
                    $this->success('合单取出成功', [], 200);
                } else {
                    //操作失败记录，批量日志插入
                    foreach ($item_process_info as $key => $value) {
                        DistributionLog::record($this->auth, $value['id'], 7, '子单号：' . $value['item_order_number'] . '，从合单架' . $store_house_coding . '合单库位取出失败');
                    }
                    $this->error(__('No rows were inserted'), [], 511);
                }
            } else {
                //异常子单订单取出 --已合单的子单回退到待合单状态
                if ($return !== false) {
                    //操作成功记录，批量日志插入
                    foreach ($item_process_info as $key => $value) {
                        DistributionLog::record($this->auth, $value['id'], 7, '子单号：' . $value['item_order_number'] . '，从合单架' . $store_house_coding . '合单库位取出完成');
                    }
                    $this->success('异常取出成功', [], 200);
                } else {
                    //操作失败记录，批量日志插入
                    foreach ($item_process_info as $key => $value) {
                        DistributionLog::record($this->auth, $value['id'], 7, '子单号：' . $value['item_order_number'] . '，从合单架' . $store_house_coding . '合单库位取出失败');
                    }
                    $this->error(__('No rows were inserted'), [], 511);
                }
            }
        } else {
            $this->error(__('合单库位已经释放了'), [], 511);
        }
    }

    /**
     * 合单--合单完成页面--合单待取详情页面--修改原型图待定---子单合单状态、异常状态展示--ok
     *
     * @参数 int type  待取出类型 1 合单 2异常
     * @参数 int order_id  主订单ID
     * @参数 string item_order_number  子单号
     * @return mixed
     * @author wgj
     */
    public function merge_out_detail()
    {
        $order_id = $this->request->request('order_id');
        empty($order_id) && $this->error(__('主订单ID不能为空'), [], 403);

        $order_number = $this->_new_order->where(['id' => $order_id])->value('increment_id');
        empty($order_number) && $this->error(__('主订单不存在'), [], 403);
        $info['order_number'] = $order_number;

        //获取子订单数据
        $item_process_info = $this->_new_order_item_process
            ->where('order_id', $order_id)
            ->field('id,item_order_number,distribution_status,abnormal_house_id')
            ->select();
        empty($item_process_info) && $this->error(__('子订单数据不存在'), [], 403);

        $distribution_status = [0 => '取消', 1 => '待打印标签', 2 => '待配货', 3 => '待配镜片', 4 => '待加工', 5 => '待印logo', 6 => '待成品质检', 7 => '待合单', 8 => '合单中', 9 => '合单完成'];
        foreach ($item_process_info as $key => $value) {
            $item_process_info[$key]['distribution_status'] = $distribution_status[$value['distribution_status']]; //子单合单状态
            $item_process_info[$key]['abnormal_house_id'] = 0 == $value['abnormal_house_id'] ? '正常' : '异常'; //异常状态
        }

        $info['list'] = $item_process_info;
        $this->success('', ['info' => $info], 200);
    }

    /**
     * 发货审单
     *
     * @参数 int order_id  主订单ID
     * @参数 string check_refuse  审单拒绝原因 1.SKU缺失  2.配错镜框
     * @参数 int check_status  1审单通过，2审单拒绝
     * @参数 string create_person  操作人名称
     * @参数 array item_order_numbers  子单号列表
     * @return mixed
     * @author wgj
     */
    public function order_examine()
    {
        $order_id = $this->request->request('order_id');
        empty($order_id) && $this->error(__('主订单ID不能为空'), [], 403);
        $check_status = $this->request->request('check_status');
        empty($check_status) && $this->error(__('审单类型不能为空'), [], 403);
        $create_person = $this->request->request('create_person');
        empty($create_person) && $this->error(__('审单操作人不能为空'), [], 403);
        !in_array($check_status, [1, 2]) && $this->error(__('审单类型错误'), [], 403);
        $param = [];
        $param['check_status'] = $check_status;
        $param['check_time'] = time();
        $msg_info = '';
        if ($check_status == 2) {
            $check_refuse = $this->request->request('check_refuse'); //check_refuse   1SKU缺失  2 配错镜框
            empty($check_refuse) && $this->error(__('审单拒绝原因不能为空'), [], 403);
            !in_array($check_refuse, [1, 2, 999]) && $this->error(__('审单拒绝原因错误'), [], 403);
            if (2 == $check_refuse) {
                $item_order_numbers = $this->request->request('item_order_numbers');
                $item_order_numbers = explode(',', $item_order_numbers);
                empty($item_order_numbers) && $this->error(__('请选择子单号'), [], 403);
            }

            switch ($check_refuse) {
                case 1:
                    $param['check_remark'] = 'SKU缺失';
                    $msg_info_l = 'SKU缺失，';
                    $msg_info_r = '退回至待合单';
                    break;
                case 2:
                    $param['check_remark'] = '配错镜框';
                    $msg_info_l = '配错镜框，';
                    $msg_info_r = '退回至待配货';
                    break;
                case 999:
                    $param['check_remark'] = '标记异常';
                    $msg_info_l = '审单拒绝';
                    $msg_info_r = '标记异常';
                    break;
            }
            $msg = '审单拒绝';
        } else {
            $msg = '审单通过';
        }
        //检测订单审单状态
        $row = $this->_new_order_process->where(['order_id' => $order_id])->find();

        empty($row) && $this->error(__('主订单数据不存在'), [], 403);
        //判断有没有子单工单未完成
        $work_order_list = $this->_work_order_list->where(['platform_order' => $row->increment_id, 'work_status' => ['in', [1, 2, 3, 5]]])->find();
        !empty($work_order_list) && $this->error(__('有子单工单未完成'), [], 403);
        $item_ids = $this->_new_order_item_process->where(['order_id' => $order_id])->column('id');
        empty($item_ids) && $this->error(__('子订单数据不存在'), [], 403);
        if (1 == $row['check_status']) {
            $this->success('审单已通过，请勿重复操作！', [], 200);
        }

        $abnormal_house_id = $this->_new_order_item_process->where(['id' => ['in', $item_ids], 'abnormal_house_id' => ['>', 1]])->column('abnormal_house_id'); //查询当前主单下面是否有已标记异常的子单

        !empty($abnormal_house_id) && $this->error(__('有子单存在异常'), [], 403);
        if (999 == $check_refuse) {
            //审核拒绝选择标记异常-核实地址
            $all_item_order_number = $this->_new_order_item_process->where(['id' => ['in', $item_ids]])->column('item_order_number');
            foreach ($all_item_order_number as $key => $value) {
                //查询给所有子单标记异常异常库位是否足够
                $stock_house_info = $this->_stock_house
                    ->field('id,coding')
                    ->where(['status' => 1, 'type' => 4, 'occupy' => ['<', 10000 - count($all_item_order_number)]])
                    ->order('occupy', 'desc')
                    ->find();
                if (empty($stock_house_info)) {
                    DistributionLog::record($this->auth, $item_process_id, 0, '异常暂存架没有空余库位');
                    $this->error(__('异常暂存架没有空余库位'), [], 405);
                }
                $this->in_sign_abnormal($value, 13, 1);
            }
            $this->success('标记异常成功', [], 200);
        }
        $this->_item->startTrans();
        $this->_item_platform_sku->startTrans();
        $this->_stock_log->startTrans();
        $this->_stock_house->startTrans();
        $this->_new_order_process->startTrans();
        $this->_new_order_item_process->startTrans();
        $this->_product_bar_code_item->startTrans();
        try {
            $result = $this->_new_order_process->allowField(true)->isUpdate(true, ['order_id' => $order_id])->save($param);
            false === $result && $this->error(__('订单状态更改失败'), [], 403);

            $log_data = [];
            //审单通过和拒绝都影响库存
            $item_where = [
                'order_id' => $order_id,
                'distribution_status' => ['neq', 0]
            ];
            if (!empty($item_order_numbers)) {
                $item_where['item_order_number'] = ['in', $item_order_numbers];
            }
            $item_info = $this->_new_order_item_process
                ->field('sku,site,item_order_number')
                ->where($item_where)
                ->select();
            if (2 == $check_status) {
                //审单拒绝，回退合单状态
                if (999 != $check_refuse) {
                    $this->_new_order_process
                        ->allowField(true)
                        ->isUpdate(true, ['order_id' => $order_id])
                        ->save(['combine_status' => 0, 'combine_time' => null]);
                }

                if (1 == $check_refuse) {
                    //SKU缺失，回退子单号为待合单中状态，不影响库存
                    $this->_new_order_item_process
                        ->allowField(true)
                        ->isUpdate(true, ['order_id' => $order_id, 'distribution_status' => ['neq', 0]])
                        ->save(['distribution_status' => 7]);
                } else {
                    //非指定子单回退到待合单
                    $this->_new_order_item_process
                        ->allowField(true)
                        ->isUpdate(true, ['order_id' => $order_id, 'distribution_status' => ['neq', 0]])
                        ->save([
                            'distribution_status' => 7
                        ]);

                    //配错镜框，指定子单回退到待配货，清空定制片库位ID及定制片处理状态
                    $this->_new_order_item_process
                        ->allowField(true)
                        ->isUpdate(true, ['order_id' => $order_id, 'distribution_status' => ['neq', 0], 'item_order_number' => ['in', $item_order_numbers]])
                        ->save([
                            'distribution_status' => 2,
                            'temporary_house_id' => 0,
                            'customize_status' => 0
                        ]);

                    //回退到待配货，解绑条形码
                    $this->_product_bar_code_item
                        ->allowField(true)
                        ->isUpdate(true, ['item_order_number' => ['in', $item_order_numbers]])
                        ->save(['out_stock_time' => null, 'library_status' => 1, 'item_order_number' => '']);

                    //扣减占用库存、配货占用、总库存、虚拟仓库存
                    foreach ($item_info as $key => $value) {
                        /**************工单更换镜框******************/
                        //查询更改镜框最新信息
                        $change_sku = $this->_work_order_change_sku
                            ->alias('a')
                            ->join(['fa_work_order_measure' => 'b'], 'a.measure_id=b.id')
                            ->where([
                                'a.change_type' => 1,
                                'a.item_order_number' => $value['item_order_number'],
                                'b.operation_type' => 1
                            ])
                            ->order('a.id', 'desc')
                            ->value('a.change_sku');
                        if ($change_sku) {
                            $sku = $change_sku;
                        } else {
                            $sku = $value['sku'];
                        }
                        /********************************/
                        //仓库sku、库存
                        $platform_info = $this->_item_platform_sku
                            ->field('sku,stock')
                            ->where(['platform_sku' => $sku, 'platform_type' => $value['site']])
                            ->find();
                        $true_sku = $platform_info['sku'];

                        //检验库存
                        $stock_arr = $this->_item
                            ->where(['sku' => $true_sku])
                            ->field('stock,occupy_stock,distribution_occupy_stock')
                            ->find();

                        //扣减可用库存、配货占用、总库存
                        $this->_item
                            ->where(['sku' => $true_sku])
                            ->dec('available_stock', 1)
                            ->dec('distribution_occupy_stock', 1)
                            ->dec('stock', 1)
                            ->update();

                        //扣减虚拟仓库存
                        $this->_item_platform_sku
                            ->where(['sku' => $true_sku, 'platform_type' => $value['site']])
                            ->dec('stock', 1)
                            ->update();

                        //记录库存日志
                        $log_data[] = [
                            'type' => 2,
                            'site' => $value['site'],
                            'modular' => 4,
                            'change_type' => 7,
                            'source' => 2,
                            'sku' => $true_sku,
                            'number_type' => 2,
                            'order_number' => $value['item_order_number'],
                            'occupy_stock_before' => $stock_arr['occupy_stock'],
                            'occupy_stock_change' => -1,
                            'distribution_stock_before' => $stock_arr['distribution_occupy_stock'],
                            'distribution_stock_change' => -1,
                            'stock_before' => $stock_arr['stock'],
                            'stock_change' => -1,
                            'fictitious_before' => $platform_info['stock'],
                            'fictitious_change' => -1,
                            'create_person' => $create_person,
                            'create_time' => time()
                        ];
                    }
                }
            } else {
                //审单通过，扣减占用库存、配货占用、总库存
                foreach ($item_info as $key => $value) {

                    /**************工单更换镜框******************/
                    //查询更改镜框最新信息
                    $change_sku = $this->_work_order_change_sku
                        ->alias('a')
                        ->join(['fa_work_order_measure' => 'b'], 'a.measure_id=b.id')
                        ->where([
                            'a.change_type' => 1,
                            'a.item_order_number' => $value['item_order_number'],
                            'b.operation_type' => 1
                        ])
                        ->order('a.id', 'desc')
                        ->value('a.change_sku');
                    if ($change_sku) {
                        $sku = $change_sku;
                    } else {
                        $sku = $value['sku'];
                    }
                    /********************************/

                    //仓库sku
                    $true_sku = $this->_item_platform_sku->getTrueSku($sku, $value['site']);

                    //检验库存
                    $stock_arr = $this->_item
                        ->where(['sku' => $true_sku])
                        ->field('stock,occupy_stock,distribution_occupy_stock')
                        ->find();

                    /*//扣减占用库存、配货占用、总库存
                    $this->_item
                        ->where(['sku' => $true_sku])
                        ->dec('occupy_stock', 1)
                        ->dec('distribution_occupy_stock', 1)
                        ->dec('stock', 1)
                        ->update();*/

                    //记录库存日志
                    $log_data[] = [
                        'type' => 2,
                        'site' => $value['site'],
                        'modular' => 4,
                        'change_type' => 6,
                        'source' => 2,
                        'sku' => $true_sku,
                        'number_type' => 2,
                        'order_number' => $value['item_order_number'],
                        'occupy_stock_before' => $stock_arr['occupy_stock'],
                        'occupy_stock_change' => -1,
                        'distribution_stock_before' => $stock_arr['distribution_occupy_stock'],
                        'distribution_stock_change' => -1,
                        'stock_before' => $stock_arr['stock'],
                        'stock_change' => -1,
                        'create_person' => $create_person,
                        'create_time' => time()
                    ];
                }

                //子单号集合
                $item_order_numbers = array_column($item_info, 'item_order_number');
                if (empty($item_order_numbers)) throw new Exception("子单号获取失败，请检查");

                //校验条形码是否已出库
                $check_bar_code = $this->_product_bar_code_item
                    ->where(['item_order_number' => ['in', $item_order_numbers], 'library_status' => 2])
                    ->value('code');
                if ($check_bar_code) throw new Exception("条形码：{$check_bar_code}已出库，请检查");

                //条形码出库时间
                $this->_product_bar_code_item
                    ->allowField(true)
                    ->isUpdate(true, ['item_order_number' => ['in', $item_order_numbers]])
                    ->save(['out_stock_time' => date('Y-m-d H:i:s'), 'library_status' => 2]);

                //计算出库成本 
                $financecost = new \app\admin\model\finance\FinanceCost();
                $financecost->order_cost($order_id, 1);
            }

            //保存库存日志
            if ($log_data) {
                $this->_stock_log->allowField(true)->saveAll($log_data);
            }

            $this->_item->commit();
            $this->_item_platform_sku->commit();
            $this->_stock_log->commit();
            $this->_stock_house->commit();
            $this->_new_order_process->commit();
            $this->_new_order_item_process->commit();
            $this->_product_bar_code_item->commit();
        } catch (ValidateException $e) {
            $this->_item->rollback();
            $this->_item_platform_sku->rollback();
            $this->_stock_log->rollback();
            $this->_stock_house->rollback();
            $this->_new_order_process->rollback();
            $this->_new_order_item_process->rollback();
            $this->_product_bar_code_item->rollback();
            $this->error($e->getMessage(), [], 406);
        } catch (PDOException $e) {
            $this->_item->rollback();
            $this->_item_platform_sku->rollback();
            $this->_stock_log->rollback();
            $this->_stock_house->rollback();
            $this->_new_order_process->rollback();
            $this->_new_order_item_process->rollback();
            $this->_product_bar_code_item->rollback();
            DistributionLog::record((object)['nickname' => $create_person], $item_ids, 8, $e->getMessage() . '主单ID' . $row['order_id'] . $msg . '失败，原因：库存不足，请检查后操作');
            $this->error('库存不足，请检查后操作', [], 407);
        } catch (Exception $e) {
            $this->_item->rollback();
            $this->_item_platform_sku->rollback();
            $this->_stock_log->rollback();
            $this->_stock_house->rollback();
            $this->_new_order_process->rollback();
            $this->_new_order_item_process->rollback();
            $this->_product_bar_code_item->rollback();
            DistributionLog::record((object)['nickname' => $create_person], $item_ids, 8, $e->getMessage() . '主单ID' . $row['order_id'] . $msg . '失败' . $msg_info_l . $msg_info_r);
            $this->error($e->getMessage(), [], 408);
        }
        //打印操作记录
        if (1 != $check_refuse) {
            if (999 != $check_refuse) {
                $item_order_numbers = $this->_new_order_item_process->where(['item_order_number' => ['in', $item_order_numbers]])->column('id');
                $item_order_numbers = collection($item_order_numbers)->toArray();
                $item_ids_diff = array_diff($item_ids, $item_order_numbers);
                if (!empty($item_ids_diff)) {
                    foreach ($item_ids_diff as $key => $value) {
                        $item_numbers = $this->_new_order_item_process->where(['id' => $value])->column('item_order_number');
                        DistributionLog::record((object)['nickname' => $create_person], [$item_ids_diff[$key]], 8, '主单ID' . $row['order_id'] . $msg . $item_numbers[0] . '退回至待合单');
                    }
                    foreach ($item_order_numbers as $key => $value) {
                        $item_numbers = $this->_new_order_item_process->where(['id' => $value])->column('item_order_number');
                        DistributionLog::record((object)['nickname' => $create_person], [$item_order_numbers[$key]], 8, '主单ID' . $row['order_id'] . $msg . '成功配错镜框，' . $item_numbers[0] . '退回至待配货');
                    }
                } else {
                    foreach ($item_ids as $key => $value) {
                        $item_numbers = $this->_new_order_item_process->where(['id' => $value])->column('item_order_number');
                        DistributionLog::record((object)['nickname' => $create_person], [$item_ids[$key]], 8, '主单ID' . $row['order_id'] . $msg . '成功' . $msg_info_l . $item_numbers[0] . $msg_info_r);
                    }
                }
            }
        } else {
            if (999 != $check_refuse) {
                foreach ($item_ids as $key => $value) {
                    $item_numbers = $this->_new_order_item_process->where(['id' => $value])->column('item_order_number');
                    DistributionLog::record((object)['nickname' => $create_person], [$item_ids[$key]], 8, '主单ID' . $row['order_id'] . $msg . '成功' . $msg_info_l . $item_numbers[0] . $msg_info_r);
                }
            }
        }
        if (1 == $check_status) {
            //审单触发收入核算
            $FinanceCost = new FinanceCost();
            $FinanceCost->order_income($order_id);
        }
        $this->success($msg . '成功', [], 200);
    }

    public function get_purchase_price()
    {
        $sku = $this->request->request('sku');
        empty($sku) && $this->error(__('sku不能为空'), ['purchase_price' => ''], 403);
        $item_sku = $this->_item
            ->where(['sku' => $sku])
            ->find();
        empty($item_sku) && $this->error(__('sku不存在'), ['purchase_price' => ''], 403);
        $PurchaseOrderItem = new \app\admin\model\purchase\PurchaseOrderItem;
        $purchase_price = $PurchaseOrderItem->alias('a')->field('a.purchase_price')->join(['fa_purchase_order' => 'b'], 'a.purchase_id=b.id')->where(['a.sku' => $sku])->order('b.createtime', 'desc')->find();
        empty($purchase_price['purchase_price']) && $this->error(__('没有采购单价'), ['purchase_price' => ''], 405);
        $this->success('成功', ['purchase_price' => $purchase_price['purchase_price']], 200);
    }
}<|MERGE_RESOLUTION|>--- conflicted
+++ resolved
@@ -355,14 +355,8 @@
                     $val['item_order_number'] == $item_order_number //子单措施未处理:更改镜框18、更改镜片19、取消20
                 )
 
-<<<<<<< HEAD
-                // && $this->error(__('有工单未处理，无法操作'), [], 405);
-
-                && $this->error(__('子订单存在工单'."<br><b>$coding</b>"), [], 405);
-=======
                     // && $this->error(__('有工单未处理，无法操作'), [], 405);
                     && $this->error(__('子订单存在工单' . "<br><b>$coding</b>"), [], 405);
->>>>>>> 6a718cf8
                 if ($val['measure_choose_id'] == 21) {
                     // $this->error(__('有工单存在暂缓措施未处理，无法操作'), [], 405);
                     $this->error(__("子订单存在工单" . "<br><b>$coding</b>"), [], 405);
@@ -379,12 +373,8 @@
         $coding1 = $this->_stock_house
             ->where(['id' => $item_process_info['abnormal_house_id']])
             ->value('coding');
-<<<<<<< HEAD
-        $abnormal_id && $this->error(__("子订单存在异常"."<br><b>$coding1</b>"), [], 405);
-=======
+
         $abnormal_id && $this->error(__("子订单存在异常" . "<br><b>$coding1</b>"), [], 405);
-
->>>>>>> 6a718cf8
         //检测状态
         $status_arr = [
             2 => '待配货',
@@ -514,12 +504,8 @@
                     ->value('coding');
                 $second = 1; //是第二次扫描
                 // $msg = "请将子单号{$item_order_number}的商品从定制片暂存架{$coding}库位取出";
-<<<<<<< HEAD
-
-                $msg = "<br><b>$coding</b>"."是否将商品取出";
-=======
+
                 $msg = "<br><b>$coding</b>" . "是否将商品取出";
->>>>>>> 6a718cf8
             } else {
                 //判断是否定制片且未处理状态
                 if (0 == $item_process_info['customize_status'] && 3 == $item_process_info['order_prescription_type']) {
@@ -551,12 +537,8 @@
 
                                 $second = 0; //是第一次扫描
                                 // $msg = "请将子单号{$item_order_number}的商品放入定制片暂存架{$coding}库位";
-<<<<<<< HEAD
-
-                                $msg = "请放在暂存架"."<br><b>$coding</b>";
-=======
+
                                 $msg = "请放在暂存架" . "<br><b>$coding</b>";
->>>>>>> 6a718cf8
                             }
 
                             $this->_stock_house->commit();
@@ -691,20 +673,12 @@
                     $val['item_order_number'] == $item_order_number //子单措施未处理:更改镜框18、更改镜片19、取消20
                 )
 
-<<<<<<< HEAD
-                // && $this->error(__('有工单未处理，无法操作'), [], 405);
-
-                && $this->error(__("子订单存在工单"."<br><b>$coding</b>"), [], 405);
-
-                if ($val['measure_choose_id'] == 21) {
-                    $this->error(__("子订单存在工单"."<br><b>$coding</b>"), [], 405);
-=======
+
                     // && $this->error(__('有工单未处理，无法操作'), [], 405);
                     && $this->error(__("子订单存在工单" . "<br><b>$codings</b>"), [], 405);
 
                 if ($val['measure_choose_id'] == 21) {
                     $this->error(__("子订单存在工单" . "<br><b>$codings</b>"), [], 405);
->>>>>>> 6a718cf8
                 }
             }
         }
@@ -1487,12 +1461,8 @@
                 //有主单合单库位
                 $store_house_info = $this->_stock_house->field('id,coding,subarea')->where('id', $order_process_info['store_house_id'])->find();
                 // $this->error(__('请将子单号' . $item_order_number . '的商品放入合单架' . $store_house_info['coding'] . '合单库位'), [], 403);
-<<<<<<< HEAD
-
-                $this->error(__("请放在合单架"."<br><b>$hedan_codeing</b>"), [], 403);
-=======
+
                 $this->error(__("请放在合单架" . "<br><b>$hedan_codeing</b>"), [], 403);
->>>>>>> 6a718cf8
             } else {
                 //                $this->_new_order_item_process->allowField(true)->isUpdate(true, ['item_order_number'=>$item_order_number])->save(['distribution_status'=>7]);
                 $this->error(__('合单失败，主单未分配合单库位'), [], 403);
@@ -1589,12 +1559,7 @@
             //重复扫描子单号--提示语句
             // $this->error(__('请将子单号' . $item_order_number . '的商品放入合单架' . $store_house_info['coding'] . '库位'), [], 511);
             $codeing = $store_house_info['coding'];
-<<<<<<< HEAD
-
-            $this->error(__("请放在合单架"."<br><b>$codeing</b>"), [], 511);
-=======
             $this->error(__("请放在合单架" . "<br><b>$codeing</b>"), [], 511);
->>>>>>> 6a718cf8
         }
 
         if (!empty($store_house_info['order_id'])) {
