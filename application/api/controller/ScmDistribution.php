<?php

namespace app\api\controller;

use app\admin\model\platformmanage\MagentoPlatform;
use app\admin\model\saleaftermanage\WorkOrderChangeSku;
use app\admin\model\saleaftermanage\WorkOrderMeasure;
use app\admin\model\StockLog;
use think\Exception;
use think\exception\PDOException;
use think\exception\ValidateException;
use app\admin\model\order\order\NewOrderItemProcess;
use app\admin\model\warehouse\StockHouse;
use app\admin\model\DistributionLog;
use app\admin\model\DistributionAbnormal;
use app\admin\model\order\order\NewOrderItemOption;
use app\admin\model\order\order\NewOrder;
use app\admin\model\itemmanage\ItemPlatformSku;
use app\admin\model\itemmanage\Item;
use app\admin\model\order\order\NewOrderProcess;
use app\admin\model\warehouse\ProductBarCodeItem;
use app\admin\model\order\order\LensData;
use app\admin\model\saleaftermanage\WorkOrderList;

/**
 * 供应链配货接口类
 * @author lzh
 * @since 2020-10-20
 */
class ScmDistribution extends Scm
{
    /**
     * 子订单模型对象
     * @var object
     * @access protected
     */
    protected $_new_order_item_process = null;

    /**
     * 库位模型对象
     * @var object
     * @access protected
     */
    protected $_stock_house = null;

    /**
     * 配货异常模型对象
     * @var object
     * @access protected
     */
    protected $_distribution_abnormal = null;

    /**
     * 子订单处方模型对象
     * @var object
     * @access protected
     */
    protected $_new_order_item_option = null;

    /**
     * 主订单模型对象
     * @var object
     * @access protected
     */
    protected $_new_order = null;

    /**
     * sku映射关系模型对象
     * @var object
     * @access protected
     */
    protected $_item_platform_sku = null;

    /**
     * 商品库存模型对象
     * @var object
     * @access protected
     */
    protected $_item = null;

    /**
     * 库存日志模型对象
     * @var object
     * @access protected
     */
    protected $_stock_log = null;
    /**
     * 商品条形码模型对象
     * @var object
     * @access protected
     */
    protected $_product_bar_code_item = null;

    /**
     * 主订单状态模型对象
     * @var object
     * @access protected
     */
    protected $_new_order_process = null;

    /**
     * 工单措施模型对象
     * @var object
     * @access protected
     */
    protected $_work_order_measure = null;

    /**
     * 工单sku变动模型对象
     * @var object
     * @access protected
     */
    protected $_work_order_change_sku = null;

    /**
     * 镜片模型对象
     * @var object
     * @access protected
     */
    protected $_lens_data = null;

    protected function _initialize()
    {
        parent::_initialize();

        $this->_new_order_item_process = new NewOrderItemProcess();
        $this->_stock_house = new StockHouse();
        $this->_distribution_abnormal = new DistributionAbnormal();
        $this->_new_order_item_option = new NewOrderItemOption();
        $this->_new_order = new NewOrder();
        $this->_item_platform_sku = new ItemPlatformSku();
        $this->_item = new Item();
        $this->_stock_log = new StockLog();
        $this->_new_order_process = new NewOrderProcess();
        $this->_product_bar_code_item = new ProductBarCodeItem();
        $this->_work_order_measure = new WorkOrderMeasure();
        $this->_work_order_change_sku = new WorkOrderChangeSku();
        $this->_lens_data = new LensData();
        $this->_work_order_list = new WorkOrderList();
    }

    /**
     * 标记异常
     *
     * @参数 string item_order_number  子订单号
     * @参数 int type  异常类型
     * @return mixed
     * @author lzh
     */
    public function sign_abnormal()
    {
        $item_order_number = $this->request->request('item_order_number');
        empty($item_order_number) && $this->error(__('子订单号不能为空'), [], 403);
        $type = $this->request->request('type');
        empty($type) && $this->error(__('异常类型不能为空'), [], 403);
        //获取子订单数据
        $item_process_info = $this->_new_order_item_process
            ->field('id,abnormal_house_id')
            ->where('item_order_number', $item_order_number)
            ->find();
        empty($item_process_info) && $this->error(__('子订单不存在'), [], 403);
        !empty($item_process_info['abnormal_house_id']) && $this->error(__('已标记异常，不能多次标记'), [], 403);
        $item_process_id = $item_process_info['id'];

        //自动分配异常库位号
        $stock_house_info = $this->_stock_house
            ->field('id,coding')
            ->where(['status' => 1, 'type' => 4, 'occupy' => ['<', 10000]])
            ->order('occupy', 'desc')
            ->find();
        if (empty($stock_house_info)) {
            DistributionLog::record($this->auth, $item_process_id, 0, '异常暂存架没有空余库位');
            $this->error(__('异常暂存架没有空余库位'), [], 405);
        }

        $this->_distribution_abnormal->startTrans();
        $this->_new_order_item_process->startTrans();
        try {
            //绑定异常子单号
            $abnormal_data = [
                'item_process_id' => $item_process_id,
                'type' => $type,
                'status' => 1,
                'create_time' => time(),
                'create_person' => $this->auth->nickname
            ];

            $this->_distribution_abnormal->allowField(true)->save($abnormal_data);

            //子订单绑定异常库位号
            $this->_new_order_item_process
                ->allowField(true)
                ->isUpdate(true, ['item_order_number' => $item_order_number])
                ->save(['abnormal_house_id' => $stock_house_info['id']]);

            //异常库位占用数量+1
            $this->_stock_house
                ->where(['id' => $stock_house_info['id']])
                ->setInc('occupy', 1);

            //配货日志
            DistributionLog::record($this->auth, $item_process_id, 9, "子单号{$item_order_number}，异常暂存架{$stock_house_info['coding']}库位");

            //提交事务
            $this->_distribution_abnormal->commit();
            $this->_new_order_item_process->commit();
        } catch (ValidateException $e) {
            $this->_distribution_abnormal->rollback();
            $this->_new_order_item_process->rollback();
            $this->error($e->getMessage(), [], 406);
        } catch (PDOException $e) {
            $this->_distribution_abnormal->rollback();
            $this->_new_order_item_process->rollback();
            $this->error($e->getMessage(), [], 407);
        } catch (Exception $e) {
            $this->_distribution_abnormal->rollback();
            $this->_new_order_item_process->rollback();
            $this->error($e->getMessage(), [], 408);
        }

        $this->success(__("请将子单号{$item_order_number}的商品放入异常暂存架{$stock_house_info['coding']}库位"), ['coding' => $stock_house_info['coding']], 200);

    }

    /**
     * 发货系统标记异常
     *
     * @参数 string item_order_number  子订单号
     * @参数 int type  异常类型
     * @return mixed
     * @author lzh
     */
    public function in_sign_abnormal($item_order_number, $type, $flag = 0)
    {
        empty($item_order_number) && $this->error(__('子订单号不能为空'), [], 403);
        empty($type) && $this->error(__('异常类型不能为空'), [], 403);
        //获取子订单数据
        $item_process_info = $this->_new_order_item_process
            ->field('id,abnormal_house_id')
            ->where('item_order_number', $item_order_number)
            ->find();
        empty($item_process_info) && $this->error(__('子订单不存在'), [], 403);
        !empty($item_process_info['abnormal_house_id']) && $this->error(__('已标记异常，不能多次标记'), [], 403);
        $item_process_id = $item_process_info['id'];

        //自动分配异常库位号
        $stock_house_info = $this->_stock_house
            ->field('id,coding')
            ->where(['status' => 1, 'type' => 4, 'occupy' => ['<', 10000]])
            ->order('occupy', 'desc')
            ->find();
        if (empty($stock_house_info)) {
            DistributionLog::record($this->auth, $item_process_id, 0, '异常暂存架没有空余库位');
            $this->error(__('异常暂存架没有空余库位'), [], 405);
        }

            //绑定异常子单号
            $abnormal_data = [
                'item_process_id' => $item_process_id,
                'type' => $type,
                'status' => 1,
                'create_time' => time(),
                'create_person' => $this->auth->nickname
            ];

            $res = $this->_distribution_abnormal->allowField(true)->isUpdate(false)->save($abnormal_data);
            //子订单绑定异常库位号
            $this->_new_order_item_process
                ->allowField(true)
                ->isUpdate(true, ['item_order_number' => $item_order_number])
                ->save(['abnormal_house_id' => $stock_house_info['id']]);

        //异常库位占用数量+1
        $this->_stock_house
            ->where(['id' => $stock_house_info['id']])
            ->setInc('occupy', 1);

        //配货日志
        DistributionLog::record($this->auth, $item_process_id, 9, "子单号{$item_order_number}，异常暂存架{$stock_house_info['coding']}库位");
    }

    /**
     * 子单号模糊搜索（配货通用）
     *
     * @参数 string query  搜索内容
     * @return mixed
     * @author lzh
     */
    public function fuzzy_search()
    {
        $query = $this->request->request('query');
        $status = $this->request->request('status');
        empty($query) && $this->error(__('搜索内容不能为空'), [], 403);

        //获取子订单数据
        $list = $this->_new_order_item_process
            ->where(['item_order_number' => ['like', "%{$query}%"], 'distribution_status' => $status])
            ->field('item_order_number,sku')
            ->order('created_at', 'desc')
            ->limit(0, 100)
            ->select();
        $list = collection($list)->toArray();

        $this->success('', ['list' => $list], 200);
    }

    /**
     * 获取并校验子订单数据（配货通用）
     *
     * @param string $item_order_number 子订单号
     * @param int $check_status 检测状态
     * @return mixed
     * @author lzh
     */
    protected function info($item_order_number, $check_status)
    {
        empty($item_order_number) && $this->error(__('子订单号不能为空'), [], 403);

        //获取子订单数据
        $item_process_info = $this->_new_order_item_process
            ->where('item_order_number', $item_order_number)
            ->field('id,option_id,distribution_status,temporary_house_id,order_prescription_type,order_id,customize_status')
            ->find();
        empty($item_process_info) && $this->error(__('子订单不存在'), [], 403);

        //查询订单号
        $order_info = $this->_new_order
            ->field('increment_id,status')
            ->where(['id' => $item_process_info['order_id']])
            ->find();
        // 'processing' != $order_info['status'] && $this->error(__('当前订单状态不可操作'), [], 405);
        'processing' != $order_info['status'] && $this->error(__('订单状态异常'), [], 405);


        //检测是否有工单未处理
        $check_work_order = $this->_work_order_measure
            ->alias('a')
            ->field('a.item_order_number,a.measure_choose_id')
            ->join(['fa_work_order_list' => 'b'], 'a.work_id=b.id')
            ->where([
                'a.operation_type' => 0,
                'b.platform_order' => $order_info['increment_id'],
                'b.work_status' => ['in', [1, 2, 3, 5]]
            ])
            ->select();
        //获取库位号
        $coding = $this->_stock_house
            ->where(['id' => $item_process_info['temporary_house_id']])
            ->value('coding');
        if ($check_work_order) {
            foreach ($check_work_order as $val) {
                (3 == $val['measure_choose_id'] //主单取消措施未处理
                    ||
                    $val['item_order_number'] == $item_order_number //子单措施未处理:更改镜框18、更改镜片19、取消20
                )

                // && $this->error(__('有工单未处理，无法操作'), [], 405);

                && $this->error(__('子订单存在工单'."<br><b>$coding</b>"), [], 405);
                if ($val['measure_choose_id'] == 21) {
                    // $this->error(__('有工单存在暂缓措施未处理，无法操作'), [], 405);
                    $this->error(__("子订单存在工单"."<br><b>$coding</b>"), [], 405);
                }
            }
        }

        //判断异常状态
        $abnormal_id = $this->_distribution_abnormal
            ->where(['item_process_id' => $item_process_info['id'], 'status' => 1])
            ->value('id');
        // $abnormal_id && $this->error(__('有异常待处理，无法操作'), [], 405);

        $abnormal_id && $this->error(__("子订单存在异常"."<br><b>$coding</b>"), [], 405);

        //检测状态
        $status_arr = [
            2 => '待配货',
            3 => '待配镜片',
            4 => '待加工',
            5 => '待印logo',
            6 => '待成品质检',
            7 => '待合单'
        ];
        $status_arr1 = [
            2 => '配货',
            3 => '配镜片',
            4 => '加工',
            5 => '印logo',
            6 => '成品质检',
            7 => '合单'
        ];
        // $check_status != $item_process_info['distribution_status'] && $this->error(__('只有' . $status_arr[$check_status] . '状态才能操作'), [], 405);
        $check_status != $item_process_info['distribution_status'] && $this->error(__('去' . $status_arr1[$item_process_info['distribution_status']]), [], 405);

        //获取子订单处方数据
        $option_info = $this->_new_order_item_option
            ->where('id', $item_process_info['option_id'])
            ->find();
        if ($option_info) $option_info = $option_info->toArray();

        //获取更改镜框最新信息
        $change_sku = $this->_work_order_change_sku
            ->alias('a')
            ->join(['fa_work_order_measure' => 'b'], 'a.measure_id=b.id')
            ->where([
                'a.change_type' => 1,
                'a.item_order_number' => $item_order_number,
                'b.operation_type' => 1
            ])
            ->order('a.id', 'desc')
            ->value('a.change_sku');
        if ($change_sku) {
            $option_info['sku'] = $change_sku;
        }

        //获取更改镜片最新处方信息
        $change_lens = $this->_work_order_change_sku
            ->alias('a')
            ->field('a.od_sph,a.od_cyl,a.od_axis,a.od_add,a.pd_r,a.od_pv,a.od_bd,a.od_pv_r,a.od_bd_r,a.os_sph,a.os_cyl,a.os_axis,a.os_add,a.pd_l,a.os_pv,a.os_bd,a.os_pv_r,a.os_bd_r,a.lens_number,a.recipe_type as prescription_type')
            ->join(['fa_work_order_measure' => 'b'], 'a.measure_id=b.id')
            ->where([
                'a.change_type' => 2,
                'a.item_order_number' => $item_order_number,
                'b.operation_type' => 1
            ])
            ->order('a.id', 'desc')
            ->find();
        if ($change_lens) {
            $change_lens = $change_lens->toArray();

            //处理双pd
            if ($change_lens['pd_l'] && $change_lens['pd_r']) {
                $change_lens['pdcheck'] = 'on';
                $change_lens['pd'] = '';
            } else {
                $change_lens['pdcheck'] = '';
                $change_lens['pd'] = $change_lens['pd_r'] ?: $change_lens['pd_l'];
            }

            //处理斜视值
            if ($change_lens['od_pv'] || $change_lens['os_pv']) {
                $change_lens['prismcheck'] = 'on';
            } else {
                $change_lens['prismcheck'] = '';
            }

            $option_info = array_merge($option_info, $change_lens);
        }

        //获取镜片名称
        $lens_name = '';
        if ($option_info['lens_number']) {
            //获取镜片编码及名称
            $lens_list = $this->_lens_data->column('lens_name', 'lens_number');
            $lens_name = $lens_list[$option_info['lens_number']];
        }
        $option_info['lens_name'] = $lens_name;

        //异常原因列表
        $abnormal_arr = [
            2 => [
                ['id' => 1, 'name' => '缺货'],
                ['id' => 2, 'name' => '商品条码贴错'],
            ],
            3 => [
                ['id' => 3, 'name' => '核实处方'],
                ['id' => 4, 'name' => '镜片缺货'],
                ['id' => 5, 'name' => '镜片重做'],
                ['id' => 6, 'name' => '定制片超时']
            ],
            4 => [
                ['id' => 7, 'name' => '不可加工'],
                ['id' => 8, 'name' => '镜架加工报损'],
                ['id' => 9, 'name' => '镜片加工报损']
            ],
            5 => [
                ['id' => 10, 'name' => 'logo不可加工'],
                ['id' => 11, 'name' => '镜架印logo报损']
            ],
            6 => [
                ['id' => 1, 'name' => '加工调整'],
                ['id' => 2, 'name' => '镜架报损'],
                ['id' => 3, 'name' => '镜片报损'],
                ['id' => 4, 'name' => 'logo调整']
            ],
            7 => [
                ['id' => 12, 'name' => '缺货']
            ]
        ];
        $abnormal_list = $abnormal_arr[$check_status] ?? [];

        //配镜片：判断定制片
        if (3 == $check_status) {
            //判断定制片暂存
            $msg = '';
            $second = 0;
            if (0 < $item_process_info['temporary_house_id']) {
                //获取库位号，有暂存库位号，是第二次扫描，返回展示取出按钮
                $coding = $this->_stock_house
                    ->where(['id' => $item_process_info['temporary_house_id']])
                    ->value('coding');
                $second = 1; //是第二次扫描
                // $msg = "请将子单号{$item_order_number}的商品从定制片暂存架{$coding}库位取出";

                $msg = "<br><b>$coding</b>"."是否将商品取出";
            } else {
                //判断是否定制片且未处理状态
                if (0 == $item_process_info['customize_status'] && 3 == $item_process_info['order_prescription_type']) {
                    //暂存自动分配库位
                    $stock_house_info = $this->_stock_house
                        ->field('id,coding')
                        ->where(['status' => 1, 'type' => 3, 'occupy' => ['<', 10000]])
                        ->order('occupy', 'desc')
                        ->find();
                    if (!empty($stock_house_info)) {
                        $this->_stock_house->startTrans();
                        $this->_new_order_item_process->startTrans();
                        try {
                            //子订单绑定定制片库位号
                            $this->_new_order_item_process
                                ->allowField(true)
                                ->isUpdate(true, ['item_order_number' => $item_order_number])
                                ->save(['temporary_house_id' => $stock_house_info['id'], 'customize_status' => 1]);

                            //定制片库位号占用数量+1
                            $this->_stock_house
                                ->where(['id' => $stock_house_info['id']])
                                ->setInc('occupy', 1);
                            $coding = $stock_house_info['coding'];

                            //定制片提示库位号信息
                            if ($coding) {
                                DistributionLog::record($this->auth, $item_process_info['id'], 0, "子单号{$item_order_number}，定制片库位号：{$coding}");

                                $second = 0; //是第一次扫描
                                // $msg = "请将子单号{$item_order_number}的商品放入定制片暂存架{$coding}库位";

                                $msg = "请放在暂存架"."<br><b>$coding</b>";
                            }

                            $this->_stock_house->commit();
                            $this->_new_order_item_process->commit();
                        } catch (ValidateException $e) {
                            $this->_stock_house->rollback();
                            $this->_new_order_item_process->rollback();
                            $this->error($e->getMessage(), [], 406);
                        } catch (PDOException $e) {
                            $this->_stock_house->rollback();
                            $this->_new_order_item_process->rollback();
                            $this->error($e->getMessage(), [], 407);
                        } catch (Exception $e) {
                            $this->_stock_house->rollback();
                            $this->_new_order_item_process->rollback();
                            $this->error($e->getMessage(), [], 408);
                        }
                    } else {
                        DistributionLog::record($this->auth, $item_process_info['id'], 0, '定制片暂存架没有空余库位');
                        $this->error(__('定制片暂存架没有空余库位，请及时处理'), [], 405);
                    }
                }
            }

            //定制片提示库位号信息
            if ($coding) {
                $this->success($msg, ['abnormal_list' => $abnormal_list, 'option_info' => $option_info, 'second' => $second], 200);
            }
        }

        //配货返回数据
        if (7 == $check_status) {
            //获取子订单处方数据
            return $abnormal_list;
        }

        $this->success('', ['abnormal_list' => $abnormal_list, 'option_info' => $option_info], 200);
    }

    /**
     * 提交操作（配货通用）
     *
     * @param string $item_order_number 子订单号
     * @param int $check_status 检测状态
     * @return mixed
     * @author lzh
     */
    protected function save($item_order_number, $check_status)
    {
        empty($item_order_number) && $this->error(__('子订单号不能为空'), [], 403);

        //获取子订单数据
        $item_process_info = $this->_new_order_item_process
            ->field('id,distribution_status,order_prescription_type,option_id,order_id,site,customize_status,temporary_house_id')
            ->where('item_order_number', $item_order_number)
            ->find();

        //获取子订单处方数据
        $item_option_info = $this->_new_order_item_option
            ->field('is_print_logo,sku,index_name')
            ->where('id', $item_process_info['option_id'])
            ->find();

        //状态类型
        $status_arr = [
            2 => '配货',
            3 => '配镜片',
            4 => '加工',
            5 => '印logo',
            6 => '成品质检'
        ];
        //获取库位号
        $coding = $this->_stock_house
            ->where(['id' => $item_process_info['temporary_house_id']])
            ->value('coding');
        //操作失败记录
        if (empty($item_process_info)) {
            DistributionLog::record($this->auth, $item_process_info['id'], 0, $status_arr[$check_status] . '：子订单不存在');
            $this->error(__('子订单不存在'), [], 403);
        }
        //扫码配镜片，定制片 先取出 暂存库位才可操作
        if (3 == $check_status && 3 == $item_process_info['order_prescription_type'] && 1 == $item_process_info['customize_status']) {
            $this->error(__('请先将定制片从暂存库位取出'), [], 405);
        }

        //操作失败记录
        if ($check_status != $item_process_info['distribution_status']) {
            DistributionLog::record($this->auth, $item_process_info['id'], 0, $status_arr[$check_status] . '：当前状态[' . $status_arr[$item_process_info['distribution_status']] . ']无法操作');
            $this->error(__('当前状态无法操作'), [], 405);
        }

        //检测异常状态
        $abnormal_id = $this->_distribution_abnormal
            ->where(['item_process_id' => $item_process_info['id'], 'status' => 1])
            ->value('id');

        //操作失败记录
        if ($abnormal_id) {
            DistributionLog::record($this->auth, $item_process_info['id'], 0, $status_arr[$check_status] . '：有异常[' . $abnormal_id . ']待处理不可操作');
            // $this->error(__('有异常待处理无法操作'), [], 405);

            $this->error(__("子订单存在异常"."<br><b>$coding</b>"), [], 405);
        }

        //查询订单号
        $order_info = $this->_new_order
            ->field('increment_id,status')
            ->where(['id' => $item_process_info['order_id']])
            ->find();
        // 'processing' != $order_info['status'] && $this->error(__('当前订单状态不可操作'), [], 405);
        'processing' != $order_info['status'] && $this->error(__('订单状态异常'), [], 405);
        $increment_id = $order_info['increment_id'];

        //检测是否有工单未处理
        $check_work_order = $this->_work_order_measure
            ->alias('a')
            ->field('a.item_order_number,a.measure_choose_id')
            ->join(['fa_work_order_list' => 'b'], 'a.work_id=b.id')
            ->where([
                'a.operation_type' => 0,
                'b.platform_order' => $increment_id,
                'b.work_status' => ['in', [1, 2, 3, 5]]
            ])
            ->select();
        if ($check_work_order) {
            foreach ($check_work_order as $val) {
                (3 == $val['measure_choose_id'] //主单取消措施未处理
                    ||
                    $val['item_order_number'] == $item_order_number //子单措施未处理:更改镜框18、更改镜片19、取消20
                )

                // && $this->error(__('有工单未处理，无法操作'), [], 405);

                && $this->error(__("子订单存在工单"."<br><b>$coding</b>"), [], 405);

                if ($val['measure_choose_id'] == 21) {
                    $this->error(__("子订单存在工单"."<br><b>$coding</b>"), [], 405);
                }
            }
        }

        //获取订单购买总数，计算过滤掉取消状态的子单
        $total_qty_ordered = $this->_new_order_item_process
            ->where(['order_id' => $item_process_info['order_id'], 'distribution_status' => ['neq', 0]])
            ->count();
        $back_msg = '';

        $res = false;
        $this->_item->startTrans();
        $this->_stock_log->startTrans();
        $this->_new_order_process->startTrans();
        $this->_new_order_item_process->startTrans();
        $this->_product_bar_code_item->startTrans();
        try {
            //下一步提示信息及状态
            if (2 == $check_status) {

                /**************工单更换镜框******************/
                //查询更改镜框最新信息
                $change_sku = $this->_work_order_change_sku
                    ->alias('a')
                    ->join(['fa_work_order_measure' => 'b'], 'a.measure_id=b.id')
                    ->where([
                        'a.change_type' => 1,
                        'a.item_order_number' => $item_order_number,
                        'b.operation_type' => 1
                    ])
                    ->order('a.id', 'desc')
                    ->value('a.change_sku');
                if ($change_sku) {
                    $item_option_info['sku'] = $change_sku;
                }
                /********************************/

                //配货节点 条形码绑定子单号
                $barcode = $this->request->request('barcode');
                $this->_product_bar_code_item
                    ->allowField(true)
                    ->isUpdate(true, ['code' => $barcode])
                    ->save(['item_order_number' => $item_order_number]);

                //获取true_sku
                $true_sku = $this->_item_platform_sku->getTrueSku($item_option_info['sku'], $item_process_info['site']);

                //获取配货占用库存
                $item_before = $this->_item
                    ->field('distribution_occupy_stock')
                    ->where(['sku' => $true_sku])
                    ->find();

                //增加配货占用库存
                $this->_item
                    ->where(['sku' => $true_sku])
                    ->inc('distribution_occupy_stock', 1)
                    ->update();

                //记录库存日志
                $this->_stock_log->setData([
                    'type' => 2,
                    'site' => $item_process_info['site'],
                    'modular' => 2,
                    'change_type' => 4,
                    'source' => 2,
                    'sku' => $true_sku,
                    'number_type' => 2,
                    'order_number' => $item_order_number,
                    'distribution_stock_before' => $item_before['distribution_occupy_stock'],
                    'distribution_stock_change' => 1,
                    'create_person' => $this->auth->nickname,
                    'create_time' => time()
                ]);

                //根据处方类型字段order_prescription_type(现货处方镜、定制处方镜)判断是否需要配镜片
                if (in_array($item_process_info['order_prescription_type'], [2, 3])) {
                    $save_status = 3;
                } else {
                    if ($item_option_info['is_print_logo']) {
                        $save_status = 5;
                    } else {
                        if ($total_qty_ordered > 1) {
                            $save_status = 7;
                        } else {
                            $save_status = 9;
                        }
                    }
                }
            } elseif (3 == $check_status) {
                $save_status = 4;
            } elseif (4 == $check_status) {
                if ($item_option_info['is_print_logo']) {
                    $save_status = 5;
                } else {
                    $save_status = 6;
                }
            } elseif (5 == $check_status) {
                $save_status = 6;
            } elseif (6 == $check_status) {
                if ($total_qty_ordered > 1) {
                    $save_status = 7;
                } else {
                    $save_status = 9;
                }
            }

            if (empty($save_status)) throw new Exception('未获取到下一步状态');

            //订单主表标记已合单
            if (9 == $save_status) {
                //主订单状态表
                $this->_new_order_process
                    ->allowField(true)
                    ->isUpdate(true, ['order_id' => $item_process_info['order_id']])
                    ->save(['combine_status' => 1, 'combine_time' => time()]);
            }

            //更新子单配货状态
            $res = $this->_new_order_item_process
                ->allowField(true)
                ->isUpdate(true, ['item_order_number' => $item_order_number])
                ->save(['distribution_status' => $save_status]);

            //下一步提示信息
            if (3 == $save_status) {
                //待配镜片
                $back_msg = 2 == $item_process_info['order_prescription_type'] ? '去配现片' : '去配定制片';
            } else {
                $next_step = [
                    4 => '去加工',
                    5 => '印logo',
                    6 => '去质检',
                    7 => '去合单',
                    9 => '去合单'
                ];
                $back_msg = $next_step[$save_status];
            }

            $this->_item->commit();
            $this->_stock_log->commit();
            $this->_new_order_process->commit();
            $this->_new_order_item_process->commit();
            $this->_product_bar_code_item->commit();
        } catch (ValidateException $e) {
            $this->_item->rollback();
            $this->_stock_log->rollback();
            $this->_new_order_process->rollback();
            $this->_new_order_item_process->rollback();
            $this->_product_bar_code_item->rollback();
            $this->error($e->getMessage(), [], 406);
        } catch (PDOException $e) {
            $this->_item->rollback();
            $this->_stock_log->rollback();
            $this->_new_order_process->rollback();
            $this->_new_order_item_process->rollback();
            $this->_product_bar_code_item->rollback();
            $this->error($e->getMessage(), [], 407);
        } catch (Exception $e) {
            $this->_item->rollback();
            $this->_stock_log->rollback();
            $this->_new_order_process->rollback();
            $this->_new_order_item_process->rollback();
            $this->_product_bar_code_item->rollback();
            $this->error($e->getMessage(), [], 408);
        }

        if ($res) {
            //操作成功记录
            DistributionLog::record($this->auth, $item_process_info['id'], $check_status, $status_arr[$check_status] . '完成');
            if (9 == $save_status) {
                DistributionLog::record($this->auth, $item_process_info['id'], 7, '合单完成');
            }
            //成功返回
            $this->success($back_msg, [], 200);
        } else {
            //操作失败记录
            DistributionLog::record($this->auth, $item_process_info['id'], 0, $status_arr[$check_status] . '：保存失败');

            //失败返回
            $this->error(__($status_arr[$check_status] . '失败'), [], 404);
        }
    }

    /**
     * 配货扫码
     *
     * @参数 string item_order_number  子订单号
     * @return mixed
     * @author wgj
     */
    public function product()
    {
        $item_order_number = $this->request->request('item_order_number');
        $this->info($item_order_number, 2);
    }

    /**
     * 配货提交--ok
     *
     * 商品条形码与商品SKU是多对一关系，paltform_sku与SKU（true_sku）也是多对一关系
     *
     * @参数 string item_order_number  子订单号
     * @参数 string barcode  商品条形码
     * @return mixed
     * @author wgj
     */
    public function product_submit()
    {
        $item_order_number = $this->request->request('item_order_number');
        $barcode = $this->request->request('barcode');
        empty($item_order_number) && $this->error(__('子订单号不能为空'), [], 403);
        empty($barcode) && $this->error(__('商品条形码不能为空'), [], 403);

        //子订单号获取平台platform_sku
        $order_item_id = $this->_new_order_item_process->where('item_order_number', $item_order_number)->value('id');
        empty($order_item_id) && $this->error(__('订单不存在'), [], 403);

        //获取子单sku
        $order_item_info = $this->_new_order_item_process
            ->field('sku,site')
            ->where('item_order_number', $item_order_number)
            ->find();
        $order_item_true_sku = $order_item_info['sku'];

        //获取更改镜框最新信息
        $change_sku = $this->_work_order_change_sku
            ->alias('a')
            ->join(['fa_work_order_measure' => 'b'], 'a.measure_id=b.id')
            ->where([
                'a.change_type' => 1,
                'a.item_order_number' => $item_order_number,
                'b.operation_type' => 1
            ])
            ->order('a.id', 'desc')
            ->value('a.change_sku');
        if ($change_sku) {
            $order_item_true_sku = $change_sku;
        }

        $sku_arr = explode('-', $order_item_true_sku);
        if (2 < count($sku_arr)) {
            $order_item_true_sku = $sku_arr[0] . '-' . $sku_arr[1];
        }

        //获取仓库sku
        $true_sku = $this->_item_platform_sku
            ->where(['platform_sku' => $order_item_true_sku, 'platform_type' => $order_item_info['site']])
            ->value('sku');

        $barcode_item_order_number = $this->_product_bar_code_item->where('code', $barcode)->value('item_order_number');
        !empty($barcode_item_order_number) && $this->error(__('此条形码已经绑定过其他订单'), [], 403);
        $code_item_sku = $this->_product_bar_code_item->where('code', $barcode)->value('sku');
        // empty($code_item_sku) && $this->error(__('此条形码未绑定SKU'), [], 403);
        empty($code_item_sku) && $this->error(__('商品条码没有绑定关系'), [], 403);

        if (strtolower($true_sku) != strtolower($code_item_sku)) {
            //扫描获取的条形码 和 子订单查询出的 SKU(即true_sku)对比失败则配货失败
            //操作失败记录
            DistributionLog::record($this->auth, $order_item_id, 2, '配货失败：sku配错');

            //失败返回
            $this->error(__('sku配错'), [], 404);
        } else {
            $this->save($item_order_number, 2);
        }
    }

    /**
     * 镜片分拣--不做分页，只展示processing状态的订单
     *
     * @参数 string start_time  开始时间
     * @参数 string end_time  结束时间
     * @参数 int page  页码
     * @参数 int page_size  每页显示数量
     * @return mixed
     * @author wgj
     */
    public function sorting()
    {
        $start_time = $this->request->request('start_time');
        $end_time = $this->request->request('end_time');
        $page = $this->request->request('page');
        $page_size = $this->request->request('page_size');
        empty($page) && $this->error(__('Page can not be empty'), [], 403);
        empty($page_size) && $this->error(__('Page size can not be empty'), [], 403);
        $where = [
            'a.distribution_status' => 3,
            'd.status' => 'processing',
            'b.index_name' => ['neq', ''],
            'a.order_prescription_type' => ['neq', 3],
        ];
        if ($start_time && $end_time) {
            $where['a.created_at'] = ['between', [strtotime($start_time), strtotime($end_time)]];
        }
        $offset = ($page - 1) * $page_size;
        $limit = $page_size;

        //获取出库单列表数据【od右眼、os左眼分开查询再组装，order_prescription_type 处方类型，index_name 镜片类型，lens_name 镜片名称】
        //od右镜片
        $list_od = $this->_new_order_item_process
            ->alias('a')
            ->where($where)
            ->field('count(*) as all_count,a.order_prescription_type,b.index_name,b.od_sph,b.od_cyl,c.lens_name')
            ->join(['fa_order_item_option' => 'b'], 'a.option_id=b.id')
            ->join(['fa_lens_data' => 'c'], 'b.lens_number=c.lens_number')
            ->join(['fa_order' => 'd'], 'a.order_id=d.id')
            ->group('a.order_prescription_type,b.lens_number,b.od_sph,b.od_cyl')
            //            ->limit($offset, $limit)
            ->select();
        $list_od = collection($list_od)->toArray();
        //订单处方分类 0待处理  1 仅镜架 2 现货处方镜 3 定制处方镜 4 其他
        $order_prescription_type = [0 => '待处理', 1 => '仅镜架', 2 => '现货处方镜', 3 => '定制处方镜', 4 => '其他'];
        foreach ($list_od as $key => $value) {
            $list_od[$key]['order_prescription_type'] = $order_prescription_type[$value['order_prescription_type']];
            $list_od[$key]['light'] = 'SPH：' . $value['od_sph'] . ' CYL:' . $value['od_cyl'];

            unset($list_od[$key]['od_sph']);
            unset($list_od[$key]['od_cyl']);
        }

        //os左镜片
        $list_os = $this->_new_order_item_process
            ->alias('a')
            ->where($where)
            ->field('count(*) as all_count,a.order_prescription_type,b.os_sph,b.os_cyl,c.lens_name')
            ->join(['fa_order_item_option' => 'b'], 'a.option_id=b.id')
            ->join(['fa_lens_data' => 'c'], 'b.lens_number=c.lens_number')
            ->join(['fa_order' => 'd'], 'a.order_id=d.id')
            ->group('a.order_prescription_type,b.lens_number,b.os_sph,b.os_cyl')
            //            ->limit($offset, $limit)
            ->select();
        $list_os = collection($list_os)->toArray();
        //订单处方分类 0待处理  1 仅镜架 2 现货处方镜 3 定制处方镜 4 其他
        $order_prescription_type = [0 => '待处理', 1 => '仅镜架', 2 => '现货处方镜', 3 => '定制处方镜', 4 => '其他'];
        foreach ($list_os as $key => $value) {
            $list_os[$key]['order_prescription_type'] = $order_prescription_type[$value['order_prescription_type']];
            $list_os[$key]['light'] = 'SPH：' . $value['os_sph'] . ' CYL:' . $value['os_cyl'];

            unset($list_os[$key]['os_sph']);
            unset($list_os[$key]['os_cyl']);
        }

        //左右镜片数组取交集求all_count和，再合并
        foreach ($list_os as $key => $value) {
            foreach ($list_od as $k => $v) {
                if ($value['light'] == $v['light']) {
                    $list_od[$k]['all_count'] = $value['all_count'] + $v['all_count'];
                    unset($list_os[$key]);
                }
            }
        }
        $list = array_merge($list_od, $list_os);
        $list = array_values($list);
        $this->success('', ['list' => $list], 200);
    }

    /**
     * 镜片未分拣数量
     *
     * @return mixed
     * @author wgj
     */
    public function no_sorting()
    {
        $where = [
            'a.distribution_status' => 3,
            'a.order_prescription_type' => 2,
            'b.status' => 'processing',
        ];

        //未分拣子订单数量
        $count = $this->_new_order_item_process
            ->alias('a')
            ->join(['fa_order' => 'b'], 'a.order_id=b.id')
            ->where($where)
            ->count();
        return 2 * $count;
    }

    /**
     * 配镜片扫码
     *
     * @参数 string item_order_number  子订单号
     * @return mixed
     * @author lzh
     */
    public function lens()
    {
        $item_order_number = $this->request->request('item_order_number');
        $this->info($item_order_number, 3);
    }

    /**
     * 配镜片二次扫码取出--释放子单号占用的暂存库位，记录日志
     *
     * @参数 string item_order_number  子订单号
     * @return mixed
     * @author wgj
     */
    public function lens_out()
    {
        $item_order_number = $this->request->request('item_order_number');
        //获取子订单数据
        $item_process_info = $this->_new_order_item_process
            ->where('item_order_number', $item_order_number)
            ->field('id,option_id,distribution_status,temporary_house_id,order_prescription_type')
            ->find();
        empty($item_process_info) && $this->error(__('子订单不存在'), [], 403);
        empty($item_process_info['temporary_house_id']) && $this->error(__('子订单未绑定暂存库位'), [], 403);
        3 != $item_process_info['distribution_status'] && $this->error(__('只有待配镜片状态才能操作'), [], 403);
        //获取库位号
        $coding = $this->_stock_house
            ->where(['id' => $item_process_info['temporary_house_id']])
            ->value('coding');
        //子订单释放定制片库位号
        $result = $this->_new_order_item_process
            ->allowField(true)
            ->isUpdate(true, ['item_order_number' => $item_order_number])
            ->save(['temporary_house_id' => 0, 'customize_status' => 2]);

        $res = false;
        if ($result != false) {
            //定制片库位占用数量-1
            $res = $this->_stock_house
                ->where(['id' => $item_process_info['temporary_house_id']])
                ->setDec('occupy', 1);
            DistributionLog::record($this->auth, $item_process_info['id'], 0, "子单号{$item_order_number}，释放定制片库位号：{$coding}");
        }

        if (false === $res) {
            $this->error(__("取出失败"), [], 403);
        }
        // $this->success("子单号{$item_order_number}的商品从定制片暂存架{$coding}库位取出成功", [], 200);
        $this->success('', [], 200);
    }

    /**
     * 配镜片提交
     *
     * @参数 string item_order_number  子订单号
     * @return mixed
     * @author lzh
     */
    public function lens_submit()
    {
        $item_order_number = $this->request->request('item_order_number');
        $this->save($item_order_number, 3);
    }

    /**
     * 加工扫码
     *
     * @参数 string item_order_number  子订单号
     * @return mixed
     * @author lzh
     */
    public function machining()
    {
        $item_order_number = $this->request->request('item_order_number');
        $this->info($item_order_number, 4);
    }

    /**
     * 加工提交
     *
     * @参数 string item_order_number  子订单号
     * @return mixed
     * @author lzh
     */
    public function machining_submit()
    {
        $item_order_number = $this->request->request('item_order_number');
        $this->save($item_order_number, 4);
    }

    /**
     * 印logo扫码
     *
     * @参数 string item_order_number  子订单号
     * @return mixed
     * @author lzh
     */
    public function logo()
    {
        $item_order_number = $this->request->request('item_order_number');
        $this->info($item_order_number, 5);
    }

    /**
     * 印logo提交
     *
     * @参数 string item_order_number  子订单号
     * @return mixed
     * @author lzh
     */
    public function logo_submit()
    {
        $item_order_number = $this->request->request('item_order_number');
        $this->save($item_order_number, 5);
    }

    /**
     * 成品质检扫码
     *
     * @参数 string item_order_number  子订单号
     * @return mixed
     * @author lzh
     */
    public function finish()
    {
        $item_order_number = $this->request->request('item_order_number');
        $this->info($item_order_number, 6);
    }

    /**
     * 质检通过/拒绝
     *
     * @参数 string item_order_number  子订单号
     * @参数 int do_type  操作类型：1通过，2拒绝
     * @参数 int reason  拒绝原因
     * @return mixed
     * @author lzh
     */
    public function finish_adopt()
    {
        $item_order_number = $this->request->request('item_order_number');
        $do_type = $this->request->request('do_type');
        !in_array($do_type, [1, 2]) && $this->error(__('操作类型错误'), [], 403);

        if ($do_type == 1) {
            $this->save($item_order_number, 6);
        } else {
            $reason = $this->request->request('reason');
            !in_array($reason, [1, 2, 3, 4]) && $this->error(__('拒绝原因错误'), [], 403);

            //获取子订单数据
            $item_process_info = $this->_new_order_item_process
                ->where('item_order_number', $item_order_number)
                ->field('id,option_id,order_id,sku,site')
                ->find();

            //状态
            $status_arr = [
                1 => ['status' => 4, 'name' => '质检拒绝：加工调整'],
                2 => ['status' => 2, 'name' => '质检拒绝：镜架报损'],
                3 => ['status' => 3, 'name' => '质检拒绝：镜片报损'],
                4 => ['status' => 5, 'name' => '质检拒绝：logo调整']
            ];
            $status = $status_arr[$reason]['status'];

            $this->_new_order_item_process->startTrans();
            $this->_item->startTrans();
            $this->_item_platform_sku->startTrans();
            $this->_stock_log->startTrans();
            $this->_product_bar_code_item->startTrans();
            try {
                $save_data['distribution_status'] = $status;
                //如果回退到待加工步骤之前，清空定制片库位ID及定制片处理状态
                if (4 > $status) {
                    $save_data['temporary_house_id'] = 0;
                    $save_data['customize_status'] = 0;
                }

                //子订单状态回退
                $this->_new_order_item_process
                    ->allowField(true)
                    ->isUpdate(true, ['id' => $item_process_info['id']])
                    ->save($save_data);

                //回退到待配货，解绑条形码
                if (2 == $status) {
                    $this->_product_bar_code_item
                        ->allowField(true)
                        ->isUpdate(true, ['item_order_number' => $item_order_number])
                        ->save(['item_order_number' => '']);
                }

                //质检拒绝：镜架报损，扣减可用库存、配货占用、总库存、虚拟仓库存
                if (2 == $reason) {
                    //仓库sku、库存
                    $platform_info = $this->_item_platform_sku
                        ->field('sku,stock')
                        ->where(['platform_sku' => $item_process_info['sku'], 'platform_type' => $item_process_info['site']])
                        ->find();
                    $true_sku = $platform_info['sku'];

                    //检验库存
                    $stock_arr = $this->_item
                        ->where(['sku' => $true_sku])
                        ->field('stock,available_stock,distribution_occupy_stock')
                        ->find();

                    //扣减可用库存、配货占用、总库存
                    $this->_item
                        ->where(['sku' => $true_sku])
                        ->dec('available_stock', 1)
                        ->dec('distribution_occupy_stock', 1)
                        ->dec('stock', 1)
                        ->update();

                    //扣减虚拟仓库存
                    $this->_item_platform_sku
                        ->where(['sku' => $true_sku, 'platform_type' => $item_process_info['site']])
                        ->dec('stock', 1)
                        ->update();

                    //记录库存日志
                    $this->_stock_log->setData([
                        'type' => 2,
                        'site' => $item_process_info['site'],
                        'modular' => 3,
                        'change_type' => 5,
                        'source' => 2,
                        'sku' => $true_sku,
                        'number_type' => 2,
                        'order_number' => $item_order_number,
                        'available_stock_before' => $stock_arr['available_stock'],
                        'available_stock_change' => -1,
                        'distribution_stock_before' => $stock_arr['distribution_occupy_stock'],
                        'distribution_stock_change' => -1,
                        'stock_before' => $stock_arr['stock'],
                        'stock_change' => -1,
                        'fictitious_before' => $platform_info['stock'],
                        'fictitious_change' => -1,
                        'create_person' => $this->auth->nickname,
                        'create_time' => time()
                    ]);
                }

                //记录日志
                DistributionLog::record($this->auth, $item_process_info['id'], 6, $status_arr[$reason]['name']);

                $this->_new_order_item_process->commit();
                $this->_item->commit();
                $this->_item_platform_sku->commit();
                $this->_stock_log->commit();
                $this->_product_bar_code_item->commit();
            } catch (ValidateException $e) {
                $this->_new_order_item_process->rollback();
                $this->_item->rollback();
                $this->_item_platform_sku->rollback();
                $this->_stock_log->rollback();
                $this->_product_bar_code_item->rollback();
                $this->error($e->getMessage(), [], 406);
            } catch (PDOException $e) {
                $this->_new_order_item_process->rollback();
                $this->_item->rollback();
                $this->_item_platform_sku->rollback();
                $this->_stock_log->rollback();
                $this->_product_bar_code_item->rollback();
                $this->error($e->getMessage(), [], 407);
            } catch (Exception $e) {
                $this->_new_order_item_process->rollback();
                $this->_item->rollback();
                $this->_item_platform_sku->rollback();
                $this->_stock_log->rollback();
                $this->_product_bar_code_item->rollback();
                $this->error($e->getMessage(), [], 408);
            }
            $this->success('操作成功', [], 200);
        }
    }

    /**
     * 合单扫描子单号--ok---修改合单主表改为order_proceess表
     *
     * @参数 string item_order_number  子订单号
     * @return mixed
     * @author wgj
     */
    public function merge()
    {
        $item_order_number = $this->request->request('item_order_number');
        empty($item_order_number) && $this->error(__('子订单号不能为空'), [], 403);

        //获取子订单数据
        $item_process_info = $this->_new_order_item_process
            ->where('item_order_number', $item_order_number)
            ->field('id,distribution_status,sku,order_id,temporary_house_id,abnormal_house_id')
            ->find();
        //查询订单号
        $order_info = $this->_new_order
            ->field('increment_id,status')
            ->where(['id' => $item_process_info['order_id']])
            ->find();
        'processing' != $order_info['status'] && $this->error(__('订单状态异常'), [], 405);

        $order_process_info = $this->_new_order_process
            ->where('order_id', $item_process_info['order_id'])
            ->field('order_id,store_house_id')
            ->find();
        $store_house_is = $this->_stock_house->field('id,coding,subarea')->where('id', $order_process_info['store_house_id'])->find();
        $codeing = $store_house_is['coding'];
        //检测是否有工单未处理
        $check_work_order = $this->_work_order_measure
            ->alias('a')
            ->field('a.item_order_number,a.measure_choose_id')
            ->join(['fa_work_order_list' => 'b'], 'a.work_id=b.id')
            ->where([
                'a.operation_type' => 0,
                'b.platform_order' => $order_info['increment_id'],
                'b.work_status' => ['in', [1, 2, 3, 5]]
            ])
            ->select();
        if ($check_work_order) {
            foreach ($check_work_order as $val) {

<<<<<<< HEAD
                $codeing = $store_house_is['coding'];
=======
>>>>>>> eaf3a7b6
                (3 == $val['measure_choose_id'] //主单取消措施未处理
                    ||
                    $val['item_order_number'] == $item_order_number //子单措施未处理:更改镜框18、更改镜片19、取消20
                )
                // && $this->error(__('有工单未处理，无法操作'), [], 405);

                && $this->error(__("子订单存在工单"."<br><b>$codeing</b>"), [], 405);
                if ($val['measure_choose_id'] == 21) {
                    $this->error(__("子订单存在工单"."<br><b>$codeing</b>"), [], 405);
                }
            }
        }

        //判断异常状态
        $abnormal_id = $this->_distribution_abnormal
            ->where(['item_process_id' => $item_process_info['id'], 'status' => 1])
            ->value('id');
        // $abnormal_id && $this->error(__('有异常待处理，无法操作'), [], 405);

        $abnormal_id && $this->error(__("子订单存在异常"."<br><b>$codeing</b>"), [], 405);

        empty($item_process_info) && $this->error(__('子订单不存在'), [], 403);


        //产品婧让改的
        if (!empty($store_house_is) && 9 == $item_process_info['distribution_status']) {

            $this->error(__("请放在合单架"."<br><b>$codeing</b>"), [], 403);
        } elseif (empty($store_house_is) && 9 == $item_process_info['distribution_status']) {
            $this->error(__('订单合单完成，去审单！'), [], 403);
        }
        9 == $item_process_info['distribution_status'] && $this->error(__('订单合单完成，去审单！'), [], 403);
        $status_arr1 = [
            2 => '配货',
            3 => '配镜片',
            4 => '加工',
            5 => '印logo',
            6 => '成品质检',
            7 => '合单'
        ];
        // !in_array($item_process_info['distribution_status'], [7, 8]) && $this->error(__('子订单当前状态不可合单操作'), [], 403);
        !in_array($item_process_info['distribution_status'], [7, 8]) && $this->error(__('去' . $status_arr1[$item_process_info['distribution_status']]), [], 405);


        //第二次扫描提示语
        if (7 < $item_process_info['distribution_status']) {
            if ($order_process_info['store_house_id']) {
                //有主单合单库位
                $store_house_info = $this->_stock_house->field('id,coding,subarea')->where('id', $order_process_info['store_house_id'])->find();
                // $this->error(__('请将子单号' . $item_order_number . '的商品放入合单架' . $store_house_info['coding'] . '合单库位'), [], 403);

                $this->error(__("请放在合单架"."<br><b>$codeing</b>"), [], 403);
            } else {
                //                $this->_new_order_item_process->allowField(true)->isUpdate(true, ['item_order_number'=>$item_order_number])->save(['distribution_status'=>7]);
                $this->error(__('合单失败，主单未分配合单库位'), [], 403);
            }
        }

        //查询预库位占用
        $fictitious_time = time();
        $fictitious_store_house_info = $this->_stock_house->field('id,coding,subarea')->where(['status' => 1, 'type' => 2, 'occupy' => 0, 'fictitious_occupy_time' => ['>', $fictitious_time], 'order_id' => $item_process_info['order_id']])->find();

        //如果预占用信息不为空。返回预占用库位
        if (empty($fictitious_store_house_info)) {

            //未合单，首次扫描
            if (!$order_process_info['store_house_id']) {
                //主单中无库位号，首个子单进入时，分配一个合单库位给PDA，暂不占用根据是否确认放入合单架占用或取消
                $store_house_info = $this->_stock_house->field('id,coding,subarea')->where(['status' => 1, 'type' => 2, 'occupy' => 0, 'fictitious_occupy_time' => ['<', $fictitious_time]])->find();
                empty($store_house_info) && $this->error(__('合单失败，合单库位已用完，请添加后再操作'), [], 403);
                //绑定预占用库存和有效时间
                $this->_stock_house->where(['id' => $store_house_info['id']])->update(['fictitious_occupy_time' => $fictitious_time + 600, 'order_id' => $item_process_info['order_id']]);
            } else {
                //主单已绑定合单库位,根据ID查询库位信息
                $store_house_info = $this->_stock_house->field('id,coding,subarea')->where('id', $order_process_info['store_house_id'])->find();
            }
        } else {
            $store_house_info = $fictitious_store_house_info;
        }

        //异常原因列表
        $abnormal_list = [
            ['id' => 12, 'name' => '缺货']
        ];

        $info = [
            'item_order_number' => $item_order_number,
            'sku' => $item_process_info['sku'],
            'store_id' => $store_house_info['id'],
            'coding' => $store_house_info['coding'],
            'abnormal_list' => $abnormal_list
        ];

        $this->success('', ['info' => $info], 200);
    }

    /**
     * 合单--确认放入合单架---最后一个子单扫描合单时，检查子单合单是否有异常，无异常且全部为已合单，则更新主单合单状态和时间--ok
     * 合单库位预先分配，若被占用则提示被占用并分配新合单库位
     *
     * @参数 string item_order_number  子订单号
     * @参数 string store_house_id  合单库位ID
     * @return mixed
     * @author wgj
     */
    public function merge_submit()
    {
        $item_order_number = $this->request->request('item_order_number');
        $store_house_id = $this->request->request('store_house_id');
        empty($item_order_number) && $this->error(__('子订单号不能为空'), [], 403);
        empty($store_house_id) && $this->error(__('合单库位号不能为空'), [], 403);

        //获取子订单数据
        $item_process_info = $this->_new_order_item_process
            ->where('item_order_number', $item_order_number)
            ->field('id,distribution_status,order_id')
            ->find();
        empty($item_process_info) && $this->error(__('子订单不存在'), [], 403);
        !in_array($item_process_info['distribution_status'], [7, 8]) && $this->error(__('子订单当前状态不可合单操作'), [], 403);

        //查询主单数据
        $order_process_info = $this->_new_order
            ->alias('a')
            ->where('a.id', $item_process_info['order_id'])
            ->join(['fa_order_process' => 'b'], 'a.id=b.order_id', 'left')
            ->field('a.id,a.increment_id,b.store_house_id')
            ->find();
        empty($order_process_info) && $this->error(__('主订单不存在'), [], 403);

        //获取库位信息
        $store_house_info = $this->_stock_house->field('id,coding,subarea,occupy,fictitious_occupy_time,order_id')->where('id', $store_house_id)->find();//查询合单库位--占用数量
        empty($store_house_info) && $this->error(__('合单库位不存在'), [], 403);

        if ($order_process_info['store_house_id'] != $store_house_id) {
            if ($store_house_info['occupy'] && empty($order_process_info['store_house_id'])) {
                //主单无绑定库位，且分配的库位被占用，重新分配合单库位后再次提交确认放入新分配合单架
                $new_store_house_info = $this->_stock_house->field('id,coding,subarea')->where(['status' => 1, 'type' => 2, 'occupy' => 0])->find();
                empty($new_store_house_info) && $this->error(__('合单库位已用完，请检查合单库位情况'), [], 403);

                $info['store_id'] = $new_store_house_info['id'];
                $this->error(__('合单架' . $store_house_info['coding'] . '库位已被占用，' . '请将子单号' . $item_order_number . '的商品放入新合单架' . $new_store_house_info['coding'] . '库位'), ['info' => $info], 2001);
            }
        }

        if ($item_process_info['distribution_status'] == 8) {
            //重复扫描子单号--提示语句
            // $this->error(__('请将子单号' . $item_order_number . '的商品放入合单架' . $store_house_info['coding'] . '库位'), [], 511);
            $codeing = $store_house_info['coding'];

            $this->error(__("请放在合单架"."<br><b>$codeing</b>"), [], 511);
        }

        if (!empty($store_house_info['order_id'])) {
            //检查当前订单和预占用时的订单id是否相同
            if ($store_house_info['order_id'] != $order_process_info['id']) {
                $this->error(__('预占用库位信息错误'), [], 403);
            }
            //检查是否预占用
            if (empty($order_process_info['store_house_id'])) {
                if ($store_house_info['fictitious_occupy_time'] < time()) {
                    $this->error(__('库位预占用超10分钟，请重新操作'), [], 403);
                }
            }

        }


        //主单表有合单库位ID，查询主单商品总数，与子单合单入库计算数量对比
        //获取订单购买总数，计算过滤掉取消状态的子单
        $total_qty_ordered = $this->_new_order_item_process
            ->where(['order_id' => $item_process_info['order_id'], 'distribution_status' => ['neq', 0]])
            ->count();
        $count = $this->_new_order_item_process
            ->where(['distribution_status' => ['in', [0, 8]], 'order_id' => $item_process_info['order_id']])
            ->count();

        $info['order_id'] = $item_process_info['order_id']; //合单确认放入合单架提交 接口返回自带主订单号

        if ($total_qty_ordered > $count + 1) {
            //不是最后一个子单
            $num = '';
            $next = 1; //是否有下一个子单 1有，0没有
        } else {
            //最后一个子单
            $num = '最后一个';
            $next = 0; //是否有下一个子单 1有，0没有
        }
        if ($order_process_info['store_house_id']) {
            //存在合单库位ID，获取合单库位号ID存入
            $info['next'] = $next;
            //更新子单表
            $result = false;
            $result = $this->_new_order_item_process->allowField(true)->isUpdate(true, ['item_order_number' => $item_order_number])->save(['distribution_status' => 8]);
            if ($result !== false) {
                //操作成功记录
                DistributionLog::record($this->auth, $item_process_info['id'], 7, '子单号：' . $item_order_number . '作为主单号' . $order_process_info['increment_id'] . '的' . $num . '子单合单完成，库位' . $store_house_info['coding']);
                if (!$next) {
                    //最后一个子单且合单完成，更新主单、子单状态为合单完成
                    $this->_new_order_item_process
                        ->allowField(true)
                        ->isUpdate(true, ['order_id' => $item_process_info['order_id'], 'distribution_status' => ['neq', 0]])
                        ->save(['distribution_status' => 9]);
                    $this->_new_order_process
                        ->allowField(true)
                        ->isUpdate(true, ['order_id' => $item_process_info['order_id']])
                        ->save(['combine_status' => 1, 'check_status' => 0, 'combine_time' => time()]);
                }

                $this->success('子单号放入合单架成功', ['info' => $info], 200);
            } else {
                //操作失败记录
                DistributionLog::record($this->auth, $item_process_info['id'], 7, '子单号：' . $item_order_number . '作为主单号' . $order_process_info['increment_id'] . '的' . $num . '子单合单失败');

                $this->error(__('No rows were inserted'), [], 511);
            }
        }

        //首个子单进入合单架START
        $result = $return = false;
        $this->_stock_house->startTrans();
        $this->_new_order_process->startTrans();
        $this->_new_order_item_process->startTrans();
        try {
            //更新子单表
            $result = $this->_new_order_item_process->allowField(true)->isUpdate(true, ['item_order_number' => $item_order_number])->save(['distribution_status' => 8]);
            if ($result !== false) {
                $res = $this->_new_order_process->allowField(true)->isUpdate(true, ['order_id' => $item_process_info['order_id']])->save(['store_house_id' => $store_house_id]);
                if ($res !== false) {
                    $return = $this->_stock_house->allowField(true)->isUpdate(true, ['id' => $store_house_id])->save(['occupy' => 1]);
                }
            }
            $this->_stock_house->commit();
            $this->_new_order_process->commit();
            $this->_new_order_item_process->commit();
        } catch (ValidateException $e) {
            $this->_stock_house->rollback();
            $this->_new_order_process->rollback();
            $this->_new_order_item_process->rollback();
            $this->error($e->getMessage(), [], 406);
        } catch (PDOException $e) {
            $this->_stock_house->rollback();
            $this->_new_order_process->rollback();
            $this->_new_order_item_process->rollback();
            $this->error($e->getMessage(), [], 407);
        } catch (Exception $e) {
            $this->_stock_house->rollback();
            $this->_new_order_process->rollback();
            $this->_new_order_item_process->rollback();
            $this->error($e->getMessage(), [], 444);
        }
        if ($return !== false) {
            $info['next'] = $next;
            //操作成功记录
            DistributionLog::record($this->auth, $item_process_info['id'], 7, '子单号：' . $item_order_number . '作为主单号' . $order_process_info['increment_id'] . '的' . $num . '子单合单完成，库位' . $store_house_info['coding']);

            $this->success('子单号放入合单架成功', ['info' => $info], 200);
        } else {
            //操作失败记录
            DistributionLog::record($this->auth, $item_process_info['id'], 7, '子单号：' . $item_order_number . '作为主单号' . $order_process_info['increment_id'] . '的' . $num . '子单合单失败');

            $this->error(__('子单号放入合单架失败'), [], 511);
        }
        //首个子单进入合单架END

    }

    /**
     * 合单--合单完成页面-------修改原型图待定---子单合单状态、异常状态展示--ok
     *
     * @参数 string order_number  主订单号
     * @return mixed
     * @author wgj
     */
    public function order_merge()
    {
        $order_number = $this->request->request('order_number');
        empty($order_number) && $this->error(__('订单号不能为空'), [], 403);

        //获取订单购买总数,商品总数即为子单数量
        $order_process_info = $this->_new_order
            ->alias('a')
            ->where('a.increment_id', $order_number)
            ->join(['fa_order_process' => 'b'], 'a.id=b.order_id', 'left')
            ->field('a.id,a.increment_id,b.store_house_id')
            ->find();
        empty($order_process_info) && $this->error(__('主订单不存在'), [], 403);

        //获取子订单数据
        $item_process_info = $this->_new_order_item_process
            ->where('order_id', $order_process_info['id'])
            ->field('id,item_order_number,distribution_status,abnormal_house_id')
            ->select();
        empty($item_process_info) && $this->error(__('子订单数据异常'), [], 403);

        $distribution_status = [0 => '取消', 1 => '待打印标签', 2 => '待配货', 3 => '待配镜片', 4 => '待加工', 5 => '待印logo', 6 => '待成品质检', 7 => '待合单', 8 => '合单中', 9 => '合单完成'];
        foreach ($item_process_info as $key => $value) {
            $item_process_info[$key]['distribution_status'] = $distribution_status[$value['distribution_status']]; //子单合单状态
            $item_process_info[$key]['abnormal_house_id'] = 0 == $value['abnormal_house_id'] ? '正常' : '异常'; //异常状态
        }
        $info['order_number'] = $order_number;
        $info['list'] = $item_process_info;
        $this->success('', ['info' => $info], 200);
    }

    /**
     * 合单待取列表---ok
     *
     * @参数 string query  查询内容
     * @参数 int type  待取出类型 1 合单 2异常
     * @参数 string start_time  开始时间
     * @参数 string end_time  结束时间
     * @参数 int page  * 页码
     * @参数 int page_size  * 每页显示数量
     * @return mixed
     * @author wgj
     */
    public function merge_out_list()
    {
        $query = $this->request->request('query');
        $type = $this->request->request("type") ?? 1;
        $start_time = $this->request->request('start_time');
        $end_time = $this->request->request('end_time');
        $site = $this->request->request('site');
        $page = $this->request->request('page');
        $page_size = $this->request->request('page_size');
        empty($page) && $this->error(__('Page can not be empty'), [], 520);
        empty($page_size) && $this->error(__('Page size can not be empty'), [], 521);
        $offset = ($page - 1) * $page_size;
        $limit = $page_size;

        $where = [];
        if (1 == $type) {
            $where['combine_status'] = 1; //合单完成状态
            $where['store_house_id'] = ['>', 0];
            //合单待取出列表，主单为合单完成状态且子单都已合单
            if ($query) {
                //线上不允许跨库联合查询，拆分，wang导与产品静确认去除SKU搜索
                $store_house_id_store = $this->_stock_house->where(['type' => 2, 'coding' => ['like', '%' . $query . '%']])->column('id');
                /* $order_id = $this->_new_order_item_process->where(['sku'=> ['like', '%' . $query . '%']])->column('order_id');
                 $order_id = array_unique($order_id);
                 $store_house_id_sku = [];
                 if($order_id) {
                     $store_house_id_sku = $this->_new_order_process->where(['order_id'=> ['in', $order_id]])->column('store_house_id');
                 }
                 $store_house_ids = array_merge(array_filter($store_house_id_store), array_filter($store_house_id_sku));
                 if($store_house_ids) $where['store_house_id'] = ['in', $store_house_ids];*/
                if ($store_house_id_store) {
                    $where['store_house_id'] = ['in', $store_house_id_store];
                } else {
                    $where['store_house_id'] = -1;
                }
            }
            if ($start_time && $end_time) {
                $where['combine_time'] = ['between', [strtotime($start_time), strtotime($end_time)]];
            }
            if ($site) {
                $where['site'] = ['=', $site];
            }
            $list = $this->_new_order_process
                ->where($where)
                ->field('order_id,store_house_id,combine_time')
                ->group('order_id')
                ->limit($offset, $limit)
                ->select();
            foreach (array_filter($list) as $k => $v) {
                $list[$k]['coding'] = $this->_stock_house->where('id', $v['store_house_id'])->value('coding');
                !empty($v['combine_time']) && $list[$k]['combine_time'] = date('Y-m-d H:i:s', $v['combine_time']);
            }
        } else {
            $where['a.distribution_status'] = 7; //待合单状态
            $where['a.abnormal_house_id'] = ['>', 0]; //异常未处理
            $where['b.store_house_id'] = ['>', 0]; //有合单库位
            //异常待处理列表
            if ($query) {
                //线上不允许跨库联合查询，拆分，由于字段值明显差异，可以分别模糊匹配
                $store_house_ids = $this->_stock_house->where(['type' => 2, 'coding' => ['like', '%' . $query . '%']])->column('id');
                $item_order_number_store = [];
                if ($store_house_ids) {
                    $item_order_number_store = $this->_new_order_item_process
                        ->where(['abnormal_house_id' => ['in', $store_house_ids]])
                        ->column('id');
                }
                $item_ids = $this->_new_order_item_process
                    ->where(['item_order_number' => ['like', $query . '%']])
                    ->column('id');
                $item_ids = array_merge($item_ids, $item_order_number_store);
                if ($item_ids) {
                    $where['a.id'] = ['in', $item_ids];
                } else {
                    $where['a.id'] = -1;
                }
            }
            $list = $this->_new_order_item_process
                ->alias('a')
                ->where($where)
                ->join(['fa_order_process' => 'b'], 'a.order_id=b.order_id', 'left')
                ->field('b.store_house_id,b.increment_id,b.order_id')
                ->group('a.item_order_number')
                ->limit($offset, $limit)
                ->select();
            foreach (array_filter($list) as $k => $v) {
                $list[$k]['coding'] = $this->_stock_house->where('id', $v['store_house_id'])->value('coding');
            }
        }

        $magento_platform = new MagentoPlatform();
        $platform_list = $magento_platform->field('id, name')->where(['is_del' => 1, 'status' => 1])->select();

        $this->success('', ['list' => $list, 'platform_list' => $platform_list], 200);
    }

    /**
     * 合单取出---释放库位[1.合单待取出 释放合单库位，异常待处理回退其主单下的所有子单为待合单状态并释放合单库位]
     *
     * @参数 string order_number  主订单号 取出时只需传order_number主订单号
     * @参数 int type  取出类型 1合单取出，2异常取出
     * @return mixed
     * @author wgj
     */
    public function merge_out_submit()
    {
        $order_number = $this->request->request('order_number');
        empty($order_number) && $this->error(__('主订单号不能为空'), [], 403);
        $type = $this->request->request('type');
        empty($type) && $this->error(__('请选择取出类型'), [], 403);

        //获取主单信息
        $order_process_info = $this->_new_order
            ->alias('a')
            ->where('a.increment_id', $order_number)
            ->join(['fa_order_process' => 'b'], 'a.id=b.order_id', 'left')
            ->field('a.id,b.combine_status,b.store_house_id')
            ->find();
        empty($order_process_info) && $this->error(__('主订单不存在'), [], 403);

        if ($order_process_info['store_house_id'] != 0) {
            if (1 == $type) {
                empty($order_process_info['combine_status']) && $this->error(__('只有合单完成状态才能取出'), [], 511);
                $item_process_info = $this->_new_order_item_process->field('id,item_order_number')->where('order_id', $order_process_info['id'])->select();
            } else {
                $item_process_info = $this->_new_order_item_process->field('id,item_order_number')->where(['order_id' => $order_process_info['id'], 'distribution_status' => 8])->select();
            }
            $store_house_coding = $this->_stock_house->where('id', $order_process_info['store_house_id'])->value('coding');
            //有合单库位订单--释放库位占用，解绑合单库位ID
            $return = false;
            $res = false;
            $this->_stock_house->startTrans();
            $this->_new_order_process->startTrans();
            $this->_new_order_item_process->startTrans();
            try {
                //更新订单业务处理表，解绑库位号
                $result = $this->_new_order_process->allowField(true)->isUpdate(true, ['order_id' => $order_process_info['id']])->save(['store_house_id' => 0]);
                if ($result != false) {
                    //释放合单库位占用数量
                    $res = $this->_stock_house->allowField(true)->isUpdate(true, ['id' => $order_process_info['store_house_id']])->save(['occupy' => 0]);
                    if ($res != false) {
                        //回退带有异常子单的 合单子单状态
                        if (0 == $order_process_info['combine_status'] && 2 == $type) {
                            $return = $this->_new_order_item_process
                                ->allowField(true)
                                ->isUpdate(true, ['order_id' => $order_process_info['id'], 'distribution_status' => 8])
                                ->save(['distribution_status' => 7]); //回退子订单合单状态至待合单7
                        }
                    }
                }
                $this->_stock_house->commit();
                $this->_new_order_process->commit();
                $this->_new_order_item_process->commit();
            } catch (ValidateException $e) {
                $this->_stock_house->rollback();
                $this->_new_order_process->rollback();
                $this->_new_order_item_process->rollback();
                $this->error($e->getMessage(), [], 444);
            } catch (PDOException $e) {
                $this->_stock_house->rollback();
                $this->_new_order_process->rollback();
                $this->_new_order_item_process->rollback();
                $this->error($e->getMessage(), [], 444);
            } catch (Exception $e) {
                $this->_stock_house->rollback();
                $this->_new_order_process->rollback();
                $this->_new_order_item_process->rollback();
                $this->error($e->getMessage(), [], 444);
            }
            if (1 == $type) {
                //合单完成订单取出
                if ($res !== false) {
                    //操作成功记录，批量日志插入
                    foreach ($item_process_info as $key => $value) {
                        DistributionLog::record($this->auth, $value['id'], 7, '子单号：' . $value['item_order_number'] . '，从合单架' . $store_house_coding . '合单库位取出完成');
                    }
                    $this->success('合单取出成功', [], 200);
                } else {
                    //操作失败记录，批量日志插入
                    foreach ($item_process_info as $key => $value) {
                        DistributionLog::record($this->auth, $value['id'], 7, '子单号：' . $value['item_order_number'] . '，从合单架' . $store_house_coding . '合单库位取出失败');
                    }
                    $this->error(__('No rows were inserted'), [], 511);
                }
            } else {
                //异常子单订单取出 --已合单的子单回退到待合单状态
                if ($return !== false) {
                    //操作成功记录，批量日志插入
                    foreach ($item_process_info as $key => $value) {
                        DistributionLog::record($this->auth, $value['id'], 7, '子单号：' . $value['item_order_number'] . '，从合单架' . $store_house_coding . '合单库位取出完成');
                    }
                    $this->success('异常取出成功', [], 200);
                } else {
                    //操作失败记录，批量日志插入
                    foreach ($item_process_info as $key => $value) {
                        DistributionLog::record($this->auth, $value['id'], 7, '子单号：' . $value['item_order_number'] . '，从合单架' . $store_house_coding . '合单库位取出失败');
                    }
                    $this->error(__('No rows were inserted'), [], 511);
                }
            }
        } else {
            $this->error(__('合单库位已经释放了'), [], 511);
        }
    }

    /**
     * 合单--合单完成页面--合单待取详情页面--修改原型图待定---子单合单状态、异常状态展示--ok
     *
     * @参数 int type  待取出类型 1 合单 2异常
     * @参数 int order_id  主订单ID
     * @参数 string item_order_number  子单号
     * @return mixed
     * @author wgj
     */
    public function merge_out_detail()
    {
        $order_id = $this->request->request('order_id');
        empty($order_id) && $this->error(__('主订单ID不能为空'), [], 403);

        $order_number = $this->_new_order->where(['id' => $order_id])->value('increment_id');
        empty($order_number) && $this->error(__('主订单不存在'), [], 403);
        $info['order_number'] = $order_number;

        //获取子订单数据
        $item_process_info = $this->_new_order_item_process
            ->where('order_id', $order_id)
            ->field('id,item_order_number,distribution_status,abnormal_house_id')
            ->select();
        empty($item_process_info) && $this->error(__('子订单数据不存在'), [], 403);

        $distribution_status = [0 => '取消', 1 => '待打印标签', 2 => '待配货', 3 => '待配镜片', 4 => '待加工', 5 => '待印logo', 6 => '待成品质检', 7 => '待合单', 8 => '合单中', 9 => '合单完成'];
        foreach ($item_process_info as $key => $value) {
            $item_process_info[$key]['distribution_status'] = $distribution_status[$value['distribution_status']]; //子单合单状态
            $item_process_info[$key]['abnormal_house_id'] = 0 == $value['abnormal_house_id'] ? '正常' : '异常'; //异常状态
        }

        $info['list'] = $item_process_info;
        $this->success('', ['info' => $info], 200);
    }

    /**
     * 发货审单
     *
     * @参数 int order_id  主订单ID
     * @参数 string check_refuse  审单拒绝原因 1.SKU缺失  2.配错镜框
     * @参数 int check_status  1审单通过，2审单拒绝
     * @参数 string create_person  操作人名称
     * @参数 array item_order_numbers  子单号列表
     * @return mixed
     * @author wgj
     */
    public function order_examine()
    {
        $order_id = $this->request->request('order_id');
        empty($order_id) && $this->error(__('主订单ID不能为空'), [], 403);
        $check_status = $this->request->request('check_status');
        empty($check_status) && $this->error(__('审单类型不能为空'), [], 403);
        $create_person = $this->request->request('create_person');
        empty($create_person) && $this->error(__('审单操作人不能为空'), [], 403);
        !in_array($check_status, [1, 2]) && $this->error(__('审单类型错误'), [], 403);
        $param = [];
        $param['check_status'] = $check_status;
        $param['check_time'] = time();
        $msg_info = '';
        if ($check_status == 2) {
            $check_refuse = $this->request->request('check_refuse'); //check_refuse   1SKU缺失  2 配错镜框
            empty($check_refuse) && $this->error(__('审单拒绝原因不能为空'), [], 403);
            !in_array($check_refuse, [1, 2, 999]) && $this->error(__('审单拒绝原因错误'), [], 403);
            if (2 == $check_refuse) {
                $item_order_numbers = $this->request->request('item_order_numbers');
                $item_order_numbers = explode(',', $item_order_numbers);
                empty($item_order_numbers) && $this->error(__('请选择子单号'), [], 403);
            }

            switch ($check_refuse) {
                case 1:
                    $param['check_remark'] = 'SKU缺失';
                    $msg_info_l = 'SKU缺失，';
                    $msg_info_r = '退回至待合单';
                    break;
                case 2:
                    $param['check_remark'] = '配错镜框';
                    $msg_info_l = '配错镜框，';
                    $msg_info_r = '退回至待配货';
                    break;
                case 999:
                    $param['check_remark'] = '标记异常';
                    $msg_info_l = '审单拒绝';
                    $msg_info_r = '标记异常';
                    break;
            }
            $msg = '审单拒绝';
        } else {
            $msg = '审单通过';
        }
        //检测订单审单状态
        $row = $this->_new_order_process->where(['order_id' => $order_id])->find();

        empty($row) && $this->error(__('主订单数据不存在'), [], 403);
        //判断有没有子单工单未完成
        $work_order_list = $this->_work_order_list->where(['platform_order' => $row->increment_id, 'work_status' => ['in', [1, 2, 3, 5]]])->find();
        !empty($work_order_list) && $this->error(__('有子单工单未完成'), [], 403);
        $item_ids = $this->_new_order_item_process->where(['order_id' => $order_id])->column('id');
        empty($item_ids) && $this->error(__('子订单数据不存在'), [], 403);
        if (1 == $row['check_status']) {
            $this->success('审单已通过，请勿重复操作！', [], 200);
        }

        $abnormal_house_id = $this->_new_order_item_process->where(['id' => ['in', $item_ids], 'abnormal_house_id' => ['>', 1]])->column('abnormal_house_id');//查询当前主单下面是否有已标记异常的子单

        !empty($abnormal_house_id) && $this->error(__('有子单存在异常'), [], 403);
        if (999 == $check_refuse) {
            //审核拒绝选择标记异常-核实地址
            $all_item_order_number = $this->_new_order_item_process->where(['id' => ['in', $item_ids]])->column('item_order_number');
            foreach ($all_item_order_number as $key => $value) {
                //查询给所有子单标记异常异常库位是否足够
                $stock_house_info = $this->_stock_house
                    ->field('id,coding')
                    ->where(['status' => 1, 'type' => 4, 'occupy' => ['<', 10000 - count($all_item_order_number)]])
                    ->order('occupy', 'desc')
                    ->find();
                if (empty($stock_house_info)) {
                    DistributionLog::record($this->auth, $item_process_id, 0, '异常暂存架没有空余库位');
                    $this->error(__('异常暂存架没有空余库位'), [], 405);
                }
                $this->in_sign_abnormal($value, 13, 1);
            }
            $this->success('标记异常成功', [], 200);
        }
        $this->_item->startTrans();
        $this->_item_platform_sku->startTrans();
        $this->_stock_log->startTrans();
        $this->_stock_house->startTrans();
        $this->_new_order_process->startTrans();
        $this->_new_order_item_process->startTrans();
        $this->_product_bar_code_item->startTrans();
        try {
            $result = $this->_new_order_process->allowField(true)->isUpdate(true, ['order_id' => $order_id])->save($param);
            false === $result && $this->error(__('订单状态更改失败'), [], 403);

            $log_data = [];
            //审单通过和拒绝都影响库存
            $item_where = [
                'order_id' => $order_id,
                'distribution_status' => ['neq', 0]
            ];
            if (!empty($item_order_numbers)) {
                $item_where['item_order_number'] = ['in', $item_order_numbers];
            }
            $item_info = $this->_new_order_item_process
                ->field('sku,site,item_order_number')
                ->where($item_where)
                ->select();
            if (2 == $check_status) {
                //审单拒绝，回退合单状态
                if (999 != $check_refuse) {
                    $this->_new_order_process
                        ->allowField(true)
                        ->isUpdate(true, ['order_id' => $order_id])
                        ->save(['combine_status' => 0, 'combine_time' => null]);
                }

                if (1 == $check_refuse) {
                    //SKU缺失，回退子单号为待合单中状态，不影响库存
                    $this->_new_order_item_process
                        ->allowField(true)
                        ->isUpdate(true, ['order_id' => $order_id, 'distribution_status' => ['neq', 0]])
                        ->save(['distribution_status' => 7]);
                } else {
                    //非指定子单回退到待合单
                    $this->_new_order_item_process
                        ->allowField(true)
                        ->isUpdate(true, ['order_id' => $order_id, 'distribution_status' => ['neq', 0]])
                        ->save([
                            'distribution_status' => 7
                        ]);

                    //配错镜框，指定子单回退到待配货，清空定制片库位ID及定制片处理状态
                    $this->_new_order_item_process
                        ->allowField(true)
                        ->isUpdate(true, ['order_id' => $order_id, 'distribution_status' => ['neq', 0], 'item_order_number' => ['in', $item_order_numbers]])
                        ->save([
                            'distribution_status' => 2,
                            'temporary_house_id' => 0,
                            'customize_status' => 0
                        ]);

                    //回退到待配货，解绑条形码
                    $this->_product_bar_code_item
                        ->allowField(true)
                        ->isUpdate(true, ['item_order_number' => ['in', $item_order_numbers]])
                        ->save(['out_stock_time' => null, 'library_status' => 1, 'item_order_number' => '']);

                    //扣减占用库存、配货占用、总库存、虚拟仓库存
                    foreach ($item_info as $key => $value) {
                        //仓库sku、库存
                        $platform_info = $this->_item_platform_sku
                            ->field('sku,stock')
                            ->where(['platform_sku' => $value['sku'], 'platform_type' => $value['site']])
                            ->find();
                        $true_sku = $platform_info['sku'];

                        //检验库存
                        $stock_arr = $this->_item
                            ->where(['sku' => $true_sku])
                            ->field('stock,occupy_stock,distribution_occupy_stock')
                            ->find();

                        //扣减可用库存、配货占用、总库存
                        $this->_item
                            ->where(['sku' => $true_sku])
                            ->dec('available_stock', 1)
                            ->dec('distribution_occupy_stock', 1)
                            ->dec('stock', 1)
                            ->update();

                        //扣减虚拟仓库存
                        $this->_item_platform_sku
                            ->where(['sku' => $true_sku, 'platform_type' => $value['site']])
                            ->dec('stock', 1)
                            ->update();

                        //记录库存日志
                        $log_data[] = [
                            'type' => 2,
                            'site' => $value['site'],
                            'modular' => 4,
                            'change_type' => 7,
                            'source' => 2,
                            'sku' => $true_sku,
                            'number_type' => 2,
                            'order_number' => $value['item_order_number'],
                            'occupy_stock_before' => $stock_arr['occupy_stock'],
                            'occupy_stock_change' => -1,
                            'distribution_stock_before' => $stock_arr['distribution_occupy_stock'],
                            'distribution_stock_change' => -1,
                            'stock_before' => $stock_arr['stock'],
                            'stock_change' => -1,
                            'fictitious_before' => $platform_info['stock'],
                            'fictitious_change' => -1,
                            'create_person' => $create_person,
                            'create_time' => time()
                        ];
                    }
                }
            } else {
                //审单通过，扣减占用库存、配货占用、总库存
                foreach ($item_info as $key => $value) {

                    /**************工单更换镜框******************/
                    //查询更改镜框最新信息
                    $change_sku = $this->_work_order_change_sku
                        ->alias('a')
                        ->join(['fa_work_order_measure' => 'b'], 'a.measure_id=b.id')
                        ->where([
                            'a.change_type' => 1,
                            'a.item_order_number' => $value['item_order_number'],
                            'b.operation_type' => 1
                        ])
                        ->order('a.id', 'desc')
                        ->value('a.change_sku');
                    if ($change_sku) {
                        $sku = $change_sku;
                    } else {
                        $sku = $value['sku'];
                    }
                    /********************************/

                    //仓库sku
                    $true_sku = $this->_item_platform_sku->getTrueSku($sku, $value['site']);

                    //检验库存
                    $stock_arr = $this->_item
                        ->where(['sku' => $true_sku])
                        ->field('stock,occupy_stock,distribution_occupy_stock')
                        ->find();

                    //扣减占用库存、配货占用、总库存
                    $this->_item
                        ->where(['sku' => $true_sku])
                        ->dec('occupy_stock', 1)
                        ->dec('distribution_occupy_stock', 1)
                        ->dec('stock', 1)
                        ->update();

                    //记录库存日志
                    $log_data[] = [
                        'type' => 2,
                        'site' => $value['site'],
                        'modular' => 4,
                        'change_type' => 6,
                        'source' => 2,
                        'sku' => $true_sku,
                        'number_type' => 2,
                        'order_number' => $value['item_order_number'],
                        'occupy_stock_before' => $stock_arr['occupy_stock'],
                        'occupy_stock_change' => -1,
                        'distribution_stock_before' => $stock_arr['distribution_occupy_stock'],
                        'distribution_stock_change' => -1,
                        'stock_before' => $stock_arr['stock'],
                        'stock_change' => -1,
                        'create_person' => $create_person,
                        'create_time' => time()
                    ];
                }

                //子单号集合
                $item_order_numbers = array_column($item_info, 'item_order_number');
                if (empty($item_order_numbers)) throw new Exception("子单号获取失败，请检查");

                //校验条形码是否已出库
                $check_bar_code = $this->_product_bar_code_item
                    ->where(['item_order_number' => ['in', $item_order_numbers], 'library_status' => 2])
                    ->value('code');
                if ($check_bar_code) throw new Exception("条形码：{$check_bar_code}已出库，请检查");

                //条形码出库时间
                $this->_product_bar_code_item
                    ->allowField(true)
                    ->isUpdate(true, ['item_order_number' => ['in', $item_order_numbers]])
                    ->save(['out_stock_time' => date('Y-m-d H:i:s'), 'library_status' => 2]);
            }

            //保存库存日志
            if ($log_data) {
                $this->_stock_log->allowField(true)->saveAll($log_data);
            }

            $this->_item->commit();
            $this->_item_platform_sku->commit();
            $this->_stock_log->commit();
            $this->_stock_house->commit();
            $this->_new_order_process->commit();
            $this->_new_order_item_process->commit();
            $this->_product_bar_code_item->commit();
        } catch (ValidateException $e) {
            $this->_item->rollback();
            $this->_item_platform_sku->rollback();
            $this->_stock_log->rollback();
            $this->_stock_house->rollback();
            $this->_new_order_process->rollback();
            $this->_new_order_item_process->rollback();
            $this->_product_bar_code_item->rollback();
            $this->error($e->getMessage(), [], 406);
        } catch (PDOException $e) {
                $this->_item->rollback();
                $this->_item_platform_sku->rollback();
                $this->_stock_log->rollback();
                $this->_stock_house->rollback();
                $this->_new_order_process->rollback();
                $this->_new_order_item_process->rollback();
                $this->_product_bar_code_item->rollback();
                DistributionLog::record((object)['nickname' => $create_person], $item_ids, 8, $e->getMessage() . '主单ID' . $row['order_id'] . $msg . '失败，原因：库存不足，请检查后操作');
                $this->error('库存不足，请检查后操作', [], 407);
        } catch (Exception $e) {
            $this->_item->rollback();
            $this->_item_platform_sku->rollback();
            $this->_stock_log->rollback();
            $this->_stock_house->rollback();
            $this->_new_order_process->rollback();
            $this->_new_order_item_process->rollback();
            $this->_product_bar_code_item->rollback();
            DistributionLog::record((object)['nickname' => $create_person], $item_ids, 8, $e->getMessage() . '主单ID' . $row['order_id'] . $msg . '失败' . $msg_info_l . $msg_info_r);
            $this->error($e->getMessage(), [], 408);
        }
        //打印操作记录
        if (1 != $check_refuse) {
            if (999 != $check_refuse) {
                $item_order_numbers = $this->_new_order_item_process->where(['item_order_number' => ['in', $item_order_numbers]])->column('id');
                $item_order_numbers = collection($item_order_numbers)->toArray();
                $item_ids_diff = array_diff($item_ids, $item_order_numbers);
                if (!empty($item_ids_diff)) {
                    foreach ($item_ids_diff as $key => $value) {
                        $item_numbers = $this->_new_order_item_process->where(['id' => $value])->column('item_order_number');
                        DistributionLog::record((object)['nickname' => $create_person], [$item_ids_diff[$key]], 8, '主单ID' . $row['order_id'] . $msg . $item_numbers[0] . '退回至待合单');
                    }
                    foreach ($item_order_numbers as $key => $value) {
                        $item_numbers = $this->_new_order_item_process->where(['id' => $value])->column('item_order_number');
                        DistributionLog::record((object)['nickname' => $create_person], [$item_order_numbers[$key]], 8, '主单ID' . $row['order_id'] . $msg . '成功配错镜框，' . $item_numbers[0] . '退回至待配货');
                    }
                } else {
                    foreach ($item_ids as $key => $value) {
                        $item_numbers = $this->_new_order_item_process->where(['id' => $value])->column('item_order_number');
                        DistributionLog::record((object)['nickname' => $create_person], [$item_ids[$key]], 8, '主单ID' . $row['order_id'] . $msg . '成功' . $msg_info_l . $item_numbers[0] . $msg_info_r);
                    }
                }
            }
        } else {
            if (999 != $check_refuse) {
                foreach ($item_ids as $key => $value) {
                    $item_numbers = $this->_new_order_item_process->where(['id' => $value])->column('item_order_number');
                    DistributionLog::record((object)['nickname' => $create_person], [$item_ids[$key]], 8, '主单ID' . $row['order_id'] . $msg . '成功' . $msg_info_l . $item_numbers[0] . $msg_info_r);
                }
            }
        }

        $this->success($msg . '成功', [], 200);
    }

    public function get_purchase_price()
    {
        $sku = $this->request->request('sku');
        empty($sku) && $this->error(__('sku不能为空'), ['purchase_price' => ''], 403);
        $item_sku = $this->_item
            ->where(['sku' => $sku])
            ->find();
        empty($item_sku) && $this->error(__('sku不存在'), ['purchase_price' => ''], 403);
        $PurchaseOrderItem = new \app\admin\model\purchase\PurchaseOrderItem;
        $purchase_price = $PurchaseOrderItem->alias('a')->field('a.purchase_price')->join(['fa_purchase_order' => 'b'], 'a.purchase_id=b.id')->where(['a.sku' => $sku])->order('b.createtime', 'desc')->find();
        empty($purchase_price['purchase_price']) && $this->error(__('没有采购单价'), ['purchase_price' => ''], 405);
        $this->success('成功', ['purchase_price' => $purchase_price['purchase_price']], 200);
    }

}<|MERGE_RESOLUTION|>--- conflicted
+++ resolved
@@ -1381,10 +1381,6 @@
         if ($check_work_order) {
             foreach ($check_work_order as $val) {
 
-<<<<<<< HEAD
-                $codeing = $store_house_is['coding'];
-=======
->>>>>>> eaf3a7b6
                 (3 == $val['measure_choose_id'] //主单取消措施未处理
                     ||
                     $val['item_order_number'] == $item_order_number //子单措施未处理:更改镜框18、更改镜片19、取消20
