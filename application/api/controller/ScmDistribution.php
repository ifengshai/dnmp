<?php

namespace app\api\controller;

use app\admin\model\order\Order;
use app\admin\model\platformmanage\MagentoPlatform;
use app\admin\model\saleaftermanage\WorkOrderChangeSku;
use app\admin\model\saleaftermanage\WorkOrderMeasure;
use app\admin\model\StockLog;
use app\admin\model\warehouse\Outstock;
use app\admin\model\warehouse\OutStockItem;
use think\Exception;
use think\exception\PDOException;
use think\exception\ValidateException;
use app\admin\model\order\order\NewOrderItemProcess;
use app\admin\model\warehouse\StockHouse;
use app\admin\model\DistributionLog;
use app\admin\model\DistributionAbnormal;
use app\admin\model\order\order\NewOrderItemOption;
use app\admin\model\order\order\NewOrder;
use app\admin\model\itemmanage\ItemPlatformSku;
use app\admin\model\itemmanage\Item;
use app\admin\model\order\order\NewOrderProcess;
use app\admin\model\warehouse\ProductBarCodeItem;
use app\admin\model\order\order\LensData;
use app\admin\model\saleaftermanage\WorkOrderList;
use app\admin\model\finance\FinanceCost;
use Think\Log;


/**
 * 供应链配货接口类
 * @author lzh
 * @since 2020-10-20
 */
class ScmDistribution extends Scm
{
    /**
     * 子订单模型对象
     * @var object
     * @access protected
     */
    protected $_new_order_item_process = null;

    /**
     * 库位模型对象
     * @var object
     * @access protected
     */
    protected $_stock_house = null;

    /**
     * 配货异常模型对象
     * @var object
     * @access protected
     */
    protected $_distribution_abnormal = null;

    /**
     * 子订单处方模型对象
     * @var object
     * @access protected
     */
    protected $_new_order_item_option = null;

    /**
     * 主订单模型对象
     * @var object
     * @access protected
     */
    protected $_new_order = null;

    /**
     * sku映射关系模型对象
     * @var object
     * @access protected
     */
    protected $_item_platform_sku = null;

    /**
     * 商品库存模型对象
     * @var object
     * @access protected
     */
    protected $_item = null;

    /**
     * 库存日志模型对象
     * @var object
     * @access protected
     */
    protected $_stock_log = null;
    /**
     * 商品条形码模型对象
     * @var object
     * @access protected
     */
    protected $_product_bar_code_item = null;

    /**
     * 主订单状态模型对象
     * @var object
     * @access protected
     */
    protected $_new_order_process = null;

    /**
     * 工单措施模型对象
     * @var object
     * @access protected
     */
    protected $_work_order_measure = null;

    /**
     * 工单sku变动模型对象
     * @var object
     * @access protected
     */
    protected $_work_order_change_sku = null;

    /**
     * 镜片模型对象
     * @var object
     * @access protected
     */
    protected $_lens_data = null;

    protected function _initialize()
    {
        parent::_initialize();

        $this->_new_order_item_process = new NewOrderItemProcess();
        $this->_stock_house = new StockHouse();
        $this->_distribution_abnormal = new DistributionAbnormal();
        $this->_new_order_item_option = new NewOrderItemOption();
        $this->_new_order = new NewOrder();
        $this->_item_platform_sku = new ItemPlatformSku();
        $this->_item = new Item();
        $this->_stock_log = new StockLog();
        $this->_new_order_process = new NewOrderProcess();
        $this->_product_bar_code_item = new ProductBarCodeItem();
        $this->_work_order_measure = new WorkOrderMeasure();
        $this->_work_order_change_sku = new WorkOrderChangeSku();
        $this->_lens_data = new LensData();
        $this->_work_order_list = new WorkOrderList();
        $this->_outstock = new Outstock();
        $this->_outstock_item = new OutStockItem();
    }

    /**
     * 标记异常
     *
     * @参数 string item_order_number  子订单号
     * @参数 int type  异常类型
     * @return mixed
     * @author lzh
     */
    public function sign_abnormal()
    {
        $item_order_number = $this->request->request('item_order_number');
        empty($item_order_number) && $this->error(__('子订单号不能为空'), [], 403);
        $type = $this->request->request('type');
        empty($type) && $this->error(__('异常类型不能为空'), [], 403);
        //获取子订单数据
        $item_process_info = $this->_new_order_item_process
            ->field('id,abnormal_house_id')
            ->where('item_order_number', $item_order_number)
            ->find();
        empty($item_process_info) && $this->error(__('子订单不存在'), [], 403);
        !empty($item_process_info['abnormal_house_id']) && $this->error(__('已标记异常，不能多次标记'), [], 403);
        $item_process_id = $item_process_info['id'];

        //自动分配异常库位号
        $stock_house_info = $this->_stock_house
            ->field('id,coding')
            ->where(['status' => 1, 'type' => 4, 'occupy' => ['<', 10000]])
            ->order('occupy', 'desc')
            ->find();
        if (empty($stock_house_info)) {
            DistributionLog::record($this->auth, $item_process_id, 0, '异常暂存架没有空余库位');
            $this->error(__('异常暂存架没有空余库位'), [], 405);
        }

        $this->_distribution_abnormal->startTrans();
        $this->_new_order_item_process->startTrans();
        try {
            //绑定异常子单号
            $abnormal_data = [
                'item_process_id' => $item_process_id,
                'type' => $type,
                'status' => 1,
                'create_time' => time(),
                'create_person' => $this->auth->nickname
            ];

            $this->_distribution_abnormal->allowField(true)->save($abnormal_data);

            //子订单绑定异常库位号
            $this->_new_order_item_process
                ->allowField(true)
                ->isUpdate(true, ['item_order_number' => $item_order_number])
                ->save(['abnormal_house_id' => $stock_house_info['id']]);

            //异常库位占用数量+1
            $this->_stock_house
                ->where(['id' => $stock_house_info['id']])
                ->setInc('occupy', 1);

            //配货日志
            DistributionLog::record($this->auth, $item_process_id, 9, "子单号{$item_order_number}，异常暂存架{$stock_house_info['coding']}库位");

            //提交事务
            $this->_distribution_abnormal->commit();
            $this->_new_order_item_process->commit();
        } catch (ValidateException $e) {
            $this->_distribution_abnormal->rollback();
            $this->_new_order_item_process->rollback();
            $this->error($e->getMessage(), [], 406);
        } catch (PDOException $e) {
            $this->_distribution_abnormal->rollback();
            $this->_new_order_item_process->rollback();
            $this->error($e->getMessage(), [], 407);
        } catch (Exception $e) {
            $this->_distribution_abnormal->rollback();
            $this->_new_order_item_process->rollback();
            $this->error($e->getMessage(), [], 408);
        }

        $this->success(__("请将子单号{$item_order_number}的商品放入异常暂存架{$stock_house_info['coding']}库位"), ['coding' => $stock_house_info['coding']], 200);

    }

    /**
     * 发货系统标记异常
     *
     * @参数 string item_order_number  子订单号
     * @参数 int type  异常类型
     * @return mixed
     * @author lzh
     */
    public function in_sign_abnormal($item_order_number, $type, $flag = 0)
    {
        empty($item_order_number) && $this->error(__('子订单号不能为空'), [], 403);
        empty($type) && $this->error(__('异常类型不能为空'), [], 403);
        //获取子订单数据
        $item_process_info = $this->_new_order_item_process
            ->field('id,abnormal_house_id')
            ->where('item_order_number', $item_order_number)
            ->find();
        empty($item_process_info) && $this->error(__('子订单不存在'), [], 403);
        !empty($item_process_info['abnormal_house_id']) && $this->error(__('已标记异常，不能多次标记'), [], 403);
        $item_process_id = $item_process_info['id'];

        //自动分配异常库位号
        $stock_house_info = $this->_stock_house
            ->field('id,coding')
            ->where(['status' => 1, 'type' => 4, 'occupy' => ['<', 10000]])
            ->order('occupy', 'desc')
            ->find();
        if (empty($stock_house_info)) {
            DistributionLog::record($this->auth, $item_process_id, 0, '异常暂存架没有空余库位');
            $this->error(__('异常暂存架没有空余库位'), [], 405);
        }

        //绑定异常子单号
        $abnormal_data = [
            'item_process_id' => $item_process_id,
            'type' => $type,
            'status' => 1,
            'create_time' => time(),
            'create_person' => $this->auth->nickname
        ];


        $res = $this->_distribution_abnormal->insert($abnormal_data);

        //子订单绑定异常库位号
        $this->_new_order_item_process
            ->where(['item_order_number' => $item_order_number])
            ->update(['abnormal_house_id' => $stock_house_info['id']]);

        //异常库位占用数量+1
        $this->_stock_house
            ->where(['id' => $stock_house_info['id']])
            ->setInc('occupy', 1);

        //配货日志
        DistributionLog::record($this->auth, $item_process_id, 9, "子单号{$item_order_number}，异常暂存架{$stock_house_info['coding']}库位");
    }

    /**
     * 子单号模糊搜索（配货通用）
     *
     * @参数 string query  搜索内容
     * @return mixed
     * @author lzh
     */
    public function fuzzy_search()
    {
        $query = $this->request->request('query');
        $status = $this->request->request('status');
        empty($query) && $this->error(__('搜索内容不能为空'), [], 403);

        //获取子订单数据
        $list = $this->_new_order_item_process
            ->where(['item_order_number' => ['like', "%{$query}%"], 'distribution_status' => $status])
            ->field('item_order_number,sku')
            ->order('created_at', 'desc')
            ->limit(0, 100)
            ->select();
        $list = collection($list)->toArray();

        $this->success('', ['list' => $list], 200);
    }

    /**
     * 获取并校验子订单数据（配货通用）
     *
     * @param string $item_order_number 子订单号
     * @param int $check_status 检测状态
     * @return mixed
     * @author lzh
     */
    protected function info($item_order_number, $check_status)
    {
        empty($item_order_number) && $this->error(__('子订单号不能为空'), [], 403);

        //获取子订单数据
        $item_process_info = $this->_new_order_item_process
            ->where('item_order_number', $item_order_number)
            ->field('id,option_id,distribution_status,temporary_house_id,abnormal_house_id,order_prescription_type,order_id,customize_status,reason,fail_son_reason')
            ->find();
        empty($item_process_info) && $this->error(__('子订单不存在'), [], 403);

        //查询订单号
        $order_info = $this->_new_order
            ->field('increment_id,status')
            ->where(['id' => $item_process_info['order_id']])
            ->find();
        // 'processing' != $order_info['status'] && $this->error(__('当前订单状态不可操作'), [], 405);
        'processing' != $order_info['status'] && $this->error(__('订单状态异常'), [], 405);


        //检测是否有工单未处理
        $check_work_order = $this->_work_order_measure
            ->alias('a')
            ->field('a.item_order_number,a.measure_choose_id')
            ->join(['fa_work_order_list' => 'b'], 'a.work_id=b.id')
            ->where([
                'a.operation_type' => 0,
                'b.platform_order' => $order_info['increment_id'],
                'b.work_status' => ['in', [1, 2, 3, 5]]
            ])
            ->select();
        //获取库位号
        $coding = $this->_stock_house
            ->where(['id' => $item_process_info['abnormal_house_id']])
            ->value('coding');
        if ($check_work_order) {
            foreach ($check_work_order as $val) {
                (3 == $val['measure_choose_id'] //主单取消措施未处理
                    ||
                    $val['item_order_number'] == $item_order_number //子单措施未处理:更改镜框18、更改镜片19、取消20
                )

                    // && $this->error(__('有工单未处理，无法操作'), [], 405);
                    && $this->error(__('子订单存在工单' . "<br><b>$coding</b>"), [], 405);
                if ($val['measure_choose_id'] == 21) {
                    // $this->error(__('有工单存在暂缓措施未处理，无法操作'), [], 405);
                    $this->error(__("子订单存在工单" . "<br><b>$coding</b>"), [], 405);
                }
            }
        }

        //判断异常状态
        $abnormal_id = $this->_distribution_abnormal
            ->where(['item_process_id' => $item_process_info['id'], 'status' => 1])
            ->value('id');
        $abnormal_id && $this->error(__("子订单存在异常" . "<br><b>$coding</b>"), [], 405);

        //检测状态
        $status_arr = [
            2 => '待配货',
            3 => '待配镜片',
            4 => '待加工',
            5 => '待印logo',
            6 => '待成品质检',
            7 => '待合单'
        ];
        $status_arr1 = [
            2 => '配货',
            3 => '配镜片',
            4 => '加工',
            5 => '印logo',
            6 => '成品质检',
            7 => '合单'
        ];
        // $check_status != $item_process_info['distribution_status'] && $this->error(__('只有' . $status_arr[$check_status] . '状态才能操作'), [], 405);
        $check_status != $item_process_info['distribution_status'] && $this->error(__('去' . $status_arr1[$item_process_info['distribution_status']]), [], 405);

        //获取子订单处方数据
        $option_info = $this->_new_order_item_option
            ->where('id', $item_process_info['option_id'])
            ->find();
        if ($option_info) $option_info = $option_info->toArray();

        //获取更改镜框最新信息
        $change_sku = $this->_work_order_change_sku
            ->alias('a')
            ->join(['fa_work_order_measure' => 'b'], 'a.measure_id=b.id')
            ->where([
                'a.change_type' => 1,
                'a.item_order_number' => $item_order_number,
                'b.operation_type' => 1
            ])
            ->order('a.id', 'desc')
            ->value('a.change_sku');
        if ($change_sku) {
            $option_info['sku'] = $change_sku;
        }

        //获取更改镜片最新处方信息
        $change_lens = $this->_work_order_change_sku
            ->alias('a')
            ->field('a.od_sph,a.od_cyl,a.od_axis,a.od_add,a.pd_r,a.od_pv,a.od_bd,a.od_pv_r,a.od_bd_r,a.os_sph,a.os_cyl,a.os_axis,a.os_add,a.pd_l,a.os_pv,a.os_bd,a.os_pv_r,a.os_bd_r,a.lens_number,a.recipe_type as prescription_type')
            ->join(['fa_work_order_measure' => 'b'], 'a.measure_id=b.id')
            ->where([
                'a.change_type' => 2,
                'a.item_order_number' => $item_order_number,
                'b.operation_type' => 1
            ])
            ->order('a.id', 'desc')
            ->find();
        if ($change_lens) {
            $change_lens = $change_lens->toArray();

            //处理双pd
            if ($change_lens['pd_l'] && $change_lens['pd_r']) {
                $change_lens['pdcheck'] = 'on';
                $change_lens['pd'] = '';
            } else {
                $change_lens['pdcheck'] = '';
                $change_lens['pd'] = $change_lens['pd_r'] ?: $change_lens['pd_l'];
            }

            //处理斜视值
            if ($change_lens['od_pv'] || $change_lens['os_pv']) {
                $change_lens['prismcheck'] = 'on';
            } else {
                $change_lens['prismcheck'] = '';
            }

            $option_info = array_merge($option_info, $change_lens);
        }

        //获取镜片名称
        $lens_name = '';
        if ($option_info['lens_number']) {
            //获取镜片编码及名称
            $lens_list = $this->_lens_data->column('lens_name', 'lens_number');
            $lens_name = $lens_list[$option_info['lens_number']];
        }
        $option_info['lens_name'] = $lens_name;

        //异常原因列表
        $abnormal_arr = [
            2 => [
                ['id' => 1, 'name' => '缺货'],
                ['id' => 2, 'name' => '商品条码贴错'],
            ],
            3 => [
                ['id' => 3, 'name' => '核实处方', 'reason' => [['id' => 1, 'name' => '核实轴位（AXI）'], ['id' => 2, 'name' => '核实瞳距（PD）'], ['id' => 3, 'name' => '核实处方光度符号'], ['id' => 4, 'name' => '核实镜片类型'], ['id' => 5, 'name' => '核实处方光度']]],
                ['id' => 4, 'name' => '镜片缺货'],
                ['id' => 5, 'name' => '镜片重做'],
                ['id' => 6, 'name' => '定制片超时']
            ],
            4 => [
                ['id' => 7, 'name' => '不可加工'],
                ['id' => 8, 'name' => '镜架加工报损'],
                ['id' => 9, 'name' => '镜片加工报损']
            ],
            5 => [
                ['id' => 10, 'name' => 'logo不可加工'],
                ['id' => 11, 'name' => '镜架印logo报损']
            ],
            6 => [
                ['id' => 1, 'name' => '加工调整', 'reason' => [['id' => 1, 'name' => '划伤'], ['id' => 2, 'name' => '断裂'], ['id' => 3, 'name' => '杂质'], ['id' => 4, 'name' => '黑点'], ['id' => 5, 'name' => '掉漆'], ['id' => 6, 'name' => '镜架凸起']]],
                ['id' => 2, 'name' => '镜架报损'],
                // ['id' => 3, 'name' => '镜片报损', 'reason' => [['id' => 1, 'name' => '划伤'], ['id' => 2, 'name' => '轴位错'], ['id' => 3, 'name' => '左右反'], ['id' => 4, 'name' => '不变色'], ['id' => 5, 'name' => '崩边'], ['id' => 6, 'name' => '配错片']]],
                ['id' => 3, 'name' => '镜片报损'],
                ['id' => 4, 'name' => 'logo调整']
            ],
            7 => [
                ['id' => 12, 'name' => '缺货']
            ]
        ];
        $abnormal_list = $abnormal_arr[$check_status] ?? [];

        //配镜片：判断定制片
        if (3 == $check_status) {
            //判断定制片暂存
            $msg = '';
            $second = 0;
            if (0 < $item_process_info['temporary_house_id']) {
                //获取库位号，有暂存库位号，是第二次扫描，返回展示取出按钮
                $coding = $this->_stock_house
                    ->where(['id' => $item_process_info['temporary_house_id']])
                    ->value('coding');
                $second = 1; //是第二次扫描

                // $msg = "请将子单号{$item_order_number}的商品从定制片暂存架{$coding}库位取出";
                $msg = "<br><b>$coding</b>" . "是否将商品取出";
            } else {
                //判断是否定制片且未处理状态
                if (0 == $item_process_info['customize_status'] && 3 == $item_process_info['order_prescription_type']) {
                    //暂存自动分配库位
                    $stock_house_info = $this->_stock_house
                        ->field('id,coding')
                        ->where(['status' => 1, 'type' => 3, 'occupy' => ['<', 10000]])
                        ->order('occupy', 'desc')
                        ->find();
                    if (!empty($stock_house_info)) {
                        $this->_stock_house->startTrans();
                        $this->_new_order_item_process->startTrans();
                        try {
                            //子订单绑定定制片库位号
                            $this->_new_order_item_process
                                ->allowField(true)
                                ->isUpdate(true, ['item_order_number' => $item_order_number])
                                ->save(['temporary_house_id' => $stock_house_info['id'], 'customize_status' => 1]);

                            //定制片库位号占用数量+1
                            $this->_stock_house
                                ->where(['id' => $stock_house_info['id']])
                                ->setInc('occupy', 1);
                            $coding = $stock_house_info['coding'];

                            //定制片提示库位号信息
                            if ($coding) {
                                DistributionLog::record($this->auth, $item_process_info['id'], 0, "子单号{$item_order_number}，定制片库位号：{$coding}");

                                $second = 0; //是第一次扫描

                                // $msg = "请将子单号{$item_order_number}的商品放入定制片暂存架{$coding}库位";
                                $msg = "请放在暂存架" . "<br><b>$coding</b>";
                            }

                            $this->_stock_house->commit();
                            $this->_new_order_item_process->commit();
                        } catch (ValidateException $e) {
                            $this->_stock_house->rollback();
                            $this->_new_order_item_process->rollback();
                            $this->error($e->getMessage(), [], 406);
                        } catch (PDOException $e) {
                            $this->_stock_house->rollback();
                            $this->_new_order_item_process->rollback();
                            $this->error($e->getMessage(), [], 407);
                        } catch (Exception $e) {
                            $this->_stock_house->rollback();
                            $this->_new_order_item_process->rollback();
                            $this->error($e->getMessage(), [], 408);
                        }
                    } else {
                        DistributionLog::record($this->auth, $item_process_info['id'], 0, '定制片暂存架没有空余库位');
                        $this->error(__('定制片暂存架没有空余库位，请及时处理'), [], 405);
                    }
                }
            }
            if ($item_process_info['reason'] == 3) {
                switch ($item_process_info['fail_son_reason']) {
                    case 1:
                        $fail_reason = '划伤';
                        break;
                    case 2:
                        $fail_reason = '轴位错';
                        break;
                    case 3:
                        $fail_reason = '左右反';
                        break;
                    case 4:
                        $fail_reason = '不变色';
                        break;
                    case 5:
                        $fail_reason = '崩边';
                        break;
                    case 6:
                        $fail_reason = '配错片';
                        break;
                    default:
                        $fail_reason = '';
                }
            }
            //定制片提示库位号信息
            if ($coding) {
                $this->success($msg, ['abnormal_list' => $abnormal_list, 'option_info' => $option_info, 'second' => $second, 'fail_reason' => $fail_reason], 200);
            }
        }

        //配货返回数据
        if (7 == $check_status) {
            //获取子订单处方数据
            return $abnormal_list;
        }

        $fail_reason = '';
        //加工调整 成品质检拒绝原因
        if ($item_process_info['reason'] == 1) {
            switch ($item_process_info['fail_son_reason']) {
                case 1:
                    $fail_reason = '划伤';
                    break;
                case 2:
                    $fail_reason = '断裂';
                    break;
                case 3:
                    $fail_reason = '杂质';
                    break;
                case 4:
                    $fail_reason = '黑点';
                    break;
                case 5:
                    $fail_reason = '掉漆';
                    break;
                case 6:
                    $fail_reason = '镜架凸起';
                    break;
                default:
                    $fail_reason = '';
            }
        }
        if ($item_process_info['reason'] == 3) {
            switch ($item_process_info['fail_son_reason']) {
                case 1:
                    $fail_reason = '划伤';
                    break;
                case 2:
                    $fail_reason = '轴位错';
                    break;
                case 3:
                    $fail_reason = '左右反';
                    break;
                case 4:
                    $fail_reason = '不变色';
                    break;
                case 5:
                    $fail_reason = '崩边';
                    break;
                case 6:
                    $fail_reason = '配错片';
                    break;
                default:
                    $fail_reason = '';
            }
        }


        $this->success('', ['abnormal_list' => $abnormal_list, 'option_info' => $option_info, 'fail_reason' => $fail_reason], 200);
    }

    /**
     * 提交操作（配货通用）
     *
     * @param string $item_order_number 子订单号
     * @param int $check_status 检测状态
     * @return mixed
     * @author lzh
     */

    protected function save($item_order_number, $check_status)
    {

        /*****************限制如果有盘点单未结束不能操作配货完成*******************/
        //配货完成时判断
        if ($check_status == 2) {
            //拣货区盘点时不能操作
            $count = $this->_inventory->alias('a')->join(['fa_inventory_item' => 'b'], 'a.id=b.inventory_id')->where(['a.is_del' => 1, 'a.check_status' => ['in', [0, 1]], 'b.area_id' => 3])->count();
            if ($count > 0) {
                $this->error(__('存在正在盘点的单据,暂无法审核'), [], 403);
            }
        }
        /****************************end*****************************************/

        empty($item_order_number) && $this->error(__('子订单号不能为空'), [], 403);

        //获取子订单数据
        $item_process_info = $this->_new_order_item_process
            ->field('id,item_order_number,distribution_status,order_prescription_type,option_id,order_id,site,customize_status,temporary_house_id,abnormal_house_id,magento_order_id')
            ->where('item_order_number', $item_order_number)
            ->find();
        //获取子订单处方数据
        $item_option_info = $this->_new_order_item_option
            ->field('is_print_logo,sku,index_name')
            ->where('id', $item_process_info['option_id'])
            ->find();

        //状态类型
        $status_arr = [
            2 => '配货',
            3 => '配镜片',
            4 => '加工',
            5 => '印logo',
            6 => '成品质检'
        ];
        //获取库位号
        /* $coding = $this->_stock_house
            ->where(['id' => $item_process_info['temporary_house_id']])
            ->value('coding');*/
        //操作失败记录
        if (empty($item_process_info)) {
            DistributionLog::record($this->auth, $item_process_info['id'], 0, $status_arr[$check_status] . '：子订单不存在');
            $this->error(__('子订单不存在'), [], 403);
        }
        //扫码配镜片，定制片 先取出 暂存库位才可操作
        if (3 == $check_status && 3 == $item_process_info['order_prescription_type'] && 1 == $item_process_info['customize_status']) {
            $this->error(__('请先将定制片从暂存库位取出'), [], 405);
        }

        //操作失败记录
        if ($check_status != $item_process_info['distribution_status']) {
            DistributionLog::record($this->auth, $item_process_info['id'], 0, $status_arr[$check_status] . '：当前状态[' . $status_arr[$item_process_info['distribution_status']] . ']无法操作');
            $this->error(__('当前状态无法操作'), [], 405);
        }

        //检测异常状态
        $abnormal_id = $this->_distribution_abnormal
            ->where(['item_process_id' => $item_process_info['id'], 'status' => 1])
            ->value('id');

        //操作失败记录
        if ($abnormal_id) {
            DistributionLog::record($this->auth, $item_process_info['id'], 0, $status_arr[$check_status] . '：有异常[' . $abnormal_id . ']待处理不可操作');
            // $this->error(__('有异常待处理无法操作'), [], 405);
            $coding1 = $this->_stock_house
                ->where(['id' => $item_process_info['abnormal_house_id']])
                ->value('coding');
            $this->error(__("子订单存在异常" . "<br><b>$coding1</b>"), [], 405);
        }

        //查询订单号
        $order_info = $this->_new_order
            ->field('increment_id,status')
            ->where(['id' => $item_process_info['order_id']])
            ->find();
        // 'processing' != $order_info['status'] && $this->error(__('当前订单状态不可操作'), [], 405);
        'processing' != $order_info['status'] && $this->error(__('订单状态异常'), [], 405);
        $increment_id = $order_info['increment_id'];

        //检测是否有工单未处理
        $check_work_order = $this->_work_order_measure
            ->alias('a')
            ->field('a.item_order_number,a.measure_choose_id')
            ->join(['fa_work_order_list' => 'b'], 'a.work_id=b.id')
            ->where([
                'a.operation_type' => 0,
                'b.platform_order' => $increment_id,
                'b.work_status' => ['in', [1, 2, 3, 5]]
            ])
            ->select();
        if ($check_work_order) {
            $codings = $this->_stock_house
                ->where(['id' => $item_process_info['abnormal_house_id']])
                ->value('coding');
            foreach ($check_work_order as $val) {
                (3 == $val['measure_choose_id'] //主单取消措施未处理
                    ||
                    $val['item_order_number'] == $item_order_number //子单措施未处理:更改镜框18、更改镜片19、取消20
                )

                    // && $this->error(__('有工单未处理，无法操作'), [], 405);
                    && $this->error(__("子订单存在工单" . "<br><b>$codings</b>"), [], 405);

                if ($val['measure_choose_id'] == 21) {
                    $this->error(__("子订单存在工单" . "<br><b>$codings</b>"), [], 405);
                }
            }
        }

        //获取订单购买总数，计算过滤掉取消状态的子单
        $total_qty_ordered = $this->_new_order_item_process
            ->where(['order_id' => $item_process_info['order_id'], 'distribution_status' => ['neq', 0]])
            ->count();
        $back_msg = '';

        $res = false;
        $this->_item->startTrans();
        $this->_stock_log->startTrans();
        $this->_new_order_process->startTrans();
        $this->_new_order_item_process->startTrans();
        $this->_product_bar_code_item->startTrans();
        try {
            //下一步提示信息及状态
            if (2 == $check_status) {
                //配货完成
                $node_status = 3;
                /**************工单更换镜框******************/
                //查询更改镜框最新信息
                $change_sku = $this->_work_order_change_sku
                    ->alias('a')
                    ->join(['fa_work_order_measure' => 'b'], 'a.measure_id=b.id')
                    ->where([
                        'a.change_type' => 1,
                        'a.item_order_number' => $item_order_number,
                        'b.operation_type' => 1
                    ])
                    ->order('a.id', 'desc')
                    ->value('a.change_sku');
                if ($change_sku) {
                    $item_option_info['sku'] = $change_sku;
                }
                /********************************/

                //配货节点 条形码绑定子单号
                $barcode = $this->request->request('barcode');
                $this->_product_bar_code_item
                    ->allowField(true)
                    ->isUpdate(true, ['code' => $barcode])
                    ->save(['item_order_number' => $item_order_number]);

                //获取true_sku
                $true_sku = $this->_item_platform_sku->getTrueSku($item_option_info['sku'], $item_process_info['site']);

                //获取配货占用库存
                $item_before = $this->_item
                    ->field('distribution_occupy_stock')
                    ->where(['sku' => $true_sku])
                    ->find();

                //增加配货占用库存
                $this->_item
                    ->where(['sku' => $true_sku])
                    ->inc('distribution_occupy_stock', 1)
                    ->update();

                //记录库存日志
                $this->_stock_log->setData([
                    'type' => 2,
                    'site' => $item_process_info['site'],
                    'modular' => 2,
                    'change_type' => 4,
                    'source' => 2,
                    'sku' => $true_sku,
                    'number_type' => 2,
                    'order_number' => $item_order_number,
                    'distribution_stock_before' => $item_before['distribution_occupy_stock'],
                    'distribution_stock_change' => 1,
                    'create_person' => $this->auth->nickname,
                    'create_time' => time()
                ]);

                //根据处方类型字段order_prescription_type(现货处方镜、定制处方镜)判断是否需要配镜片
                if (in_array($item_process_info['order_prescription_type'], [2, 3])) {
                    $save_status = 3;
                } else {
                    if ($item_option_info['is_print_logo']) {
                        $save_status = 5;
                    } else {
                        if ($total_qty_ordered > 1) {
                            $save_status = 7;
                        } else {
                            $save_status = 9;
                        }
                    }
                }
            } elseif (3 == $check_status) {
                //配镜片完成
                $node_status = 4;
                $save_status = 4;
            } elseif (4 == $check_status) {
                if ($item_option_info['is_print_logo']) {
                    //需要印logo
                    $node_status = 5;
                    $save_status = 5;
                } else {
                    //无需印logo
                    $node_status = 13;
                    $save_status = 6;
                }
            } elseif (5 == $check_status) {
                //印logo完成 质检中
                $node_status = 6;
                $save_status = 6;
            } elseif (6 == $check_status) {
                //质检完成 已出库
                $node_status = 7;
                if ($total_qty_ordered > 1) {
                    $save_status = 7;
                } else {
                    $save_status = 9;
                }
            }

            if (empty($save_status)) throw new Exception('未获取到下一步状态');

            //订单主表标记已合单
            if (9 == $save_status) {
                //主订单状态表
                $this->_new_order_process
                    ->allowField(true)
                    ->isUpdate(true, ['order_id' => $item_process_info['order_id']])
                    ->save(['combine_status' => 1, 'combine_time' => time()]);
            }

            //更新子单配货状态
            $res = $this->_new_order_item_process
                ->allowField(true)
                ->isUpdate(true, ['item_order_number' => $item_order_number])
                ->save(['distribution_status' => $save_status]);

            //下一步提示信息
            if (3 == $save_status) {
                //待配镜片
                $back_msg = 2 == $item_process_info['order_prescription_type'] ? '去配现片' : '去配定制片';
            } else {
                $next_step = [
                    4 => '去加工',
                    5 => '印logo',
                    6 => '去质检',
                    7 => '去合单',
                    9 => '去合单'
                ];
                $back_msg = $next_step[$save_status];
            }
            //将订单号截取处理
            $order_log_order_number =  substr($item_process_info['item_order_number'], 0, strpos($item_process_info['item_order_number'], '-'));
            if (!empty($node_status)) {
                $site_array = [1, 2, 3];
                if (in_array($item_process_info['site'], $site_array)) {
                    Order::rulesto_adjust($item_process_info['magento_order_id'], $order_log_order_number, $item_process_info['site'], 2, $node_status);
                }
            }

            $this->_item->commit();
            $this->_stock_log->commit();
            $this->_new_order_process->commit();
            $this->_new_order_item_process->commit();
            $this->_product_bar_code_item->commit();
        } catch (ValidateException $e) {
            $this->_item->rollback();
            $this->_stock_log->rollback();
            $this->_new_order_process->rollback();
            $this->_new_order_item_process->rollback();
            $this->_product_bar_code_item->rollback();
            $this->error($e->getMessage(), [], 406);
        } catch (PDOException $e) {
            $this->_item->rollback();
            $this->_stock_log->rollback();
            $this->_new_order_process->rollback();
            $this->_new_order_item_process->rollback();
            $this->_product_bar_code_item->rollback();
            $this->error($e->getMessage(), [], 407);
        } catch (Exception $e) {
            $this->_item->rollback();
            $this->_stock_log->rollback();
            $this->_new_order_process->rollback();
            $this->_new_order_item_process->rollback();
            $this->_product_bar_code_item->rollback();
            $this->error($e->getMessage(), [], 408);
        }

        if ($res) {
            //操作成功记录
            DistributionLog::record($this->auth, $item_process_info['id'], $check_status, $status_arr[$check_status] . '完成');
            if (9 == $save_status) {
                DistributionLog::record($this->auth, $item_process_info['id'], 7, '合单完成');
            }
            //成功返回
            $this->success($back_msg, [], 200);
        } else {
            //操作失败记录
            DistributionLog::record($this->auth, $item_process_info['id'], 0, $status_arr[$check_status] . '：保存失败');

            //失败返回
            $this->error(__($status_arr[$check_status] . '失败'), [], 404);
        }
    }

    /**
     * 配货扫码
     *
     * @参数 string item_order_number  子订单号
     * @return mixed
     * @author wgj
     */
    public function product()
    {
        $item_order_number = $this->request->request('item_order_number');
        $this->info($item_order_number, 2);
    }

    /**
     * 配货提交--ok
     *
     * 商品条形码与商品SKU是多对一关系，paltform_sku与SKU（true_sku）也是多对一关系
     *
     * @参数 string item_order_number  子订单号
     * @参数 string barcode  商品条形码
     * @return mixed
     * @author wgj
     */
    public function product_submit()
    {
        $item_order_number = $this->request->request('item_order_number');
        $barcode = $this->request->request('barcode');
        empty($item_order_number) && $this->error(__('子订单号不能为空'), [], 403);
        empty($barcode) && $this->error(__('商品条形码不能为空'), [], 403);

        //子订单号获取平台platform_sku
        $order_item_id = $this->_new_order_item_process->where('item_order_number', $item_order_number)->value('id');
        empty($order_item_id) && $this->error(__('订单不存在'), [], 403);

        //获取子单sku
        $order_item_info = $this->_new_order_item_process
            ->field('sku,site')
            ->where('item_order_number', $item_order_number)
            ->find();
        $order_item_true_sku = $order_item_info['sku'];

        //获取更改镜框最新信息
        $change_sku = $this->_work_order_change_sku
            ->alias('a')
            ->join(['fa_work_order_measure' => 'b'], 'a.measure_id=b.id')
            ->where([
                'a.change_type' => 1,
                'a.item_order_number' => $item_order_number,
                'b.operation_type' => 1
            ])
            ->order('a.id', 'desc')
            ->value('a.change_sku');
        if ($change_sku) {
            $order_item_true_sku = $change_sku;
        }

        $sku_arr = explode('-', $order_item_true_sku);
        if (2 < count($sku_arr)) {
            $order_item_true_sku = $sku_arr[0] . '-' . $sku_arr[1];
        }

        //获取仓库sku
        $true_sku = $this->_item_platform_sku
            ->where(['platform_sku' => $order_item_true_sku, 'platform_type' => $order_item_info['site']])
            ->value('sku');

        $barcode_item_order_number = $this->_product_bar_code_item->where('code', $barcode)->value('item_order_number');
        !empty($barcode_item_order_number) && $this->error(__('此条形码已经绑定过其他订单'), [], 403);
        $code_item_sku = $this->_product_bar_code_item->where('code', $barcode)->value('sku');
        // empty($code_item_sku) && $this->error(__('此条形码未绑定SKU'), [], 403);
        empty($code_item_sku) && $this->error(__('商品条码没有绑定关系'), [], 403);

        if (strtolower($true_sku) != strtolower($code_item_sku)) {
            //扫描获取的条形码 和 子订单查询出的 SKU(即true_sku)对比失败则配货失败
            //操作失败记录
            DistributionLog::record($this->auth, $order_item_id, 2, '配货失败：sku配错');

            //失败返回
            $this->error(__('sku配错'), [], 404);
        } else {
            $this->save($item_order_number, 2);
        }
    }

    /**
     * 镜片分拣--不做分页，只展示processing状态的订单
     *
     * @参数 string start_time  开始时间
     * @参数 string end_time  结束时间
     * @参数 int page  页码
     * @参数 int page_size  每页显示数量
     * @return mixed
     * @author wgj
     */
    public function sorting()
    {
        $start_time = $this->request->request('start_time');
        $end_time = $this->request->request('end_time');
        $page = $this->request->request('page');
        $page_size = $this->request->request('page_size');
        empty($page) && $this->error(__('Page can not be empty'), [], 403);
        empty($page_size) && $this->error(__('Page size can not be empty'), [], 403);
        $where = [
            'a.distribution_status' => 3,
            'd.status' => 'processing',
            'b.index_name' => ['neq', ''],
            'a.order_prescription_type' => ['neq', 3],
        ];
        if ($start_time && $end_time) {
            $where['a.created_at'] = ['between', [strtotime($start_time), strtotime($end_time)]];
        }
        $offset = ($page - 1) * $page_size;
        $limit = $page_size;

        //获取出库单列表数据【od右眼、os左眼分开查询再组装，order_prescription_type 处方类型，index_name 镜片类型，lens_name 镜片名称】
        //od右镜片
        $list_od = $this->_new_order_item_process
            ->alias('a')
            ->where($where)
            ->field('count(*) as all_count,a.order_prescription_type,b.index_name,b.od_sph,b.od_cyl,c.lens_name')
            ->join(['fa_order_item_option' => 'b'], 'a.option_id=b.id')
            ->join(['fa_lens_data' => 'c'], 'b.lens_number=c.lens_number')
            ->join(['fa_order' => 'd'], 'a.order_id=d.id')
            ->group('a.order_prescription_type,b.lens_number,b.od_sph,b.od_cyl')
            //            ->limit($offset, $limit)
            ->select();
        $list_od = collection($list_od)->toArray();
        //订单处方分类 0待处理  1 仅镜架 2 现货处方镜 3 定制处方镜 4 其他
        $order_prescription_type = [0 => '待处理', 1 => '仅镜架', 2 => '现货处方镜', 3 => '定制处方镜', 4 => '其他'];
        foreach ($list_od as $key => $value) {
            $list_od[$key]['order_prescription_type'] = $order_prescription_type[$value['order_prescription_type']];
            $list_od[$key]['light'] = 'SPH：' . $value['od_sph'] . ' CYL:' . $value['od_cyl'];

            unset($list_od[$key]['od_sph']);
            unset($list_od[$key]['od_cyl']);
        }

        //os左镜片
        $list_os = $this->_new_order_item_process
            ->alias('a')
            ->where($where)
            ->field('count(*) as all_count,a.order_prescription_type,b.os_sph,b.os_cyl,c.lens_name')
            ->join(['fa_order_item_option' => 'b'], 'a.option_id=b.id')
            ->join(['fa_lens_data' => 'c'], 'b.lens_number=c.lens_number')
            ->join(['fa_order' => 'd'], 'a.order_id=d.id')
            ->group('a.order_prescription_type,b.lens_number,b.os_sph,b.os_cyl')
            //            ->limit($offset, $limit)
            ->select();
        $list_os = collection($list_os)->toArray();
        //订单处方分类 0待处理  1 仅镜架 2 现货处方镜 3 定制处方镜 4 其他
        $order_prescription_type = [0 => '待处理', 1 => '仅镜架', 2 => '现货处方镜', 3 => '定制处方镜', 4 => '其他'];
        foreach ($list_os as $key => $value) {
            $list_os[$key]['order_prescription_type'] = $order_prescription_type[$value['order_prescription_type']];
            $list_os[$key]['light'] = 'SPH：' . $value['os_sph'] . ' CYL:' . $value['os_cyl'];

            unset($list_os[$key]['os_sph']);
            unset($list_os[$key]['os_cyl']);
        }

        //左右镜片数组取交集求all_count和，再合并
        foreach ($list_os as $key => $value) {
            foreach ($list_od as $k => $v) {
                if ($value['light'] == $v['light']) {
                    $list_od[$k]['all_count'] = $value['all_count'] + $v['all_count'];
                    unset($list_os[$key]);
                }
            }
        }
        $list = array_merge($list_od, $list_os);
        $list = array_values($list);
        $this->success('', ['list' => $list], 200);
    }

    /**
     * 镜片未分拣数量
     *
     * @return mixed
     * @author wgj
     */
    public function no_sorting()
    {
        $where = [
            'a.distribution_status' => 3,
            'a.order_prescription_type' => 2,
            'b.status' => 'processing',
        ];

        //未分拣子订单数量
        $count = $this->_new_order_item_process
            ->alias('a')
            ->join(['fa_order' => 'b'], 'a.order_id=b.id')
            ->where($where)
            ->count();
        return 2 * $count;
    }

    /**
     * 配镜片扫码
     *
     * @参数 string item_order_number  子订单号
     * @return mixed
     * @author lzh
     */
    public function lens()
    {
        $item_order_number = $this->request->request('item_order_number');
        $this->info($item_order_number, 3);
    }

    /**
     * 配镜片二次扫码取出--释放子单号占用的暂存库位，记录日志
     *
     * @参数 string item_order_number  子订单号
     * @return mixed
     * @author wgj
     */
    public function lens_out()
    {
        $item_order_number = $this->request->request('item_order_number');
        //获取子订单数据
        $item_process_info = $this->_new_order_item_process
            ->where('item_order_number', $item_order_number)
            ->field('id,option_id,distribution_status,temporary_house_id,order_prescription_type')
            ->find();
        empty($item_process_info) && $this->error(__('子订单不存在'), [], 403);
        empty($item_process_info['temporary_house_id']) && $this->error(__('子订单未绑定暂存库位'), [], 403);
        3 != $item_process_info['distribution_status'] && $this->error(__('只有待配镜片状态才能操作'), [], 403);
        //获取库位号
        $coding = $this->_stock_house
            ->where(['id' => $item_process_info['temporary_house_id']])
            ->value('coding');
        //子订单释放定制片库位号
        $result = $this->_new_order_item_process
            ->allowField(true)
            ->isUpdate(true, ['item_order_number' => $item_order_number])
            ->save(['temporary_house_id' => 0, 'customize_status' => 2]);

        $res = false;
        if ($result != false) {
            //定制片库位占用数量-1
            $res = $this->_stock_house
                ->where(['id' => $item_process_info['temporary_house_id']])
                ->setDec('occupy', 1);
            DistributionLog::record($this->auth, $item_process_info['id'], 0, "子单号{$item_order_number}，释放定制片库位号：{$coding}");
        }

        if (false === $res) {
            $this->error(__("取出失败"), [], 403);
        }
        // $this->success("子单号{$item_order_number}的商品从定制片暂存架{$coding}库位取出成功", [], 200);
        $this->success('', [], 200);
    }

    /**
     * 配镜片提交
     *
     * @参数 string item_order_number  子订单号
     * @return mixed
     * @author lzh
     */
    public function lens_submit()
    {
        $item_order_number = $this->request->request('item_order_number');
        $this->save($item_order_number, 3);
    }

    /**
     * 加工扫码
     *
     * @参数 string item_order_number  子订单号
     * @return mixed
     * @author lzh
     */
    public function machining()
    {
        $item_order_number = $this->request->request('item_order_number');
        $this->info($item_order_number, 4);
    }

    /**
     * 加工提交
     *
     * @参数 string item_order_number  子订单号
     * @return mixed
     * @author lzh
     */
    public function machining_submit()
    {
        $item_order_number = $this->request->request('item_order_number');
        $this->save($item_order_number, 4);
    }

    /**
     * 印logo扫码
     *
     * @参数 string item_order_number  子订单号
     * @return mixed
     * @author lzh
     */
    public function logo()
    {
        $item_order_number = $this->request->request('item_order_number');
        $this->info($item_order_number, 5);
    }

    /**
     * 印logo提交
     *
     * @参数 string item_order_number  子订单号
     * @return mixed
     * @author lzh
     */
    public function logo_submit()
    {
        $item_order_number = $this->request->request('item_order_number');
        $this->save($item_order_number, 5);
    }

    /**
     * 成品质检扫码
     *
     * @参数 string item_order_number  子订单号
     * @return mixed
     * @author lzh
     */
    public function finish()
    {
        $item_order_number = $this->request->request('item_order_number');
        $this->info($item_order_number, 6);
    }

    /**
     * 质检通过/拒绝
     *
     * @参数 string item_order_number  子订单号
     * @参数 int do_type  操作类型：1通过，2拒绝
     * @参数 int reason  拒绝原因
     * @return mixed
     * @author lzh
     */
    public function finish_adopt()
    {
        $item_order_number = $this->request->request('item_order_number');
        $do_type = $this->request->request('do_type');
        !in_array($do_type, [1, 2]) && $this->error(__('操作类型错误'), [], 403);

        if ($do_type == 1) {
            $this->save($item_order_number, 6);
        } else {
            $reason = $this->request->request('reason');
            $fail_son_reason = $this->request->request('son_reason');
            !in_array($reason, [1, 2, 3, 4]) && $this->error(__('拒绝原因错误'), [], 403);

            //获取子订单数据
            $item_process_info = $this->_new_order_item_process
                ->where('item_order_number', $item_order_number)
                ->field('id,option_id,order_id,sku,site')
                ->find();

            //状态
            $status_arr = [
                1 => ['status' => 4, 'name' => '质检拒绝：加工调整'],
                2 => ['status' => 2, 'name' => '质检拒绝：镜架报损'],
                3 => ['status' => 3, 'name' => '质检拒绝：镜片报损'],
                4 => ['status' => 5, 'name' => '质检拒绝：logo调整']
            ];
            $status = $status_arr[$reason]['status'];

            $this->_new_order_item_process->startTrans();
            $this->_item->startTrans();
            $this->_outstock->startTrans();
            $this->_item_platform_sku->startTrans();
            $this->_stock_log->startTrans();
            $this->_product_bar_code_item->startTrans();
            try {
                $save_data['distribution_status'] = $status;
                $save_data['fail_son_reason'] = $fail_son_reason;
                $save_data['reason'] = $reason;
                //如果回退到待加工步骤之前，清空定制片库位ID及定制片处理状态
                if (4 > $status) {
                    $save_data['temporary_house_id'] = 0;
                    $save_data['customize_status'] = 0;
                }

                //子订单状态回退
                $this->_new_order_item_process
                    ->allowField(true)
                    ->isUpdate(true, ['id' => $item_process_info['id']])
                    ->save($save_data);

                /*//回退到待配货，解绑条形码
                if (2 == $status) {
                    $this->_product_bar_code_item
                        ->allowField(true)
                        ->isUpdate(true, ['item_order_number' => $item_order_number])
                        ->save(['item_order_number' => '']);
                }*/

                //质检拒绝：镜架报损，扣减可用库存、配货占用、总库存、虚拟仓库存
                if (2 == $reason) {
                    //获取工单更改镜框最新信息
                    $change_sku = $this->_work_order_change_sku
                        ->alias('a')
                        ->join(['fa_work_order_measure' => 'b'], 'a.measure_id=b.id')
                        ->where([
                            'a.change_type' => 1,
                            'a.item_order_number' => $item_order_number,
                            'b.operation_type' => 1
                        ])
                        ->order('a.id', 'desc')
                        ->limit(1)
                        ->value('a.change_sku');
                    if (!empty($change_sku)) { //存在已完成的更改镜片的工单，替换更改的sku
                        $item_process_info['sku'] = $change_sku;
                    }
                    //仓库sku、库存
                    $platform_info = $this->_item_platform_sku
                        ->field('sku,stock')
                        ->where(['platform_sku' => $item_process_info['sku'], 'platform_type' => $item_process_info['site']])
                        ->find();
                    $true_sku = $platform_info['sku'];

                    //检验库存
                    $stock_arr = $this->_item
                        ->where(['sku' => $true_sku])
                        ->field('stock,available_stock,distribution_occupy_stock')
                        ->find();

                    //扣减可用库存、配货占用、总库存
                    $this->_item
                        ->where(['sku' => $true_sku])
                        ->dec('available_stock', 1)
                        ->dec('distribution_occupy_stock', 1)
                        ->dec('stock', 1)
                        ->update();

                    //扣减总库存自动生成一条出库单 审核通过 分类为成品质检报损
                    $outstock['out_stock_number'] = 'OUT' . date('YmdHis') . rand(100, 999) . rand(100, 999);
                    //质检报损
                    $outstock['type_id'] = 2;
                    $outstock['remark'] = 'PDA质检拒绝：镜架报损自动生成出库单';
                    $outstock['status'] = 2;
                    $outstock['create_person'] = $this->auth->nickname;
                    $outstock['createtime'] = date('Y-m-d H:i:s', time());
                    $outstock['platform_id'] = $item_process_info['site'];
                    $outstock_id = $this->_outstock->insertGetid($outstock);

                    $outstock_item['sku'] = $true_sku;
                    $outstock_item['out_stock_num'] = 1;
                    $outstock_item['out_stock_id'] = $outstock_id;
                    $this->_outstock_item->insert($outstock_item);



                    //条码出库
                    $this->_product_bar_code_item
                        ->allowField(true)
                        ->isUpdate(true, ['item_order_number' => $item_order_number])
                        ->save(['out_stock_time' => date('Y-m-d H:i:s'), 'library_status' => 2, 'is_loss_report_out' => 1, 'out_stock_id' => $outstock_id]);

                    //计算出库成本
                    $financecost = new \app\admin\model\finance\FinanceCost();
                    $financecost->outstock_cost($outstock_id, $outstock['out_stock_number']);

                    //扣减虚拟仓库存
                    $this->_item_platform_sku
                        ->where(['sku' => $true_sku, 'platform_type' => $item_process_info['site']])
                        ->dec('stock', 1)
                        ->update();

                    //记录库存日志
                    $this->_stock_log->setData([
                        'type' => 2,
                        'site' => $item_process_info['site'],
                        'modular' => 3,
                        'change_type' => 5,
                        'source' => 2,
                        'sku' => $true_sku,
                        'number_type' => 2,
                        'order_number' => $item_order_number,
                        'available_stock_before' => $stock_arr['available_stock'],
                        'available_stock_change' => -1,
                        'distribution_stock_before' => $stock_arr['distribution_occupy_stock'],
                        'distribution_stock_change' => -1,
                        'stock_before' => $stock_arr['stock'],
                        'stock_change' => -1,
                        'fictitious_before' => $platform_info['stock'],
                        'fictitious_change' => -1,
                        'create_person' => $this->auth->nickname,
                        'create_time' => time()
                    ]);
                }

                //记录日志
                DistributionLog::record($this->auth, $item_process_info['id'], 6, $status_arr[$reason]['name']);

                $this->_new_order_item_process->commit();
                $this->_item->commit();
                $this->_outstock->commit();
                $this->_item_platform_sku->commit();
                $this->_stock_log->commit();
                $this->_product_bar_code_item->commit();
            } catch (ValidateException $e) {
                $this->_new_order_item_process->rollback();
                $this->_item->rollback();
                $this->_outstock->rollback();
                $this->_item_platform_sku->rollback();
                $this->_stock_log->rollback();
                $this->_product_bar_code_item->rollback();
                $this->error($e->getMessage(), [], 406);
            } catch (PDOException $e) {
                $this->_new_order_item_process->rollback();
                $this->_item->rollback();
                $this->_outstock->rollback();
                $this->_item_platform_sku->rollback();
                $this->_stock_log->rollback();
                $this->_product_bar_code_item->rollback();
                $this->error($e->getMessage(), [], 407);
            } catch (Exception $e) {
                $this->_new_order_item_process->rollback();
                $this->_item->rollback();
                $this->_outstock->rollback();
                $this->_item_platform_sku->rollback();
                $this->_stock_log->rollback();
                $this->_product_bar_code_item->rollback();
                $this->error($e->getMessage(), [], 408);
            }
            $this->success('操作成功', [], 200);
        }
    }

    /**
     * 合单扫描子单号--ok---修改合单主表改为order_proceess表
     *
     * @参数 string item_order_number  子订单号
     * @return mixed
     * @author wgj
     */
    public function merge()
    {
        $item_order_number = $this->request->request('item_order_number');
        empty($item_order_number) && $this->error(__('子订单号不能为空'), [], 403);

        //获取子订单数据
        $item_process_info = $this->_new_order_item_process
            ->where('item_order_number', $item_order_number)
            ->field('id,distribution_status,sku,order_id,temporary_house_id,abnormal_house_id,abnormal_house_id')
            ->find();
        //查询订单号
        $order_info = $this->_new_order
            ->field('increment_id,status')
            ->where(['id' => $item_process_info['order_id']])
            ->find();
        'processing' != $order_info['status'] && $this->error(__('订单状态异常'), [], 405);

        $order_process_info = $this->_new_order_process
            ->where('order_id', $item_process_info['order_id'])
            ->field('order_id,store_house_id,order_prescription_type')
            ->find();
        $store_house_is = $this->_stock_house->field('id,coding,subarea')->where('id', $item_process_info['abnormal_house_id'])->find();
        $hedan_codeing = $this->_stock_house->field('id,coding,subarea')->where('id', $order_process_info['store_house_id'])->value('coding');
        $codeing = $store_house_is['coding'];
        //检测是否有工单未处理
        $check_work_order = $this->_work_order_list
            ->alias('b')
            ->field('a.item_order_number,a.measure_choose_id')
            ->join(['fa_work_order_measure' => 'a'], 'a.work_id=b.id')
            ->where([
                'a.operation_type' => 0,
                'b.platform_order' => $order_info['increment_id'],
                'b.work_status' => ['in', [1, 2, 3, 5]]
            ])
            ->select();
        if ($check_work_order) {
            foreach ($check_work_order as $key => $value) {
                if ($value['item_order_number'] == $item_order_number) { //判断是否是当前工单含有未完成的工单，是的话提示语包含库位
                    $this->error(__("子订单存在工单" . "<br><b>$codeing</b>"), [], 405);
                }
            }
            foreach ($check_work_order as $val) {

                3 == $val['measure_choose_id'] && $this->error(__("子订单存在工单"), [], 405); //主单取消措施未处理
<<<<<<< HEAD
=======

>>>>>>> 3ba41e63
                if ($val['measure_choose_id'] == 21) {
                    $this->error(__("子订单存在工单"), [], 405);
                }
            }
        }

        //判断异常状态
        $abnormal_id = $this->_distribution_abnormal
            ->where(['item_process_id' => $item_process_info['id'], 'status' => 1])
            ->value('id');
        // $abnormal_id && $this->error(__('有异常待处理，无法操作'), [], 405);
        //子单异常库位号
        $codeing1 = $this->_stock_house->field('id,coding,subarea')->where('id', $item_process_info['abnormal_house_id'])->value('coding');
        $abnormal_id && $this->error(__("子订单存在异常" . "<br><b>$codeing1</b>"), [], 405);

        empty($item_process_info) && $this->error(__('子订单不存在'), [], 403);


        //产品婧让改的
        if (!empty($hedan_codeing) && 9 == $item_process_info['distribution_status']) {
            $this->error(__("请放在合单架" . "<br><b>$hedan_codeing</b>"), [], 403);
        } elseif (empty($store_house_is) && 9 == $item_process_info['distribution_status']) {
            $this->error(__('订单合单完成，去审单！'), [], 403);
        }
        9 == $item_process_info['distribution_status'] && $this->error(__('订单合单完成，去审单！'), [], 403);
        $status_arr1 = [
            2 => '配货',
            3 => '配镜片',
            4 => '加工',
            5 => '印logo',
            6 => '成品质检',
            7 => '合单'
        ];
        // !in_array($item_process_info['distribution_status'], [7, 8]) && $this->error(__('子订单当前状态不可合单操作'), [], 403);
        !in_array($item_process_info['distribution_status'], [7, 8]) && $this->error(__('去' . $status_arr1[$item_process_info['distribution_status']]), [], 405);


        //第二次扫描提示语
        if (7 < $item_process_info['distribution_status']) {
            if ($order_process_info['store_house_id']) {
                //有主单合单库位
                $store_house_info = $this->_stock_house->field('id,coding,subarea')->where('id', $order_process_info['store_house_id'])->find();
                // $this->error(__('请将子单号' . $item_order_number . '的商品放入合单架' . $store_house_info['coding'] . '合单库位'), [], 403);
                $this->error(__("请放在合单架" . "<br><b>$hedan_codeing</b>"), [], 403);
            } else {
                //                $this->_new_order_item_process->allowField(true)->isUpdate(true, ['item_order_number'=>$item_order_number])->save(['distribution_status'=>7]);
                $this->error(__('合单失败，主单未分配合单库位'), [], 403);
            }
        }

        //查询预库位占用
        $fictitious_time = time();
        $fictitious_store_house_info = $this->_stock_house->field('id,coding,subarea')->where(['status' => 1, 'type' => 2, 'occupy' => 0, 'fictitious_occupy_time' => ['>', $fictitious_time], 'order_id' => $item_process_info['order_id']])->find();

        //如果预占用信息不为空。返回预占用库位
        if (empty($fictitious_store_house_info)) {

            //未合单，首次扫描
            if (!$order_process_info['store_house_id']) {
                //主单中无库位号，首个子单进入时，分配一个合单库位给PDA，暂不占用根据是否确认放入合单架占用或取消
                $store_house_where = ['status' => 1, 'type' => 2, 'occupy' => 0, 'fictitious_occupy_time' => ['<', $fictitious_time]];
                $store_house_info = $this->_stock_house->field('id,coding,subarea')->where($store_house_where)->find();
                if ($order_process_info['order_prescription_type'] == 1) { //仅镜架优先分配B开头的货架
                    $store_house_where['subarea'] = 'B';
                    $store_house_info_b = $this->_stock_house->field('id,coding,subarea')->where($store_house_where)->find();
                    if (!empty($store_house_info_b)) {
                        $store_house_info = $store_house_info_b;
                    }
                }
                empty($store_house_info) && $this->error(__('合单失败，合单库位已用完，请添加后再操作'), [], 403);
                //绑定预占用库存和有效时间
                $this->_stock_house->where(['id' => $store_house_info['id']])->update(['fictitious_occupy_time' => $fictitious_time + 600, 'order_id' => $item_process_info['order_id']]);
            } else {
                //主单已绑定合单库位,根据ID查询库位信息
                $store_house_info = $this->_stock_house->field('id,coding,subarea')->where('id', $order_process_info['store_house_id'])->find();
            }
        } else {
            $store_house_info = $fictitious_store_house_info;
        }

        //异常原因列表
        $abnormal_list = [
            ['id' => 12, 'name' => '缺货']
        ];

        $info = [
            'item_order_number' => $item_order_number,
            'sku' => $item_process_info['sku'],
            'store_id' => $store_house_info['id'],
            'coding' => $store_house_info['coding'],
            'abnormal_list' => $abnormal_list
        ];

        $this->success('', ['info' => $info], 200);
    }

    /**
     * 合单--确认放入合单架---最后一个子单扫描合单时，检查子单合单是否有异常，无异常且全部为已合单，则更新主单合单状态和时间--ok
     * 合单库位预先分配，若被占用则提示被占用并分配新合单库位
     *
     * @参数 string item_order_number  子订单号
     * @参数 string store_house_id  合单库位ID
     * @return mixed
     * @author wgj
     */
    public function merge_submit()
    {
        $item_order_number = $this->request->request('item_order_number');
        $store_house_id = $this->request->request('store_house_id');
        empty($item_order_number) && $this->error(__('子订单号不能为空'), [], 403);
        empty($store_house_id) && $this->error(__('合单库位号不能为空'), [], 403);

        //获取子订单数据
        $item_process_info = $this->_new_order_item_process
            ->where('item_order_number', $item_order_number)
            ->field('id,distribution_status,order_id,item_id,site')
            ->find();
        empty($item_process_info) && $this->error(__('子订单不存在'), [], 403);
        !in_array($item_process_info['distribution_status'], [7, 8]) && $this->error(__('子订单当前状态不可合单操作'), [], 403);

        //查询主单数据
        $order_process_info = $this->_new_order
            ->alias('a')
            ->where('a.id', $item_process_info['order_id'])
            ->join(['fa_order_process' => 'b'], 'a.id=b.order_id', 'left')
            ->field('a.id,a.increment_id,b.entity_id,b.store_house_id')
            ->find();
        empty($order_process_info) && $this->error(__('主订单不存在'), [], 403);

        //获取库位信息
        $store_house_info = $this->_stock_house->field('id,coding,subarea,occupy,fictitious_occupy_time,order_id')->where('id', $store_house_id)->find();//查询合单库位--占用数量
        empty($store_house_info) && $this->error(__('合单库位不存在'), [], 403);

        if ($order_process_info['store_house_id'] != $store_house_id) {
            if ($store_house_info['occupy'] && empty($order_process_info['store_house_id'])) {
                //主单无绑定库位，且分配的库位被占用，重新分配合单库位后再次提交确认放入新分配合单架
                $new_store_house_info = $this->_stock_house->field('id,coding,subarea')->where(['status' => 1, 'type' => 2, 'occupy' => 0])->find();
                empty($new_store_house_info) && $this->error(__('合单库位已用完，请检查合单库位情况'), [], 403);

                $info['store_id'] = $new_store_house_info['id'];
                $this->error(__('合单架' . $store_house_info['coding'] . '库位已被占用，' . '请将子单号' . $item_order_number . '的商品放入新合单架' . $new_store_house_info['coding'] . '库位'), ['info' => $info], 2001);
            }
        }

        if ($item_process_info['distribution_status'] == 8) {
            //重复扫描子单号--提示语句
            // $this->error(__('请将子单号' . $item_order_number . '的商品放入合单架' . $store_house_info['coding'] . '库位'), [], 511);
            $codeing = $store_house_info['coding'];
            $this->error(__("请放在合单架"."<br><b>$codeing</b>"), [], 511);
        }

        if (!empty($store_house_info['order_id'])) {
            //检查当前订单和预占用时的订单id是否相同
            if ($store_house_info['order_id'] != $order_process_info['id']) {
                $this->error(__('预占用库位信息错误'), [], 403);
            }
            //检查是否预占用
            if (empty($order_process_info['store_house_id'])) {
                if ($store_house_info['fictitious_occupy_time'] < time()) {
                    $this->error(__('库位预占用超10分钟，请重新操作'), [], 403);
                }
            }

        }


        //主单表有合单库位ID，查询主单商品总数，与子单合单入库计算数量对比
        //获取订单购买总数，计算过滤掉取消状态的子单
        $total_qty_ordered = $this->_new_order_item_process
            ->where(['order_id' => $item_process_info['order_id'], 'distribution_status' => ['neq', 0]])
            ->count();
        $count = $this->_new_order_item_process
            ->where(['distribution_status' => ['in', [0, 8]], 'order_id' => $item_process_info['order_id']])
            ->count();

        $info['order_id'] = $item_process_info['order_id']; //合单确认放入合单架提交 接口返回自带主订单号

        if ($total_qty_ordered > $count + 1) {
            //不是最后一个子单
            $num = '';
            $next = 1; //是否有下一个子单 1有，0没有
        } else {
            //最后一个子单
            $num = '最后一个';
            $next = 0; //是否有下一个子单 1有，0没有
        }
        if ($order_process_info['store_house_id']) {
            //存在合单库位ID，获取合单库位号ID存入
            $info['next'] = $next;
            //更新子单表
            $result = false;
            $result = $this->_new_order_item_process->allowField(true)->isUpdate(true, ['item_order_number' => $item_order_number])->save(['distribution_status' => 8]);
            if ($result !== false) {
                //操作成功记录
                DistributionLog::record($this->auth, $item_process_info['id'], 7, '子单号：' . $item_order_number . '作为主单号' . $order_process_info['increment_id'] . '的' . $num . '子单合单完成，库位' . $store_house_info['coding']);
                if ($next < 1) {
                    //最后一个子单且合单完成，更新主单、子单状态为合单完成
                    $this->_new_order_item_process
                        ->allowField(true)
                        ->isUpdate(true, ['order_id' => $item_process_info['order_id'], 'distribution_status' => ['neq', 0]])
                        ->save(['distribution_status' => 9]);
                    $this->_new_order_process
                        ->allowField(true)
                        ->isUpdate(true, ['order_id' => $item_process_info['order_id']])
                        ->save(['combine_status' => 1, 'check_status' => 0, 'combine_time' => time()]);
                }
                //订单节点
                Order::rulesto_adjust($order_process_info['entity_id'], $order_process_info['increment_id'], $item_process_info['site'], 2, 9);
                $this->success('子单号放入合单架成功', ['info' => $info], 200);
            } else {
                //操作失败记录
                DistributionLog::record($this->auth, $item_process_info['id'], 7, '子单号：' . $item_order_number . '作为主单号' . $order_process_info['increment_id'] . '的' . $num . '子单合单失败');

                $this->error(__('No rows were inserted'), [], 511);
            }
        }

        //首个子单进入合单架START
        $result = $return = false;
        $this->_stock_house->startTrans();
        $this->_new_order_process->startTrans();
        $this->_new_order_item_process->startTrans();
        try {
            //更新子单表
            $result = $this->_new_order_item_process->allowField(true)->isUpdate(true, ['item_order_number' => $item_order_number])->save(['distribution_status' => 8]);
            if ($result !== false) {
                $res = $this->_new_order_process->allowField(true)->isUpdate(true, ['order_id' => $item_process_info['order_id']])->save(['store_house_id' => $store_house_id]);
                if ($res !== false) {
                    $return = $this->_stock_house->allowField(true)->isUpdate(true, ['id' => $store_house_id])->save(['occupy' => 1]);
                }
            }
            $this->_stock_house->commit();
            $this->_new_order_process->commit();
            $this->_new_order_item_process->commit();
        } catch (ValidateException $e) {
            $this->_stock_house->rollback();
            $this->_new_order_process->rollback();
            $this->_new_order_item_process->rollback();
            $this->error($e->getMessage(), [], 406);
        } catch (PDOException $e) {
            $this->_stock_house->rollback();
            $this->_new_order_process->rollback();
            $this->_new_order_item_process->rollback();
            $this->error($e->getMessage(), [], 407);
        } catch (Exception $e) {
            $this->_stock_house->rollback();
            $this->_new_order_process->rollback();
            $this->_new_order_item_process->rollback();
            $this->error($e->getMessage(), [], 444);
        }
        if ($return !== false) {
            $info['next'] = $next;
            //操作成功记录
            DistributionLog::record($this->auth, $item_process_info['id'], 7, '子单号：' . $item_order_number . '作为主单号' . $order_process_info['increment_id'] . '的' . $num . '子单合单完成，库位' . $store_house_info['coding']);
            Order::rulesto_adjust($order_process_info['entity_id'], $order_process_info['increment_id'], $item_process_info['site'], 2, 9);

            $this->success('子单号放入合单架成功', ['info' => $info], 200);
        } else {
            //操作失败记录
            DistributionLog::record($this->auth, $item_process_info['id'], 7, '子单号：' . $item_order_number . '作为主单号' . $order_process_info['increment_id'] . '的' . $num . '子单合单失败');

            $this->error(__('子单号放入合单架失败'), [], 511);
        }
        //首个子单进入合单架END

    }

    /**
     * 合单--合单完成页面-------修改原型图待定---子单合单状态、异常状态展示--ok
     *
     * @参数 string order_number  主订单号
     * @return mixed
     * @author wgj
     */
    public function order_merge()
    {
        $order_number = $this->request->request('order_number');
        empty($order_number) && $this->error(__('订单号不能为空'), [], 403);

        //获取订单购买总数,商品总数即为子单数量
        $order_process_info = $this->_new_order
            ->alias('a')
            ->where('a.increment_id', $order_number)
            ->join(['fa_order_process' => 'b'], 'a.id=b.order_id', 'left')
            ->field('a.id,a.increment_id,b.store_house_id')
            ->find();
        empty($order_process_info) && $this->error(__('主订单不存在'), [], 403);

        //获取子订单数据
        $item_process_info = $this->_new_order_item_process
            ->where('order_id', $order_process_info['id'])
            ->field('id,item_order_number,distribution_status,abnormal_house_id')
            ->select();
        empty($item_process_info) && $this->error(__('子订单数据异常'), [], 403);

        $distribution_status = [0 => '取消', 1 => '待打印标签', 2 => '待配货', 3 => '待配镜片', 4 => '待加工', 5 => '待印logo', 6 => '待成品质检', 7 => '待合单', 8 => '合单中', 9 => '合单完成'];
        foreach ($item_process_info as $key => $value) {
            $item_process_info[$key]['distribution_status'] = $distribution_status[$value['distribution_status']]; //子单合单状态
            $item_process_info[$key]['abnormal_house_id'] = 0 == $value['abnormal_house_id'] ? '正常' : '异常'; //异常状态
        }
        $info['order_number'] = $order_number;
        $info['list'] = $item_process_info;
        $this->success('', ['info' => $info], 200);
    }

    /**
     * 合单待取列表---ok
     *
     * @参数 string query  查询内容
     * @参数 int type  待取出类型 1 合单 2异常
     * @参数 string start_time  开始时间
     * @参数 string end_time  结束时间
     * @参数 int page  * 页码
     * @参数 int page_size  * 每页显示数量
     * @return mixed
     * @author wgj
     */
    public function merge_out_list()
    {
        $query = $this->request->request('query');
        $type = $this->request->request("type") ?? 1;
        $start_time = $this->request->request('start_time');
        $end_time = $this->request->request('end_time');
        $site = $this->request->request('site');
        $shelf_number = $this->request->request('shelf_number');
        $order_prescription_type = $this->request->request('order_prescription_type'); //订单处方分类 1 仅镜架 2 现货处方镜 3 定制处方镜 ',
        $page = $this->request->request('page');
        $page_size = $this->request->request('page_size');
        empty($page) && $this->error(__('Page can not be empty'), [], 520);
        empty($page_size) && $this->error(__('Page size can not be empty'), [], 521);
        $offset = ($page - 1) * $page_size;
        $limit = $page_size;

        $where = [];
        if (1 == $type) {
            $where['combine_status'] = 1; //合单完成状态
            //$where['store_house_id'] = ['>', 0];
            //合单待取出列表，主单为合单完成状态且子单都已合单
            if ($query) {
                //线上不允许跨库联合查询，拆分，wang导与产品静确认去除SKU搜索
                $store_house_id_store = $this->_stock_house->where(['type' => 2, 'coding' => ['like', '%' . $query . '%']])->column('id');
                /* $order_id = $this->_new_order_item_process->where(['sku'=> ['like', '%' . $query . '%']])->column('order_id');
                 $order_id = array_unique($order_id);
                 $store_house_id_sku = [];
                 if($order_id) {
                     $store_house_id_sku = $this->_new_order_process->where(['order_id'=> ['in', $order_id]])->column('store_house_id');
                 }
                 $store_house_ids = array_merge(array_filter($store_house_id_store), array_filter($store_house_id_sku));
                 if($store_house_ids) $where['store_house_id'] = ['in', $store_house_ids];*/
                if ($store_house_id_store) {
                    $where['store_house_id'] = ['in', $store_house_id_store];
                } else {
                    $where['store_house_id'] = ['=', -1];
                }
            }
            if ($start_time && $end_time) {
                $where['combine_time'] = ['between', [strtotime($start_time), strtotime($end_time)]];
            }
            if ($site) {
                $where['site'] = ['=', $site];
            }
            if ($order_prescription_type == 1) {
                $where['order_prescription_type'] = ['=', $order_prescription_type];
            } else if ($order_prescription_type == 2) {
                $where['order_prescription_type'] = ['in', [2, 3]];
            }
            if ($shelf_number) {
                $shelf_number_arr = $this->_stock_house->where(['type' => 2, 'subarea' => $shelf_number])->column('id');
                if ($query && !empty($store_house_id_store)) {
                    $shelf_number_arr_intersect = array_intersect($where['store_house_id'], $shelf_number_arr);
                }
                if (!empty($shelf_number_arr_intersect)) {
                    $where['store_house_id'] = ['in', $shelf_number_arr_intersect];
                } elseif (!empty($shelf_number_arr)) {
                    $where['store_house_id'] = ['in', $shelf_number_arr];
                }
            }
            //print_r($where);die;
            $list = $this->_new_order_process
                ->where($where)
                ->where(['store_house_id' => ['>', 0]])
                ->field('order_id,store_house_id,combine_time,order_prescription_type')
                ->group('order_id')
                ->limit($offset, $limit)
                ->order('order_prescription_type')
                ->select();
            foreach (array_filter($list) as $k => $v) {
                $list[$k]['coding'] = $this->_stock_house->where('id', $v['store_house_id'])->value('coding');
                !empty($v['combine_time']) && $list[$k]['combine_time'] = date('Y-m-d H:i:s', $v['combine_time']);
            }
        } else {
            $where['a.distribution_status'] = 7; //待合单状态
            $where['a.abnormal_house_id'] = ['>', 0]; //异常未处理
            $where['b.store_house_id'] = ['>', 0]; //有合单库位
            //异常待处理列表
            if ($query) {
                //线上不允许跨库联合查询，拆分，由于字段值明显差异，可以分别模糊匹配
                $store_house_id_store = $this->_stock_house->where(['type' => 2, 'coding' => ['like', '%' . $query . '%']])->column('id');
                if ($store_house_id_store) {
                    $where['b.store_house_id'] = ['in', $store_house_id_store];
                } else {
                    $where['b.store_house_id'] = -1;
                }
                /*if ($store_house_ids) {
                    $where['a.id'] = ['in', $item_ids];
                    $where['b.store_house_id'] = ['in', $store_house_ids];
                    $item_order_number_store = $this->_new_order_item_process
                        ->where(['abnormal_house_id' => ['in', $store_house_ids]])
                        ->column('id');
                }
                $item_ids = $this->_new_order_item_process
                    ->where(['item_order_number' => ['like', $query . '%']])
                    ->column('id');
                if (!empty($item_order_number_store)) {
                        $item_ids = array_merge($item_ids, $item_order_number_store);
                }
                if ($item_ids) {
                    $where['a.id'] = ['in', $item_ids];
                } else {
                    $where['a.id'] = -1;
                }*/
            }
            if ($site) {
                $where['b.site'] = ['=', $site];
            }
            if ($order_prescription_type == 1) {
                $where['b.order_prescription_type'] = ['=', $order_prescription_type];
            } else if ($order_prescription_type == 2) {
                $where['b.order_prescription_type'] = ['in', [2, 3]];
            }
            if ($shelf_number) {
                $shelf_number_arr = $this->_stock_house->where(['type' => 2, 'subarea' => $shelf_number])->column('id');
                if ($query && !empty($store_house_id_store)) {
                    $shelf_number_arr_intersect = array_intersect($where['b.store_house_id'], $shelf_number_arr);
                }
                if (!empty($shelf_number_arr_intersect)) {
                    $where['b.store_house_id'] = ['in', $shelf_number_arr_intersect];
                } elseif (!empty($shelf_number_arr)) {
                    $where['b.store_house_id'] = ['in', $shelf_number_arr];
                }
            }
            $list = $this->_new_order_item_process
                ->alias('a')
                ->where($where)
                ->join(['fa_order_process' => 'b'], 'a.order_id=b.order_id', 'left')
                ->field('b.store_house_id,b.increment_id,b.order_id')
                ->group('a.item_order_number')
                ->limit($offset, $limit)
                ->order('a.order_prescription_type')
                ->select();
            foreach (array_filter($list) as $k => $v) {
                $list[$k]['coding'] = $this->_stock_house->where('id', $v['store_house_id'])->value('coding');
            }
        }

        $magento_platform = new MagentoPlatform();
        $platform_list = $magento_platform->field('id, name')->where(['is_del' => 1, 'status' => 1])->select();

        $this->success('', ['list' => $list, 'platform_list' => $platform_list], 200);
    }

    /**
     * 合单取出---释放库位[1.合单待取出 释放合单库位，异常待处理回退其主单下的所有子单为待合单状态并释放合单库位]
     *
     * @参数 string order_number  主订单号 取出时只需传order_number主订单号
     * @参数 int type  取出类型 1合单取出，2异常取出
     * @return mixed
     * @author wgj
     */
    public function merge_out_submit()
    {
        $order_number = $this->request->request('order_number');
        empty($order_number) && $this->error(__('主订单号不能为空'), [], 403);
        $type = $this->request->request('type');
        empty($type) && $this->error(__('请选择取出类型'), [], 403);

        //获取主单信息
        $order_process_info = $this->_new_order
            ->alias('a')
            ->where('a.increment_id', $order_number)
            ->join(['fa_order_process' => 'b'], 'a.id=b.order_id', 'left')
            ->field('a.id,b.combine_status,b.store_house_id')
            ->find();
        empty($order_process_info) && $this->error(__('主订单不存在'), [], 403);

        if ($order_process_info['store_house_id'] != 0) {
            if (1 == $type) {
                empty($order_process_info['combine_status']) && $this->error(__('只有合单完成状态才能取出'), [], 511);
                $item_process_info = $this->_new_order_item_process->field('id,item_order_number')->where('order_id', $order_process_info['id'])->select();
            } else {
                $item_process_info = $this->_new_order_item_process->field('id,item_order_number')->where(['order_id' => $order_process_info['id'], 'distribution_status' => 8])->select();
            }
            $store_house_coding = $this->_stock_house->where('id', $order_process_info['store_house_id'])->value('coding');
            //有合单库位订单--释放库位占用，解绑合单库位ID
            $return = false;
            $res = false;
            $this->_stock_house->startTrans();
            $this->_new_order_process->startTrans();
            $this->_new_order_item_process->startTrans();
            try {
                //更新订单业务处理表，解绑库位号
                $result = $this->_new_order_process->allowField(true)->isUpdate(true, ['order_id' => $order_process_info['id']])->save(['store_house_id' => 0]);
                if ($result != false) {
                    //释放合单库位占用数量
                    $res = $this->_stock_house->allowField(true)->isUpdate(true, ['id' => $order_process_info['store_house_id']])->save(['occupy' => 0, 'order_id' => 0, 'fictitious_occupy_time' => 0]);
                    if ($res != false) {
                        //回退带有异常子单的 合单子单状态
                        if (0 == $order_process_info['combine_status'] && 2 == $type) {
                            $return = $this->_new_order_item_process
                                ->allowField(true)
                                ->isUpdate(true, ['order_id' => $order_process_info['id'], 'distribution_status' => 8])
                                ->save(['distribution_status' => 7]); //回退子订单合单状态至待合单7
                        }
                    }
                }
                $this->_stock_house->commit();
                $this->_new_order_process->commit();
                $this->_new_order_item_process->commit();
            } catch (ValidateException $e) {
                $this->_stock_house->rollback();
                $this->_new_order_process->rollback();
                $this->_new_order_item_process->rollback();
                $this->error($e->getMessage(), [], 444);
            } catch (PDOException $e) {
                $this->_stock_house->rollback();
                $this->_new_order_process->rollback();
                $this->_new_order_item_process->rollback();
                $this->error($e->getMessage(), [], 444);
            } catch (Exception $e) {
                $this->_stock_house->rollback();
                $this->_new_order_process->rollback();
                $this->_new_order_item_process->rollback();
                $this->error($e->getMessage(), [], 444);
            }
            if (1 == $type) {
                //合单完成订单取出
                if ($res !== false) {
                    //操作成功记录，批量日志插入
                    foreach ($item_process_info as $key => $value) {
                        DistributionLog::record($this->auth, $value['id'], 7, '子单号：' . $value['item_order_number'] . '，从合单架' . $store_house_coding . '合单库位取出完成');
                    }
                    $this->success('合单取出成功', [], 200);
                } else {
                    //操作失败记录，批量日志插入
                    foreach ($item_process_info as $key => $value) {
                        DistributionLog::record($this->auth, $value['id'], 7, '子单号：' . $value['item_order_number'] . '，从合单架' . $store_house_coding . '合单库位取出失败');
                    }
                    $this->error(__('No rows were inserted'), [], 511);
                }
            } else {
                //异常子单订单取出 --已合单的子单回退到待合单状态
                if ($return !== false) {
                    //操作成功记录，批量日志插入
                    foreach ($item_process_info as $key => $value) {
                        DistributionLog::record($this->auth, $value['id'], 7, '子单号：' . $value['item_order_number'] . '，从合单架' . $store_house_coding . '合单库位取出完成');
                    }
                    $this->success('异常取出成功', [], 200);
                } else {
                    //操作失败记录，批量日志插入
                    foreach ($item_process_info as $key => $value) {
                        DistributionLog::record($this->auth, $value['id'], 7, '子单号：' . $value['item_order_number'] . '，从合单架' . $store_house_coding . '合单库位取出失败');
                    }
                    $this->error(__('No rows were inserted'), [], 511);
                }
            }
        } else {
            $this->error(__('合单库位已经释放了'), [], 511);
        }
    }

    /**
     * 合单--合单完成页面--合单待取详情页面--修改原型图待定---子单合单状态、异常状态展示--ok
     *
     * @参数 int type  待取出类型 1 合单 2异常
     * @参数 int order_id  主订单ID
     * @参数 string item_order_number  子单号
     * @return mixed
     * @author wgj
     */
    public function merge_out_detail()
    {
        $order_id = $this->request->request('order_id');
        empty($order_id) && $this->error(__('主订单ID不能为空'), [], 403);

        $order_number = $this->_new_order->where(['id' => $order_id])->value('increment_id');
        empty($order_number) && $this->error(__('主订单不存在'), [], 403);
        $info['order_number'] = $order_number;

        //获取子订单数据
        $item_process_info = $this->_new_order_item_process
            ->where('order_id', $order_id)
            ->field('id,item_order_number,distribution_status,abnormal_house_id')
            ->select();
        empty($item_process_info) && $this->error(__('子订单数据不存在'), [], 403);

        $distribution_status = [0 => '取消', 1 => '待打印标签', 2 => '待配货', 3 => '待配镜片', 4 => '待加工', 5 => '待印logo', 6 => '待成品质检', 7 => '待合单', 8 => '合单中', 9 => '合单完成'];
        foreach ($item_process_info as $key => $value) {
            $item_process_info[$key]['distribution_status'] = $distribution_status[$value['distribution_status']]; //子单合单状态
            $item_process_info[$key]['abnormal_house_id'] = 0 == $value['abnormal_house_id'] ? '正常' : '异常'; //异常状态
        }

        $info['list'] = $item_process_info;
        $this->success('', ['info' => $info], 200);
    }

    /**
     * 发货审单
     *
     * @参数 int order_id  主订单ID
     * @参数 string check_refuse  审单拒绝原因 1.SKU缺失  2.配错镜框
     * @参数 int check_status  1审单通过，2审单拒绝
     * @参数 string create_person  操作人名称
     * @参数 array item_order_numbers  子单号列表
     * @return mixed
     * @author wgj
     */
    public function order_examine()
    {

        $order_id = $this->request->request('order_id');
        empty($order_id) && $this->error(__('主订单ID不能为空'), [], 403);
        $check_status = $this->request->request('check_status');
        empty($check_status) && $this->error(__('审单类型不能为空'), [], 403);
        $create_person = $this->request->request('create_person');
        empty($create_person) && $this->error(__('审单操作人不能为空'), [], 403);
        !in_array($check_status, [1, 2]) && $this->error(__('审单类型错误'), [], 403);
        $param = [];
        $param['check_status'] = $check_status;
        $param['check_time'] = time();
        $msg_info = '';
        if ($check_status == 2) {
            $check_refuse = $this->request->request('check_refuse'); //check_refuse   1SKU缺失  2 配错镜框
            empty($check_refuse) && $this->error(__('审单拒绝原因不能为空'), [], 403);
            !in_array($check_refuse, [1, 2, 3, 999]) && $this->error(__('审单拒绝原因错误'), [], 403);
            if (2 == $check_refuse || 3 == $check_refuse) {
                $item_order_numbers = $this->request->request('item_order_numbers');
                $item_order_numbers = explode(',', $item_order_numbers);
                empty($item_order_numbers) && $this->error(__('请选择子单号'), [], 403);
            }

            switch ($check_refuse) {
                case 1:
                    $param['check_remark'] = 'SKU缺失';
                    $msg_info_l = 'SKU缺失，';
                    $msg_info_r = '退回至待合单';
                    break;
                case 2:
                    $param['check_remark'] = '配错镜框-报损出库';
                    $msg_info_l = '配错镜框，报损出库';
                    $msg_info_r = '配错镜框-报损出库,退回至待配货';
                    break;
                case 3:
                    $param['check_remark'] = '配错镜框-重新配货';
                    $msg_info_l = '配错镜框，重新配货';
                    $msg_info_r = '配错镜框-重新配货,退回至待配货';
                    break;
                case 999:
                    $param['check_remark'] = '标记异常';
                    $msg_info_l = '审单拒绝';
                    $msg_info_r = '标记异常';
                    break;
            }
            $msg = '审单拒绝';
        } else {
            $msg = '审单通过';
        }
        //检测订单审单状态
        $row = $this->_new_order_process->where(['order_id' => $order_id])->find();

        empty($row) && $this->error(__('主订单数据不存在'), [], 403);
        //判断有没有子单工单未完成
        $work_order_list = $this->_work_order_list->where(['platform_order' => $row->increment_id, 'work_status' => ['in', [1, 2, 3, 5]]])->find();
        !empty($work_order_list) && $this->error(__('有子单工单未完成'), [], 403);
        $item_ids = $this->_new_order_item_process->where(['order_id' => $order_id])->column('id');
        empty($item_ids) && $this->error(__('子订单数据不存在'), [], 403);
        if (1 == $row['check_status']) {
            $this->success('审单已通过，请勿重复操作！', [], 200);
        }

        $abnormal_house_id = $this->_new_order_item_process->where(['id' => ['in', $item_ids], 'abnormal_house_id' => ['>', 1]])->column('abnormal_house_id');//查询当前主单下面是否有已标记异常的子单

        !empty($abnormal_house_id) && $this->error(__('有子单存在异常'), [], 403);
        if (999 == $check_refuse) {
            //审核拒绝选择标记异常-核实地址
            $all_item_order_number = $this->_new_order_item_process->where(['id' => ['in', $item_ids]])->column('item_order_number');
            foreach ($all_item_order_number as $key => $value) {
                //查询给所有子单标记异常异常库位是否足够
                $stock_house_info = $this->_stock_house
                    ->field('id,coding')
                    ->where(['status' => 1, 'type' => 4, 'occupy' => ['<', 10000 - count($all_item_order_number)]])
                    ->order('occupy', 'desc')
                    ->find();
                if (empty($stock_house_info)) {
                    DistributionLog::record($this->auth, $item_process_id, 0, '异常暂存架没有空余库位');
                    $this->error(__('异常暂存架没有空余库位'), [], 405);
                }
                $this->in_sign_abnormal($value, 13, 1);
            }
            $this->success('标记异常成功', [], 200);
        }
        $this->_item->startTrans();
        $this->_item_platform_sku->startTrans();
        $this->_stock_log->startTrans();
        $this->_stock_house->startTrans();
        $this->_new_order_process->startTrans();
        $this->_new_order_item_process->startTrans();
        $this->_product_bar_code_item->startTrans();
        try {
            $result = $this->_new_order_process->allowField(true)->isUpdate(true, ['order_id' => $order_id])->save($param);
            false === $result && $this->error(__('订单状态更改失败'), [], 403);

            $log_data = [];
            //审单通过和拒绝都影响库存
            $item_where = [
                'order_id' => $order_id,
                'distribution_status' => ['neq', 0]
            ];
            if (!empty($item_order_numbers)) {
                $item_where['item_order_number'] = ['in', $item_order_numbers];
            }
            $item_info = $this->_new_order_item_process
                ->field('sku,site,item_order_number')
                ->where($item_where)
                ->select();
            if (2 == $check_status) {
                //审单拒绝，回退合单状态
                if (999 != $check_refuse) {
                    $this->_new_order_process
                        ->allowField(true)
                        ->isUpdate(true, ['order_id' => $order_id])
                        ->save(['combine_status' => 0, 'combine_time' => null]);
                }

                if (1 == $check_refuse) {
                    //SKU缺失，回退子单号为待合单中状态，不影响库存
                    $this->_new_order_item_process
                        ->allowField(true)
                        ->isUpdate(true, ['order_id' => $order_id, 'distribution_status' => ['neq', 0]])
                        ->save(['distribution_status' => 7]);
                } else {
                    //非指定子单回退到待合单
                    $this->_new_order_item_process
                        ->allowField(true)
                        ->isUpdate(true, ['order_id' => $order_id, 'distribution_status' => ['neq', 0]])
                        ->save([
                            'distribution_status' => 7
                        ]);

                    //配错镜框，指定子单回退到待配货，清空定制片库位ID及定制片处理状态
                    $this->_new_order_item_process
                        ->allowField(true)
                        ->isUpdate(true, ['order_id' => $order_id, 'distribution_status' => ['neq', 0], 'item_order_number' => ['in', $item_order_numbers]])
                        ->save([
                            'distribution_status' => 2,
                            'temporary_house_id' => 0,
                            'customize_status' => 0
                        ]);
                    //审单拒绝-报损出库,所选SKU退回待配货，条码出库，其余子订单回到待合单。扣减总库存、可用库存、虚拟库存，配货占用库存
                    if (2 == $check_refuse) {
                        //扣减占用库存、配货占用、总库存、虚拟仓库存
                        foreach ($item_info as $key => $value) {
                            /**************工单更换镜框******************/
                            //查询更改镜框最新信息
                            $change_sku = $this->_work_order_change_sku
                                ->alias('a')
                                ->join(['fa_work_order_measure' => 'b'], 'a.measure_id=b.id')
                                ->where([
                                    'a.change_type' => 1,
                                    'a.item_order_number' => $value['item_order_number'],
                                    'b.operation_type' => 1
                                ])
                                ->order('a.id', 'desc')
                                ->limit(1)
                                ->value('a.change_sku');
                            if ($change_sku) {
                                $sku = $change_sku;
                            } else {
                                $sku = $value['sku'];
                            }
                            /********************************/
                            //仓库sku、库存
                            $platform_info = $this->_item_platform_sku
                                ->field('sku,stock')
                                ->where(['platform_sku' => $sku, 'platform_type' => $value['site']])
                                ->find();
                            $true_sku = $platform_info['sku'];

                            //检验库存
                            $stock_arr = $this->_item
                                ->where(['sku' => $true_sku])
                                ->field('stock,occupy_stock,distribution_occupy_stock,available_stock')
                                ->find();

                            //扣减可用库存、配货占用、总库存
                            $this->_item
                                ->where(['sku' => $true_sku])
                                ->dec('available_stock', 1)
                                ->dec('distribution_occupy_stock', 1)
                                ->dec('stock', 1)
                                ->update();

                            //扣减总库存自动生成一条出库单 审核通过 分类为成品质检报损
                            $outstock['out_stock_number'] = 'OUT' . date('YmdHis') . rand(100, 999) . rand(100, 999);
                            //属于加工报损
                            $outstock['type_id'] = 4;
                            $outstock['remark'] = 'PDA审单-配错镜框-报损出库自动生成出库单';
                            $outstock['status'] = 2;
                            $outstock['create_person'] = $create_person;
                            $outstock['createtime'] = date('Y-m-d H:i:s', time());
                            $outstock['platform_id'] = $value['site'];
                            $outstock_id = $this->_outstock->insertGetid($outstock);

                            $outstock_item['sku'] = $true_sku;
                            $outstock_item['out_stock_num'] = 1;
                            $outstock_item['out_stock_id'] = $outstock_id;
                            $this->_outstock_item->insert($outstock_item);



                            //条码出库
                            $this->_product_bar_code_item
                                ->allowField(true)
                                ->isUpdate(true, ['item_order_number' => ['in', $item_order_numbers]])
                                ->save(['out_stock_time' => date('Y-m-d H:i:s'), 'library_status' => 2, 'is_loss_report_out' => 1, 'out_stock_id' => $outstock_id]);

                            //计算出库成本
                            $financecost = new \app\admin\model\finance\FinanceCost();
                            $financecost->outstock_cost($outstock_id, $outstock['out_stock_number']);

                            //扣减虚拟仓库存
                            $this->_item_platform_sku
                                ->where(['sku' => $true_sku, 'platform_type' => $value['site']])
                                ->dec('stock', 1)
                                ->update();

                            //记录库存日志
                            $log_data[] = [
                                'type' => 2,
                                'site' => $value['site'],
                                'modular' => 4,
                                'change_type' => 7,
                                'source' => 2,
                                'sku' => $true_sku,
                                'number_type' => 2,
                                'order_number' => $value['item_order_number'],
                                // 'occupy_stock_before' => $stock_arr['occupy_stock'],
                                // 'occupy_stock_change' => -1,
                                'distribution_stock_before' => $stock_arr['distribution_occupy_stock'],
                                'distribution_stock_change' => -1,
                                'stock_before' => $stock_arr['stock'],
                                'stock_change' => -1,
                                'available_stock_before' => $stock_arr['available_stock'],
                                'available_stock_change' => -1,
                                'fictitious_before' => $platform_info['stock'],
                                'fictitious_change' => -1,
                                'create_person' => $create_person,
                                'create_time' => time()
                            ];
                        }
                    } elseif (3 == $check_refuse) { //审单拒绝-重新配货，所选SKU回退到待配货，条码解除绑定关系,其余子订单退回待合单。扣减配货占用库存。
                        //回退到待配货，解绑条形码
                        $this->_product_bar_code_item
                            ->allowField(true)
                            ->isUpdate(true, ['item_order_number' => ['in', $item_order_numbers]])
                            ->save(['out_stock_time' => null, 'library_status' => 1, 'item_order_number' => '']);
                        foreach ($item_info as $key => $value) {
                            /**************工单更换镜框******************/
                            //查询更改镜框最新信息
                            $change_sku = $this->_work_order_change_sku
                                ->alias('a')
                                ->join(['fa_work_order_measure' => 'b'], 'a.measure_id=b.id')
                                ->where([
                                    'a.change_type' => 1,
                                    'a.item_order_number' => $value['item_order_number'],
                                    'b.operation_type' => 1
                                ])
                                ->order('a.id', 'desc')
                                ->limit(1)
                                ->value('a.change_sku');
                            if ($change_sku) {
                                $sku = $change_sku;
                            } else {
                                $sku = $value['sku'];
                            }
                            /********************************/
                            //仓库sku、库存
                            $platform_info = $this->_item_platform_sku
                                ->field('sku,stock')
                                ->where(['platform_sku' => $sku, 'platform_type' => $value['site']])
                                ->find();
                            $true_sku = $platform_info['sku'];

                            //检验库存
                            $stock_arr = $this->_item
                                ->where(['sku' => $true_sku])
                                ->field('stock,occupy_stock,distribution_occupy_stock')
                                ->find();

                            //扣减配货占用
                            $this->_item
                                ->where(['sku' => $true_sku])
                                ->dec('distribution_occupy_stock', 1)
                                ->update();

                            //记录库存日志
                            $log_data[] = [
                                'type' => 2,
                                'site' => $value['site'],
                                'modular' => 4,
                                'change_type' => 7,
                                'source' => 2,
                                'sku' => $true_sku,
                                'number_type' => 2,
                                'order_number' => $value['item_order_number'],
                                // 'occupy_stock_before' => $stock_arr['occupy_stock'],
                                'distribution_stock_before' => $stock_arr['distribution_occupy_stock'],
                                'distribution_stock_change' => -1,
                                // 'stock_before' => $stock_arr['stock'],
                                // 'fictitious_before' => $platform_info['stock'],
                                'create_person' => $create_person,
                                'create_time' => time()
                            ];
                        }
                    }
                }
            } else {
                Order::rulesto_adjust($row['entity_id'], $row['increment_id'], $row['site'], 2, 9);
                //审单通过，扣减占用库存、配货占用、总库存
                foreach ($item_info as $key => $value) {

                    /**************工单更换镜框******************/
                    //查询更改镜框最新信息
                    $change_sku = $this->_work_order_change_sku
                        ->alias('a')
                        ->join(['fa_work_order_measure' => 'b'], 'a.measure_id=b.id')
                        ->where([
                            'a.change_type' => 1,
                            'a.item_order_number' => $value['item_order_number'],
                            'b.operation_type' => 1
                        ])
                        ->order('a.id', 'desc')
                        ->limit(1)
                        ->value('a.change_sku');
                    if ($change_sku) {
                        $sku = $change_sku;
                    } else {
                        $sku = $value['sku'];
                    }
                    /********************************/

                    //仓库sku
                    $true_sku = $this->_item_platform_sku->getTrueSku($sku, $value['site']);

                    //检验库存
                    $stock_arr = $this->_item
                        ->where(['sku' => $true_sku])
                        ->field('stock,occupy_stock,distribution_occupy_stock')
                        ->find();

                    //扣减占用库存、配货占用、总库存
                    $this->_item
                        ->where(['sku' => $true_sku])
                        ->dec('occupy_stock', 1)
                        ->dec('distribution_occupy_stock', 1)
                        ->dec('stock', 1)
                        ->update();

                    //记录库存日志
                    $log_data[] = [
                        'type' => 2,
                        'site' => $value['site'],
                        'modular' => 4,
                        'change_type' => 6,
                        'source' => 2,
                        'sku' => $true_sku,
                        'number_type' => 2,
                        'order_number' => $value['item_order_number'],
                        'occupy_stock_before' => $stock_arr['occupy_stock'],
                        'occupy_stock_change' => -1,
                        'distribution_stock_before' => $stock_arr['distribution_occupy_stock'],
                        'distribution_stock_change' => -1,
                        'stock_before' => $stock_arr['stock'],
                        'stock_change' => -1,
                        'create_person' => $create_person,
                        'create_time' => time()
                    ];
                }

                //子单号集合
                $item_order_numbers = array_column($item_info, 'item_order_number');
                if (empty($item_order_numbers)) throw new Exception("子单号获取失败，请检查");

                //校验条形码是否已出库
                $check_bar_code = $this->_product_bar_code_item
                    ->where(['item_order_number' => ['in', $item_order_numbers], 'library_status' => 2, 'is_loss_report_out' => 0])
                    ->value('code');
                if ($check_bar_code) throw new Exception("条形码：{$check_bar_code}已出库，请检查");

                //条形码出库时间
                $this->_product_bar_code_item
                    ->allowField(true)
                    ->isUpdate(true, ['item_order_number' => ['in', $item_order_numbers], 'is_loss_report_out' => 0])
                    ->save(['out_stock_time' => date('Y-m-d H:i:s'), 'library_status' => 2]);
            }

            //保存库存日志
            if ($log_data) {
                $this->_stock_log->allowField(true)->saveAll($log_data);
            }

            $this->_item->commit();
            $this->_item_platform_sku->commit();
            $this->_stock_log->commit();
            $this->_stock_house->commit();
            $this->_new_order_process->commit();
            $this->_new_order_item_process->commit();
            $this->_product_bar_code_item->commit();
        } catch (ValidateException $e) {
            $this->_item->rollback();
            $this->_item_platform_sku->rollback();
            $this->_stock_log->rollback();
            $this->_stock_house->rollback();
            $this->_new_order_process->rollback();
            $this->_new_order_item_process->rollback();
            $this->_product_bar_code_item->rollback();
            $this->error($e->getMessage(), [], 406);
        } catch (PDOException $e) {
            $this->_item->rollback();
            $this->_item_platform_sku->rollback();
            $this->_stock_log->rollback();
            $this->_stock_house->rollback();
            $this->_new_order_process->rollback();
            $this->_new_order_item_process->rollback();
            $this->_product_bar_code_item->rollback();
            DistributionLog::record((object)['nickname' => $create_person], $item_ids, 8, $e->getMessage() . '主单ID' . $row['order_id'] . $msg . '失败，原因：库存不足，请检查后操作');
            $this->error('库存不足，请检查后操作', [], 407);
        } catch (Exception $e) {
            $this->_item->rollback();
            $this->_item_platform_sku->rollback();
            $this->_stock_log->rollback();
            $this->_stock_house->rollback();
            $this->_new_order_process->rollback();
            $this->_new_order_item_process->rollback();
            $this->_product_bar_code_item->rollback();
            DistributionLog::record((object)['nickname' => $create_person], $item_ids, 8, $e->getMessage() . '主单ID' . $row['order_id'] . $msg . '失败' . $msg_info_l . $msg_info_r);
            $this->error($e->getMessage(), [], 408);
        }
        //打印操作记录
        if (1 != $check_refuse && $check_status == 2) {
            if (999 != $check_refuse) {
                $item_order_numbers = $this->_new_order_item_process->where(['item_order_number' => ['in', $item_order_numbers]])->column('id');
                $item_order_numbers = collection($item_order_numbers)->toArray();
                $item_ids_diff = array_diff($item_ids, $item_order_numbers);
                if (!empty($item_ids_diff)) {
                    foreach ($item_ids_diff as $key => $value) {
                        $item_numbers = $this->_new_order_item_process->where(['id' => $value])->column('item_order_number');
                        DistributionLog::record((object)['nickname' => $create_person], [$item_ids_diff[$key]], 8, '主单ID' . $row['order_id'] . $msg . $item_numbers[0] . '退回至待合单');
                    }
                    foreach ($item_order_numbers as $key => $value) {
                        $item_numbers = $this->_new_order_item_process->where(['id' => $value])->column('item_order_number');
                        DistributionLog::record((object)['nickname' => $create_person], [$item_order_numbers[$key]], 8, '主单ID' . $row['order_id'] . $msg . '成功配错镜框，' . $item_numbers[0] . '退回至待配货');
                    }
                } else {
                    foreach ($item_ids as $key => $value) {
                        $item_numbers = $this->_new_order_item_process->where(['id' => $value])->column('item_order_number');
                        DistributionLog::record((object)['nickname' => $create_person], [$item_ids[$key]], 8, '主单ID' . $row['order_id'] . $msg . '成功' . $msg_info_l . $item_numbers[0] . $msg_info_r);
                    }
                }
            }
        } else {
            if (999 != $check_refuse) {
                foreach ($item_ids as $key => $value) {
                    $item_numbers = $this->_new_order_item_process->where(['id' => $value])->column('item_order_number');
                    DistributionLog::record((object)['nickname' => $create_person], [$item_ids[$key]], 8, '主单ID' . $row['order_id'] . $msg . '成功' . $msg_info_l . $item_numbers[0] . $msg_info_r);
                }
            }
        }

        try {
            if (1 == $check_status) {
                //审单触发收入核算
                $FinanceCost = new FinanceCost();
                $FinanceCost->order_income($order_id);

                //计算出库成本
                $FinanceCost->order_cost($order_id);
            }
        } catch (Exception $e) {
            $this->error(__('审单已通过,成本核算逻辑有误,请联系魔晶'), [], 405);
        }

        $this->success($msg . '成功', [], 200);
    }

    public function get_purchase_price()
    {
        $sku = $this->request->request('sku');
        empty($sku) && $this->error(__('sku不能为空'), ['purchase_price' => ''], 403);
        $item_sku = $this->_item
            ->where(['sku' => $sku])
            ->find();
        empty($item_sku) && $this->error(__('sku不存在'), ['purchase_price' => ''], 403);
        $PurchaseOrderItem = new \app\admin\model\purchase\PurchaseOrderItem;
        $purchase_price = $PurchaseOrderItem->alias('a')->field('a.purchase_price')->join(['fa_purchase_order' => 'b'], 'a.purchase_id=b.id')->where(['a.sku' => $sku])->order('b.createtime', 'desc')->find();
        empty($purchase_price['purchase_price']) && $this->error(__('没有采购单价'), ['purchase_price' => ''], 405);
        $this->success('成功', ['purchase_price' => $purchase_price['purchase_price']], 200);
    }

}<|MERGE_RESOLUTION|>--- conflicted
+++ resolved
@@ -1556,10 +1556,7 @@
             foreach ($check_work_order as $val) {
 
                 3 == $val['measure_choose_id'] && $this->error(__("子订单存在工单"), [], 405); //主单取消措施未处理
-<<<<<<< HEAD
-=======
-
->>>>>>> 3ba41e63
+
                 if ($val['measure_choose_id'] == 21) {
                     $this->error(__("子订单存在工单"), [], 405);
                 }
