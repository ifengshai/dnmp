--- conflicted
+++ resolved
@@ -499,12 +499,8 @@
                     ->value('coding');
                 $second = 1; //是第二次扫描
                 // $msg = "请将子单号{$item_order_number}的商品从定制片暂存架{$coding}库位取出";
-<<<<<<< HEAD
-
-                $msg = "<font size='20'>$coding \n 是否将商品取出</font>";
-=======
+
                 $msg = "<b>$coding</b> '\n' 是否将商品取出";
->>>>>>> 708cd41e
             } else {
                 //判断是否定制片且未处理状态
                 if (0 == $item_process_info['customize_status'] && 3 == $item_process_info['order_prescription_type']) {
@@ -536,12 +532,8 @@
 
                                 $second = 0; //是第一次扫描
                                 // $msg = "请将子单号{$item_order_number}的商品放入定制片暂存架{$coding}库位";
-<<<<<<< HEAD
-
-                                $msg = "<font size='20'>请放在暂存架 \n $coding</font>";
-=======
+
                                 $msg = "请放在暂存架 '\n' <b>$coding</b>";
->>>>>>> 708cd41e
                             }
 
                             $this->_stock_house->commit();
@@ -1391,12 +1383,7 @@
                     $val['item_order_number'] == $item_order_number //子单措施未处理:更改镜框18、更改镜片19、取消20
                 )
                 // && $this->error(__('有工单未处理，无法操作'), [], 405);
-<<<<<<< HEAD
-
-                && $this->error(__("<font size='20'>子订单存在工单 \n $codeing</font>"), [], 405);
-=======
                 && $this->error(__("子订单存在工单 '\n' <b>$codeing</b>"), [], 405);
->>>>>>> 708cd41e
                 if ($val['measure_choose_id'] == 21) {
                     $this->error(__("子订单存在工单 '\n' <b>$codeing</b>"), [], 405);
                 }
@@ -1408,12 +1395,8 @@
             ->where(['item_process_id' => $item_process_info['id'], 'status' => 1])
             ->value('id');
         // $abnormal_id && $this->error(__('有异常待处理，无法操作'), [], 405);
-<<<<<<< HEAD
-
-        $abnormal_id && $this->error(__("<font size='20'>子订单存在异常 \n $codeing</font>"), [], 405);
-=======
+
         $abnormal_id && $this->error(__("子订单存在异常 '\n' <b>$codeing</b>"), [], 405);
->>>>>>> 708cd41e
 
         empty($item_process_info) && $this->error(__('子订单不存在'), [], 403);
 
@@ -1443,12 +1426,8 @@
                 //有主单合单库位
                 $store_house_info = $this->_stock_house->field('id,coding,subarea')->where('id', $order_process_info['store_house_id'])->find();
                 // $this->error(__('请将子单号' . $item_order_number . '的商品放入合单架' . $store_house_info['coding'] . '合单库位'), [], 403);
-<<<<<<< HEAD
-
-                $this->error(__("<font size='20'>请放在合单架 \n $codeing</font>"), [], 403);
-=======
+
                 $this->error(__("请放在合单架 '\n' <b>$codeing</b>"), [], 403);
->>>>>>> 708cd41e
             } else {
                 //                $this->_new_order_item_process->allowField(true)->isUpdate(true, ['item_order_number'=>$item_order_number])->save(['distribution_status'=>7]);
                 $this->error(__('合单失败，主单未分配合单库位'), [], 403);
