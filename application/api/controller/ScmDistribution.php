--- conflicted
+++ resolved
@@ -1372,7 +1372,7 @@
             ->field('order_id,store_house_id')
             ->find();
         $store_house_is = $this->_stock_house->field('id,coding,subarea')->where('id', $item_process_info['temporary_house_id'])->find();
-        $hedan_codeing = $this->_stock_house->field('id,coding,subarea')->where('id', $order_process_info['temporary_house_id'])->value('coding');
+        $hedan_codeing = $this->_stock_house->field('id,coding,subarea')->where('id', $order_process_info['store_house_id'])->value('coding');
         $codeing = $store_house_is['coding'];
         //检测是否有工单未处理
         $check_work_order = $this->_work_order_measure
@@ -1418,12 +1418,8 @@
 
         //产品婧让改的
         if (!empty($store_house_is) && 9 == $item_process_info['distribution_status']) {
-<<<<<<< HEAD
-
-            $this->error(__("请放在合单架"."<br><b>$codeing</b>"), [], 403);
-=======
+
             $this->error(__("请放在合单架"."<br><b>$hedan_codeing</b>"), [], 403);
->>>>>>> 5a90bc2f
         } elseif (empty($store_house_is) && 9 == $item_process_info['distribution_status']) {
             $this->error(__('订单合单完成，去审单！'), [], 403);
         }
@@ -1446,12 +1442,8 @@
                 //有主单合单库位
                 $store_house_info = $this->_stock_house->field('id,coding,subarea')->where('id', $order_process_info['store_house_id'])->find();
                 // $this->error(__('请将子单号' . $item_order_number . '的商品放入合单架' . $store_house_info['coding'] . '合单库位'), [], 403);
-<<<<<<< HEAD
-
-                $this->error(__("请放在合单架"."<br><b>$codeing</b>"), [], 403);
-=======
+
                 $this->error(__("请放在合单架"."<br><b>$hedan_codeing</b>"), [], 403);
->>>>>>> 5a90bc2f
             } else {
                 //                $this->_new_order_item_process->allowField(true)->isUpdate(true, ['item_order_number'=>$item_order_number])->save(['distribution_status'=>7]);
                 $this->error(__('合单失败，主单未分配合单库位'), [], 403);
