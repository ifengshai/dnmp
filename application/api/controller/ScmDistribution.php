<?php

namespace app\api\controller;

use app\admin\model\platformmanage\MagentoPlatform;
use app\admin\model\saleaftermanage\WorkOrderChangeSku;
use app\admin\model\saleaftermanage\WorkOrderMeasure;
use app\admin\model\StockLog;
use think\Exception;
use think\exception\PDOException;
use think\exception\ValidateException;
use app\admin\model\order\order\NewOrderItemProcess;
use app\admin\model\warehouse\StockHouse;
use app\admin\model\DistributionLog;
use app\admin\model\DistributionAbnormal;
use app\admin\model\order\order\NewOrderItemOption;
use app\admin\model\order\order\NewOrder;
use app\admin\model\itemmanage\ItemPlatformSku;
use app\admin\model\itemmanage\Item;
use app\admin\model\order\order\NewOrderProcess;
use app\admin\model\warehouse\ProductBarCodeItem;
use app\admin\model\order\order\LensData;
use app\admin\model\saleaftermanage\WorkOrderList;

/**
 * 供应链配货接口类
 * @author lzh
 * @since 2020-10-20
 */
class ScmDistribution extends Scm
{
    /**
     * 子订单模型对象
     * @var object
     * @access protected
     */
    protected $_new_order_item_process = null;

    /**
     * 库位模型对象
     * @var object
     * @access protected
     */
    protected $_stock_house = null;

    /**
     * 配货异常模型对象
     * @var object
     * @access protected
     */
    protected $_distribution_abnormal = null;

    /**
     * 子订单处方模型对象
     * @var object
     * @access protected
     */
    protected $_new_order_item_option = null;

    /**
     * 主订单模型对象
     * @var object
     * @access protected
     */
    protected $_new_order = null;

    /**
     * sku映射关系模型对象
     * @var object
     * @access protected
     */
    protected $_item_platform_sku = null;

    /**
     * 商品库存模型对象
     * @var object
     * @access protected
     */
    protected $_item = null;

    /**
     * 库存日志模型对象
     * @var object
     * @access protected
     */
    protected $_stock_log = null;
    /**
     * 商品条形码模型对象
     * @var object
     * @access protected
     */
    protected $_product_bar_code_item = null;

    /**
     * 主订单状态模型对象
     * @var object
     * @access protected
     */
    protected $_new_order_process = null;

    /**
     * 工单措施模型对象
     * @var object
     * @access protected
     */
    protected $_work_order_measure = null;

    /**
     * 工单sku变动模型对象
     * @var object
     * @access protected
     */
    protected $_work_order_change_sku = null;

    /**
     * 镜片模型对象
     * @var object
     * @access protected
     */
    protected $_lens_data = null;

    protected function _initialize()
    {
        parent::_initialize();

        $this->_new_order_item_process = new NewOrderItemProcess();
        $this->_stock_house = new StockHouse();
        $this->_distribution_abnormal = new DistributionAbnormal();
        $this->_new_order_item_option = new NewOrderItemOption();
        $this->_new_order = new NewOrder();
        $this->_item_platform_sku = new ItemPlatformSku();
        $this->_item = new Item();
        $this->_stock_log = new StockLog();
        $this->_new_order_process = new NewOrderProcess();
        $this->_product_bar_code_item = new ProductBarCodeItem();
        $this->_work_order_measure = new WorkOrderMeasure();
        $this->_work_order_change_sku = new WorkOrderChangeSku();
        $this->_lens_data = new LensData();
        $this->_work_order_list = new WorkOrderList();
    }

    /**
     * 标记异常
     *
     * @参数 string item_order_number  子订单号
     * @参数 int type  异常类型
     * @return mixed
     * @author lzh
     */
    public function sign_abnormal()
    {
        $item_order_number = $this->request->request('item_order_number');
        empty($item_order_number) && $this->error(__('子订单号不能为空'), [], 403);
        $type = $this->request->request('type');
        empty($type) && $this->error(__('异常类型不能为空'), [], 403);
        //获取子订单数据
        $item_process_info = $this->_new_order_item_process
            ->field('id,abnormal_house_id')
            ->where('item_order_number', $item_order_number)
            ->find();
        empty($item_process_info) && $this->error(__('子订单不存在'), [], 403);
        !empty($item_process_info['abnormal_house_id']) && $this->error(__('已标记异常，不能多次标记'), [], 403);
        $item_process_id = $item_process_info['id'];

        //自动分配异常库位号
        $stock_house_info = $this->_stock_house
            ->field('id,coding')
            ->where(['status' => 1, 'type' => 4, 'occupy' => ['<', 10000]])
            ->order('occupy', 'desc')
            ->find();
        if (empty($stock_house_info)) {
            DistributionLog::record($this->auth, $item_process_id, 0, '异常暂存架没有空余库位');
            $this->error(__('异常暂存架没有空余库位'), [], 405);
        }

        $this->_distribution_abnormal->startTrans();
        $this->_new_order_item_process->startTrans();
        try {
            //绑定异常子单号
            $abnormal_data = [
                'item_process_id' => $item_process_id,
                'type' => $type,
                'status' => 1,
                'create_time' => time(),
                'create_person' => $this->auth->nickname
            ];

            $this->_distribution_abnormal->allowField(true)->save($abnormal_data);

            //子订单绑定异常库位号
            $this->_new_order_item_process
                ->allowField(true)
                ->isUpdate(true, ['item_order_number' => $item_order_number])
                ->save(['abnormal_house_id' => $stock_house_info['id']]);

            //异常库位占用数量+1
            $this->_stock_house
                ->where(['id' => $stock_house_info['id']])
                ->setInc('occupy', 1);

            //配货日志
            DistributionLog::record($this->auth, $item_process_id, 9, "子单号{$item_order_number}，异常暂存架{$stock_house_info['coding']}库位");

            //提交事务
            $this->_distribution_abnormal->commit();
            $this->_new_order_item_process->commit();
        } catch (ValidateException $e) {
            $this->_distribution_abnormal->rollback();
            $this->_new_order_item_process->rollback();
            $this->error($e->getMessage(), [], 406);
        } catch (PDOException $e) {
            $this->_distribution_abnormal->rollback();
            $this->_new_order_item_process->rollback();
            $this->error($e->getMessage(), [], 407);
        } catch (Exception $e) {
            $this->_distribution_abnormal->rollback();
            $this->_new_order_item_process->rollback();
            $this->error($e->getMessage(), [], 408);
        }

        $this->success(__("请将子单号{$item_order_number}的商品放入异常暂存架{$stock_house_info['coding']}库位"), ['coding' => $stock_house_info['coding']], 200);

    }

    /**
     * 发货系统标记异常
     *
     * @参数 string item_order_number  子订单号
     * @参数 int type  异常类型
     * @return mixed
     * @author lzh
     */
    public function in_sign_abnormal($item_order_number, $type, $flag = 0)
    {
        empty($item_order_number) && $this->error(__('子订单号不能为空'), [], 403);
        empty($type) && $this->error(__('异常类型不能为空'), [], 403);
        //获取子订单数据
        $item_process_info = $this->_new_order_item_process
            ->field('id,abnormal_house_id')
            ->where('item_order_number', $item_order_number)
            ->find();
        empty($item_process_info) && $this->error(__('子订单不存在'), [], 403);
        !empty($item_process_info['abnormal_house_id']) && $this->error(__('已标记异常，不能多次标记'), [], 403);
        $item_process_id = $item_process_info['id'];

        //自动分配异常库位号
        $stock_house_info = $this->_stock_house
            ->field('id,coding')
            ->where(['status' => 1, 'type' => 4, 'occupy' => ['<', 10000]])
            ->order('occupy', 'desc')
            ->find();
        if (empty($stock_house_info)) {
            DistributionLog::record($this->auth, $item_process_id, 0, '异常暂存架没有空余库位');
            $this->error(__('异常暂存架没有空余库位'), [], 405);
        }

            //绑定异常子单号
            $abnormal_data = [
                'item_process_id' => $item_process_id,
                'type' => $type,
                'status' => 1,
                'create_time' => time(),
                'create_person' => $this->auth->nickname
            ];

            $res = $this->_distribution_abnormal->allowField(true)->isUpdate(false)->save($abnormal_data);
            //子订单绑定异常库位号
            $this->_new_order_item_process
                ->allowField(true)
                ->isUpdate(true, ['item_order_number' => $item_order_number])
                ->save(['abnormal_house_id' => $stock_house_info['id']]);

        //异常库位占用数量+1
        $this->_stock_house
            ->where(['id' => $stock_house_info['id']])
            ->setInc('occupy', 1);

        //配货日志
        DistributionLog::record($this->auth, $item_process_id, 9, "子单号{$item_order_number}，异常暂存架{$stock_house_info['coding']}库位");
    }

    /**
     * 子单号模糊搜索（配货通用）
     *
     * @参数 string query  搜索内容
     * @return mixed
     * @author lzh
     */
    public function fuzzy_search()
    {
        $query = $this->request->request('query');
        $status = $this->request->request('status');
        empty($query) && $this->error(__('搜索内容不能为空'), [], 403);

        //获取子订单数据
        $list = $this->_new_order_item_process
            ->where(['item_order_number' => ['like', "%{$query}%"], 'distribution_status' => $status])
            ->field('item_order_number,sku')
            ->order('created_at', 'desc')
            ->limit(0, 100)
            ->select();
        $list = collection($list)->toArray();

        $this->success('', ['list' => $list], 200);
    }

    /**
     * 获取并校验子订单数据（配货通用）
     *
     * @param string $item_order_number 子订单号
     * @param int $check_status 检测状态
     * @return mixed
     * @author lzh
     */
    protected function info($item_order_number, $check_status)
    {
        empty($item_order_number) && $this->error(__('子订单号不能为空'), [], 403);

        //获取子订单数据
        $item_process_info = $this->_new_order_item_process
            ->where('item_order_number', $item_order_number)
            ->field('id,option_id,distribution_status,temporary_house_id,order_prescription_type,order_id,customize_status')
            ->find();
        empty($item_process_info) && $this->error(__('子订单不存在'), [], 403);

        //查询订单号
        $order_info = $this->_new_order
            ->field('increment_id,status')
            ->where(['id' => $item_process_info['order_id']])
            ->find();
        // 'processing' != $order_info['status'] && $this->error(__('当前订单状态不可操作'), [], 405);
        'processing' != $order_info['status'] && $this->error(__('订单状态异常'), [], 405);


        //检测是否有工单未处理
        $check_work_order = $this->_work_order_measure
            ->alias('a')
            ->field('a.item_order_number,a.measure_choose_id')
            ->join(['fa_work_order_list' => 'b'], 'a.work_id=b.id')
            ->where([
                'a.operation_type' => 0,
                'b.platform_order' => $order_info['increment_id'],
                'b.work_status' => ['in', [1, 2, 3, 5]]
            ])
            ->select();
        //获取库位号
        $coding = $this->_stock_house
            ->where(['id' => $item_process_info['temporary_house_id']])
            ->value('coding');
        if ($check_work_order) {
            foreach ($check_work_order as $val) {
                (3 == $val['measure_choose_id'] //主单取消措施未处理
                    ||
                    $val['item_order_number'] == $item_order_number //子单措施未处理:更改镜框18、更改镜片19、取消20
                )

                // && $this->error(__('有工单未处理，无法操作'), [], 405);
<<<<<<< HEAD
                && $this->error(__('子订单存在工单A-01-01'), [], 405);
                if ($val['measure_choose_id'] == 21){
                    // $this->error(__('有工单存在暂缓措施未处理，无法操作'), [], 405);
                    $this->error(__('子订单存在工单A-01-01'), [], 405);
=======
                && $this->error(__("<font size='20'>子订单存在工单 \n $coding</font>"), [], 405);
                if ($val['measure_choose_id'] == 21) {
                    // $this->error(__('有工单存在暂缓措施未处理，无法操作'), [], 405);
                    $this->error(__("<font size='20'>子订单存在工单 \n $coding</font>"), [], 405);
>>>>>>> 559a20a4
                }
            }
        }

        //判断异常状态
        $abnormal_id = $this->_distribution_abnormal
            ->where(['item_process_id' => $item_process_info['id'], 'status' => 1])
            ->value('id');
        // $abnormal_id && $this->error(__('有异常待处理，无法操作'), [], 405);
<<<<<<< HEAD
        $abnormal_id && $this->error(__('子订单存在异常A-01-01'), [], 405);
=======
        $abnormal_id && $this->error(__("<font size='20'>子订单存在异常 \n $coding</font>"), [], 405);
>>>>>>> 559a20a4

        //检测状态
        $status_arr = [
            2 => '待配货',
            3 => '待配镜片',
            4 => '待加工',
            5 => '待印logo',
            6 => '待成品质检',
            7 => '待合单'
        ];
        $status_arr1 = [
            2 => '配货',
            3 => '配镜片',
            4 => '加工',
            5 => '印logo',
            6 => '成品质检',
            7 => '合单'
        ];
        // $check_status != $item_process_info['distribution_status'] && $this->error(__('只有' . $status_arr[$check_status] . '状态才能操作'), [], 405);
<<<<<<< HEAD
        $check_status != $item_process_info['distribution_status'] && $this->error(__('去'.$status_arr1[$item_process_info['distribution_status']]), [], 405);
=======
        $check_status != $item_process_info['distribution_status'] && $this->error(__('去' . $status_arr1[$item_process_info['distribution_status']]), [], 405);
>>>>>>> 559a20a4

        //获取子订单处方数据
        $option_info = $this->_new_order_item_option
            ->where('id', $item_process_info['option_id'])
            ->find();
        if ($option_info) $option_info = $option_info->toArray();

        //获取更改镜框最新信息
        $change_sku = $this->_work_order_change_sku
            ->alias('a')
            ->join(['fa_work_order_measure' => 'b'], 'a.measure_id=b.id')
            ->where([
                'a.change_type' => 1,
                'a.item_order_number' => $item_order_number,
                'b.operation_type' => 1
            ])
            ->order('a.id', 'desc')
            ->value('a.change_sku');
        if ($change_sku) {
            $option_info['sku'] = $change_sku;
        }

        //获取更改镜片最新处方信息
        $change_lens = $this->_work_order_change_sku
            ->alias('a')
            ->field('a.od_sph,a.od_cyl,a.od_axis,a.od_add,a.pd_r,a.od_pv,a.od_bd,a.od_pv_r,a.od_bd_r,a.os_sph,a.os_cyl,a.os_axis,a.os_add,a.pd_l,a.os_pv,a.os_bd,a.os_pv_r,a.os_bd_r,a.lens_number,a.recipe_type as prescription_type')
            ->join(['fa_work_order_measure' => 'b'], 'a.measure_id=b.id')
            ->where([
                'a.change_type' => 2,
                'a.item_order_number' => $item_order_number,
                'b.operation_type' => 1
            ])
            ->order('a.id', 'desc')
            ->find();
        if ($change_lens) {
            $change_lens = $change_lens->toArray();

            //处理双pd
            if ($change_lens['pd_l'] && $change_lens['pd_r']) {
                $change_lens['pdcheck'] = 'on';
                $change_lens['pd'] = '';
            } else {
                $change_lens['pdcheck'] = '';
                $change_lens['pd'] = $change_lens['pd_r'] ?: $change_lens['pd_l'];
            }

            //处理斜视值
            if ($change_lens['od_pv'] || $change_lens['os_pv']) {
                $change_lens['prismcheck'] = 'on';
            } else {
                $change_lens['prismcheck'] = '';
            }

            $option_info = array_merge($option_info, $change_lens);
        }

        //获取镜片名称
        $lens_name = '';
        if ($option_info['lens_number']) {
            //获取镜片编码及名称
            $lens_list = $this->_lens_data->column('lens_name', 'lens_number');
            $lens_name = $lens_list[$option_info['lens_number']];
        }
        $option_info['lens_name'] = $lens_name;

        //异常原因列表
        $abnormal_arr = [
            2 => [
                ['id' => 1, 'name' => '缺货'],
                ['id' => 2, 'name' => '商品条码贴错'],
            ],
            3 => [
                ['id' => 3, 'name' => '核实处方'],
                ['id' => 4, 'name' => '镜片缺货'],
                ['id' => 5, 'name' => '镜片重做'],
                ['id' => 6, 'name' => '定制片超时']
            ],
            4 => [
                ['id' => 7, 'name' => '不可加工'],
                ['id' => 8, 'name' => '镜架加工报损'],
                ['id' => 9, 'name' => '镜片加工报损']
            ],
            5 => [
                ['id' => 10, 'name' => 'logo不可加工'],
                ['id' => 11, 'name' => '镜架印logo报损']
            ],
            6 => [
                ['id' => 1, 'name' => '加工调整'],
                ['id' => 2, 'name' => '镜架报损'],
                ['id' => 3, 'name' => '镜片报损'],
                ['id' => 4, 'name' => 'logo调整']
            ],
            7 => [
                ['id' => 12, 'name' => '缺货']
            ]
        ];
        $abnormal_list = $abnormal_arr[$check_status] ?? [];

        //配镜片：判断定制片
        if (3 == $check_status) {
            //判断定制片暂存
            $msg = '';
            $second = 0;
            if (0 < $item_process_info['temporary_house_id']) {
                //获取库位号，有暂存库位号，是第二次扫描，返回展示取出按钮
                $coding = $this->_stock_house
                    ->where(['id' => $item_process_info['temporary_house_id']])
                    ->value('coding');
                $second = 1; //是第二次扫描
                // $msg = "请将子单号{$item_order_number}的商品从定制片暂存架{$coding}库位取出";
<<<<<<< HEAD
                $msg = "{$coding}"."\n".'是否将商品取出';
=======
                $msg = "<font size='20'>$coding \n 是否将商品取出</font>";
>>>>>>> 559a20a4
            } else {
                //判断是否定制片且未处理状态
                if (0 == $item_process_info['customize_status'] && 3 == $item_process_info['order_prescription_type']) {
                    //暂存自动分配库位
                    $stock_house_info = $this->_stock_house
                        ->field('id,coding')
                        ->where(['status' => 1, 'type' => 3, 'occupy' => ['<', 10000]])
                        ->order('occupy', 'desc')
                        ->find();
                    if (!empty($stock_house_info)) {
                        $this->_stock_house->startTrans();
                        $this->_new_order_item_process->startTrans();
                        try {
                            //子订单绑定定制片库位号
                            $this->_new_order_item_process
                                ->allowField(true)
                                ->isUpdate(true, ['item_order_number' => $item_order_number])
                                ->save(['temporary_house_id' => $stock_house_info['id'], 'customize_status' => 1]);

                            //定制片库位号占用数量+1
                            $this->_stock_house
                                ->where(['id' => $stock_house_info['id']])
                                ->setInc('occupy', 1);
                            $coding = $stock_house_info['coding'];

                            //定制片提示库位号信息
                            if ($coding) {
                                DistributionLog::record($this->auth, $item_process_info['id'], 0, "子单号{$item_order_number}，定制片库位号：{$coding}");

                                $second = 0; //是第一次扫描
                                // $msg = "请将子单号{$item_order_number}的商品放入定制片暂存架{$coding}库位";
<<<<<<< HEAD
                                $msg = "请放在暂存架1"."\n"."{$coding}";
=======
                                $msg = "<font size='20'>请放在暂存架 \n $coding</font>";
>>>>>>> 559a20a4
                            }

                            $this->_stock_house->commit();
                            $this->_new_order_item_process->commit();
                        } catch (ValidateException $e) {
                            $this->_stock_house->rollback();
                            $this->_new_order_item_process->rollback();
                            $this->error($e->getMessage(), [], 406);
                        } catch (PDOException $e) {
                            $this->_stock_house->rollback();
                            $this->_new_order_item_process->rollback();
                            $this->error($e->getMessage(), [], 407);
                        } catch (Exception $e) {
                            $this->_stock_house->rollback();
                            $this->_new_order_item_process->rollback();
                            $this->error($e->getMessage(), [], 408);
                        }
                    } else {
                        DistributionLog::record($this->auth, $item_process_info['id'], 0, '定制片暂存架没有空余库位');
                        $this->error(__('定制片暂存架没有空余库位，请及时处理'), [], 405);
                    }
                }
            }

            //定制片提示库位号信息
            if ($coding) {
                $this->success($msg, ['abnormal_list' => $abnormal_list, 'option_info' => $option_info, 'second' => $second], 200);
            }
        }

        //配货返回数据
        if (7 == $check_status) {
            //获取子订单处方数据
            return $abnormal_list;
        }

        $this->success('', ['abnormal_list' => $abnormal_list, 'option_info' => $option_info], 200);
    }

    /**
     * 提交操作（配货通用）
     *
     * @param string $item_order_number 子订单号
     * @param int $check_status 检测状态
     * @return mixed
     * @author lzh
     */
    protected function save($item_order_number, $check_status)
    {
        empty($item_order_number) && $this->error(__('子订单号不能为空'), [], 403);

        //获取子订单数据
        $item_process_info = $this->_new_order_item_process
            ->field('id,distribution_status,order_prescription_type,option_id,order_id,site,customize_status')
            ->where('item_order_number', $item_order_number)
            ->find();

        //获取子订单处方数据
        $item_option_info = $this->_new_order_item_option
            ->field('is_print_logo,sku,index_name')
            ->where('id', $item_process_info['option_id'])
            ->find();

        //状态类型
        $status_arr = [
            2 => '配货',
            3 => '配镜片',
            4 => '加工',
            5 => '印logo',
            6 => '成品质检'
        ];
        //获取库位号
        $coding = $this->_stock_house
            ->where(['id' => $item_process_info['temporary_house_id']])
            ->value('coding');
        //操作失败记录
        if (empty($item_process_info)) {
            DistributionLog::record($this->auth, $item_process_info['id'], 0, $status_arr[$check_status] . '：子订单不存在');
            $this->error(__('子订单不存在'), [], 403);
        }
        //扫码配镜片，定制片 先取出 暂存库位才可操作
        if (3 == $check_status && 3 == $item_process_info['order_prescription_type'] && 1 == $item_process_info['customize_status']) {
            $this->error(__('请先将定制片从暂存库位取出'), [], 405);
        }

        //操作失败记录
        if ($check_status != $item_process_info['distribution_status']) {
            DistributionLog::record($this->auth, $item_process_info['id'], 0, $status_arr[$check_status] . '：当前状态[' . $status_arr[$item_process_info['distribution_status']] . ']无法操作');
            $this->error(__('当前状态无法操作'), [], 405);
        }

        //检测异常状态
        $abnormal_id = $this->_distribution_abnormal
            ->where(['item_process_id' => $item_process_info['id'], 'status' => 1])
            ->value('id');

        //操作失败记录
        if ($abnormal_id) {
            DistributionLog::record($this->auth, $item_process_info['id'], 0, $status_arr[$check_status] . '：有异常[' . $abnormal_id . ']待处理不可操作');
            // $this->error(__('有异常待处理无法操作'), [], 405);
            $this->error(__("<font size='20'>子订单存在异常 \n $coding</font>"), [], 405);
        }

        //查询订单号
        $order_info = $this->_new_order
            ->field('increment_id,status')
            ->where(['id' => $item_process_info['order_id']])
            ->find();
        // 'processing' != $order_info['status'] && $this->error(__('当前订单状态不可操作'), [], 405);
        'processing' != $order_info['status'] && $this->error(__('订单状态异常'), [], 405);
        $increment_id = $order_info['increment_id'];

        //检测是否有工单未处理
        $check_work_order = $this->_work_order_measure
            ->alias('a')
            ->field('a.item_order_number,a.measure_choose_id')
            ->join(['fa_work_order_list' => 'b'], 'a.work_id=b.id')
            ->where([
                'a.operation_type' => 0,
                'b.platform_order' => $increment_id,
                'b.work_status' => ['in', [1, 2, 3, 5]]
            ])
            ->select();
        if ($check_work_order) {
            foreach ($check_work_order as $val) {
                (3 == $val['measure_choose_id'] //主单取消措施未处理
                    ||
                    $val['item_order_number'] == $item_order_number //子单措施未处理:更改镜框18、更改镜片19、取消20
                )

                // && $this->error(__('有工单未处理，无法操作'), [], 405);
                && $this->error(__("<font size='20'>子订单存在工单 \n $coding</font>"), [], 405);

                if ($val['measure_choose_id'] == 21) {
                    $this->error(__("<font size='20'>子订单存在工单 \n $coding</font>"), [], 405);
                }
            }
        }

        //获取订单购买总数，计算过滤掉取消状态的子单
        $total_qty_ordered = $this->_new_order_item_process
            ->where(['order_id' => $item_process_info['order_id'], 'distribution_status' => ['neq', 0]])
            ->count();
        $back_msg = '';

        $res = false;
        $this->_item->startTrans();
        $this->_stock_log->startTrans();
        $this->_new_order_process->startTrans();
        $this->_new_order_item_process->startTrans();
        $this->_product_bar_code_item->startTrans();
        try {
            //下一步提示信息及状态
            if (2 == $check_status) {

                /**************工单更换镜框******************/
                //查询更改镜框最新信息
                $change_sku = $this->_work_order_change_sku
                    ->alias('a')
                    ->join(['fa_work_order_measure' => 'b'], 'a.measure_id=b.id')
                    ->where([
                        'a.change_type' => 1,
                        'a.item_order_number' => $item_order_number,
                        'b.operation_type' => 1
                    ])
                    ->order('a.id', 'desc')
                    ->value('a.change_sku');
                if ($change_sku) {
                    $item_option_info['sku'] = $change_sku;
                }
                /********************************/

                //配货节点 条形码绑定子单号
                $barcode = $this->request->request('barcode');
                $this->_product_bar_code_item
                    ->allowField(true)
                    ->isUpdate(true, ['code' => $barcode])
                    ->save(['item_order_number' => $item_order_number]);

                //获取true_sku
                $true_sku = $this->_item_platform_sku->getTrueSku($item_option_info['sku'], $item_process_info['site']);

                //获取配货占用库存
                $item_before = $this->_item
                    ->field('distribution_occupy_stock')
                    ->where(['sku' => $true_sku])
                    ->find();

                //增加配货占用库存
                $this->_item
                    ->where(['sku' => $true_sku])
                    ->inc('distribution_occupy_stock', 1)
                    ->update();

                //记录库存日志
                $this->_stock_log->setData([
                    'type' => 2,
                    'site' => $item_process_info['site'],
                    'modular' => 2,
                    'change_type' => 4,
                    'source' => 2,
                    'sku' => $true_sku,
                    'number_type' => 2,
                    'order_number' => $item_order_number,
                    'distribution_stock_before' => $item_before['distribution_occupy_stock'],
                    'distribution_stock_change' => 1,
                    'create_person' => $this->auth->nickname,
                    'create_time' => time()
                ]);

                //根据处方类型字段order_prescription_type(现货处方镜、定制处方镜)判断是否需要配镜片
                if (in_array($item_process_info['order_prescription_type'], [2, 3])) {
                    $save_status = 3;
                } else {
                    if ($item_option_info['is_print_logo']) {
                        $save_status = 5;
                    } else {
                        if ($total_qty_ordered > 1) {
                            $save_status = 7;
                        } else {
                            $save_status = 9;
                        }
                    }
                }
            } elseif (3 == $check_status) {
                $save_status = 4;
            } elseif (4 == $check_status) {
                if ($item_option_info['is_print_logo']) {
                    $save_status = 5;
                } else {
                    $save_status = 6;
                }
            } elseif (5 == $check_status) {
                $save_status = 6;
            } elseif (6 == $check_status) {
                if ($total_qty_ordered > 1) {
                    $save_status = 7;
                } else {
                    $save_status = 9;
                }
            }

            if (empty($save_status)) throw new Exception('未获取到下一步状态');

            //订单主表标记已合单
            if (9 == $save_status) {
                //主订单状态表
                $this->_new_order_process
                    ->allowField(true)
                    ->isUpdate(true, ['order_id' => $item_process_info['order_id']])
                    ->save(['combine_status' => 1, 'combine_time' => time()]);
            }

            //更新子单配货状态
            $res = $this->_new_order_item_process
                ->allowField(true)
                ->isUpdate(true, ['item_order_number' => $item_order_number])
                ->save(['distribution_status' => $save_status]);

            //下一步提示信息
            if (3 == $save_status) {
                //待配镜片
                $back_msg = 2 == $item_process_info['order_prescription_type'] ? '去配现片' : '去配定制片';
            } else {
                $next_step = [
                    4 => '去加工',
                    5 => '印logo',
                    6 => '去质检',
                    7 => '去合单',
                    9 => '去合单'
                ];
                $back_msg = $next_step[$save_status];
            }

            $this->_item->commit();
            $this->_stock_log->commit();
            $this->_new_order_process->commit();
            $this->_new_order_item_process->commit();
            $this->_product_bar_code_item->commit();
        } catch (ValidateException $e) {
            $this->_item->rollback();
            $this->_stock_log->rollback();
            $this->_new_order_process->rollback();
            $this->_new_order_item_process->rollback();
            $this->_product_bar_code_item->rollback();
            $this->error($e->getMessage(), [], 406);
        } catch (PDOException $e) {
            $this->_item->rollback();
            $this->_stock_log->rollback();
            $this->_new_order_process->rollback();
            $this->_new_order_item_process->rollback();
            $this->_product_bar_code_item->rollback();
            $this->error($e->getMessage(), [], 407);
        } catch (Exception $e) {
            $this->_item->rollback();
            $this->_stock_log->rollback();
            $this->_new_order_process->rollback();
            $this->_new_order_item_process->rollback();
            $this->_product_bar_code_item->rollback();
            $this->error($e->getMessage(), [], 408);
        }

        if ($res) {
            //操作成功记录
            DistributionLog::record($this->auth, $item_process_info['id'], $check_status, $status_arr[$check_status] . '完成');
            if (9 == $save_status) {
                DistributionLog::record($this->auth, $item_process_info['id'], 7, '合单完成');
            }
            //成功返回
            $this->success($back_msg, [], 200);
        } else {
            //操作失败记录
            DistributionLog::record($this->auth, $item_process_info['id'], 0, $status_arr[$check_status] . '：保存失败');

            //失败返回
            $this->error(__($status_arr[$check_status] . '失败'), [], 404);
        }
    }

    /**
     * 配货扫码
     *
     * @参数 string item_order_number  子订单号
     * @return mixed
     * @author wgj
     */
    public function product()
    {
        $item_order_number = $this->request->request('item_order_number');
        $this->info($item_order_number, 2);
    }

    /**
     * 配货提交--ok
     *
     * 商品条形码与商品SKU是多对一关系，paltform_sku与SKU（true_sku）也是多对一关系
     *
     * @参数 string item_order_number  子订单号
     * @参数 string barcode  商品条形码
     * @return mixed
     * @author wgj
     */
    public function product_submit()
    {
        $item_order_number = $this->request->request('item_order_number');
        $barcode = $this->request->request('barcode');
        empty($item_order_number) && $this->error(__('子订单号不能为空'), [], 403);
        empty($barcode) && $this->error(__('商品条形码不能为空'), [], 403);

        //子订单号获取平台platform_sku
        $order_item_id = $this->_new_order_item_process->where('item_order_number', $item_order_number)->value('id');
        empty($order_item_id) && $this->error(__('订单不存在'), [], 403);

        //获取子单sku
        $order_item_info = $this->_new_order_item_process
            ->field('sku,site')
            ->where('item_order_number', $item_order_number)
            ->find();
        $order_item_true_sku = $order_item_info['sku'];

        //获取更改镜框最新信息
        $change_sku = $this->_work_order_change_sku
            ->alias('a')
            ->join(['fa_work_order_measure' => 'b'], 'a.measure_id=b.id')
            ->where([
                'a.change_type' => 1,
                'a.item_order_number' => $item_order_number,
                'b.operation_type' => 1
            ])
            ->order('a.id', 'desc')
            ->value('a.change_sku');
        if ($change_sku) {
            $order_item_true_sku = $change_sku;
        }

        $sku_arr = explode('-', $order_item_true_sku);
        if (2 < count($sku_arr)) {
            $order_item_true_sku = $sku_arr[0] . '-' . $sku_arr[1];
        }

        //获取仓库sku
        $true_sku = $this->_item_platform_sku
            ->where(['platform_sku' => $order_item_true_sku, 'platform_type' => $order_item_info['site']])
            ->value('sku');

        $barcode_item_order_number = $this->_product_bar_code_item->where('code', $barcode)->value('item_order_number');
        !empty($barcode_item_order_number) && $this->error(__('此条形码已经绑定过其他订单'), [], 403);
        $code_item_sku = $this->_product_bar_code_item->where('code', $barcode)->value('sku');
        // empty($code_item_sku) && $this->error(__('此条形码未绑定SKU'), [], 403);
        empty($code_item_sku) && $this->error(__('商品条码没有绑定关系'), [], 403);

        if (strtolower($true_sku) != strtolower($code_item_sku)) {
            //扫描获取的条形码 和 子订单查询出的 SKU(即true_sku)对比失败则配货失败
            //操作失败记录
            DistributionLog::record($this->auth, $order_item_id, 2, '配货失败：sku配错');

            //失败返回
            $this->error(__('sku配错'), [], 404);
        } else {
            $this->save($item_order_number, 2);
        }
    }

    /**
     * 镜片分拣--不做分页，只展示processing状态的订单
     *
     * @参数 string start_time  开始时间
     * @参数 string end_time  结束时间
     * @参数 int page  页码
     * @参数 int page_size  每页显示数量
     * @return mixed
     * @author wgj
     */
    public function sorting()
    {
        $start_time = $this->request->request('start_time');
        $end_time = $this->request->request('end_time');
        $page = $this->request->request('page');
        $page_size = $this->request->request('page_size');
        empty($page) && $this->error(__('Page can not be empty'), [], 403);
        empty($page_size) && $this->error(__('Page size can not be empty'), [], 403);
        $where = [
            'a.distribution_status' => 3,
            'd.status' => 'processing',
            'b.index_name' => ['neq', ''],
            'a.order_prescription_type' => ['neq', 3],
        ];
        if ($start_time && $end_time) {
            $where['a.created_at'] = ['between', [strtotime($start_time), strtotime($end_time)]];
        }
        $offset = ($page - 1) * $page_size;
        $limit = $page_size;

        //获取出库单列表数据【od右眼、os左眼分开查询再组装，order_prescription_type 处方类型，index_name 镜片类型，lens_name 镜片名称】
        //od右镜片
        $list_od = $this->_new_order_item_process
            ->alias('a')
            ->where($where)
            ->field('count(*) as all_count,a.order_prescription_type,b.index_name,b.od_sph,b.od_cyl,c.lens_name')
            ->join(['fa_order_item_option' => 'b'], 'a.option_id=b.id')
            ->join(['fa_lens_data' => 'c'], 'b.lens_number=c.lens_number')
            ->join(['fa_order' => 'd'], 'a.order_id=d.id')
            ->group('a.order_prescription_type,b.lens_number,b.od_sph,b.od_cyl')
            //            ->limit($offset, $limit)
            ->select();
        $list_od = collection($list_od)->toArray();
        //订单处方分类 0待处理  1 仅镜架 2 现货处方镜 3 定制处方镜 4 其他
        $order_prescription_type = [0 => '待处理', 1 => '仅镜架', 2 => '现货处方镜', 3 => '定制处方镜', 4 => '其他'];
        foreach ($list_od as $key => $value) {
            $list_od[$key]['order_prescription_type'] = $order_prescription_type[$value['order_prescription_type']];
            $list_od[$key]['light'] = 'SPH：' . $value['od_sph'] . ' CYL:' . $value['od_cyl'];

            unset($list_od[$key]['od_sph']);
            unset($list_od[$key]['od_cyl']);
        }

        //os左镜片
        $list_os = $this->_new_order_item_process
            ->alias('a')
            ->where($where)
            ->field('count(*) as all_count,a.order_prescription_type,b.os_sph,b.os_cyl,c.lens_name')
            ->join(['fa_order_item_option' => 'b'], 'a.option_id=b.id')
            ->join(['fa_lens_data' => 'c'], 'b.lens_number=c.lens_number')
            ->join(['fa_order' => 'd'], 'a.order_id=d.id')
            ->group('a.order_prescription_type,b.lens_number,b.os_sph,b.os_cyl')
            //            ->limit($offset, $limit)
            ->select();
        $list_os = collection($list_os)->toArray();
        //订单处方分类 0待处理  1 仅镜架 2 现货处方镜 3 定制处方镜 4 其他
        $order_prescription_type = [0 => '待处理', 1 => '仅镜架', 2 => '现货处方镜', 3 => '定制处方镜', 4 => '其他'];
        foreach ($list_os as $key => $value) {
            $list_os[$key]['order_prescription_type'] = $order_prescription_type[$value['order_prescription_type']];
            $list_os[$key]['light'] = 'SPH：' . $value['os_sph'] . ' CYL:' . $value['os_cyl'];

            unset($list_os[$key]['os_sph']);
            unset($list_os[$key]['os_cyl']);
        }

        //左右镜片数组取交集求all_count和，再合并
        foreach ($list_os as $key => $value) {
            foreach ($list_od as $k => $v) {
                if ($value['light'] == $v['light']) {
                    $list_od[$k]['all_count'] = $value['all_count'] + $v['all_count'];
                    unset($list_os[$key]);
                }
            }
        }
        $list = array_merge($list_od, $list_os);
        $list = array_values($list);
        $this->success('', ['list' => $list], 200);
    }

    /**
     * 镜片未分拣数量
     *
     * @return mixed
     * @author wgj
     */
    public function no_sorting()
    {
        $where = [
            'a.distribution_status' => 3,
            'a.order_prescription_type' => 2,
            'b.status' => 'processing',
        ];

        //未分拣子订单数量
        $count = $this->_new_order_item_process
            ->alias('a')
            ->join(['fa_order' => 'b'], 'a.order_id=b.id')
            ->where($where)
            ->count();
        return 2 * $count;
    }

    /**
     * 配镜片扫码
     *
     * @参数 string item_order_number  子订单号
     * @return mixed
     * @author lzh
     */
    public function lens()
    {
        $item_order_number = $this->request->request('item_order_number');
        $this->info($item_order_number, 3);
    }

    /**
     * 配镜片二次扫码取出--释放子单号占用的暂存库位，记录日志
     *
     * @参数 string item_order_number  子订单号
     * @return mixed
     * @author wgj
     */
    public function lens_out()
    {
        $item_order_number = $this->request->request('item_order_number');
        //获取子订单数据
        $item_process_info = $this->_new_order_item_process
            ->where('item_order_number', $item_order_number)
            ->field('id,option_id,distribution_status,temporary_house_id,order_prescription_type')
            ->find();
        empty($item_process_info) && $this->error(__('子订单不存在'), [], 403);
        empty($item_process_info['temporary_house_id']) && $this->error(__('子订单未绑定暂存库位'), [], 403);
        3 != $item_process_info['distribution_status'] && $this->error(__('只有待配镜片状态才能操作'), [], 403);
        //获取库位号
        $coding = $this->_stock_house
            ->where(['id' => $item_process_info['temporary_house_id']])
            ->value('coding');
        //子订单释放定制片库位号
        $result = $this->_new_order_item_process
            ->allowField(true)
            ->isUpdate(true, ['item_order_number' => $item_order_number])
            ->save(['temporary_house_id' => 0, 'customize_status' => 2]);

        $res = false;
        if ($result != false) {
            //定制片库位占用数量-1
            $res = $this->_stock_house
                ->where(['id' => $item_process_info['temporary_house_id']])
                ->setDec('occupy', 1);
            DistributionLog::record($this->auth, $item_process_info['id'], 0, "子单号{$item_order_number}，释放定制片库位号：{$coding}");
        }

        if (false === $res) {
            $this->error(__("取出失败"), [], 403);
        }
        // $this->success("子单号{$item_order_number}的商品从定制片暂存架{$coding}库位取出成功", [], 200);
        $this->success('', [], 200);
    }

    /**
     * 配镜片提交
     *
     * @参数 string item_order_number  子订单号
     * @return mixed
     * @author lzh
     */
    public function lens_submit()
    {
        $item_order_number = $this->request->request('item_order_number');
        $this->save($item_order_number, 3);
    }

    /**
     * 加工扫码
     *
     * @参数 string item_order_number  子订单号
     * @return mixed
     * @author lzh
     */
    public function machining()
    {
        $item_order_number = $this->request->request('item_order_number');
        $this->info($item_order_number, 4);
    }

    /**
     * 加工提交
     *
     * @参数 string item_order_number  子订单号
     * @return mixed
     * @author lzh
     */
    public function machining_submit()
    {
        $item_order_number = $this->request->request('item_order_number');
        $this->save($item_order_number, 4);
    }

    /**
     * 印logo扫码
     *
     * @参数 string item_order_number  子订单号
     * @return mixed
     * @author lzh
     */
    public function logo()
    {
        $item_order_number = $this->request->request('item_order_number');
        $this->info($item_order_number, 5);
    }

    /**
     * 印logo提交
     *
     * @参数 string item_order_number  子订单号
     * @return mixed
     * @author lzh
     */
    public function logo_submit()
    {
        $item_order_number = $this->request->request('item_order_number');
        $this->save($item_order_number, 5);
    }

    /**
     * 成品质检扫码
     *
     * @参数 string item_order_number  子订单号
     * @return mixed
     * @author lzh
     */
    public function finish()
    {
        $item_order_number = $this->request->request('item_order_number');
        $this->info($item_order_number, 6);
    }

    /**
     * 质检通过/拒绝
     *
     * @参数 string item_order_number  子订单号
     * @参数 int do_type  操作类型：1通过，2拒绝
     * @参数 int reason  拒绝原因
     * @return mixed
     * @author lzh
     */
    public function finish_adopt()
    {
        $item_order_number = $this->request->request('item_order_number');
        $do_type = $this->request->request('do_type');
        !in_array($do_type, [1, 2]) && $this->error(__('操作类型错误'), [], 403);

        if ($do_type == 1) {
            $this->save($item_order_number, 6);
        } else {
            $reason = $this->request->request('reason');
            !in_array($reason, [1, 2, 3, 4]) && $this->error(__('拒绝原因错误'), [], 403);

            //获取子订单数据
            $item_process_info = $this->_new_order_item_process
                ->where('item_order_number', $item_order_number)
                ->field('id,option_id,order_id,sku,site')
                ->find();

            //状态
            $status_arr = [
                1 => ['status' => 4, 'name' => '质检拒绝：加工调整'],
                2 => ['status' => 2, 'name' => '质检拒绝：镜架报损'],
                3 => ['status' => 3, 'name' => '质检拒绝：镜片报损'],
                4 => ['status' => 5, 'name' => '质检拒绝：logo调整']
            ];
            $status = $status_arr[$reason]['status'];

            $this->_new_order_item_process->startTrans();
            $this->_item->startTrans();
            $this->_item_platform_sku->startTrans();
            $this->_stock_log->startTrans();
            $this->_product_bar_code_item->startTrans();
            try {
                $save_data['distribution_status'] = $status;
                //如果回退到待加工步骤之前，清空定制片库位ID及定制片处理状态
                if (4 > $status) {
                    $save_data['temporary_house_id'] = 0;
                    $save_data['customize_status'] = 0;
                }

                //子订单状态回退
                $this->_new_order_item_process
                    ->allowField(true)
                    ->isUpdate(true, ['id' => $item_process_info['id']])
                    ->save($save_data);

                //回退到待配货，解绑条形码
                if (2 == $status) {
                    $this->_product_bar_code_item
                        ->allowField(true)
                        ->isUpdate(true, ['item_order_number' => $item_order_number])
                        ->save(['item_order_number' => '']);
                }

                //质检拒绝：镜架报损，扣减可用库存、配货占用、总库存、虚拟仓库存
                if (2 == $reason) {
                    //仓库sku、库存
                    $platform_info = $this->_item_platform_sku
                        ->field('sku,stock')
                        ->where(['platform_sku' => $item_process_info['sku'], 'platform_type' => $item_process_info['site']])
                        ->find();
                    $true_sku = $platform_info['sku'];

                    //检验库存
                    $stock_arr = $this->_item
                        ->where(['sku' => $true_sku])
                        ->field('stock,available_stock,distribution_occupy_stock')
                        ->find();

                    //扣减可用库存、配货占用、总库存
                    $this->_item
                        ->where(['sku' => $true_sku])
                        ->dec('available_stock', 1)
                        ->dec('distribution_occupy_stock', 1)
                        ->dec('stock', 1)
                        ->update();

                    //扣减虚拟仓库存
                    $this->_item_platform_sku
                        ->where(['sku' => $true_sku, 'platform_type' => $item_process_info['site']])
                        ->dec('stock', 1)
                        ->update();

                    //记录库存日志
                    $this->_stock_log->setData([
                        'type' => 2,
                        'site' => $item_process_info['site'],
                        'modular' => 3,
                        'change_type' => 5,
                        'source' => 2,
                        'sku' => $true_sku,
                        'number_type' => 2,
                        'order_number' => $item_order_number,
                        'available_stock_before' => $stock_arr['available_stock'],
                        'available_stock_change' => -1,
                        'distribution_stock_before' => $stock_arr['distribution_occupy_stock'],
                        'distribution_stock_change' => -1,
                        'stock_before' => $stock_arr['stock'],
                        'stock_change' => -1,
                        'fictitious_before' => $platform_info['stock'],
                        'fictitious_change' => -1,
                        'create_person' => $this->auth->nickname,
                        'create_time' => time()
                    ]);
                }

                //记录日志
                DistributionLog::record($this->auth, $item_process_info['id'], 6, $status_arr[$reason]['name']);

                $this->_new_order_item_process->commit();
                $this->_item->commit();
                $this->_item_platform_sku->commit();
                $this->_stock_log->commit();
                $this->_product_bar_code_item->commit();
            } catch (ValidateException $e) {
                $this->_new_order_item_process->rollback();
                $this->_item->rollback();
                $this->_item_platform_sku->rollback();
                $this->_stock_log->rollback();
                $this->_product_bar_code_item->rollback();
                $this->error($e->getMessage(), [], 406);
            } catch (PDOException $e) {
                $this->_new_order_item_process->rollback();
                $this->_item->rollback();
                $this->_item_platform_sku->rollback();
                $this->_stock_log->rollback();
                $this->_product_bar_code_item->rollback();
                $this->error($e->getMessage(), [], 407);
            } catch (Exception $e) {
                $this->_new_order_item_process->rollback();
                $this->_item->rollback();
                $this->_item_platform_sku->rollback();
                $this->_stock_log->rollback();
                $this->_product_bar_code_item->rollback();
                $this->error($e->getMessage(), [], 408);
            }
            $this->success('操作成功', [], 200);
        }
    }

    /**
     * 合单扫描子单号--ok---修改合单主表改为order_proceess表
     *
     * @参数 string item_order_number  子订单号
     * @return mixed
     * @author wgj
     */
    public function merge()
    {
        $item_order_number = $this->request->request('item_order_number');
        empty($item_order_number) && $this->error(__('子订单号不能为空'), [], 403);

        //获取子订单数据
        $item_process_info = $this->_new_order_item_process
            ->where('item_order_number', $item_order_number)
            ->field('id,distribution_status,sku,order_id,temporary_house_id,abnormal_house_id')
            ->find();
        //查询订单号
        $order_info = $this->_new_order
            ->field('increment_id,status')
            ->where(['id' => $item_process_info['order_id']])
            ->find();
        'processing' != $order_info['status'] && $this->error(__('订单状态异常'), [], 405);

<<<<<<< HEAD
=======
        $order_process_info = $this->_new_order_process
            ->where('order_id', $item_process_info['order_id'])
            ->field('order_id,store_house_id')
            ->find();
        $store_house_is = $this->_stock_house->field('id,coding,subarea')->where('id', $order_process_info['store_house_id'])->find();
>>>>>>> 559a20a4

        //检测是否有工单未处理
        $check_work_order = $this->_work_order_measure
            ->alias('a')
            ->field('a.item_order_number,a.measure_choose_id')
            ->join(['fa_work_order_list' => 'b'], 'a.work_id=b.id')
            ->where([
                'a.operation_type' => 0,
                'b.platform_order' => $order_info['increment_id'],
                'b.work_status' => ['in', [1, 2, 3, 5]]
            ])
            ->select();
        if ($check_work_order) {
            foreach ($check_work_order as $val) {
<<<<<<< HEAD
=======
                $codeing = $store_house_is['coding'];
>>>>>>> 559a20a4
                (3 == $val['measure_choose_id'] //主单取消措施未处理
                    ||
                    $val['item_order_number'] == $item_order_number //子单措施未处理:更改镜框18、更改镜片19、取消20
                )

                // && $this->error(__('有工单未处理，无法操作'), [], 405);
<<<<<<< HEAD
                && $this->error(__('子订单存在工单A-01-01'), [], 405);
                if ($val['measure_choose_id'] == 21){
                    $this->error(__('子订单存在工单A-01-01'), [], 405);
=======
                && $this->error(__("<font size='20'>子订单存在工单 \n $codeing</font>"), [], 405);
                if ($val['measure_choose_id'] == 21) {
                    $this->error(__("<font size='20'>子订单存在工单 \n $codeing</font>"), [], 405);
>>>>>>> 559a20a4
                }
            }
        }

        //判断异常状态
        $abnormal_id = $this->_distribution_abnormal
            ->where(['item_process_id' => $item_process_info['id'], 'status' => 1])
            ->value('id');
        // $abnormal_id && $this->error(__('有异常待处理，无法操作'), [], 405);
<<<<<<< HEAD
        $abnormal_id && $this->error(__('子订单存在异常A-01-01'), [], 405);

        empty($item_process_info) && $this->error(__('子订单不存在'), [], 403);
        $order_process_info = $this->_new_order_process
            ->where('order_id', $item_process_info['order_id'])
            ->field('order_id,store_house_id')
            ->find();
        $store_house_is = $this->_stock_house->field('id,coding,subarea')->where('id', $order_process_info['store_house_id'])->find();
        //产品婧让改的
        if (!empty($store_house_is) && 9 == $item_process_info['distribution_status']){
            $this->error(__('请放在合单架' ."\n". $store_house_is['coding']), [], 403);
        }elseif (empty($store_house_is) && 9 == $item_process_info['distribution_status']){
=======
        $abnormal_id && $this->error(__("<font size='20'>子订单存在异常 \n $codeing</font>"), [], 405);

        empty($item_process_info) && $this->error(__('子订单不存在'), [], 403);


        //产品婧让改的
        if (!empty($store_house_is) && 9 == $item_process_info['distribution_status']) {
            $this->error(__("<font size='20'>请放在合单架 \n $codeing</font>"), [], 403);
        } elseif (empty($store_house_is) && 9 == $item_process_info['distribution_status']) {
>>>>>>> 559a20a4
            $this->error(__('订单合单完成，去审单！'), [], 403);
        }
        9 == $item_process_info['distribution_status'] && $this->error(__('订单合单完成，去审单！'), [], 403);
        !in_array($item_process_info['distribution_status'], [7, 8]) && $this->error(__('子订单当前状态不可合单操作'), [], 403);

<<<<<<< HEAD

=======
>>>>>>> 559a20a4

        //第二次扫描提示语
        if (7 < $item_process_info['distribution_status']) {
            if ($order_process_info['store_house_id']) {
                //有主单合单库位
                $store_house_info = $this->_stock_house->field('id,coding,subarea')->where('id', $order_process_info['store_house_id'])->find();
                // $this->error(__('请将子单号' . $item_order_number . '的商品放入合单架' . $store_house_info['coding'] . '合单库位'), [], 403);
<<<<<<< HEAD
                $this->error(__('请放在合单架' ."\n". $store_house_info['coding']), [], 403);
=======
                $this->error(__("<font size='20'>请放在合单架 \n $codeing</font>"), [], 403);
>>>>>>> 559a20a4
            } else {
                //                $this->_new_order_item_process->allowField(true)->isUpdate(true, ['item_order_number'=>$item_order_number])->save(['distribution_status'=>7]);
                $this->error(__('合单失败，主单未分配合单库位'), [], 403);
            }
        }

        //查询预库位占用
        $fictitious_time = time();
        $fictitious_store_house_info = $this->_stock_house->field('id,coding,subarea')->where(['status' => 1, 'type' => 2, 'occupy' => 0, 'fictitious_occupy_time' => ['>', $fictitious_time], 'order_id' => $item_process_info['order_id']])->find();

        //如果预占用信息不为空。返回预占用库位
        if (empty($fictitious_store_house_info)) {

            //未合单，首次扫描
            if (!$order_process_info['store_house_id']) {
                //主单中无库位号，首个子单进入时，分配一个合单库位给PDA，暂不占用根据是否确认放入合单架占用或取消
                $store_house_info = $this->_stock_house->field('id,coding,subarea')->where(['status' => 1, 'type' => 2, 'occupy' => 0, 'fictitious_occupy_time' => ['<', $fictitious_time]])->find();
                empty($store_house_info) && $this->error(__('合单失败，合单库位已用完，请添加后再操作'), [], 403);
                //绑定预占用库存和有效时间
                $this->_stock_house->where(['id' => $store_house_info['id']])->update(['fictitious_occupy_time' => $fictitious_time + 600, 'order_id' => $item_process_info['order_id']]);
            } else {
                //主单已绑定合单库位,根据ID查询库位信息
                $store_house_info = $this->_stock_house->field('id,coding,subarea')->where('id', $order_process_info['store_house_id'])->find();
            }
        } else {
            $store_house_info = $fictitious_store_house_info;
        }

        //异常原因列表
        $abnormal_list = [
            ['id' => 12, 'name' => '缺货']
        ];

        $info = [
            'item_order_number' => $item_order_number,
            'sku' => $item_process_info['sku'],
            'store_id' => $store_house_info['id'],
            'coding' => $store_house_info['coding'],
            'abnormal_list' => $abnormal_list
        ];

        $this->success('', ['info' => $info], 200);
    }

    /**
     * 合单--确认放入合单架---最后一个子单扫描合单时，检查子单合单是否有异常，无异常且全部为已合单，则更新主单合单状态和时间--ok
     * 合单库位预先分配，若被占用则提示被占用并分配新合单库位
     *
     * @参数 string item_order_number  子订单号
     * @参数 string store_house_id  合单库位ID
     * @return mixed
     * @author wgj
     */
    public function merge_submit()
    {
        $item_order_number = $this->request->request('item_order_number');
        $store_house_id = $this->request->request('store_house_id');
        empty($item_order_number) && $this->error(__('子订单号不能为空'), [], 403);
        empty($store_house_id) && $this->error(__('合单库位号不能为空'), [], 403);

        //获取子订单数据
        $item_process_info = $this->_new_order_item_process
            ->where('item_order_number', $item_order_number)
            ->field('id,distribution_status,order_id')
            ->find();
        empty($item_process_info) && $this->error(__('子订单不存在'), [], 403);
        !in_array($item_process_info['distribution_status'], [7, 8]) && $this->error(__('子订单当前状态不可合单操作'), [], 403);

        //查询主单数据
        $order_process_info = $this->_new_order
            ->alias('a')
            ->where('a.id', $item_process_info['order_id'])
            ->join(['fa_order_process' => 'b'], 'a.id=b.order_id', 'left')
            ->field('a.id,a.increment_id,b.store_house_id')
            ->find();
        empty($order_process_info) && $this->error(__('主订单不存在'), [], 403);

        //获取库位信息
        $store_house_info = $this->_stock_house->field('id,coding,subarea,occupy,fictitious_occupy_time,order_id')->where('id', $store_house_id)->find();//查询合单库位--占用数量
        empty($store_house_info) && $this->error(__('合单库位不存在'), [], 403);

        if ($order_process_info['store_house_id'] != $store_house_id) {
            if ($store_house_info['occupy'] && empty($order_process_info['store_house_id'])) {
                //主单无绑定库位，且分配的库位被占用，重新分配合单库位后再次提交确认放入新分配合单架
                $new_store_house_info = $this->_stock_house->field('id,coding,subarea')->where(['status' => 1, 'type' => 2, 'occupy' => 0])->find();
                empty($new_store_house_info) && $this->error(__('合单库位已用完，请检查合单库位情况'), [], 403);

                $info['store_id'] = $new_store_house_info['id'];
                $this->error(__('合单架' . $store_house_info['coding'] . '库位已被占用，' . '请将子单号' . $item_order_number . '的商品放入新合单架' . $new_store_house_info['coding'] . '库位'), ['info' => $info], 2001);
            }
        }

        if ($item_process_info['distribution_status'] == 8) {
            //重复扫描子单号--提示语句
            // $this->error(__('请将子单号' . $item_order_number . '的商品放入合单架' . $store_house_info['coding'] . '库位'), [], 511);
<<<<<<< HEAD
            $this->error(__('请放在合单架' ."\n". $store_house_info['coding']), [], 511);
=======
            $codeing = $store_house_info['coding'];
            $this->error(__("<font size='20'>请放在合单架 \n $codeing</font>"), [], 511);
>>>>>>> 559a20a4
        }

        if (!empty($store_house_info['order_id'])) {
            //检查当前订单和预占用时的订单id是否相同
            if ($store_house_info['order_id'] != $order_process_info['id']) {
                $this->error(__('预占用库位信息错误'), [], 403);
            }
            //检查是否预占用
            if (empty($order_process_info['store_house_id'])) {
                if ($store_house_info['fictitious_occupy_time'] < time()) {
                    $this->error(__('库位预占用超10分钟，请重新操作'), [], 403);
                }
            }

        }


        //主单表有合单库位ID，查询主单商品总数，与子单合单入库计算数量对比
        //获取订单购买总数，计算过滤掉取消状态的子单
        $total_qty_ordered = $this->_new_order_item_process
            ->where(['order_id' => $item_process_info['order_id'], 'distribution_status' => ['neq', 0]])
            ->count();
        $count = $this->_new_order_item_process
            ->where(['distribution_status' => ['in', [0, 8]], 'order_id' => $item_process_info['order_id']])
            ->count();

        $info['order_id'] = $item_process_info['order_id']; //合单确认放入合单架提交 接口返回自带主订单号

        if ($total_qty_ordered > $count + 1) {
            //不是最后一个子单
            $num = '';
            $next = 1; //是否有下一个子单 1有，0没有
        } else {
            //最后一个子单
            $num = '最后一个';
            $next = 0; //是否有下一个子单 1有，0没有
        }
        if ($order_process_info['store_house_id']) {
            //存在合单库位ID，获取合单库位号ID存入
            $info['next'] = $next;
            //更新子单表
            $result = false;
            $result = $this->_new_order_item_process->allowField(true)->isUpdate(true, ['item_order_number' => $item_order_number])->save(['distribution_status' => 8]);
            if ($result !== false) {
                //操作成功记录
                DistributionLog::record($this->auth, $item_process_info['id'], 7, '子单号：' . $item_order_number . '作为主单号' . $order_process_info['increment_id'] . '的' . $num . '子单合单完成，库位' . $store_house_info['coding']);
                if (!$next) {
                    //最后一个子单且合单完成，更新主单、子单状态为合单完成
                    $this->_new_order_item_process
                        ->allowField(true)
                        ->isUpdate(true, ['order_id' => $item_process_info['order_id'], 'distribution_status' => ['neq', 0]])
                        ->save(['distribution_status' => 9]);
                    $this->_new_order_process
                        ->allowField(true)
                        ->isUpdate(true, ['order_id' => $item_process_info['order_id']])
                        ->save(['combine_status' => 1, 'check_status' => 0, 'combine_time' => time()]);
                }

                $this->success('子单号放入合单架成功', ['info' => $info], 200);
            } else {
                //操作失败记录
                DistributionLog::record($this->auth, $item_process_info['id'], 7, '子单号：' . $item_order_number . '作为主单号' . $order_process_info['increment_id'] . '的' . $num . '子单合单失败');

                $this->error(__('No rows were inserted'), [], 511);
            }
        }

        //首个子单进入合单架START
        $result = $return = false;
        $this->_stock_house->startTrans();
        $this->_new_order_process->startTrans();
        $this->_new_order_item_process->startTrans();
        try {
            //更新子单表
            $result = $this->_new_order_item_process->allowField(true)->isUpdate(true, ['item_order_number' => $item_order_number])->save(['distribution_status' => 8]);
            if ($result !== false) {
                $res = $this->_new_order_process->allowField(true)->isUpdate(true, ['order_id' => $item_process_info['order_id']])->save(['store_house_id' => $store_house_id]);
                if ($res !== false) {
                    $return = $this->_stock_house->allowField(true)->isUpdate(true, ['id' => $store_house_id])->save(['occupy' => 1]);
                }
            }
            $this->_stock_house->commit();
            $this->_new_order_process->commit();
            $this->_new_order_item_process->commit();
        } catch (ValidateException $e) {
            $this->_stock_house->rollback();
            $this->_new_order_process->rollback();
            $this->_new_order_item_process->rollback();
            $this->error($e->getMessage(), [], 406);
        } catch (PDOException $e) {
            $this->_stock_house->rollback();
            $this->_new_order_process->rollback();
            $this->_new_order_item_process->rollback();
            $this->error($e->getMessage(), [], 407);
        } catch (Exception $e) {
            $this->_stock_house->rollback();
            $this->_new_order_process->rollback();
            $this->_new_order_item_process->rollback();
            $this->error($e->getMessage(), [], 444);
        }
        if ($return !== false) {
            $info['next'] = $next;
            //操作成功记录
            DistributionLog::record($this->auth, $item_process_info['id'], 7, '子单号：' . $item_order_number . '作为主单号' . $order_process_info['increment_id'] . '的' . $num . '子单合单完成，库位' . $store_house_info['coding']);

            $this->success('子单号放入合单架成功', ['info' => $info], 200);
        } else {
            //操作失败记录
            DistributionLog::record($this->auth, $item_process_info['id'], 7, '子单号：' . $item_order_number . '作为主单号' . $order_process_info['increment_id'] . '的' . $num . '子单合单失败');

            $this->error(__('子单号放入合单架失败'), [], 511);
        }
        //首个子单进入合单架END

    }

    /**
     * 合单--合单完成页面-------修改原型图待定---子单合单状态、异常状态展示--ok
     *
     * @参数 string order_number  主订单号
     * @return mixed
     * @author wgj
     */
    public function order_merge()
    {
        $order_number = $this->request->request('order_number');
        empty($order_number) && $this->error(__('订单号不能为空'), [], 403);

        //获取订单购买总数,商品总数即为子单数量
        $order_process_info = $this->_new_order
            ->alias('a')
            ->where('a.increment_id', $order_number)
            ->join(['fa_order_process' => 'b'], 'a.id=b.order_id', 'left')
            ->field('a.id,a.increment_id,b.store_house_id')
            ->find();
        empty($order_process_info) && $this->error(__('主订单不存在'), [], 403);

        //获取子订单数据
        $item_process_info = $this->_new_order_item_process
            ->where('order_id', $order_process_info['id'])
            ->field('id,item_order_number,distribution_status,abnormal_house_id')
            ->select();
        empty($item_process_info) && $this->error(__('子订单数据异常'), [], 403);

        $distribution_status = [0 => '取消', 1 => '待打印标签', 2 => '待配货', 3 => '待配镜片', 4 => '待加工', 5 => '待印logo', 6 => '待成品质检', 7 => '待合单', 8 => '合单中', 9 => '合单完成'];
        foreach ($item_process_info as $key => $value) {
            $item_process_info[$key]['distribution_status'] = $distribution_status[$value['distribution_status']]; //子单合单状态
            $item_process_info[$key]['abnormal_house_id'] = 0 == $value['abnormal_house_id'] ? '正常' : '异常'; //异常状态
        }
        $info['order_number'] = $order_number;
        $info['list'] = $item_process_info;
        $this->success('', ['info' => $info], 200);
    }

    /**
     * 合单待取列表---ok
     *
     * @参数 string query  查询内容
     * @参数 int type  待取出类型 1 合单 2异常
     * @参数 string start_time  开始时间
     * @参数 string end_time  结束时间
     * @参数 int page  * 页码
     * @参数 int page_size  * 每页显示数量
     * @return mixed
     * @author wgj
     */
    public function merge_out_list()
    {
        $query = $this->request->request('query');
        $type = $this->request->request("type") ?? 1;
        $start_time = $this->request->request('start_time');
        $end_time = $this->request->request('end_time');
        $site = $this->request->request('site');
        $page = $this->request->request('page');
        $page_size = $this->request->request('page_size');
        empty($page) && $this->error(__('Page can not be empty'), [], 520);
        empty($page_size) && $this->error(__('Page size can not be empty'), [], 521);
        $offset = ($page - 1) * $page_size;
        $limit = $page_size;

        $where = [];
        if (1 == $type) {
            $where['combine_status'] = 1; //合单完成状态
            $where['store_house_id'] = ['>', 0];
            //合单待取出列表，主单为合单完成状态且子单都已合单
            if ($query) {
                //线上不允许跨库联合查询，拆分，wang导与产品静确认去除SKU搜索
                $store_house_id_store = $this->_stock_house->where(['type' => 2, 'coding' => ['like', '%' . $query . '%']])->column('id');
                /* $order_id = $this->_new_order_item_process->where(['sku'=> ['like', '%' . $query . '%']])->column('order_id');
                 $order_id = array_unique($order_id);
                 $store_house_id_sku = [];
                 if($order_id) {
                     $store_house_id_sku = $this->_new_order_process->where(['order_id'=> ['in', $order_id]])->column('store_house_id');
                 }
                 $store_house_ids = array_merge(array_filter($store_house_id_store), array_filter($store_house_id_sku));
                 if($store_house_ids) $where['store_house_id'] = ['in', $store_house_ids];*/
                if ($store_house_id_store) {
                    $where['store_house_id'] = ['in', $store_house_id_store];
                } else {
                    $where['store_house_id'] = -1;
                }
            }
            if ($start_time && $end_time) {
                $where['combine_time'] = ['between', [strtotime($start_time), strtotime($end_time)]];
            }
            if ($site) {
                $where['site'] = ['=', $site];
            }
            $list = $this->_new_order_process
                ->where($where)
                ->field('order_id,store_house_id,combine_time')
                ->group('order_id')
                ->limit($offset, $limit)
                ->select();
            foreach (array_filter($list) as $k => $v) {
                $list[$k]['coding'] = $this->_stock_house->where('id', $v['store_house_id'])->value('coding');
                !empty($v['combine_time']) && $list[$k]['combine_time'] = date('Y-m-d H:i:s', $v['combine_time']);
            }
        } else {
            $where['a.distribution_status'] = 7; //待合单状态
            $where['a.abnormal_house_id'] = ['>', 0]; //异常未处理
            $where['b.store_house_id'] = ['>', 0]; //有合单库位
            //异常待处理列表
            if ($query) {
                //线上不允许跨库联合查询，拆分，由于字段值明显差异，可以分别模糊匹配
                $store_house_ids = $this->_stock_house->where(['type' => 2, 'coding' => ['like', '%' . $query . '%']])->column('id');
                $item_order_number_store = [];
                if ($store_house_ids) {
                    $item_order_number_store = $this->_new_order_item_process
                        ->where(['abnormal_house_id' => ['in', $store_house_ids]])
                        ->column('id');
                }
                $item_ids = $this->_new_order_item_process
                    ->where(['item_order_number' => ['like', $query . '%']])
                    ->column('id');
                $item_ids = array_merge($item_ids, $item_order_number_store);
                if ($item_ids) {
                    $where['a.id'] = ['in', $item_ids];
                } else {
                    $where['a.id'] = -1;
                }
            }
            $list = $this->_new_order_item_process
                ->alias('a')
                ->where($where)
                ->join(['fa_order_process' => 'b'], 'a.order_id=b.order_id', 'left')
                ->field('b.store_house_id,b.increment_id,b.order_id')
                ->group('a.item_order_number')
                ->limit($offset, $limit)
                ->select();
            foreach (array_filter($list) as $k => $v) {
                $list[$k]['coding'] = $this->_stock_house->where('id', $v['store_house_id'])->value('coding');
            }
        }

        $magento_platform = new MagentoPlatform();
        $platform_list = $magento_platform->field('id, name')->where(['is_del' => 1, 'status' => 1])->select();

        $this->success('', ['list' => $list, 'platform_list' => $platform_list], 200);
    }

    /**
     * 合单取出---释放库位[1.合单待取出 释放合单库位，异常待处理回退其主单下的所有子单为待合单状态并释放合单库位]
     *
     * @参数 string order_number  主订单号 取出时只需传order_number主订单号
     * @参数 int type  取出类型 1合单取出，2异常取出
     * @return mixed
     * @author wgj
     */
    public function merge_out_submit()
    {
        $order_number = $this->request->request('order_number');
        empty($order_number) && $this->error(__('主订单号不能为空'), [], 403);
        $type = $this->request->request('type');
        empty($type) && $this->error(__('请选择取出类型'), [], 403);

        //获取主单信息
        $order_process_info = $this->_new_order
            ->alias('a')
            ->where('a.increment_id', $order_number)
            ->join(['fa_order_process' => 'b'], 'a.id=b.order_id', 'left')
            ->field('a.id,b.combine_status,b.store_house_id')
            ->find();
        empty($order_process_info) && $this->error(__('主订单不存在'), [], 403);

        if ($order_process_info['store_house_id'] != 0) {
            if (1 == $type) {
                empty($order_process_info['combine_status']) && $this->error(__('只有合单完成状态才能取出'), [], 511);
                $item_process_info = $this->_new_order_item_process->field('id,item_order_number')->where('order_id', $order_process_info['id'])->select();
            } else {
                $item_process_info = $this->_new_order_item_process->field('id,item_order_number')->where(['order_id' => $order_process_info['id'], 'distribution_status' => 8])->select();
            }
            $store_house_coding = $this->_stock_house->where('id', $order_process_info['store_house_id'])->value('coding');
            //有合单库位订单--释放库位占用，解绑合单库位ID
            $return = false;
            $res = false;
            $this->_stock_house->startTrans();
            $this->_new_order_process->startTrans();
            $this->_new_order_item_process->startTrans();
            try {
                //更新订单业务处理表，解绑库位号
                $result = $this->_new_order_process->allowField(true)->isUpdate(true, ['order_id' => $order_process_info['id']])->save(['store_house_id' => 0]);
                if ($result != false) {
                    //释放合单库位占用数量
                    $res = $this->_stock_house->allowField(true)->isUpdate(true, ['id' => $order_process_info['store_house_id']])->save(['occupy' => 0]);
                    if ($res != false) {
                        //回退带有异常子单的 合单子单状态
                        if (0 == $order_process_info['combine_status'] && 2 == $type) {
                            $return = $this->_new_order_item_process
                                ->allowField(true)
                                ->isUpdate(true, ['order_id' => $order_process_info['id'], 'distribution_status' => 8])
                                ->save(['distribution_status' => 7]); //回退子订单合单状态至待合单7
                        }
                    }
                }
                $this->_stock_house->commit();
                $this->_new_order_process->commit();
                $this->_new_order_item_process->commit();
            } catch (ValidateException $e) {
                $this->_stock_house->rollback();
                $this->_new_order_process->rollback();
                $this->_new_order_item_process->rollback();
                $this->error($e->getMessage(), [], 444);
            } catch (PDOException $e) {
                $this->_stock_house->rollback();
                $this->_new_order_process->rollback();
                $this->_new_order_item_process->rollback();
                $this->error($e->getMessage(), [], 444);
            } catch (Exception $e) {
                $this->_stock_house->rollback();
                $this->_new_order_process->rollback();
                $this->_new_order_item_process->rollback();
                $this->error($e->getMessage(), [], 444);
            }
            if (1 == $type) {
                //合单完成订单取出
                if ($res !== false) {
                    //操作成功记录，批量日志插入
                    foreach ($item_process_info as $key => $value) {
                        DistributionLog::record($this->auth, $value['id'], 7, '子单号：' . $value['item_order_number'] . '，从合单架' . $store_house_coding . '合单库位取出完成');
                    }
                    $this->success('合单取出成功', [], 200);
                } else {
                    //操作失败记录，批量日志插入
                    foreach ($item_process_info as $key => $value) {
                        DistributionLog::record($this->auth, $value['id'], 7, '子单号：' . $value['item_order_number'] . '，从合单架' . $store_house_coding . '合单库位取出失败');
                    }
                    $this->error(__('No rows were inserted'), [], 511);
                }
            } else {
                //异常子单订单取出 --已合单的子单回退到待合单状态
                if ($return !== false) {
                    //操作成功记录，批量日志插入
                    foreach ($item_process_info as $key => $value) {
                        DistributionLog::record($this->auth, $value['id'], 7, '子单号：' . $value['item_order_number'] . '，从合单架' . $store_house_coding . '合单库位取出完成');
                    }
                    $this->success('异常取出成功', [], 200);
                } else {
                    //操作失败记录，批量日志插入
                    foreach ($item_process_info as $key => $value) {
                        DistributionLog::record($this->auth, $value['id'], 7, '子单号：' . $value['item_order_number'] . '，从合单架' . $store_house_coding . '合单库位取出失败');
                    }
                    $this->error(__('No rows were inserted'), [], 511);
                }
            }
        } else {
            $this->error(__('合单库位已经释放了'), [], 511);
        }
    }

    /**
     * 合单--合单完成页面--合单待取详情页面--修改原型图待定---子单合单状态、异常状态展示--ok
     *
     * @参数 int type  待取出类型 1 合单 2异常
     * @参数 int order_id  主订单ID
     * @参数 string item_order_number  子单号
     * @return mixed
     * @author wgj
     */
    public function merge_out_detail()
    {
        $order_id = $this->request->request('order_id');
        empty($order_id) && $this->error(__('主订单ID不能为空'), [], 403);

        $order_number = $this->_new_order->where(['id' => $order_id])->value('increment_id');
        empty($order_number) && $this->error(__('主订单不存在'), [], 403);
        $info['order_number'] = $order_number;

        //获取子订单数据
        $item_process_info = $this->_new_order_item_process
            ->where('order_id', $order_id)
            ->field('id,item_order_number,distribution_status,abnormal_house_id')
            ->select();
        empty($item_process_info) && $this->error(__('子订单数据不存在'), [], 403);

        $distribution_status = [0 => '取消', 1 => '待打印标签', 2 => '待配货', 3 => '待配镜片', 4 => '待加工', 5 => '待印logo', 6 => '待成品质检', 7 => '待合单', 8 => '合单中', 9 => '合单完成'];
        foreach ($item_process_info as $key => $value) {
            $item_process_info[$key]['distribution_status'] = $distribution_status[$value['distribution_status']]; //子单合单状态
            $item_process_info[$key]['abnormal_house_id'] = 0 == $value['abnormal_house_id'] ? '正常' : '异常'; //异常状态
        }

        $info['list'] = $item_process_info;
        $this->success('', ['info' => $info], 200);
    }

    /**
     * 发货审单
     *
     * @参数 int order_id  主订单ID
     * @参数 string check_refuse  审单拒绝原因 1.SKU缺失  2.配错镜框
     * @参数 int check_status  1审单通过，2审单拒绝
     * @参数 string create_person  操作人名称
     * @参数 array item_order_numbers  子单号列表
     * @return mixed
     * @author wgj
     */
    public function order_examine()
    {
        $order_id = $this->request->request('order_id');
        empty($order_id) && $this->error(__('主订单ID不能为空'), [], 403);
        $check_status = $this->request->request('check_status');
        empty($check_status) && $this->error(__('审单类型不能为空'), [], 403);
        $create_person = $this->request->request('create_person');
        empty($create_person) && $this->error(__('审单操作人不能为空'), [], 403);
        !in_array($check_status, [1, 2]) && $this->error(__('审单类型错误'), [], 403);
        $param = [];
        $param['check_status'] = $check_status;
        $param['check_time'] = time();
        $msg_info = '';
        if ($check_status == 2) {
            $check_refuse = $this->request->request('check_refuse'); //check_refuse   1SKU缺失  2 配错镜框
            empty($check_refuse) && $this->error(__('审单拒绝原因不能为空'), [], 403);
            !in_array($check_refuse, [1, 2, 999]) && $this->error(__('审单拒绝原因错误'), [], 403);
            if (2 == $check_refuse) {
                $item_order_numbers = $this->request->request('item_order_numbers');
                $item_order_numbers = explode(',', $item_order_numbers);
                empty($item_order_numbers) && $this->error(__('请选择子单号'), [], 403);
            }

            switch ($check_refuse) {
                case 1:
                    $param['check_remark'] = 'SKU缺失';
                    $msg_info_l = 'SKU缺失，';
                    $msg_info_r = '退回至待合单';
                    break;
                case 2:
                    $param['check_remark'] = '配错镜框';
                    $msg_info_l = '配错镜框，';
                    $msg_info_r = '退回至待配货';
                    break;
                case 999:
                    $param['check_remark'] = '标记异常';
                    $msg_info_l = '审单拒绝';
                    $msg_info_r = '标记异常';
                    break;
            }
            $msg = '审单拒绝';
        } else {
            $msg = '审单通过';
        }
        //检测订单审单状态
        $row = $this->_new_order_process->where(['order_id' => $order_id])->find();

        empty($row) && $this->error(__('主订单数据不存在'), [], 403);
        //判断有没有子单工单未完成
        $work_order_list = $this->_work_order_list->where(['platform_order' => $row->increment_id, 'work_status' => ['in', [1, 2, 3, 5]]])->find();
        !empty($work_order_list) && $this->error(__('有子单工单未完成'), [], 403);
        $item_ids = $this->_new_order_item_process->where(['order_id' => $order_id])->column('id');
        empty($item_ids) && $this->error(__('子订单数据不存在'), [], 403);
        if (1 == $row['check_status']) {
            $this->success('审单已通过，请勿重复操作！', [], 200);
        }

        $this->_item->startTrans();
        $this->_item_platform_sku->startTrans();
        $this->_stock_log->startTrans();
        $this->_stock_house->startTrans();
        $this->_new_order_process->startTrans();
        $this->_new_order_item_process->startTrans();
        $this->_product_bar_code_item->startTrans();
        try {
            $result = $this->_new_order_process->allowField(true)->isUpdate(true, ['order_id' => $order_id])->save($param);
            false === $result && $this->error(__('订单状态更改失败'), [], 403);

            $log_data = [];
            //审单通过和拒绝都影响库存
            $item_where = [
                'order_id' => $order_id,
                'distribution_status' => ['neq', 0]
            ];
            if (!empty($item_order_numbers)) {
                $item_where['item_order_number'] = ['in', $item_order_numbers];
            }
            $item_info = $this->_new_order_item_process
                ->field('sku,site,item_order_number')
                ->where($item_where)
                ->select();
            if (2 == $check_status) {
                //审单拒绝，回退合单状态
                if (999 != $check_refuse) {
                    $this->_new_order_process
                        ->allowField(true)
                        ->isUpdate(true, ['order_id' => $order_id])
                        ->save(['combine_status' => 0, 'combine_time' => null]);
                }

                if (1 == $check_refuse) {
                    //SKU缺失，回退子单号为待合单中状态，不影响库存
                    $this->_new_order_item_process
                        ->allowField(true)
                        ->isUpdate(true, ['order_id' => $order_id, 'distribution_status' => ['neq', 0]])
                        ->save(['distribution_status' => 7]);
                } else if (999 == $check_refuse) {
                    //审核拒绝选择标记异常-核实地址
                    $all_item_order_number = $this->_new_order_item_process->where(['id' => ['in', $item_ids]])->column('item_order_number');
                    $abnormal_house_id = $this->_new_order_item_process->where(['id' => ['in', $item_ids], 'abnormal_house_id' => ['>', 1]])->column('abnormal_house_id');//查询当前主单下面是否有已标记异常的子单

                    !empty($abnormal_house_id) && $this->error(__('有子单已存在异常'), [], 403);
                    foreach ($all_item_order_number as $key => $value) {
                        //查询给所有子单标记异常异常库位是否足够
                        $stock_house_info = $this->_stock_house
                            ->field('id,coding')
                            ->where(['status' => 1, 'type' => 4, 'occupy' => ['<', 10000 - count($all_item_order_number)]])
                            ->order('occupy', 'desc')
                            ->find();
                        if (empty($stock_house_info)) {
                            DistributionLog::record($this->auth, $item_process_id, 0, '异常暂存架没有空余库位');
                            $this->error(__('异常暂存架没有空余库位'), [], 405);
                        }
                        $this->in_sign_abnormal($value, 13, 1);
                    }
                } else {
                    //非指定子单回退到待合单
                    $this->_new_order_item_process
                        ->allowField(true)
                        ->isUpdate(true, ['order_id' => $order_id, 'distribution_status' => ['neq', 0]])
                        ->save([
                            'distribution_status' => 7
                        ]);

                    //配错镜框，指定子单回退到待配货，清空定制片库位ID及定制片处理状态
                    $this->_new_order_item_process
                        ->allowField(true)
                        ->isUpdate(true, ['order_id' => $order_id, 'distribution_status' => ['neq', 0], 'item_order_number' => ['in', $item_order_numbers]])
                        ->save([
                            'distribution_status' => 2,
                            'temporary_house_id' => 0,
                            'customize_status' => 0
                        ]);

                    //回退到待配货，解绑条形码
                    $this->_product_bar_code_item
                        ->allowField(true)
                        ->isUpdate(true, ['item_order_number' => ['in', $item_order_numbers]])
                        ->save(['out_stock_time' => null, 'library_status' => 1, 'item_order_number' => '']);

                    //扣减占用库存、配货占用、总库存、虚拟仓库存
                    foreach ($item_info as $key => $value) {
                        //仓库sku、库存
                        $platform_info = $this->_item_platform_sku
                            ->field('sku,stock')
                            ->where(['platform_sku' => $value['sku'], 'platform_type' => $value['site']])
                            ->find();
                        $true_sku = $platform_info['sku'];

                        //检验库存
                        $stock_arr = $this->_item
                            ->where(['sku' => $true_sku])
                            ->field('stock,occupy_stock,distribution_occupy_stock')
                            ->find();

                        //扣减可用库存、配货占用、总库存
                        $this->_item
                            ->where(['sku' => $true_sku])
                            ->dec('available_stock', 1)
                            ->dec('distribution_occupy_stock', 1)
                            ->dec('stock', 1)
                            ->update();

                        //扣减虚拟仓库存
                        $this->_item_platform_sku
                            ->where(['sku' => $true_sku, 'platform_type' => $value['site']])
                            ->dec('stock', 1)
                            ->update();

                        //记录库存日志
                        $log_data[] = [
                            'type' => 2,
                            'site' => $value['site'],
                            'modular' => 4,
                            'change_type' => 7,
                            'source' => 2,
                            'sku' => $true_sku,
                            'number_type' => 2,
                            'order_number' => $value['item_order_number'],
                            'occupy_stock_before' => $stock_arr['occupy_stock'],
                            'occupy_stock_change' => -1,
                            'distribution_stock_before' => $stock_arr['distribution_occupy_stock'],
                            'distribution_stock_change' => -1,
                            'stock_before' => $stock_arr['stock'],
                            'stock_change' => -1,
                            'fictitious_before' => $platform_info['stock'],
                            'fictitious_change' => -1,
                            'create_person' => $create_person,
                            'create_time' => time()
                        ];
                    }
                }
            } else {
                //审单通过，扣减占用库存、配货占用、总库存
                foreach ($item_info as $key => $value) {

                    /**************工单更换镜框******************/
                    //查询更改镜框最新信息
                    $change_sku = $this->_work_order_change_sku
                        ->alias('a')
                        ->join(['fa_work_order_measure' => 'b'], 'a.measure_id=b.id')
                        ->where([
                            'a.change_type' => 1,
                            'a.item_order_number' => $value['item_order_number'],
                            'b.operation_type' => 1
                        ])
                        ->order('a.id', 'desc')
                        ->value('a.change_sku');
                    if ($change_sku) {
                        $sku = $change_sku;
                    } else {
                        $sku = $value['sku'];
                    }
                    /********************************/

                    //仓库sku
                    $true_sku = $this->_item_platform_sku->getTrueSku($sku, $value['site']);

                    //检验库存
                    $stock_arr = $this->_item
                        ->where(['sku' => $true_sku])
                        ->field('stock,occupy_stock,distribution_occupy_stock')
                        ->find();

                    //扣减占用库存、配货占用、总库存
                    $this->_item
                        ->where(['sku' => $true_sku])
                        ->dec('occupy_stock', 1)
                        ->dec('distribution_occupy_stock', 1)
                        ->dec('stock', 1)
                        ->update();

                    //记录库存日志
                    $log_data[] = [
                        'type' => 2,
                        'site' => $value['site'],
                        'modular' => 4,
                        'change_type' => 6,
                        'source' => 2,
                        'sku' => $true_sku,
                        'number_type' => 2,
                        'order_number' => $value['item_order_number'],
                        'occupy_stock_before' => $stock_arr['occupy_stock'],
                        'occupy_stock_change' => -1,
                        'distribution_stock_before' => $stock_arr['distribution_occupy_stock'],
                        'distribution_stock_change' => -1,
                        'stock_before' => $stock_arr['stock'],
                        'stock_change' => -1,
                        'create_person' => $create_person,
                        'create_time' => time()
                    ];
                }

                //子单号集合
                $item_order_numbers = array_column($item_info, 'item_order_number');
                if (empty($item_order_numbers)) throw new Exception("子单号获取失败，请检查");

                //校验条形码是否已出库
                $check_bar_code = $this->_product_bar_code_item
                    ->where(['item_order_number' => ['in', $item_order_numbers], 'library_status' => 2])
                    ->value('code');
                if ($check_bar_code) throw new Exception("条形码：{$check_bar_code}已出库，请检查");

                //条形码出库时间
                $this->_product_bar_code_item
                    ->allowField(true)
                    ->isUpdate(true, ['item_order_number' => ['in', $item_order_numbers]])
                    ->save(['out_stock_time' => date('Y-m-d H:i:s'), 'library_status' => 2]);
            }

            //保存库存日志
            if ($log_data) {
                $this->_stock_log->allowField(true)->saveAll($log_data);
            }

            $this->_item->commit();
            $this->_item_platform_sku->commit();
            $this->_stock_log->commit();
            $this->_stock_house->commit();
            $this->_new_order_process->commit();
            $this->_new_order_item_process->commit();
            $this->_product_bar_code_item->commit();
        } catch (ValidateException $e) {
            $this->_item->rollback();
            $this->_item_platform_sku->rollback();
            $this->_stock_log->rollback();
            $this->_stock_house->rollback();
            $this->_new_order_process->rollback();
            $this->_new_order_item_process->rollback();
            $this->_product_bar_code_item->rollback();
            $this->error($e->getMessage(), [], 406);
        } catch (PDOException $e) {
                $this->_item->rollback();
                $this->_item_platform_sku->rollback();
                $this->_stock_log->rollback();
                $this->_stock_house->rollback();
                $this->_new_order_process->rollback();
                $this->_new_order_item_process->rollback();
                $this->_product_bar_code_item->rollback();
                DistributionLog::record((object)['nickname' => $create_person], $item_ids, 8, $e->getMessage() . '主单ID' . $row['order_id'] . $msg . '失败，原因：库存不足，请检查后操作');
                $this->error('库存不足，请检查后操作', [], 407);
        } catch (Exception $e) {
            $this->_item->rollback();
            $this->_item_platform_sku->rollback();
            $this->_stock_log->rollback();
            $this->_stock_house->rollback();
            $this->_new_order_process->rollback();
            $this->_new_order_item_process->rollback();
            $this->_product_bar_code_item->rollback();
            DistributionLog::record((object)['nickname' => $create_person], $item_ids, 8, $e->getMessage() . '主单ID' . $row['order_id'] . $msg . '失败' . $msg_info_l . $msg_info_r);
            $this->error($e->getMessage(), [], 408);
        }
        //打印操作记录
        if (1 != $check_refuse) {
            if (999 != $check_refuse) {
                $item_order_numbers = $this->_new_order_item_process->where(['item_order_number' => ['in', $item_order_numbers]])->column('id');
                $item_order_numbers = collection($item_order_numbers)->toArray();
                $item_ids_diff = array_diff($item_ids, $item_order_numbers);
                if (!empty($item_ids_diff)) {
                    foreach ($item_ids_diff as $key => $value) {
                        $item_numbers = $this->_new_order_item_process->where(['id' => $value])->column('item_order_number');
                        DistributionLog::record((object)['nickname' => $create_person], [$item_ids_diff[$key]], 8, '主单ID' . $row['order_id'] . $msg . $item_numbers[0] . '退回至待合单');
                    }
                    foreach ($item_order_numbers as $key => $value) {
                        $item_numbers = $this->_new_order_item_process->where(['id' => $value])->column('item_order_number');
                        DistributionLog::record((object)['nickname' => $create_person], [$item_order_numbers[$key]], 8, '主单ID' . $row['order_id'] . $msg . '成功配错镜框，' . $item_numbers[0] . '退回至待配货');
                    }
                } else {
                    foreach ($item_ids as $key => $value) {
                        $item_numbers = $this->_new_order_item_process->where(['id' => $value])->column('item_order_number');
                        DistributionLog::record((object)['nickname' => $create_person], [$item_ids[$key]], 8, '主单ID' . $row['order_id'] . $msg . '成功' . $msg_info_l . $item_numbers[0] . $msg_info_r);
                    }
                }
            }
        } else {
            if (999 != $check_refuse) {
                foreach ($item_ids as $key => $value) {
                    $item_numbers = $this->_new_order_item_process->where(['id' => $value])->column('item_order_number');
                    DistributionLog::record((object)['nickname' => $create_person], [$item_ids[$key]], 8, '主单ID' . $row['order_id'] . $msg . '成功' . $msg_info_l . $item_numbers[0] . $msg_info_r);
                }
            }
        }

        $this->success($msg . '成功', [], 200);
    }

    public function get_purchase_price()
    {
        $sku = $this->request->request('sku');
        empty($sku) && $this->error(__('sku不能为空'), ['purchase_price' => ''], 403);
        $item_sku = $this->_item
            ->where(['sku' => $sku])
            ->find();
        empty($item_sku) && $this->error(__('sku不存在'), ['purchase_price' => ''], 403);
        $PurchaseOrderItem = new \app\admin\model\purchase\PurchaseOrderItem;
        $purchase_price = $PurchaseOrderItem->alias('a')->field('a.purchase_price')->join(['fa_purchase_order' => 'b'], 'a.purchase_id=b.id')->where(['a.sku' => $sku])->order('b.createtime', 'desc')->find();
        empty($purchase_price['purchase_price']) && $this->error(__('没有采购单价'), ['purchase_price' => ''], 405);
        $this->success('成功', ['purchase_price' => $purchase_price['purchase_price']], 200);
    }

}<|MERGE_RESOLUTION|>--- conflicted
+++ resolved
@@ -355,17 +355,11 @@
                 )
 
                 // && $this->error(__('有工单未处理，无法操作'), [], 405);
-<<<<<<< HEAD
-                && $this->error(__('子订单存在工单A-01-01'), [], 405);
-                if ($val['measure_choose_id'] == 21){
-                    // $this->error(__('有工单存在暂缓措施未处理，无法操作'), [], 405);
-                    $this->error(__('子订单存在工单A-01-01'), [], 405);
-=======
+
                 && $this->error(__("<font size='20'>子订单存在工单 \n $coding</font>"), [], 405);
                 if ($val['measure_choose_id'] == 21) {
                     // $this->error(__('有工单存在暂缓措施未处理，无法操作'), [], 405);
                     $this->error(__("<font size='20'>子订单存在工单 \n $coding</font>"), [], 405);
->>>>>>> 559a20a4
                 }
             }
         }
@@ -375,11 +369,8 @@
             ->where(['item_process_id' => $item_process_info['id'], 'status' => 1])
             ->value('id');
         // $abnormal_id && $this->error(__('有异常待处理，无法操作'), [], 405);
-<<<<<<< HEAD
-        $abnormal_id && $this->error(__('子订单存在异常A-01-01'), [], 405);
-=======
+
         $abnormal_id && $this->error(__("<font size='20'>子订单存在异常 \n $coding</font>"), [], 405);
->>>>>>> 559a20a4
 
         //检测状态
         $status_arr = [
@@ -399,11 +390,7 @@
             7 => '合单'
         ];
         // $check_status != $item_process_info['distribution_status'] && $this->error(__('只有' . $status_arr[$check_status] . '状态才能操作'), [], 405);
-<<<<<<< HEAD
-        $check_status != $item_process_info['distribution_status'] && $this->error(__('去'.$status_arr1[$item_process_info['distribution_status']]), [], 405);
-=======
         $check_status != $item_process_info['distribution_status'] && $this->error(__('去' . $status_arr1[$item_process_info['distribution_status']]), [], 405);
->>>>>>> 559a20a4
 
         //获取子订单处方数据
         $option_info = $this->_new_order_item_option
@@ -514,11 +501,8 @@
                     ->value('coding');
                 $second = 1; //是第二次扫描
                 // $msg = "请将子单号{$item_order_number}的商品从定制片暂存架{$coding}库位取出";
-<<<<<<< HEAD
-                $msg = "{$coding}"."\n".'是否将商品取出';
-=======
+
                 $msg = "<font size='20'>$coding \n 是否将商品取出</font>";
->>>>>>> 559a20a4
             } else {
                 //判断是否定制片且未处理状态
                 if (0 == $item_process_info['customize_status'] && 3 == $item_process_info['order_prescription_type']) {
@@ -550,11 +534,8 @@
 
                                 $second = 0; //是第一次扫描
                                 // $msg = "请将子单号{$item_order_number}的商品放入定制片暂存架{$coding}库位";
-<<<<<<< HEAD
-                                $msg = "请放在暂存架1"."\n"."{$coding}";
-=======
+
                                 $msg = "<font size='20'>请放在暂存架 \n $coding</font>";
->>>>>>> 559a20a4
                             }
 
                             $this->_stock_house->commit();
@@ -1378,14 +1359,12 @@
             ->find();
         'processing' != $order_info['status'] && $this->error(__('订单状态异常'), [], 405);
 
-<<<<<<< HEAD
-=======
+
         $order_process_info = $this->_new_order_process
             ->where('order_id', $item_process_info['order_id'])
             ->field('order_id,store_house_id')
             ->find();
         $store_house_is = $this->_stock_house->field('id,coding,subarea')->where('id', $order_process_info['store_house_id'])->find();
->>>>>>> 559a20a4
 
         //检测是否有工单未处理
         $check_work_order = $this->_work_order_measure
@@ -1400,25 +1379,18 @@
             ->select();
         if ($check_work_order) {
             foreach ($check_work_order as $val) {
-<<<<<<< HEAD
-=======
+
                 $codeing = $store_house_is['coding'];
->>>>>>> 559a20a4
                 (3 == $val['measure_choose_id'] //主单取消措施未处理
                     ||
                     $val['item_order_number'] == $item_order_number //子单措施未处理:更改镜框18、更改镜片19、取消20
                 )
 
                 // && $this->error(__('有工单未处理，无法操作'), [], 405);
-<<<<<<< HEAD
-                && $this->error(__('子订单存在工单A-01-01'), [], 405);
-                if ($val['measure_choose_id'] == 21){
-                    $this->error(__('子订单存在工单A-01-01'), [], 405);
-=======
+
                 && $this->error(__("<font size='20'>子订单存在工单 \n $codeing</font>"), [], 405);
                 if ($val['measure_choose_id'] == 21) {
                     $this->error(__("<font size='20'>子订单存在工单 \n $codeing</font>"), [], 405);
->>>>>>> 559a20a4
                 }
             }
         }
@@ -1428,20 +1400,7 @@
             ->where(['item_process_id' => $item_process_info['id'], 'status' => 1])
             ->value('id');
         // $abnormal_id && $this->error(__('有异常待处理，无法操作'), [], 405);
-<<<<<<< HEAD
-        $abnormal_id && $this->error(__('子订单存在异常A-01-01'), [], 405);
-
-        empty($item_process_info) && $this->error(__('子订单不存在'), [], 403);
-        $order_process_info = $this->_new_order_process
-            ->where('order_id', $item_process_info['order_id'])
-            ->field('order_id,store_house_id')
-            ->find();
-        $store_house_is = $this->_stock_house->field('id,coding,subarea')->where('id', $order_process_info['store_house_id'])->find();
-        //产品婧让改的
-        if (!empty($store_house_is) && 9 == $item_process_info['distribution_status']){
-            $this->error(__('请放在合单架' ."\n". $store_house_is['coding']), [], 403);
-        }elseif (empty($store_house_is) && 9 == $item_process_info['distribution_status']){
-=======
+
         $abnormal_id && $this->error(__("<font size='20'>子订单存在异常 \n $codeing</font>"), [], 405);
 
         empty($item_process_info) && $this->error(__('子订单不存在'), [], 403);
@@ -1451,16 +1410,10 @@
         if (!empty($store_house_is) && 9 == $item_process_info['distribution_status']) {
             $this->error(__("<font size='20'>请放在合单架 \n $codeing</font>"), [], 403);
         } elseif (empty($store_house_is) && 9 == $item_process_info['distribution_status']) {
->>>>>>> 559a20a4
             $this->error(__('订单合单完成，去审单！'), [], 403);
         }
         9 == $item_process_info['distribution_status'] && $this->error(__('订单合单完成，去审单！'), [], 403);
         !in_array($item_process_info['distribution_status'], [7, 8]) && $this->error(__('子订单当前状态不可合单操作'), [], 403);
-
-<<<<<<< HEAD
-
-=======
->>>>>>> 559a20a4
 
         //第二次扫描提示语
         if (7 < $item_process_info['distribution_status']) {
@@ -1468,11 +1421,8 @@
                 //有主单合单库位
                 $store_house_info = $this->_stock_house->field('id,coding,subarea')->where('id', $order_process_info['store_house_id'])->find();
                 // $this->error(__('请将子单号' . $item_order_number . '的商品放入合单架' . $store_house_info['coding'] . '合单库位'), [], 403);
-<<<<<<< HEAD
-                $this->error(__('请放在合单架' ."\n". $store_house_info['coding']), [], 403);
-=======
+
                 $this->error(__("<font size='20'>请放在合单架 \n $codeing</font>"), [], 403);
->>>>>>> 559a20a4
             } else {
                 //                $this->_new_order_item_process->allowField(true)->isUpdate(true, ['item_order_number'=>$item_order_number])->save(['distribution_status'=>7]);
                 $this->error(__('合单失败，主单未分配合单库位'), [], 403);
@@ -1568,12 +1518,8 @@
         if ($item_process_info['distribution_status'] == 8) {
             //重复扫描子单号--提示语句
             // $this->error(__('请将子单号' . $item_order_number . '的商品放入合单架' . $store_house_info['coding'] . '库位'), [], 511);
-<<<<<<< HEAD
-            $this->error(__('请放在合单架' ."\n". $store_house_info['coding']), [], 511);
-=======
             $codeing = $store_house_info['coding'];
             $this->error(__("<font size='20'>请放在合单架 \n $codeing</font>"), [], 511);
->>>>>>> 559a20a4
         }
 
         if (!empty($store_house_info['order_id'])) {
