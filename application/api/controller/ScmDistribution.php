<?php

namespace app\api\controller;

use app\admin\model\order\Order;
use app\admin\model\platformmanage\MagentoPlatform;
use app\admin\model\saleaftermanage\WorkOrderChangeSku;
use app\admin\model\saleaftermanage\WorkOrderMeasure;
use app\admin\model\StockLog;
use app\admin\model\warehouse\Outstock;
use app\admin\model\warehouse\OutStockItem;
use think\Exception;
use think\exception\PDOException;
use think\exception\ValidateException;
use app\admin\model\order\order\NewOrderItemProcess;
use app\admin\model\warehouse\StockHouse;
use app\admin\model\DistributionLog;
use app\admin\model\DistributionAbnormal;
use app\admin\model\order\order\NewOrderItemOption;
use app\admin\model\order\order\NewOrder;
use app\admin\model\itemmanage\ItemPlatformSku;
use app\admin\model\itemmanage\Item;
use app\admin\model\order\order\NewOrderProcess;
use app\admin\model\warehouse\ProductBarCodeItem;
use app\admin\model\order\order\LensData;
use app\admin\model\saleaftermanage\WorkOrderList;
use app\admin\model\finance\FinanceCost;
use Think\Log;


/**
 * 供应链配货接口类
 * @author lzh
 * @since 2020-10-20
 */
class ScmDistribution extends Scm
{
    /**
     * 子订单模型对象
     * @var object
     * @access protected
     */
    protected $_new_order_item_process = null;

    /**
     * 库位模型对象
     * @var object
     * @access protected
     */
    protected $_stock_house = null;

    /**
     * 配货异常模型对象
     * @var object
     * @access protected
     */
    protected $_distribution_abnormal = null;

    /**
     * 子订单处方模型对象
     * @var object
     * @access protected
     */
    protected $_new_order_item_option = null;

    /**
     * 主订单模型对象
     * @var object
     * @access protected
     */
    protected $_new_order = null;

    /**
     * sku映射关系模型对象
     * @var object
     * @access protected
     */
    protected $_item_platform_sku = null;

    /**
     * 商品库存模型对象
     * @var object
     * @access protected
     */
    protected $_item = null;

    /**
     * 库存日志模型对象
     * @var object
     * @access protected
     */
    protected $_stock_log = null;
    /**
     * 商品条形码模型对象
     * @var object
     * @access protected
     */
    protected $_product_bar_code_item = null;

    /**
     * 主订单状态模型对象
     * @var object
     * @access protected
     */
    protected $_new_order_process = null;

    /**
     * 工单措施模型对象
     * @var object
     * @access protected
     */
    protected $_work_order_measure = null;

    /**
     * 工单sku变动模型对象
     * @var object
     * @access protected
     */
    protected $_work_order_change_sku = null;

    /**
     * 镜片模型对象
     * @var object
     * @access protected
     */
    protected $_lens_data = null;

    protected function _initialize()
    {
        parent::_initialize();

        $this->_new_order_item_process = new NewOrderItemProcess();
        $this->_stock_house = new StockHouse();
        $this->_distribution_abnormal = new DistributionAbnormal();
        $this->_new_order_item_option = new NewOrderItemOption();
        $this->_new_order = new NewOrder();
        $this->_item_platform_sku = new ItemPlatformSku();
        $this->_item = new Item();
        $this->_stock_log = new StockLog();
        $this->_new_order_process = new NewOrderProcess();
        $this->_product_bar_code_item = new ProductBarCodeItem();
        $this->_work_order_measure = new WorkOrderMeasure();
        $this->_work_order_change_sku = new WorkOrderChangeSku();
        $this->_lens_data = new LensData();
        $this->_work_order_list = new WorkOrderList();
        $this->_outstock = new Outstock();
        $this->_outstock_item = new OutStockItem();
    }

    /**
     * 标记异常
     *
     * @参数 string item_order_number  子订单号
     * @参数 int type  异常类型
     * @return mixed
     * @author lzh
     */
    public function sign_abnormal()
    {
        $item_order_number = $this->request->request('item_order_number');
        empty($item_order_number) && $this->error(__('子订单号不能为空'), [], 403);
        $type = $this->request->request('type');
        empty($type) && $this->error(__('异常类型不能为空'), [], 403);
        //获取子订单数据
        $item_process_info = $this->_new_order_item_process
            ->field('id,abnormal_house_id')
            ->where('item_order_number', $item_order_number)
            ->find();
        empty($item_process_info) && $this->error(__('子订单不存在'), [], 403);
        !empty($item_process_info['abnormal_house_id']) && $this->error(__('已标记异常，不能多次标记'), [], 403);
        $item_process_id = $item_process_info['id'];

        //自动分配异常库位号
        $stock_house_info = $this->_stock_house
            ->field('id,coding')
            ->where(['status' => 1, 'type' => 4, 'occupy' => ['<', 10000]])
            ->order('occupy', 'desc')
            ->find();
        if (empty($stock_house_info)) {
            DistributionLog::record($this->auth, $item_process_id, 0, '异常暂存架没有空余库位');
            $this->error(__('异常暂存架没有空余库位'), [], 405);
        }

        $this->_distribution_abnormal->startTrans();
        $this->_new_order_item_process->startTrans();
        try {
            //绑定异常子单号
            $abnormal_data = [
                'item_process_id' => $item_process_id,
                'type' => $type,
                'status' => 1,
                'create_time' => time(),
                'create_person' => $this->auth->nickname
            ];

            $this->_distribution_abnormal->allowField(true)->save($abnormal_data);

            //子订单绑定异常库位号
            $this->_new_order_item_process
                ->allowField(true)
                ->isUpdate(true, ['item_order_number' => $item_order_number])
                ->save(['abnormal_house_id' => $stock_house_info['id']]);

            //异常库位占用数量+1
            $this->_stock_house
                ->where(['id' => $stock_house_info['id']])
                ->setInc('occupy', 1);

            //配货日志
            DistributionLog::record($this->auth, $item_process_id, 9, "子单号{$item_order_number}，异常暂存架{$stock_house_info['coding']}库位");

            //提交事务
            $this->_distribution_abnormal->commit();
            $this->_new_order_item_process->commit();
        } catch (ValidateException $e) {
            $this->_distribution_abnormal->rollback();
            $this->_new_order_item_process->rollback();
            $this->error($e->getMessage(), [], 406);
        } catch (PDOException $e) {
            $this->_distribution_abnormal->rollback();
            $this->_new_order_item_process->rollback();
            $this->error($e->getMessage(), [], 407);
        } catch (Exception $e) {
            $this->_distribution_abnormal->rollback();
            $this->_new_order_item_process->rollback();
            $this->error($e->getMessage(), [], 408);
        }

        $this->success(__("请将子单号{$item_order_number}的商品放入异常暂存架{$stock_house_info['coding']}库位"), ['coding' => $stock_house_info['coding']], 200);

    }

    /**
     * 发货系统标记异常
     *
     * @参数 string item_order_number  子订单号
     * @参数 int type  异常类型
     * @return mixed
     * @author lzh
     */
    public function in_sign_abnormal($item_order_number, $type, $flag = 0)
    {
        empty($item_order_number) && $this->error(__('子订单号不能为空'), [], 403);
        empty($type) && $this->error(__('异常类型不能为空'), [], 403);
        //获取子订单数据
        $item_process_info = $this->_new_order_item_process
            ->field('id,abnormal_house_id')
            ->where('item_order_number', $item_order_number)
            ->find();
        empty($item_process_info) && $this->error(__('子订单不存在'), [], 403);
        !empty($item_process_info['abnormal_house_id']) && $this->error(__('已标记异常，不能多次标记'), [], 403);
        $item_process_id = $item_process_info['id'];

        //自动分配异常库位号
        $stock_house_info = $this->_stock_house
            ->field('id,coding')
            ->where(['status' => 1, 'type' => 4, 'occupy' => ['<', 10000]])
            ->order('occupy', 'desc')
            ->find();
        if (empty($stock_house_info)) {
            DistributionLog::record($this->auth, $item_process_id, 0, '异常暂存架没有空余库位');
            $this->error(__('异常暂存架没有空余库位'), [], 405);
        }

        //绑定异常子单号
        $abnormal_data = [
            'item_process_id' => $item_process_id,
            'type' => $type,
            'status' => 1,
            'create_time' => time(),
            'create_person' => $this->auth->nickname
        ];


        $res = $this->_distribution_abnormal->insert($abnormal_data);

        //子订单绑定异常库位号
        $this->_new_order_item_process
            ->where(['item_order_number' => $item_order_number])
            ->update(['abnormal_house_id' => $stock_house_info['id']]);

        //异常库位占用数量+1
        $this->_stock_house
            ->where(['id' => $stock_house_info['id']])
            ->setInc('occupy', 1);

        //配货日志
        DistributionLog::record($this->auth, $item_process_id, 9, "子单号{$item_order_number}，异常暂存架{$stock_house_info['coding']}库位");
    }

    /**
     * 子单号模糊搜索（配货通用）
     *
     * @参数 string query  搜索内容
     * @return mixed
     * @author lzh
     */
    public function fuzzy_search()
    {
        $query = $this->request->request('query');
        $status = $this->request->request('status');
        empty($query) && $this->error(__('搜索内容不能为空'), [], 403);

        //获取子订单数据
        $list = $this->_new_order_item_process
            ->where(['item_order_number' => ['like', "%{$query}%"], 'distribution_status' => $status])
            ->field('item_order_number,sku')
            ->order('created_at', 'desc')
            ->limit(0, 100)
            ->select();
        $list = collection($list)->toArray();

        $this->success('', ['list' => $list], 200);
    }

    /**
     * 获取并校验子订单数据（配货通用）
     *
     * @param string $item_order_number 子订单号
     * @param int $check_status 检测状态
     * @return mixed
     * @author lzh
     */
    protected function info($item_order_number, $check_status)
    {
        empty($item_order_number) && $this->error(__('子订单号不能为空'), [], 403);

        //获取子订单数据
        $item_process_info = $this->_new_order_item_process
            ->where('item_order_number', $item_order_number)
            ->field('id,option_id,distribution_status,temporary_house_id,abnormal_house_id,order_prescription_type,order_id,customize_status,reason,fail_son_reason')
            ->find();
        empty($item_process_info) && $this->error(__('子订单不存在'), [], 403);

        //查询订单号
        $order_info = $this->_new_order
            ->field('increment_id,status')
            ->where(['id' => $item_process_info['order_id']])
            ->find();
        // 'processing' != $order_info['status'] && $this->error(__('当前订单状态不可操作'), [], 405);
        'processing' != $order_info['status'] && $this->error(__('订单状态异常'), [], 405);


        //检测是否有工单未处理
        $check_work_order = $this->_work_order_measure
            ->alias('a')
            ->field('a.item_order_number,a.measure_choose_id')
            ->join(['fa_work_order_list' => 'b'], 'a.work_id=b.id')
            ->where([
                'a.operation_type' => 0,
                'b.platform_order' => $order_info['increment_id'],
                'b.work_status' => ['in', [1, 2, 3, 5]]
            ])
            ->select();
        //获取库位号
        $coding = $this->_stock_house
            ->where(['id' => $item_process_info['abnormal_house_id']])
            ->value('coding');
        if ($check_work_order) {
            foreach ($check_work_order as $val) {
                (3 == $val['measure_choose_id'] //主单取消措施未处理
                    ||
                    $val['item_order_number'] == $item_order_number //子单措施未处理:更改镜框18、更改镜片19、取消20
                )

                    // && $this->error(__('有工单未处理，无法操作'), [], 405);
                    && $this->error(__('子订单存在工单' . "<br><b>$coding</b>"), [], 405);
                if ($val['measure_choose_id'] == 21) {
                    // $this->error(__('有工单存在暂缓措施未处理，无法操作'), [], 405);
                    $this->error(__("子订单存在工单" . "<br><b>$coding</b>"), [], 405);
                }
            }
        }

        //判断异常状态
        $abnormal_id = $this->_distribution_abnormal
            ->where(['item_process_id' => $item_process_info['id'], 'status' => 1])
            ->value('id');
        // $abnormal_id && $this->error(__('有异常待处理，无法操作'), [], 405);
        $coding1 = $this->_stock_house
            ->where(['id' => $item_process_info['abnormal_house_id']])
            ->value('coding');
        $abnormal_id && $this->error(__("子订单存在异常" . "<br><b>$coding1</b>"), [], 405);

        //检测状态
        $status_arr = [
            2 => '待配货',
            3 => '待配镜片',
            4 => '待加工',
            5 => '待印logo',
            6 => '待成品质检',
            7 => '待合单'
        ];
        $status_arr1 = [
            2 => '配货',
            3 => '配镜片',
            4 => '加工',
            5 => '印logo',
            6 => '成品质检',
            7 => '合单'
        ];
        // $check_status != $item_process_info['distribution_status'] && $this->error(__('只有' . $status_arr[$check_status] . '状态才能操作'), [], 405);
        $check_status != $item_process_info['distribution_status'] && $this->error(__('去' . $status_arr1[$item_process_info['distribution_status']]), [], 405);

        //获取子订单处方数据
        $option_info = $this->_new_order_item_option
            ->where('id', $item_process_info['option_id'])
            ->find();
        if ($option_info) $option_info = $option_info->toArray();

        //获取更改镜框最新信息
        $change_sku = $this->_work_order_change_sku
            ->alias('a')
            ->join(['fa_work_order_measure' => 'b'], 'a.measure_id=b.id')
            ->where([
                'a.change_type' => 1,
                'a.item_order_number' => $item_order_number,
                'b.operation_type' => 1
            ])
            ->order('a.id', 'desc')
            ->value('a.change_sku');
        if ($change_sku) {
            $option_info['sku'] = $change_sku;
        }

        //获取更改镜片最新处方信息
        $change_lens = $this->_work_order_change_sku
            ->alias('a')
            ->field('a.od_sph,a.od_cyl,a.od_axis,a.od_add,a.pd_r,a.od_pv,a.od_bd,a.od_pv_r,a.od_bd_r,a.os_sph,a.os_cyl,a.os_axis,a.os_add,a.pd_l,a.os_pv,a.os_bd,a.os_pv_r,a.os_bd_r,a.lens_number,a.recipe_type as prescription_type')
            ->join(['fa_work_order_measure' => 'b'], 'a.measure_id=b.id')
            ->where([
                'a.change_type' => 2,
                'a.item_order_number' => $item_order_number,
                'b.operation_type' => 1
            ])
            ->order('a.id', 'desc')
            ->find();
        if ($change_lens) {
            $change_lens = $change_lens->toArray();

            //处理双pd
            if ($change_lens['pd_l'] && $change_lens['pd_r']) {
                $change_lens['pdcheck'] = 'on';
                $change_lens['pd'] = '';
            } else {
                $change_lens['pdcheck'] = '';
                $change_lens['pd'] = $change_lens['pd_r'] ?: $change_lens['pd_l'];
            }

            //处理斜视值
            if ($change_lens['od_pv'] || $change_lens['os_pv']) {
                $change_lens['prismcheck'] = 'on';
            } else {
                $change_lens['prismcheck'] = '';
            }

            $option_info = array_merge($option_info, $change_lens);
        }

        //获取镜片名称
        $lens_name = '';
        if ($option_info['lens_number']) {
            //获取镜片编码及名称
            $lens_list = $this->_lens_data->column('lens_name', 'lens_number');
            $lens_name = $lens_list[$option_info['lens_number']];
        }
        $option_info['lens_name'] = $lens_name;

        //异常原因列表
        $abnormal_arr = [
            2 => [
                ['id' => 1, 'name' => '缺货'],
                ['id' => 2, 'name' => '商品条码贴错'],
            ],
            3 => [
                ['id' => 3, 'name' => '核实处方', 'reason' => [['id' => 1, 'name' => '核实轴位（AXI）'], ['id' => 2, 'name' => '核实瞳距（PD）'], ['id' => 3, 'name' => '核实处方光度符号'], ['id' => 4, 'name' => '核实镜片类型'], ['id' => 5, 'name' => '核实处方光度']]],
                ['id' => 4, 'name' => '镜片缺货'],
                ['id' => 5, 'name' => '镜片重做'],
                ['id' => 6, 'name' => '定制片超时']
            ],
            4 => [
                ['id' => 7, 'name' => '不可加工'],
                ['id' => 8, 'name' => '镜架加工报损'],
                ['id' => 9, 'name' => '镜片加工报损']
            ],
            5 => [
                ['id' => 10, 'name' => 'logo不可加工'],
                ['id' => 11, 'name' => '镜架印logo报损']
            ],
            6 => [
                ['id' => 1, 'name' => '加工调整', 'reason' => [['id' => 1, 'name' => '划伤'], ['id' => 2, 'name' => '断裂'], ['id' => 3, 'name' => '杂质'], ['id' => 4, 'name' => '黑点'], ['id' => 5, 'name' => '掉漆'], ['id' => 6, 'name' => '镜架凸起']]],
                ['id' => 2, 'name' => '镜架报损'],
                ['id' => 3, 'name' => '镜片报损', 'reason' => [['id' => 1, 'name' => '划伤'], ['id' => 2, 'name' => '轴位错'], ['id' => 3, 'name' => '左右反'], ['id' => 4, 'name' => '不变色'], ['id' => 5, 'name' => '崩边'], ['id' => 6, 'name' => '配错片']]],
                ['id' => 4, 'name' => 'logo调整']
            ],
            7 => [
                ['id' => 12, 'name' => '缺货']
            ]
        ];
        $abnormal_list = $abnormal_arr[$check_status] ?? [];

        //配镜片：判断定制片
        if (3 == $check_status) {
            //判断定制片暂存
            $msg = '';
            $second = 0;
            if (0 < $item_process_info['temporary_house_id']) {
                //获取库位号，有暂存库位号，是第二次扫描，返回展示取出按钮
                $coding = $this->_stock_house
                    ->where(['id' => $item_process_info['temporary_house_id']])
                    ->value('coding');
                $second = 1; //是第二次扫描

                // $msg = "请将子单号{$item_order_number}的商品从定制片暂存架{$coding}库位取出";
                $msg = "<br><b>$coding</b>" . "是否将商品取出";
            } else {
                //判断是否定制片且未处理状态
                if (0 == $item_process_info['customize_status'] && 3 == $item_process_info['order_prescription_type']) {
                    //暂存自动分配库位
                    $stock_house_info = $this->_stock_house
                        ->field('id,coding')
                        ->where(['status' => 1, 'type' => 3, 'occupy' => ['<', 10000]])
                        ->order('occupy', 'desc')
                        ->find();
                    if (!empty($stock_house_info)) {
                        $this->_stock_house->startTrans();
                        $this->_new_order_item_process->startTrans();
                        try {
                            //子订单绑定定制片库位号
                            $this->_new_order_item_process
                                ->allowField(true)
                                ->isUpdate(true, ['item_order_number' => $item_order_number])
                                ->save(['temporary_house_id' => $stock_house_info['id'], 'customize_status' => 1]);

                            //定制片库位号占用数量+1
                            $this->_stock_house
                                ->where(['id' => $stock_house_info['id']])
                                ->setInc('occupy', 1);
                            $coding = $stock_house_info['coding'];

                            //定制片提示库位号信息
                            if ($coding) {
                                DistributionLog::record($this->auth, $item_process_info['id'], 0, "子单号{$item_order_number}，定制片库位号：{$coding}");

                                $second = 0; //是第一次扫描

                                // $msg = "请将子单号{$item_order_number}的商品放入定制片暂存架{$coding}库位";
                                $msg = "请放在暂存架" . "<br><b>$coding</b>";
                            }

                            $this->_stock_house->commit();
                            $this->_new_order_item_process->commit();
                        } catch (ValidateException $e) {
                            $this->_stock_house->rollback();
                            $this->_new_order_item_process->rollback();
                            $this->error($e->getMessage(), [], 406);
                        } catch (PDOException $e) {
                            $this->_stock_house->rollback();
                            $this->_new_order_item_process->rollback();
                            $this->error($e->getMessage(), [], 407);
                        } catch (Exception $e) {
                            $this->_stock_house->rollback();
                            $this->_new_order_item_process->rollback();
                            $this->error($e->getMessage(), [], 408);
                        }
                    } else {
                        DistributionLog::record($this->auth, $item_process_info['id'], 0, '定制片暂存架没有空余库位');
                        $this->error(__('定制片暂存架没有空余库位，请及时处理'), [], 405);
                    }
                }
            }
            if ($item_process_info['reason'] == 3) {
                switch ($item_process_info['fail_son_reason']) {
                    case 1:
                        $fail_reason = '划伤';
                        break;
                    case 2:
                        $fail_reason = '轴位错';
                        break;
                    case 3:
                        $fail_reason = '左右反';
                        break;
                    case 4:
                        $fail_reason = '不变色';
                        break;
                    case 5:
                        $fail_reason = '崩边';
                        break;
                    case 6:
                        $fail_reason = '配错片';
                        break;
                    default:
                        $fail_reason = '';
                }
            }
            //定制片提示库位号信息
            if ($coding) {
                $this->success($msg, ['abnormal_list' => $abnormal_list, 'option_info' => $option_info, 'second' => $second, 'fail_reason' => $fail_reason], 200);
            }
        }

        //配货返回数据
        if (7 == $check_status) {
            //获取子订单处方数据
            return $abnormal_list;
        }

        $fail_reason = '';
        //加工调整 成品质检拒绝原因
        if ($item_process_info['reason'] == 1) {
            switch ($item_process_info['fail_son_reason']) {
                case 1:
                    $fail_reason = '划伤';
                    break;
                case 2:
                    $fail_reason = '断裂';
                    break;
                case 3:
                    $fail_reason = '杂质';
                    break;
                case 4:
                    $fail_reason = '黑点';
                    break;
                case 5:
                    $fail_reason = '掉漆';
                    break;
                case 6:
                    $fail_reason = '镜架凸起';
                    break;
                default:
                    $fail_reason = '';
            }
        }
        if ($item_process_info['reason'] == 3) {
            switch ($item_process_info['fail_son_reason']) {
                case 1:
                    $fail_reason = '划伤';
                    break;
                case 2:
                    $fail_reason = '轴位错';
                    break;
                case 3:
                    $fail_reason = '左右反';
                    break;
                case 4:
                    $fail_reason = '不变色';
                    break;
                case 5:
                    $fail_reason = '崩边';
                    break;
                case 6:
                    $fail_reason = '配错片';
                    break;
                default:
                    $fail_reason = '';
            }
        }


        $this->success('', ['abnormal_list' => $abnormal_list, 'option_info' => $option_info, 'fail_reason' => $fail_reason], 200);
    }

    /**
     * 提交操作（配货通用）
     *
     * @param string $item_order_number 子订单号
     * @param int $check_status 检测状态
     * @return mixed
     * @author lzh
     */
    protected function save($item_order_number, $check_status)
    {
        empty($item_order_number) && $this->error(__('子订单号不能为空'), [], 403);

        //获取子订单数据
        $item_process_info = $this->_new_order_item_process
            ->field('id,item_order_number,distribution_status,order_prescription_type,option_id,order_id,site,customize_status,temporary_house_id,abnormal_house_id,magento_order_id')
            ->where('item_order_number', $item_order_number)
            ->find();
        Log::write("我江浩辉,宇宙第一帅");
        Log::write($item_process_info);
        //获取子订单处方数据
        $item_option_info = $this->_new_order_item_option
            ->field('is_print_logo,sku,index_name')
            ->where('id', $item_process_info['option_id'])
            ->find();

        //状态类型
        $status_arr = [
            2 => '配货',
            3 => '配镜片',
            4 => '加工',
            5 => '印logo',
            6 => '成品质检'
        ];
        //获取库位号
        $coding = $this->_stock_house
            ->where(['id' => $item_process_info['temporary_house_id']])
            ->value('coding');
        //操作失败记录
        if (empty($item_process_info)) {
            DistributionLog::record($this->auth, $item_process_info['id'], 0, $status_arr[$check_status] . '：子订单不存在');
            $this->error(__('子订单不存在'), [], 403);
        }
        //扫码配镜片，定制片 先取出 暂存库位才可操作
        if (3 == $check_status && 3 == $item_process_info['order_prescription_type'] && 1 == $item_process_info['customize_status']) {
            $this->error(__('请先将定制片从暂存库位取出'), [], 405);
        }

        //操作失败记录
        if ($check_status != $item_process_info['distribution_status']) {
            DistributionLog::record($this->auth, $item_process_info['id'], 0, $status_arr[$check_status] . '：当前状态[' . $status_arr[$item_process_info['distribution_status']] . ']无法操作');
            $this->error(__('当前状态无法操作'), [], 405);
        }

        //检测异常状态
        $abnormal_id = $this->_distribution_abnormal
            ->where(['item_process_id' => $item_process_info['id'], 'status' => 1])
            ->value('id');

        //操作失败记录
        if ($abnormal_id) {
            DistributionLog::record($this->auth, $item_process_info['id'], 0, $status_arr[$check_status] . '：有异常[' . $abnormal_id . ']待处理不可操作');
            // $this->error(__('有异常待处理无法操作'), [], 405);
            $coding1 = $this->_stock_house
                ->where(['id' => $item_process_info['abnormal_house_id']])
                ->value('coding');
            $this->error(__("子订单存在异常" . "<br><b>$coding1</b>"), [], 405);
        }

        //查询订单号
        $order_info = $this->_new_order
            ->field('increment_id,status')
            ->where(['id' => $item_process_info['order_id']])
            ->find();
        // 'processing' != $order_info['status'] && $this->error(__('当前订单状态不可操作'), [], 405);
        'processing' != $order_info['status'] && $this->error(__('订单状态异常'), [], 405);
        $increment_id = $order_info['increment_id'];

        //检测是否有工单未处理
        $check_work_order = $this->_work_order_measure
            ->alias('a')
            ->field('a.item_order_number,a.measure_choose_id')
            ->join(['fa_work_order_list' => 'b'], 'a.work_id=b.id')
            ->where([
                'a.operation_type' => 0,
                'b.platform_order' => $increment_id,
                'b.work_status' => ['in', [1, 2, 3, 5]]
            ])
            ->select();
        if ($check_work_order) {
            $codings = $this->_stock_house
                ->where(['id' => $item_process_info['abnormal_house_id']])
                ->value('coding');
            foreach ($check_work_order as $val) {
                (3 == $val['measure_choose_id'] //主单取消措施未处理
                    ||
                    $val['item_order_number'] == $item_order_number //子单措施未处理:更改镜框18、更改镜片19、取消20
                )

                    // && $this->error(__('有工单未处理，无法操作'), [], 405);
                    && $this->error(__("子订单存在工单" . "<br><b>$codings</b>"), [], 405);

                if ($val['measure_choose_id'] == 21) {
                    $this->error(__("子订单存在工单" . "<br><b>$codings</b>"), [], 405);
                }
            }
        }

        //获取订单购买总数，计算过滤掉取消状态的子单
        $total_qty_ordered = $this->_new_order_item_process
            ->where(['order_id' => $item_process_info['order_id'], 'distribution_status' => ['neq', 0]])
            ->count();
        $back_msg = '';

        $res = false;
        $this->_item->startTrans();
        $this->_stock_log->startTrans();
        $this->_new_order_process->startTrans();
        $this->_new_order_item_process->startTrans();
        $this->_product_bar_code_item->startTrans();
        try {
            //下一步提示信息及状态
            if (2 == $check_status) {

                /**************工单更换镜框******************/
                //查询更改镜框最新信息
                $change_sku = $this->_work_order_change_sku
                    ->alias('a')
                    ->join(['fa_work_order_measure' => 'b'], 'a.measure_id=b.id')
                    ->where([
                        'a.change_type' => 1,
                        'a.item_order_number' => $item_order_number,
                        'b.operation_type' => 1
                    ])
                    ->order('a.id', 'desc')
                    ->value('a.change_sku');
                if ($change_sku) {
                    $item_option_info['sku'] = $change_sku;
                }
                /********************************/

                //配货节点 条形码绑定子单号
                $barcode = $this->request->request('barcode');
                $this->_product_bar_code_item
                    ->allowField(true)
                    ->isUpdate(true, ['code' => $barcode])
                    ->save(['item_order_number' => $item_order_number]);

                //获取true_sku
                $true_sku = $this->_item_platform_sku->getTrueSku($item_option_info['sku'], $item_process_info['site']);

                //获取配货占用库存
                $item_before = $this->_item
                    ->field('distribution_occupy_stock')
                    ->where(['sku' => $true_sku])
                    ->find();

                //增加配货占用库存
                $this->_item
                    ->where(['sku' => $true_sku])
                    ->inc('distribution_occupy_stock', 1)
                    ->update();

                //记录库存日志
                $this->_stock_log->setData([
                    'type' => 2,
                    'site' => $item_process_info['site'],
                    'modular' => 2,
                    'change_type' => 4,
                    'source' => 2,
                    'sku' => $true_sku,
                    'number_type' => 2,
                    'order_number' => $item_order_number,
                    'distribution_stock_before' => $item_before['distribution_occupy_stock'],
                    'distribution_stock_change' => 1,
                    'create_person' => $this->auth->nickname,
                    'create_time' => time()
                ]);

                //根据处方类型字段order_prescription_type(现货处方镜、定制处方镜)判断是否需要配镜片
                if (in_array($item_process_info['order_prescription_type'], [2, 3])) {
                    $save_status = 3;
                } else {
                    if ($item_option_info['is_print_logo']) {
                        $save_status = 5;
                    } else {
                        if ($total_qty_ordered > 1) {
                            $save_status = 7;
                        } else {
                            $save_status = 9;
                        }
                    }
                }
            } elseif (3 == $check_status) {
                $node_status = 3;
                $save_status = 4;
            } elseif (4 == $check_status) {
                if ($item_option_info['is_print_logo']) {
                    //需要印logo
                    $node_status = 4;
                    $save_status = 5;
                } else {
                    //无需印logo
                    $node_status = 13;
                    $save_status = 6;
                }
            } elseif (5 == $check_status) {
                //印logo完成
                $node_status = 5;
                $save_status = 6;
            } elseif (6 == $check_status) {
                //质检完成
                $node_status = 6;
                if ($total_qty_ordered > 1) {
                    $save_status = 7;
                } else {
                    $save_status = 9;
                }
            }

            if (empty($save_status)) throw new Exception('未获取到下一步状态');

            //订单主表标记已合单
            if (9 == $save_status) {
                //主订单状态表
                $this->_new_order_process
                    ->allowField(true)
                    ->isUpdate(true, ['order_id' => $item_process_info['order_id']])
                    ->save(['combine_status' => 1, 'combine_time' => time()]);
            }

            //更新子单配货状态
            $res = $this->_new_order_item_process
                ->allowField(true)
                ->isUpdate(true, ['item_order_number' => $item_order_number])
                ->save(['distribution_status' => $save_status]);

            //下一步提示信息
            if (3 == $save_status) {
                //待配镜片
                $back_msg = 2 == $item_process_info['order_prescription_type'] ? '去配现片' : '去配定制片';
            } else {
                $next_step = [
                    4 => '去加工',
                    5 => '印logo',
                    6 => '去质检',
                    7 => '去合单',
                    9 => '去合单'
                ];
                $back_msg = $next_step[$save_status];
            }
            //将订单号截取处理
<<<<<<< HEAD
            $order_log_order_number =  substr($item_order_number['item_order_number'],0,strpos($item_order_number['item_order_number'], '-'));
            Log::write("我江浩辉,宇宙第一帅");
=======
            $order_log_order_number =  substr($item_process_info['item_order_number'],0,strpos($item_process_info['item_order_number'], '-'));
            Log::write("我江昊辉,宇宙第一帅");
>>>>>>> 8d211f5b
            Log::write($item_process_info['magento_order_id']);
            Log::write($order_log_order_number);
            Log::write($item_process_info['site']);
            Log::write($node_status);
<<<<<<< HEAD

//            Order::rulesto_adjust($item_process_info['magento_order_id'],$order_log_order_number,$item_process_info['site'],2,$node_status);
=======
            $site_array = [1,2,3];
            if (in_array($item_process_info['site'],$site_array)){
                Log::write('5555555');
                Order::rulesto_adjust($item_process_info['magento_order_id'],$order_log_order_number,$item_process_info['site'],2,$node_status);
            }

>>>>>>> 8d211f5b
            $this->_item->commit();
            $this->_stock_log->commit();
            $this->_new_order_process->commit();
            $this->_new_order_item_process->commit();
            $this->_product_bar_code_item->commit();
        } catch (ValidateException $e) {
            $this->_item->rollback();
            $this->_stock_log->rollback();
            $this->_new_order_process->rollback();
            $this->_new_order_item_process->rollback();
            $this->_product_bar_code_item->rollback();
            $this->error($e->getMessage(), [], 406);
        } catch (PDOException $e) {
            $this->_item->rollback();
            $this->_stock_log->rollback();
            $this->_new_order_process->rollback();
            $this->_new_order_item_process->rollback();
            $this->_product_bar_code_item->rollback();
            $this->error($e->getMessage(), [], 407);
        } catch (Exception $e) {
            $this->_item->rollback();
            $this->_stock_log->rollback();
            $this->_new_order_process->rollback();
            $this->_new_order_item_process->rollback();
            $this->_product_bar_code_item->rollback();
            $this->error($e->getMessage(), [], 408);
        }

        if ($res) {
            //操作成功记录
            DistributionLog::record($this->auth, $item_process_info['id'], $check_status, $status_arr[$check_status] . '完成');
            if (9 == $save_status) {
                DistributionLog::record($this->auth, $item_process_info['id'], 7, '合单完成');
            }
            //成功返回
            $this->success($back_msg, [], 200);
        } else {
            //操作失败记录
            DistributionLog::record($this->auth, $item_process_info['id'], 0, $status_arr[$check_status] . '：保存失败');

            //失败返回
            $this->error(__($status_arr[$check_status] . '失败'), [], 404);
        }
    }

    /**
     * 配货扫码
     *
     * @参数 string item_order_number  子订单号
     * @return mixed
     * @author wgj
     */
    public function product()
    {
        $item_order_number = $this->request->request('item_order_number');
        $this->info($item_order_number, 2);
    }

    /**
     * 配货提交--ok
     *
     * 商品条形码与商品SKU是多对一关系，paltform_sku与SKU（true_sku）也是多对一关系
     *
     * @参数 string item_order_number  子订单号
     * @参数 string barcode  商品条形码
     * @return mixed
     * @author wgj
     */
    public function product_submit()
    {
        $item_order_number = $this->request->request('item_order_number');
        $barcode = $this->request->request('barcode');
        empty($item_order_number) && $this->error(__('子订单号不能为空'), [], 403);
        empty($barcode) && $this->error(__('商品条形码不能为空'), [], 403);

        //子订单号获取平台platform_sku
        $order_item_id = $this->_new_order_item_process->where('item_order_number', $item_order_number)->value('id');
        empty($order_item_id) && $this->error(__('订单不存在'), [], 403);

        //获取子单sku
        $order_item_info = $this->_new_order_item_process
            ->field('sku,site')
            ->where('item_order_number', $item_order_number)
            ->find();
        $order_item_true_sku = $order_item_info['sku'];

        //获取更改镜框最新信息
        $change_sku = $this->_work_order_change_sku
            ->alias('a')
            ->join(['fa_work_order_measure' => 'b'], 'a.measure_id=b.id')
            ->where([
                'a.change_type' => 1,
                'a.item_order_number' => $item_order_number,
                'b.operation_type' => 1
            ])
            ->order('a.id', 'desc')
            ->value('a.change_sku');
        if ($change_sku) {
            $order_item_true_sku = $change_sku;
        }

        $sku_arr = explode('-', $order_item_true_sku);
        if (2 < count($sku_arr)) {
            $order_item_true_sku = $sku_arr[0] . '-' . $sku_arr[1];
        }

        //获取仓库sku
        $true_sku = $this->_item_platform_sku
            ->where(['platform_sku' => $order_item_true_sku, 'platform_type' => $order_item_info['site']])
            ->value('sku');

        $barcode_item_order_number = $this->_product_bar_code_item->where('code', $barcode)->value('item_order_number');
        !empty($barcode_item_order_number) && $this->error(__('此条形码已经绑定过其他订单'), [], 403);
        $code_item_sku = $this->_product_bar_code_item->where('code', $barcode)->value('sku');
        // empty($code_item_sku) && $this->error(__('此条形码未绑定SKU'), [], 403);
        empty($code_item_sku) && $this->error(__('商品条码没有绑定关系'), [], 403);

        if (strtolower($true_sku) != strtolower($code_item_sku)) {
            //扫描获取的条形码 和 子订单查询出的 SKU(即true_sku)对比失败则配货失败
            //操作失败记录
            DistributionLog::record($this->auth, $order_item_id, 2, '配货失败：sku配错');

            //失败返回
            $this->error(__('sku配错'), [], 404);
        } else {
            $this->save($item_order_number, 2);
        }
    }

    /**
     * 镜片分拣--不做分页，只展示processing状态的订单
     *
     * @参数 string start_time  开始时间
     * @参数 string end_time  结束时间
     * @参数 int page  页码
     * @参数 int page_size  每页显示数量
     * @return mixed
     * @author wgj
     */
    public function sorting()
    {
        $start_time = $this->request->request('start_time');
        $end_time = $this->request->request('end_time');
        $page = $this->request->request('page');
        $page_size = $this->request->request('page_size');
        empty($page) && $this->error(__('Page can not be empty'), [], 403);
        empty($page_size) && $this->error(__('Page size can not be empty'), [], 403);
        $where = [
            'a.distribution_status' => 3,
            'd.status' => 'processing',
            'b.index_name' => ['neq', ''],
            'a.order_prescription_type' => ['neq', 3],
        ];
        if ($start_time && $end_time) {
            $where['a.created_at'] = ['between', [strtotime($start_time), strtotime($end_time)]];
        }
        $offset = ($page - 1) * $page_size;
        $limit = $page_size;

        //获取出库单列表数据【od右眼、os左眼分开查询再组装，order_prescription_type 处方类型，index_name 镜片类型，lens_name 镜片名称】
        //od右镜片
        $list_od = $this->_new_order_item_process
            ->alias('a')
            ->where($where)
            ->field('count(*) as all_count,a.order_prescription_type,b.index_name,b.od_sph,b.od_cyl,c.lens_name')
            ->join(['fa_order_item_option' => 'b'], 'a.option_id=b.id')
            ->join(['fa_lens_data' => 'c'], 'b.lens_number=c.lens_number')
            ->join(['fa_order' => 'd'], 'a.order_id=d.id')
            ->group('a.order_prescription_type,b.lens_number,b.od_sph,b.od_cyl')
            //            ->limit($offset, $limit)
            ->select();
        $list_od = collection($list_od)->toArray();
        //订单处方分类 0待处理  1 仅镜架 2 现货处方镜 3 定制处方镜 4 其他
        $order_prescription_type = [0 => '待处理', 1 => '仅镜架', 2 => '现货处方镜', 3 => '定制处方镜', 4 => '其他'];
        foreach ($list_od as $key => $value) {
            $list_od[$key]['order_prescription_type'] = $order_prescription_type[$value['order_prescription_type']];
            $list_od[$key]['light'] = 'SPH：' . $value['od_sph'] . ' CYL:' . $value['od_cyl'];

            unset($list_od[$key]['od_sph']);
            unset($list_od[$key]['od_cyl']);
        }

        //os左镜片
        $list_os = $this->_new_order_item_process
            ->alias('a')
            ->where($where)
            ->field('count(*) as all_count,a.order_prescription_type,b.os_sph,b.os_cyl,c.lens_name')
            ->join(['fa_order_item_option' => 'b'], 'a.option_id=b.id')
            ->join(['fa_lens_data' => 'c'], 'b.lens_number=c.lens_number')
            ->join(['fa_order' => 'd'], 'a.order_id=d.id')
            ->group('a.order_prescription_type,b.lens_number,b.os_sph,b.os_cyl')
            //            ->limit($offset, $limit)
            ->select();
        $list_os = collection($list_os)->toArray();
        //订单处方分类 0待处理  1 仅镜架 2 现货处方镜 3 定制处方镜 4 其他
        $order_prescription_type = [0 => '待处理', 1 => '仅镜架', 2 => '现货处方镜', 3 => '定制处方镜', 4 => '其他'];
        foreach ($list_os as $key => $value) {
            $list_os[$key]['order_prescription_type'] = $order_prescription_type[$value['order_prescription_type']];
            $list_os[$key]['light'] = 'SPH：' . $value['os_sph'] . ' CYL:' . $value['os_cyl'];

            unset($list_os[$key]['os_sph']);
            unset($list_os[$key]['os_cyl']);
        }

        //左右镜片数组取交集求all_count和，再合并
        foreach ($list_os as $key => $value) {
            foreach ($list_od as $k => $v) {
                if ($value['light'] == $v['light']) {
                    $list_od[$k]['all_count'] = $value['all_count'] + $v['all_count'];
                    unset($list_os[$key]);
                }
            }
        }
        $list = array_merge($list_od, $list_os);
        $list = array_values($list);
        $this->success('', ['list' => $list], 200);
    }

    /**
     * 镜片未分拣数量
     *
     * @return mixed
     * @author wgj
     */
    public function no_sorting()
    {
        $where = [
            'a.distribution_status' => 3,
            'a.order_prescription_type' => 2,
            'b.status' => 'processing',
        ];

        //未分拣子订单数量
        $count = $this->_new_order_item_process
            ->alias('a')
            ->join(['fa_order' => 'b'], 'a.order_id=b.id')
            ->where($where)
            ->count();
        return 2 * $count;
    }

    /**
     * 配镜片扫码
     *
     * @参数 string item_order_number  子订单号
     * @return mixed
     * @author lzh
     */
    public function lens()
    {
        $item_order_number = $this->request->request('item_order_number');
        $this->info($item_order_number, 3);
    }

    /**
     * 配镜片二次扫码取出--释放子单号占用的暂存库位，记录日志
     *
     * @参数 string item_order_number  子订单号
     * @return mixed
     * @author wgj
     */
    public function lens_out()
    {
        $item_order_number = $this->request->request('item_order_number');
        //获取子订单数据
        $item_process_info = $this->_new_order_item_process
            ->where('item_order_number', $item_order_number)
            ->field('id,option_id,distribution_status,temporary_house_id,order_prescription_type')
            ->find();
        empty($item_process_info) && $this->error(__('子订单不存在'), [], 403);
        empty($item_process_info['temporary_house_id']) && $this->error(__('子订单未绑定暂存库位'), [], 403);
        3 != $item_process_info['distribution_status'] && $this->error(__('只有待配镜片状态才能操作'), [], 403);
        //获取库位号
        $coding = $this->_stock_house
            ->where(['id' => $item_process_info['temporary_house_id']])
            ->value('coding');
        //子订单释放定制片库位号
        $result = $this->_new_order_item_process
            ->allowField(true)
            ->isUpdate(true, ['item_order_number' => $item_order_number])
            ->save(['temporary_house_id' => 0, 'customize_status' => 2]);

        $res = false;
        if ($result != false) {
            //定制片库位占用数量-1
            $res = $this->_stock_house
                ->where(['id' => $item_process_info['temporary_house_id']])
                ->setDec('occupy', 1);
            DistributionLog::record($this->auth, $item_process_info['id'], 0, "子单号{$item_order_number}，释放定制片库位号：{$coding}");
        }

        if (false === $res) {
            $this->error(__("取出失败"), [], 403);
        }
        // $this->success("子单号{$item_order_number}的商品从定制片暂存架{$coding}库位取出成功", [], 200);
        $this->success('', [], 200);
    }

    /**
     * 配镜片提交
     *
     * @参数 string item_order_number  子订单号
     * @return mixed
     * @author lzh
     */
    public function lens_submit()
    {
        $item_order_number = $this->request->request('item_order_number');
        $this->save($item_order_number, 3);
    }

    /**
     * 加工扫码
     *
     * @参数 string item_order_number  子订单号
     * @return mixed
     * @author lzh
     */
    public function machining()
    {
        $item_order_number = $this->request->request('item_order_number');
        $this->info($item_order_number, 4);
    }

    /**
     * 加工提交
     *
     * @参数 string item_order_number  子订单号
     * @return mixed
     * @author lzh
     */
    public function machining_submit()
    {
        $item_order_number = $this->request->request('item_order_number');
        $this->save($item_order_number, 4);
    }

    /**
     * 印logo扫码
     *
     * @参数 string item_order_number  子订单号
     * @return mixed
     * @author lzh
     */
    public function logo()
    {
        $item_order_number = $this->request->request('item_order_number');
        $this->info($item_order_number, 5);
    }

    /**
     * 印logo提交
     *
     * @参数 string item_order_number  子订单号
     * @return mixed
     * @author lzh
     */
    public function logo_submit()
    {
        $item_order_number = $this->request->request('item_order_number');
        $this->save($item_order_number, 5);
    }

    /**
     * 成品质检扫码
     *
     * @参数 string item_order_number  子订单号
     * @return mixed
     * @author lzh
     */
    public function finish()
    {
        $item_order_number = $this->request->request('item_order_number');
        $this->info($item_order_number, 6);
    }

    /**
     * 质检通过/拒绝
     *
     * @参数 string item_order_number  子订单号
     * @参数 int do_type  操作类型：1通过，2拒绝
     * @参数 int reason  拒绝原因
     * @return mixed
     * @author lzh
     */
    public function finish_adopt()
    {
        $item_order_number = $this->request->request('item_order_number');
        $do_type = $this->request->request('do_type');
        !in_array($do_type, [1, 2]) && $this->error(__('操作类型错误'), [], 403);

        if ($do_type == 1) {
            $this->save($item_order_number, 6);
        } else {
            $reason = $this->request->request('reason');
            $fail_son_reason = $this->request->request('son_reason');
            !in_array($reason, [1, 2, 3, 4]) && $this->error(__('拒绝原因错误'), [], 403);

            //获取子订单数据
            $item_process_info = $this->_new_order_item_process
                ->where('item_order_number', $item_order_number)
                ->field('id,option_id,order_id,sku,site')
                ->find();

            //状态
            $status_arr = [
                1 => ['status' => 4, 'name' => '质检拒绝：加工调整'],
                2 => ['status' => 2, 'name' => '质检拒绝：镜架报损'],
                3 => ['status' => 3, 'name' => '质检拒绝：镜片报损'],
                4 => ['status' => 5, 'name' => '质检拒绝：logo调整']
            ];
            $status = $status_arr[$reason]['status'];

            $this->_new_order_item_process->startTrans();
            $this->_item->startTrans();
            $this->_outstock->startTrans();
            $this->_item_platform_sku->startTrans();
            $this->_stock_log->startTrans();
            $this->_product_bar_code_item->startTrans();
            try {
                $save_data['distribution_status'] = $status;
                $save_data['fail_son_reason'] = $fail_son_reason;
                $save_data['reason'] = $reason;
                //如果回退到待加工步骤之前，清空定制片库位ID及定制片处理状态
                if (4 > $status) {
                    $save_data['temporary_house_id'] = 0;
                    $save_data['customize_status'] = 0;
                }

                //子订单状态回退
                $this->_new_order_item_process
                    ->allowField(true)
                    ->isUpdate(true, ['id' => $item_process_info['id']])
                    ->save($save_data);

                /*//回退到待配货，解绑条形码
                if (2 == $status) {
                    $this->_product_bar_code_item
                        ->allowField(true)
                        ->isUpdate(true, ['item_order_number' => $item_order_number])
                        ->save(['item_order_number' => '']);
                }*/

                //质检拒绝：镜架报损，扣减可用库存、配货占用、总库存、虚拟仓库存
                if (2 == $reason) {
                    //获取工单更改镜框最新信息
                    $change_sku = $this->_work_order_change_sku
                        ->alias('a')
                        ->join(['fa_work_order_measure' => 'b'], 'a.measure_id=b.id')
                        ->where([
                            'a.change_type' => 1,
                            'a.item_order_number' => $item_order_number,
                            'b.operation_type' => 1
                        ])
                        ->order('a.id', 'desc')
                        ->limit(1)
                        ->value('a.change_sku');
                    if (!empty($change_sku)) {//存在已完成的更改镜片的工单，替换更改的sku
                        $item_process_info['sku'] = $change_sku;
                    }
                    //仓库sku、库存
                    $platform_info = $this->_item_platform_sku
                        ->field('sku,stock')
                        ->where(['platform_sku' => $item_process_info['sku'], 'platform_type' => $item_process_info['site']])
                        ->find();
                    $true_sku = $platform_info['sku'];

                    //检验库存
                    $stock_arr = $this->_item
                        ->where(['sku' => $true_sku])
                        ->field('stock,available_stock,distribution_occupy_stock')
                        ->find();

                    //扣减可用库存、配货占用、总库存
                    $this->_item
                        ->where(['sku' => $true_sku])
                        ->dec('available_stock', 1)
                        ->dec('distribution_occupy_stock', 1)
                        ->dec('stock', 1)
                        ->update();

                    //扣减总库存自动生成一条出库单 审核通过 分类为成品质检报损
                    $outstock['out_stock_number'] = 'OUT' . date('YmdHis') . rand(100, 999) . rand(100, 999);
                    //质检报损
                    $outstock['type_id'] = 2;
                    $outstock['remark'] = 'PDA质检拒绝：镜架报损自动生成出库单';
                    $outstock['status'] = 2;
                    $outstock['create_person'] = $this->auth->nickname;
                    $outstock['createtime'] = date('Y-m-d H:i:s', time());
                    $outstock['platform_id'] = $item_process_info['site'];
                    $outstock_id = $this->_outstock->insertGetid($outstock);

                    $outstock_item['sku'] = $true_sku;
                    $outstock_item['out_stock_num'] = 1;
                    $outstock_item['out_stock_id'] = $outstock_id;
                    $this->_outstock_item->insert($outstock_item);



                    //条码出库
                    $this->_product_bar_code_item
                    ->allowField(true)
                    ->isUpdate(true, ['item_order_number' => $item_order_number])
                    ->save(['out_stock_time' => date('Y-m-d H:i:s'), 'library_status' => 2,'out_stock_id' => $outstock_id]);

                    //计算出库成本
                    $financecost = new \app\admin\model\finance\FinanceCost();
                    $financecost->outstock_cost($outstock_id, $outstock['out_stock_number']);

                    //扣减虚拟仓库存
                    $this->_item_platform_sku
                        ->where(['sku' => $true_sku, 'platform_type' => $item_process_info['site']])
                        ->dec('stock', 1)
                        ->update();

                    //记录库存日志
                    $this->_stock_log->setData([
                        'type' => 2,
                        'site' => $item_process_info['site'],
                        'modular' => 3,
                        'change_type' => 5,
                        'source' => 2,
                        'sku' => $true_sku,
                        'number_type' => 2,
                        'order_number' => $item_order_number,
                        'available_stock_before' => $stock_arr['available_stock'],
                        'available_stock_change' => -1,
                        'distribution_stock_before' => $stock_arr['distribution_occupy_stock'],
                        'distribution_stock_change' => -1,
                        'stock_before' => $stock_arr['stock'],
                        'stock_change' => -1,
                        'fictitious_before' => $platform_info['stock'],
                        'fictitious_change' => -1,
                        'create_person' => $this->auth->nickname,
                        'create_time' => time()
                    ]);
                }

                //记录日志
                DistributionLog::record($this->auth, $item_process_info['id'], 6, $status_arr[$reason]['name']);

                $this->_new_order_item_process->commit();
                $this->_item->commit();
                $this->_outstock->commit();
                $this->_item_platform_sku->commit();
                $this->_stock_log->commit();
                $this->_product_bar_code_item->commit();
            } catch (ValidateException $e) {
                $this->_new_order_item_process->rollback();
                $this->_item->rollback();
                $this->_outstock->rollback();
                $this->_item_platform_sku->rollback();
                $this->_stock_log->rollback();
                $this->_product_bar_code_item->rollback();
                $this->error($e->getMessage(), [], 406);
            } catch (PDOException $e) {
                $this->_new_order_item_process->rollback();
                $this->_item->rollback();
                $this->_outstock->rollback();
                $this->_item_platform_sku->rollback();
                $this->_stock_log->rollback();
                $this->_product_bar_code_item->rollback();
                $this->error($e->getMessage(), [], 407);
            } catch (Exception $e) {
                $this->_new_order_item_process->rollback();
                $this->_item->rollback();
                $this->_outstock->rollback();
                $this->_item_platform_sku->rollback();
                $this->_stock_log->rollback();
                $this->_product_bar_code_item->rollback();
                $this->error($e->getMessage(), [], 408);
            }
            $this->success('操作成功', [], 200);
        }
    }

    /**
     * 合单扫描子单号--ok---修改合单主表改为order_proceess表
     *
     * @参数 string item_order_number  子订单号
     * @return mixed
     * @author wgj
     */
    public function merge()
    {
        $item_order_number = $this->request->request('item_order_number');
        empty($item_order_number) && $this->error(__('子订单号不能为空'), [], 403);

        //获取子订单数据
        $item_process_info = $this->_new_order_item_process
            ->where('item_order_number', $item_order_number)
            ->field('id,distribution_status,sku,order_id,temporary_house_id,abnormal_house_id,abnormal_house_id')
            ->find();
        //查询订单号
        $order_info = $this->_new_order
            ->field('increment_id,status')
            ->where(['id' => $item_process_info['order_id']])
            ->find();
        'processing' != $order_info['status'] && $this->error(__('订单状态异常'), [], 405);

        $order_process_info = $this->_new_order_process
            ->where('order_id', $item_process_info['order_id'])
            ->field('order_id,store_house_id,order_prescription_type')
            ->find();
        $store_house_is = $this->_stock_house->field('id,coding,subarea')->where('id', $item_process_info['abnormal_house_id'])->find();
        $hedan_codeing = $this->_stock_house->field('id,coding,subarea')->where('id', $order_process_info['store_house_id'])->value('coding');
        $codeing = $store_house_is['coding'];
        //检测是否有工单未处理
        $check_work_order = $this->_work_order_list
            ->alias('b')
            ->field('a.item_order_number,a.measure_choose_id')
            ->join(['fa_work_order_measure' => 'a'], 'a.work_id=b.id')
            ->where([
                'a.operation_type' => 0,
                'b.platform_order' => $order_info['increment_id'],
                'b.work_status' => ['in', [1, 2, 3, 5]]
            ])
            ->select();
        if ($check_work_order) {
            foreach ($check_work_order as $key => $value) {
                if ($value['item_order_number'] == $item_order_number) { //判断是否是当前工单含有未完成的工单，是的话提示语包含库位
                    $this->error(__("子订单存在工单" . "<br><b>$codeing</b>"), [], 405);
                }
            }
            foreach ($check_work_order as $val) {
                (3 == $val['measure_choose_id'] //主单取消措施未处理
                    ||
                    !empty($val['item_order_number']) //子单措施未处理:更改镜框18、更改镜片19、取消20
                )
                // && $this->error(__('有工单未处理，无法操作'), [], 405);

                && $this->error(__("子订单存在工单"), [], 405);
                if ($val['measure_choose_id'] == 21) {
                    $this->error(__("子订单存在工单"), [], 405);
                }
            }
        }

        //判断异常状态
        $abnormal_id = $this->_distribution_abnormal
            ->where(['item_process_id' => $item_process_info['id'], 'status' => 1])
            ->value('id');
        // $abnormal_id && $this->error(__('有异常待处理，无法操作'), [], 405);
        //子单异常库位号
        $codeing1 = $this->_stock_house->field('id,coding,subarea')->where('id', $item_process_info['abnormal_house_id'])->value('coding');
        $abnormal_id && $this->error(__("子订单存在异常" . "<br><b>$codeing1</b>"), [], 405);

        empty($item_process_info) && $this->error(__('子订单不存在'), [], 403);


        //产品婧让改的
        if (!empty($hedan_codeing) && 9 == $item_process_info['distribution_status']) {
            $this->error(__("请放在合单架" . "<br><b>$hedan_codeing</b>"), [], 403);
        } elseif (empty($store_house_is) && 9 == $item_process_info['distribution_status']) {
            $this->error(__('订单合单完成，去审单！'), [], 403);
        }
        9 == $item_process_info['distribution_status'] && $this->error(__('订单合单完成，去审单！'), [], 403);
        $status_arr1 = [
            2 => '配货',
            3 => '配镜片',
            4 => '加工',
            5 => '印logo',
            6 => '成品质检',
            7 => '合单'
        ];
        // !in_array($item_process_info['distribution_status'], [7, 8]) && $this->error(__('子订单当前状态不可合单操作'), [], 403);
        !in_array($item_process_info['distribution_status'], [7, 8]) && $this->error(__('去' . $status_arr1[$item_process_info['distribution_status']]), [], 405);


        //第二次扫描提示语
        if (7 < $item_process_info['distribution_status']) {
            if ($order_process_info['store_house_id']) {
                //有主单合单库位
                $store_house_info = $this->_stock_house->field('id,coding,subarea')->where('id', $order_process_info['store_house_id'])->find();
                // $this->error(__('请将子单号' . $item_order_number . '的商品放入合单架' . $store_house_info['coding'] . '合单库位'), [], 403);
                $this->error(__("请放在合单架" . "<br><b>$hedan_codeing</b>"), [], 403);
            } else {
                //                $this->_new_order_item_process->allowField(true)->isUpdate(true, ['item_order_number'=>$item_order_number])->save(['distribution_status'=>7]);
                $this->error(__('合单失败，主单未分配合单库位'), [], 403);
            }
        }

        //查询预库位占用
        $fictitious_time = time();
        $fictitious_store_house_info = $this->_stock_house->field('id,coding,subarea')->where(['status' => 1, 'type' => 2, 'occupy' => 0, 'fictitious_occupy_time' => ['>', $fictitious_time], 'order_id' => $item_process_info['order_id']])->find();

        //如果预占用信息不为空。返回预占用库位
        if (empty($fictitious_store_house_info)) {

            //未合单，首次扫描
            if (!$order_process_info['store_house_id']) {
                //主单中无库位号，首个子单进入时，分配一个合单库位给PDA，暂不占用根据是否确认放入合单架占用或取消
                $store_house_where = ['status' => 1, 'type' => 2, 'occupy' => 0, 'fictitious_occupy_time' => ['<', $fictitious_time]];
                $store_house_info = $this->_stock_house->field('id,coding,subarea')->where($store_house_where)->find();
                if ($order_process_info['order_prescription_type'] == 1) {//仅镜架优先分配B开头的货架
                    $store_house_where['subarea'] == 'B';
                    $store_house_info_b = $this->_stock_house->field('id,coding,subarea')->where($store_house_where)->find();
                    if (!empty($store_house_info_b)) {
                        $store_house_info = $store_house_info_b;
                    }
                }
                empty($store_house_info) && $this->error(__('合单失败，合单库位已用完，请添加后再操作'), [], 403);
                //绑定预占用库存和有效时间
                $this->_stock_house->where(['id' => $store_house_info['id']])->update(['fictitious_occupy_time' => $fictitious_time + 600, 'order_id' => $item_process_info['order_id']]);
            } else {
                //主单已绑定合单库位,根据ID查询库位信息
                $store_house_info = $this->_stock_house->field('id,coding,subarea')->where('id', $order_process_info['store_house_id'])->find();
            }
        } else {
            $store_house_info = $fictitious_store_house_info;
        }

        //异常原因列表
        $abnormal_list = [
            ['id' => 12, 'name' => '缺货']
        ];

        $info = [
            'item_order_number' => $item_order_number,
            'sku' => $item_process_info['sku'],
            'store_id' => $store_house_info['id'],
            'coding' => $store_house_info['coding'],
            'abnormal_list' => $abnormal_list
        ];

        $this->success('', ['info' => $info], 200);
    }

    /**
     * 合单--确认放入合单架---最后一个子单扫描合单时，检查子单合单是否有异常，无异常且全部为已合单，则更新主单合单状态和时间--ok
     * 合单库位预先分配，若被占用则提示被占用并分配新合单库位
     *
     * @参数 string item_order_number  子订单号
     * @参数 string store_house_id  合单库位ID
     * @return mixed
     * @author wgj
     */
    public function merge_submit()
    {
        $item_order_number = $this->request->request('item_order_number');
        $store_house_id = $this->request->request('store_house_id');
        empty($item_order_number) && $this->error(__('子订单号不能为空'), [], 403);
        empty($store_house_id) && $this->error(__('合单库位号不能为空'), [], 403);

        //获取子订单数据
        $item_process_info = $this->_new_order_item_process
            ->where('item_order_number', $item_order_number)
            ->field('id,distribution_status,order_id,item_id,site')
            ->find();
        empty($item_process_info) && $this->error(__('子订单不存在'), [], 403);
        !in_array($item_process_info['distribution_status'], [7, 8]) && $this->error(__('子订单当前状态不可合单操作'), [], 403);

        //查询主单数据
        $order_process_info = $this->_new_order
            ->alias('a')
            ->where('a.id', $item_process_info['order_id'])
            ->join(['fa_order_process' => 'b'], 'a.id=b.order_id', 'left')
            ->field('a.id,a.increment_id,a.site,a.entity_id,b.store_house_id')
            ->find();
        empty($order_process_info) && $this->error(__('主订单不存在'), [], 403);

        //获取库位信息
        $store_house_info = $this->_stock_house->field('id,coding,subarea,occupy,fictitious_occupy_time,order_id')->where('id', $store_house_id)->find();//查询合单库位--占用数量
        empty($store_house_info) && $this->error(__('合单库位不存在'), [], 403);

        if ($order_process_info['store_house_id'] != $store_house_id) {
            if ($store_house_info['occupy'] && empty($order_process_info['store_house_id'])) {
                //主单无绑定库位，且分配的库位被占用，重新分配合单库位后再次提交确认放入新分配合单架
                $new_store_house_info = $this->_stock_house->field('id,coding,subarea')->where(['status' => 1, 'type' => 2, 'occupy' => 0])->find();
                empty($new_store_house_info) && $this->error(__('合单库位已用完，请检查合单库位情况'), [], 403);

                $info['store_id'] = $new_store_house_info['id'];
                $this->error(__('合单架' . $store_house_info['coding'] . '库位已被占用，' . '请将子单号' . $item_order_number . '的商品放入新合单架' . $new_store_house_info['coding'] . '库位'), ['info' => $info], 2001);
            }
        }

        if ($item_process_info['distribution_status'] == 8) {
            //重复扫描子单号--提示语句
            // $this->error(__('请将子单号' . $item_order_number . '的商品放入合单架' . $store_house_info['coding'] . '库位'), [], 511);
            $codeing = $store_house_info['coding'];
            $this->error(__("请放在合单架"."<br><b>$codeing</b>"), [], 511);
        }

        if (!empty($store_house_info['order_id'])) {
            //检查当前订单和预占用时的订单id是否相同
            if ($store_house_info['order_id'] != $order_process_info['id']) {
                $this->error(__('预占用库位信息错误'), [], 403);
            }
            //检查是否预占用
            if (empty($order_process_info['store_house_id'])) {
                if ($store_house_info['fictitious_occupy_time'] < time()) {
                    $this->error(__('库位预占用超10分钟，请重新操作'), [], 403);
                }
            }

        }


        //主单表有合单库位ID，查询主单商品总数，与子单合单入库计算数量对比
        //获取订单购买总数，计算过滤掉取消状态的子单
        $total_qty_ordered = $this->_new_order_item_process
            ->where(['order_id' => $item_process_info['order_id'], 'distribution_status' => ['neq', 0]])
            ->count();
        $count = $this->_new_order_item_process
            ->where(['distribution_status' => ['in', [0, 8]], 'order_id' => $item_process_info['order_id']])
            ->count();

        $info['order_id'] = $item_process_info['order_id']; //合单确认放入合单架提交 接口返回自带主订单号

        if ($total_qty_ordered > $count + 1) {
            //不是最后一个子单
            $num = '';
            $next = 1; //是否有下一个子单 1有，0没有
        } else {
            //最后一个子单
            $num = '最后一个';
            $next = 0; //是否有下一个子单 1有，0没有
        }
        if ($order_process_info['store_house_id']) {
            //存在合单库位ID，获取合单库位号ID存入
            $info['next'] = $next;
            //更新子单表
            $result = false;
            $result = $this->_new_order_item_process->allowField(true)->isUpdate(true, ['item_order_number' => $item_order_number])->save(['distribution_status' => 8]);
            if ($result !== false) {
                //操作成功记录
                DistributionLog::record($this->auth, $item_process_info['id'], 7, '子单号：' . $item_order_number . '作为主单号' . $order_process_info['increment_id'] . '的' . $num . '子单合单完成，库位' . $store_house_info['coding']);
                Order::rulesto_adjust($item_process_info['item_id'],$item_order_number,$item_process_info['site'],2,9);
                if (!$next) {
                    //最后一个子单且合单完成，更新主单、子单状态为合单完成
                    $this->_new_order_item_process
                        ->allowField(true)
                        ->isUpdate(true, ['order_id' => $item_process_info['order_id'], 'distribution_status' => ['neq', 0]])
                        ->save(['distribution_status' => 9]);
                    $this->_new_order_process
                        ->allowField(true)
                        ->isUpdate(true, ['order_id' => $item_process_info['order_id']])
                        ->save(['combine_status' => 1, 'check_status' => 0, 'combine_time' => time()]);
                }

                $this->success('子单号放入合单架成功', ['info' => $info], 200);
            } else {
                //操作失败记录
                DistributionLog::record($this->auth, $item_process_info['id'], 7, '子单号：' . $item_order_number . '作为主单号' . $order_process_info['increment_id'] . '的' . $num . '子单合单失败');

                $this->error(__('No rows were inserted'), [], 511);
            }
        }

        //首个子单进入合单架START
        $result = $return = false;
        $this->_stock_house->startTrans();
        $this->_new_order_process->startTrans();
        $this->_new_order_item_process->startTrans();
        try {
            //更新子单表
            $result = $this->_new_order_item_process->allowField(true)->isUpdate(true, ['item_order_number' => $item_order_number])->save(['distribution_status' => 8]);
            if ($result !== false) {
                $res = $this->_new_order_process->allowField(true)->isUpdate(true, ['order_id' => $item_process_info['order_id']])->save(['store_house_id' => $store_house_id]);
                if ($res !== false) {
                    $return = $this->_stock_house->allowField(true)->isUpdate(true, ['id' => $store_house_id])->save(['occupy' => 1]);
                }
            }
            $this->_stock_house->commit();
            $this->_new_order_process->commit();
            $this->_new_order_item_process->commit();
        } catch (ValidateException $e) {
            $this->_stock_house->rollback();
            $this->_new_order_process->rollback();
            $this->_new_order_item_process->rollback();
            $this->error($e->getMessage(), [], 406);
        } catch (PDOException $e) {
            $this->_stock_house->rollback();
            $this->_new_order_process->rollback();
            $this->_new_order_item_process->rollback();
            $this->error($e->getMessage(), [], 407);
        } catch (Exception $e) {
            $this->_stock_house->rollback();
            $this->_new_order_process->rollback();
            $this->_new_order_item_process->rollback();
            $this->error($e->getMessage(), [], 444);
        }
        if ($return !== false) {
            $info['next'] = $next;
            //操作成功记录
            DistributionLog::record($this->auth, $item_process_info['id'], 7, '子单号：' . $item_order_number . '作为主单号' . $order_process_info['increment_id'] . '的' . $num . '子单合单完成，库位' . $store_house_info['coding']);

            $this->success('子单号放入合单架成功', ['info' => $info], 200);
        } else {
            //操作失败记录
            DistributionLog::record($this->auth, $item_process_info['id'], 7, '子单号：' . $item_order_number . '作为主单号' . $order_process_info['increment_id'] . '的' . $num . '子单合单失败');

            $this->error(__('子单号放入合单架失败'), [], 511);
        }
        //首个子单进入合单架END

    }

    /**
     * 合单--合单完成页面-------修改原型图待定---子单合单状态、异常状态展示--ok
     *
     * @参数 string order_number  主订单号
     * @return mixed
     * @author wgj
     */
    public function order_merge()
    {
        $order_number = $this->request->request('order_number');
        empty($order_number) && $this->error(__('订单号不能为空'), [], 403);

        //获取订单购买总数,商品总数即为子单数量
        $order_process_info = $this->_new_order
            ->alias('a')
            ->where('a.increment_id', $order_number)
            ->join(['fa_order_process' => 'b'], 'a.id=b.order_id', 'left')
            ->field('a.id,a.increment_id,b.store_house_id')
            ->find();
        empty($order_process_info) && $this->error(__('主订单不存在'), [], 403);

        //获取子订单数据
        $item_process_info = $this->_new_order_item_process
            ->where('order_id', $order_process_info['id'])
            ->field('id,item_order_number,distribution_status,abnormal_house_id')
            ->select();
        empty($item_process_info) && $this->error(__('子订单数据异常'), [], 403);

        $distribution_status = [0 => '取消', 1 => '待打印标签', 2 => '待配货', 3 => '待配镜片', 4 => '待加工', 5 => '待印logo', 6 => '待成品质检', 7 => '待合单', 8 => '合单中', 9 => '合单完成'];
        foreach ($item_process_info as $key => $value) {
            $item_process_info[$key]['distribution_status'] = $distribution_status[$value['distribution_status']]; //子单合单状态
            $item_process_info[$key]['abnormal_house_id'] = 0 == $value['abnormal_house_id'] ? '正常' : '异常'; //异常状态
        }
        $info['order_number'] = $order_number;
        $info['list'] = $item_process_info;
        $this->success('', ['info' => $info], 200);
    }

    /**
     * 合单待取列表---ok
     *
     * @参数 string query  查询内容
     * @参数 int type  待取出类型 1 合单 2异常
     * @参数 string start_time  开始时间
     * @参数 string end_time  结束时间
     * @参数 int page  * 页码
     * @参数 int page_size  * 每页显示数量
     * @return mixed
     * @author wgj
     */
    public function merge_out_list()
    {
        $query = $this->request->request('query');
        $type = $this->request->request("type") ?? 1;
        $start_time = $this->request->request('start_time');
        $end_time = $this->request->request('end_time');
        $site = $this->request->request('site');
        $shelf_number = $this->request->request('shelf_number');
        $order_prescription_type = $this->request->request('order_prescription_type');//订单处方分类 1 仅镜架 2 现货处方镜 3 定制处方镜 ',
        $page = $this->request->request('page');
        $page_size = $this->request->request('page_size');
        empty($page) && $this->error(__('Page can not be empty'), [], 520);
        empty($page_size) && $this->error(__('Page size can not be empty'), [], 521);
        $offset = ($page - 1) * $page_size;
        $limit = $page_size;

        $where = [];
        if (1 == $type) {
            $where['combine_status'] = 1; //合单完成状态
            //$where['store_house_id'] = ['>', 0];
            //合单待取出列表，主单为合单完成状态且子单都已合单
            if ($query) {
                //线上不允许跨库联合查询，拆分，wang导与产品静确认去除SKU搜索
                $store_house_id_store = $this->_stock_house->where(['type' => 2, 'coding' => ['like', '%' . $query . '%']])->column('id');
                /* $order_id = $this->_new_order_item_process->where(['sku'=> ['like', '%' . $query . '%']])->column('order_id');
                 $order_id = array_unique($order_id);
                 $store_house_id_sku = [];
                 if($order_id) {
                     $store_house_id_sku = $this->_new_order_process->where(['order_id'=> ['in', $order_id]])->column('store_house_id');
                 }
                 $store_house_ids = array_merge(array_filter($store_house_id_store), array_filter($store_house_id_sku));
                 if($store_house_ids) $where['store_house_id'] = ['in', $store_house_ids];*/
                if ($store_house_id_store) {
                    $where['store_house_id'] = ['in', $store_house_id_store];
                } else {
                    $where['store_house_id'] = ['=', -1];
                }
            }
            if ($start_time && $end_time) {
                $where['combine_time'] = ['between', [strtotime($start_time), strtotime($end_time)]];
            }
            if ($site) {
                $where['site'] = ['=', $site];
            }
            if ($order_prescription_type == 1) {
                $where['order_prescription_type'] = ['=', $order_prescription_type];
            } else if ($order_prescription_type == 2) {
                $where['order_prescription_type'] = ['in', [2, 3]];
            }
            if ($shelf_number) {
                $shelf_number_arr = $this->_stock_house->where(['type' => 2, 'subarea' => $shelf_number])->column('id');
                if ($query && !empty($store_house_id_store)) {
                    $shelf_number_arr_intersect = array_intersect($where['store_house_id'], $shelf_number_arr);
                }
                if (!empty($shelf_number_arr_intersect)) {
                    $where['store_house_id'] = ['in', $shelf_number_arr_intersect];
                } elseif (!empty($shelf_number_arr)) {
                    $where['store_house_id'] = ['in', $shelf_number_arr];
                }
            }
            //print_r($where);die;
            $list = $this->_new_order_process
                ->where($where)
                ->where(['store_house_id' => ['>', 0]])
                ->field('order_id,store_house_id,combine_time,order_prescription_type')
                ->group('order_id')
                ->limit($offset, $limit)
                ->order('order_prescription_type')
                ->select();
            foreach (array_filter($list) as $k => $v) {
                $list[$k]['coding'] = $this->_stock_house->where('id', $v['store_house_id'])->value('coding');
                !empty($v['combine_time']) && $list[$k]['combine_time'] = date('Y-m-d H:i:s', $v['combine_time']);
            }
        } else {
            $where['a.distribution_status'] = 7; //待合单状态
            $where['a.abnormal_house_id'] = ['>', 0]; //异常未处理
            $where['b.store_house_id'] = ['>', 0]; //有合单库位
            //异常待处理列表
            if ($query) {
                //线上不允许跨库联合查询，拆分，由于字段值明显差异，可以分别模糊匹配
                $store_house_id_store = $this->_stock_house->where(['type' => 2, 'coding' => ['like', '%' . $query . '%']])->column('id');
                if ($store_house_id_store) {
                    $where['b.store_house_id'] = ['in', $store_house_id_store];
                } else {
                    $where['b.store_house_id'] = -1;
                }
                /*if ($store_house_ids) {
                    $where['a.id'] = ['in', $item_ids];
                    $where['b.store_house_id'] = ['in', $store_house_ids];
                    $item_order_number_store = $this->_new_order_item_process
                        ->where(['abnormal_house_id' => ['in', $store_house_ids]])
                        ->column('id');
                }
                $item_ids = $this->_new_order_item_process
                    ->where(['item_order_number' => ['like', $query . '%']])
                    ->column('id');
                if (!empty($item_order_number_store)) {
                        $item_ids = array_merge($item_ids, $item_order_number_store);
                }
                if ($item_ids) {
                    $where['a.id'] = ['in', $item_ids];
                } else {
                    $where['a.id'] = -1;
                }*/
            }
            if ($site) {
                $where['b.site'] = ['=', $site];
            }
            if ($order_prescription_type == 1) {
                $where['b.order_prescription_type'] = ['=', $order_prescription_type];
            } else if ($order_prescription_type == 2) {
                $where['b.order_prescription_type'] = ['in', [2, 3]];
            }
            if ($shelf_number) {
                $shelf_number_arr = $this->_stock_house->where(['type' => 2,'subarea' => $shelf_number])->column('id');
                if ($query && !empty($store_house_id_store)) {
                    $shelf_number_arr_intersect = array_intersect($where['b.store_house_id'],$shelf_number_arr);
                }
                if (!empty($shelf_number_arr_intersect)) {
                    $where['b.store_house_id'] = ['in', $shelf_number_arr_intersect];
                }elseif(!empty($shelf_number_arr)){
                    $where['b.store_house_id'] = ['in', $shelf_number_arr];
                }
            }
            $list = $this->_new_order_item_process
                ->alias('a')
                ->where($where)
                ->join(['fa_order_process' => 'b'], 'a.order_id=b.order_id', 'left')
                ->field('b.store_house_id,b.increment_id,b.order_id')
                ->group('a.item_order_number')
                ->limit($offset, $limit)
                ->order('a.order_prescription_type')
                ->select();
            foreach (array_filter($list) as $k => $v) {
                $list[$k]['coding'] = $this->_stock_house->where('id', $v['store_house_id'])->value('coding');
            }
        }

        $magento_platform = new MagentoPlatform();
        $platform_list = $magento_platform->field('id, name')->where(['is_del' => 1, 'status' => 1])->select();

        $this->success('', ['list' => $list, 'platform_list' => $platform_list], 200);
    }

    /**
     * 合单取出---释放库位[1.合单待取出 释放合单库位，异常待处理回退其主单下的所有子单为待合单状态并释放合单库位]
     *
     * @参数 string order_number  主订单号 取出时只需传order_number主订单号
     * @参数 int type  取出类型 1合单取出，2异常取出
     * @return mixed
     * @author wgj
     */
    public function merge_out_submit()
    {
        $order_number = $this->request->request('order_number');
        empty($order_number) && $this->error(__('主订单号不能为空'), [], 403);
        $type = $this->request->request('type');
        empty($type) && $this->error(__('请选择取出类型'), [], 403);

        //获取主单信息
        $order_process_info = $this->_new_order
            ->alias('a')
            ->where('a.increment_id', $order_number)
            ->join(['fa_order_process' => 'b'], 'a.id=b.order_id', 'left')
            ->field('a.id,b.combine_status,b.store_house_id')
            ->find();
        empty($order_process_info) && $this->error(__('主订单不存在'), [], 403);

        if ($order_process_info['store_house_id'] != 0) {
            if (1 == $type) {
                empty($order_process_info['combine_status']) && $this->error(__('只有合单完成状态才能取出'), [], 511);
                $item_process_info = $this->_new_order_item_process->field('id,item_order_number')->where('order_id', $order_process_info['id'])->select();
            } else {
                $item_process_info = $this->_new_order_item_process->field('id,item_order_number')->where(['order_id' => $order_process_info['id'], 'distribution_status' => 8])->select();
            }
            $store_house_coding = $this->_stock_house->where('id', $order_process_info['store_house_id'])->value('coding');
            //有合单库位订单--释放库位占用，解绑合单库位ID
            $return = false;
            $res = false;
            $this->_stock_house->startTrans();
            $this->_new_order_process->startTrans();
            $this->_new_order_item_process->startTrans();
            try {
                //更新订单业务处理表，解绑库位号
                $result = $this->_new_order_process->allowField(true)->isUpdate(true, ['order_id' => $order_process_info['id']])->save(['store_house_id' => 0]);
                if ($result != false) {
                    //释放合单库位占用数量
                    $res = $this->_stock_house->allowField(true)->isUpdate(true, ['id' => $order_process_info['store_house_id']])->save(['occupy' => 0, 'order_id' => 0, 'fictitious_occupy_time' => null]);
                    if ($res != false) {
                        //回退带有异常子单的 合单子单状态
                        if (0 == $order_process_info['combine_status'] && 2 == $type) {
                            $return = $this->_new_order_item_process
                                ->allowField(true)
                                ->isUpdate(true, ['order_id' => $order_process_info['id'], 'distribution_status' => 8])
                                ->save(['distribution_status' => 7]); //回退子订单合单状态至待合单7
                        }
                    }
                }
                $this->_stock_house->commit();
                $this->_new_order_process->commit();
                $this->_new_order_item_process->commit();
            } catch (ValidateException $e) {
                $this->_stock_house->rollback();
                $this->_new_order_process->rollback();
                $this->_new_order_item_process->rollback();
                $this->error($e->getMessage(), [], 444);
            } catch (PDOException $e) {
                $this->_stock_house->rollback();
                $this->_new_order_process->rollback();
                $this->_new_order_item_process->rollback();
                $this->error($e->getMessage(), [], 444);
            } catch (Exception $e) {
                $this->_stock_house->rollback();
                $this->_new_order_process->rollback();
                $this->_new_order_item_process->rollback();
                $this->error($e->getMessage(), [], 444);
            }
            if (1 == $type) {
                //合单完成订单取出
                if ($res !== false) {
                    //操作成功记录，批量日志插入
                    foreach ($item_process_info as $key => $value) {
                        DistributionLog::record($this->auth, $value['id'], 7, '子单号：' . $value['item_order_number'] . '，从合单架' . $store_house_coding . '合单库位取出完成');
                    }
                    $this->success('合单取出成功', [], 200);
                } else {
                    //操作失败记录，批量日志插入
                    foreach ($item_process_info as $key => $value) {
                        DistributionLog::record($this->auth, $value['id'], 7, '子单号：' . $value['item_order_number'] . '，从合单架' . $store_house_coding . '合单库位取出失败');
                    }
                    $this->error(__('No rows were inserted'), [], 511);
                }
            } else {
                //异常子单订单取出 --已合单的子单回退到待合单状态
                if ($return !== false) {
                    //操作成功记录，批量日志插入
                    foreach ($item_process_info as $key => $value) {
                        DistributionLog::record($this->auth, $value['id'], 7, '子单号：' . $value['item_order_number'] . '，从合单架' . $store_house_coding . '合单库位取出完成');
                    }
                    $this->success('异常取出成功', [], 200);
                } else {
                    //操作失败记录，批量日志插入
                    foreach ($item_process_info as $key => $value) {
                        DistributionLog::record($this->auth, $value['id'], 7, '子单号：' . $value['item_order_number'] . '，从合单架' . $store_house_coding . '合单库位取出失败');
                    }
                    $this->error(__('No rows were inserted'), [], 511);
                }
            }
        } else {
            $this->error(__('合单库位已经释放了'), [], 511);
        }
    }

    /**
     * 合单--合单完成页面--合单待取详情页面--修改原型图待定---子单合单状态、异常状态展示--ok
     *
     * @参数 int type  待取出类型 1 合单 2异常
     * @参数 int order_id  主订单ID
     * @参数 string item_order_number  子单号
     * @return mixed
     * @author wgj
     */
    public function merge_out_detail()
    {
        $order_id = $this->request->request('order_id');
        empty($order_id) && $this->error(__('主订单ID不能为空'), [], 403);

        $order_number = $this->_new_order->where(['id' => $order_id])->value('increment_id');
        empty($order_number) && $this->error(__('主订单不存在'), [], 403);
        $info['order_number'] = $order_number;

        //获取子订单数据
        $item_process_info = $this->_new_order_item_process
            ->where('order_id', $order_id)
            ->field('id,item_order_number,distribution_status,abnormal_house_id')
            ->select();
        empty($item_process_info) && $this->error(__('子订单数据不存在'), [], 403);

        $distribution_status = [0 => '取消', 1 => '待打印标签', 2 => '待配货', 3 => '待配镜片', 4 => '待加工', 5 => '待印logo', 6 => '待成品质检', 7 => '待合单', 8 => '合单中', 9 => '合单完成'];
        foreach ($item_process_info as $key => $value) {
            $item_process_info[$key]['distribution_status'] = $distribution_status[$value['distribution_status']]; //子单合单状态
            $item_process_info[$key]['abnormal_house_id'] = 0 == $value['abnormal_house_id'] ? '正常' : '异常'; //异常状态
        }

        $info['list'] = $item_process_info;
        $this->success('', ['info' => $info], 200);
    }

    /**
     * 发货审单
     *
     * @参数 int order_id  主订单ID
     * @参数 string check_refuse  审单拒绝原因 1.SKU缺失  2.配错镜框
     * @参数 int check_status  1审单通过，2审单拒绝
     * @参数 string create_person  操作人名称
     * @参数 array item_order_numbers  子单号列表
     * @return mixed
     * @author wgj
     */
    public function order_examine()
    {
        $order_id = $this->request->request('order_id');
        empty($order_id) && $this->error(__('主订单ID不能为空'), [], 403);
        $check_status = $this->request->request('check_status');
        empty($check_status) && $this->error(__('审单类型不能为空'), [], 403);
        $create_person = $this->request->request('create_person');
        empty($create_person) && $this->error(__('审单操作人不能为空'), [], 403);
        !in_array($check_status, [1, 2]) && $this->error(__('审单类型错误'), [], 403);
        $param = [];
        $param['check_status'] = $check_status;
        $param['check_time'] = time();
        $msg_info = '';
        if ($check_status == 2) {
            $check_refuse = $this->request->request('check_refuse'); //check_refuse   1SKU缺失  2 配错镜框
            empty($check_refuse) && $this->error(__('审单拒绝原因不能为空'), [], 403);
            !in_array($check_refuse, [1, 2, 3, 999]) && $this->error(__('审单拒绝原因错误'), [], 403);
            if (2 == $check_refuse || 3 == $check_refuse) {
                $item_order_numbers = $this->request->request('item_order_numbers');
                $item_order_numbers = explode(',', $item_order_numbers);
                empty($item_order_numbers) && $this->error(__('请选择子单号'), [], 403);
            }

            switch ($check_refuse) {
                case 1:
                    $param['check_remark'] = 'SKU缺失';
                    $msg_info_l = 'SKU缺失，';
                    $msg_info_r = '退回至待合单';
                    break;
                case 2:
                    $param['check_remark'] = '配错镜框-报损出库';
                    $msg_info_l = '配错镜框，报损出库';
                    $msg_info_r = '配错镜框-报损出库,退回至待配货';
                    break;
                case 3:
                    $param['check_remark'] = '配错镜框-重新配货';
                    $msg_info_l = '配错镜框，重新配货';
                    $msg_info_r = '配错镜框-重新配货,退回至待配货';
                    break;
                case 999:
                    $param['check_remark'] = '标记异常';
                    $msg_info_l = '审单拒绝';
                    $msg_info_r = '标记异常';
                    break;
            }
            $msg = '审单拒绝';
        } else {
            $msg = '审单通过';
        }
        //检测订单审单状态
        $row = $this->_new_order_process->where(['order_id' => $order_id])->find();

        empty($row) && $this->error(__('主订单数据不存在'), [], 403);
        //判断有没有子单工单未完成
        $work_order_list = $this->_work_order_list->where(['platform_order' => $row->increment_id, 'work_status' => ['in', [1, 2, 3, 5]]])->find();
        !empty($work_order_list) && $this->error(__('有子单工单未完成'), [], 403);
        $item_ids = $this->_new_order_item_process->where(['order_id' => $order_id])->column('id');
        empty($item_ids) && $this->error(__('子订单数据不存在'), [], 403);
        if (1 == $row['check_status']) {
            $this->success('审单已通过，请勿重复操作！', [], 200);
        }

        $abnormal_house_id = $this->_new_order_item_process->where(['id' => ['in', $item_ids], 'abnormal_house_id' => ['>', 1]])->column('abnormal_house_id');//查询当前主单下面是否有已标记异常的子单

        !empty($abnormal_house_id) && $this->error(__('有子单存在异常'), [], 403);
        if (999 == $check_refuse) {
            //审核拒绝选择标记异常-核实地址
            $all_item_order_number = $this->_new_order_item_process->where(['id' => ['in', $item_ids]])->column('item_order_number');
            foreach ($all_item_order_number as $key => $value) {
                //查询给所有子单标记异常异常库位是否足够
                $stock_house_info = $this->_stock_house
                    ->field('id,coding')
                    ->where(['status' => 1, 'type' => 4, 'occupy' => ['<', 10000 - count($all_item_order_number)]])
                    ->order('occupy', 'desc')
                    ->find();
                if (empty($stock_house_info)) {
                    DistributionLog::record($this->auth, $item_process_id, 0, '异常暂存架没有空余库位');
                    $this->error(__('异常暂存架没有空余库位'), [], 405);
                }
                $this->in_sign_abnormal($value, 13, 1);
            }
            $this->success('标记异常成功', [], 200);
        }
        $this->_item->startTrans();
        $this->_item_platform_sku->startTrans();
        $this->_stock_log->startTrans();
        $this->_stock_house->startTrans();
        $this->_new_order_process->startTrans();
        $this->_new_order_item_process->startTrans();
        $this->_product_bar_code_item->startTrans();
        try {
            $result = $this->_new_order_process->allowField(true)->isUpdate(true, ['order_id' => $order_id])->save($param);
            false === $result && $this->error(__('订单状态更改失败'), [], 403);

            $log_data = [];
            //审单通过和拒绝都影响库存
            $item_where = [
                'order_id' => $order_id,
                'distribution_status' => ['neq', 0]
            ];
            if (!empty($item_order_numbers)) {
                $item_where['item_order_number'] = ['in', $item_order_numbers];
            }
            $item_info = $this->_new_order_item_process
                ->field('sku,site,item_order_number')
                ->where($item_where)
                ->select();
            if (2 == $check_status) {
                //审单拒绝，回退合单状态
                if (999 != $check_refuse) {
                    $this->_new_order_process
                        ->allowField(true)
                        ->isUpdate(true, ['order_id' => $order_id])
                        ->save(['combine_status' => 0, 'combine_time' => null]);
                }

                if (1 == $check_refuse) {
                    //SKU缺失，回退子单号为待合单中状态，不影响库存
                    $this->_new_order_item_process
                        ->allowField(true)
                        ->isUpdate(true, ['order_id' => $order_id, 'distribution_status' => ['neq', 0]])
                        ->save(['distribution_status' => 7]);
                } else {
                    //非指定子单回退到待合单
                    $this->_new_order_item_process
                        ->allowField(true)
                        ->isUpdate(true, ['order_id' => $order_id, 'distribution_status' => ['neq', 0]])
                        ->save([
                            'distribution_status' => 7
                        ]);

                    //配错镜框，指定子单回退到待配货，清空定制片库位ID及定制片处理状态
                    $this->_new_order_item_process
                        ->allowField(true)
                        ->isUpdate(true, ['order_id' => $order_id, 'distribution_status' => ['neq', 0], 'item_order_number' => ['in', $item_order_numbers]])
                        ->save([
                            'distribution_status' => 2,
                            'temporary_house_id' => 0,
                            'customize_status' => 0
                        ]);
                    //审单拒绝-报损出库,所选SKU退回待配货，条码出库，其余子订单回到待合单。扣减总库存、可用库存、虚拟库存，配货占用库存
                    if (2 == $check_refuse) {
                        //扣减占用库存、配货占用、总库存、虚拟仓库存
                        foreach ($item_info as $key => $value) {
                            /**************工单更换镜框******************/
                            //查询更改镜框最新信息
                            $change_sku = $this->_work_order_change_sku
                                ->alias('a')
                                ->join(['fa_work_order_measure' => 'b'], 'a.measure_id=b.id')
                                ->where([
                                    'a.change_type' => 1,
                                    'a.item_order_number' => $value['item_order_number'],
                                    'b.operation_type' => 1
                                ])
                                ->order('a.id', 'desc')
                                ->limit(1)
                                ->value('a.change_sku');
                            if ($change_sku) {
                                $sku = $change_sku;
                            } else {
                                $sku = $value['sku'];
                            }
                            /********************************/
                            //仓库sku、库存
                            $platform_info = $this->_item_platform_sku
                                ->field('sku,stock')
                                ->where(['platform_sku' => $sku, 'platform_type' => $value['site']])
                                ->find();
                            $true_sku = $platform_info['sku'];

                            //检验库存
                            $stock_arr = $this->_item
                                ->where(['sku' => $true_sku])
                                ->field('stock,occupy_stock,distribution_occupy_stock,available_stock')
                                ->find();

                            //扣减可用库存、配货占用、总库存
                            $this->_item
                                ->where(['sku' => $true_sku])
                                ->dec('available_stock', 1)
                                ->dec('distribution_occupy_stock', 1)
                                ->dec('stock', 1)
                                ->update();

                            //扣减总库存自动生成一条出库单 审核通过 分类为成品质检报损
                            $outstock['out_stock_number'] = 'OUT' . date('YmdHis') . rand(100, 999) . rand(100, 999);
                            //属于加工报损
                            $outstock['type_id'] = 4;
                            $outstock['remark'] = 'PDA审单-配错镜框-报损出库自动生成出库单';
                            $outstock['status'] = 2;
                            $outstock['create_person'] = $create_person;
                            $outstock['createtime'] = date('Y-m-d H:i:s', time());
                            $outstock['platform_id'] = $value['site'];
                            $outstock_id = $this->_outstock->insertGetid($outstock);

                            $outstock_item['sku'] = $true_sku;
                            $outstock_item['out_stock_num'] = 1;
                            $outstock_item['out_stock_id'] = $outstock_id;
                            $this->_outstock_item->insert($outstock_item);



                            //条码出库
                            $this->_product_bar_code_item
                            ->allowField(true)
                            ->isUpdate(true, ['item_order_number' => ['in', $item_order_numbers]])
                            ->save(['out_stock_time' => date('Y-m-d H:i:s'), 'library_status' => 2,'out_stock_id' => $outstock_id]);

                            //计算出库成本
                            $financecost = new \app\admin\model\finance\FinanceCost();
                            $financecost->outstock_cost($outstock_id, $outstock['out_stock_number']);

                            //扣减虚拟仓库存
                            $this->_item_platform_sku
                                ->where(['sku' => $true_sku, 'platform_type' => $value['site']])
                                ->dec('stock', 1)
                                ->update();

                            //记录库存日志
                            $log_data[] = [
                                'type' => 2,
                                'site' => $value['site'],
                                'modular' => 4,
                                'change_type' => 7,
                                'source' => 2,
                                'sku' => $true_sku,
                                'number_type' => 2,
                                'order_number' => $value['item_order_number'],
                                // 'occupy_stock_before' => $stock_arr['occupy_stock'],
                                // 'occupy_stock_change' => -1,
                                'distribution_stock_before' => $stock_arr['distribution_occupy_stock'],
                                'distribution_stock_change' => -1,
                                'stock_before' => $stock_arr['stock'],
                                'stock_change' => -1,
                                'available_stock_before' => $stock_arr['available_stock'],
                                'available_stock_change' => -1,
                                'fictitious_before' => $platform_info['stock'],
                                'fictitious_change' => -1,
                                'create_person' => $create_person,
                                'create_time' => time()
                            ];
                        }
                    } elseif (3 == $check_refuse) {//审单拒绝-重新配货，所选SKU回退到待配货，条码解除绑定关系,其余子订单退回待合单。扣减配货占用库存。
                        //回退到待配货，解绑条形码
                        $this->_product_bar_code_item
                            ->allowField(true)
                            ->isUpdate(true, ['item_order_number' => ['in', $item_order_numbers]])
                            ->save(['out_stock_time' => null, 'library_status' => 1, 'item_order_number' => '']);
                        foreach ($item_info as $key => $value) {
                            /**************工单更换镜框******************/
                            //查询更改镜框最新信息
                            $change_sku = $this->_work_order_change_sku
                                ->alias('a')
                                ->join(['fa_work_order_measure' => 'b'], 'a.measure_id=b.id')
                                ->where([
                                    'a.change_type' => 1,
                                    'a.item_order_number' => $value['item_order_number'],
                                    'b.operation_type' => 1
                                ])
                                ->order('a.id', 'desc')
                                ->limit(1)
                                ->value('a.change_sku');
                            if ($change_sku) {
                                $sku = $change_sku;
                            } else {
                                $sku = $value['sku'];
                            }
                            /********************************/
                            //仓库sku、库存
                            $platform_info = $this->_item_platform_sku
                                ->field('sku,stock')
                                ->where(['platform_sku' => $sku, 'platform_type' => $value['site']])
                                ->find();
                            $true_sku = $platform_info['sku'];

                            //检验库存
                            $stock_arr = $this->_item
                                ->where(['sku' => $true_sku])
                                ->field('stock,occupy_stock,distribution_occupy_stock')
                                ->find();

                            //扣减配货占用
                            $this->_item
                                ->where(['sku' => $true_sku])
                                ->dec('distribution_occupy_stock', 1)
                                ->update();

                            //记录库存日志
                            $log_data[] = [
                                'type' => 2,
                                'site' => $value['site'],
                                'modular' => 4,
                                'change_type' => 7,
                                'source' => 2,
                                'sku' => $true_sku,
                                'number_type' => 2,
                                'order_number' => $value['item_order_number'],
                                // 'occupy_stock_before' => $stock_arr['occupy_stock'],
                                'distribution_stock_before' => $stock_arr['distribution_occupy_stock'],
                                'distribution_stock_change' => -1,
                                // 'stock_before' => $stock_arr['stock'],
                                // 'fictitious_before' => $platform_info['stock'],
                                'create_person' => $create_person,
                                'create_time' => time()
                            ];
                        }
                    }
                }
            } else {
                Order::rulesto_adjust($row['entity_id'],$row['increment_id'],$row['site'],2,9);
                //审单通过，扣减占用库存、配货占用、总库存
                foreach ($item_info as $key => $value) {

                    /**************工单更换镜框******************/
                    //查询更改镜框最新信息
                    $change_sku = $this->_work_order_change_sku
                        ->alias('a')
                        ->join(['fa_work_order_measure' => 'b'], 'a.measure_id=b.id')
                        ->where([
                            'a.change_type' => 1,
                            'a.item_order_number' => $value['item_order_number'],
                            'b.operation_type' => 1
                        ])
                        ->order('a.id', 'desc')
                        ->limit(1)
                        ->value('a.change_sku');
                    if ($change_sku) {
                        $sku = $change_sku;
                    } else {
                        $sku = $value['sku'];
                    }
                    /********************************/

                    //仓库sku
                    $true_sku = $this->_item_platform_sku->getTrueSku($sku, $value['site']);

                    //检验库存
                    $stock_arr = $this->_item
                        ->where(['sku' => $true_sku])
                        ->field('stock,occupy_stock,distribution_occupy_stock')
                        ->find();

                    //扣减占用库存、配货占用、总库存
                    $this->_item
                        ->where(['sku' => $true_sku])
                        ->dec('occupy_stock', 1)
                        ->dec('distribution_occupy_stock', 1)
                        ->dec('stock', 1)
                        ->update();

                    //记录库存日志
                    $log_data[] = [
                        'type' => 2,
                        'site' => $value['site'],
                        'modular' => 4,
                        'change_type' => 6,
                        'source' => 2,
                        'sku' => $true_sku,
                        'number_type' => 2,
                        'order_number' => $value['item_order_number'],
                        'occupy_stock_before' => $stock_arr['occupy_stock'],
                        'occupy_stock_change' => -1,
                        'distribution_stock_before' => $stock_arr['distribution_occupy_stock'],
                        'distribution_stock_change' => -1,
                        'stock_before' => $stock_arr['stock'],
                        'stock_change' => -1,
                        'create_person' => $create_person,
                        'create_time' => time()
                    ];
                }

                //子单号集合
                $item_order_numbers = array_column($item_info, 'item_order_number');
                if (empty($item_order_numbers)) throw new Exception("子单号获取失败，请检查");

                //校验条形码是否已出库
                $check_bar_code = $this->_product_bar_code_item
                    ->where(['item_order_number' => ['in', $item_order_numbers], 'library_status' => 2])
                    ->value('code');
                if ($check_bar_code) throw new Exception("条形码：{$check_bar_code}已出库，请检查");

                //条形码出库时间
                $this->_product_bar_code_item
                    ->allowField(true)
                    ->isUpdate(true, ['item_order_number' => ['in', $item_order_numbers]])
                    ->save(['out_stock_time' => date('Y-m-d H:i:s'), 'library_status' => 2]);
            }

            //保存库存日志
            if ($log_data) {
                $this->_stock_log->allowField(true)->saveAll($log_data);
            }

            $this->_item->commit();
            $this->_item_platform_sku->commit();
            $this->_stock_log->commit();
            $this->_stock_house->commit();
            $this->_new_order_process->commit();
            $this->_new_order_item_process->commit();
            $this->_product_bar_code_item->commit();
        } catch (ValidateException $e) {
            $this->_item->rollback();
            $this->_item_platform_sku->rollback();
            $this->_stock_log->rollback();
            $this->_stock_house->rollback();
            $this->_new_order_process->rollback();
            $this->_new_order_item_process->rollback();
            $this->_product_bar_code_item->rollback();
            $this->error($e->getMessage(), [], 406);
        } catch (PDOException $e) {
            $this->_item->rollback();
            $this->_item_platform_sku->rollback();
            $this->_stock_log->rollback();
            $this->_stock_house->rollback();
            $this->_new_order_process->rollback();
            $this->_new_order_item_process->rollback();
            $this->_product_bar_code_item->rollback();
            DistributionLog::record((object)['nickname' => $create_person], $item_ids, 8, $e->getMessage() . '主单ID' . $row['order_id'] . $msg . '失败，原因：库存不足，请检查后操作');
            $this->error('库存不足，请检查后操作', [], 407);
        } catch (Exception $e) {
            $this->_item->rollback();
            $this->_item_platform_sku->rollback();
            $this->_stock_log->rollback();
            $this->_stock_house->rollback();
            $this->_new_order_process->rollback();
            $this->_new_order_item_process->rollback();
            $this->_product_bar_code_item->rollback();
            DistributionLog::record((object)['nickname' => $create_person], $item_ids, 8, $e->getMessage() . '主单ID' . $row['order_id'] . $msg . '失败' . $msg_info_l . $msg_info_r);
            $this->error($e->getMessage(), [], 408);
        }
        //打印操作记录
        if (1 != $check_refuse && $check_status == 2) {
            if (999 != $check_refuse) {
                $item_order_numbers = $this->_new_order_item_process->where(['item_order_number' => ['in', $item_order_numbers]])->column('id');
                $item_order_numbers = collection($item_order_numbers)->toArray();
                $item_ids_diff = array_diff($item_ids, $item_order_numbers);
                if (!empty($item_ids_diff)) {
                    foreach ($item_ids_diff as $key => $value) {
                        $item_numbers = $this->_new_order_item_process->where(['id' => $value])->column('item_order_number');
                        DistributionLog::record((object)['nickname' => $create_person], [$item_ids_diff[$key]], 8, '主单ID' . $row['order_id'] . $msg . $item_numbers[0] . '退回至待合单');
                    }
                    foreach ($item_order_numbers as $key => $value) {
                        $item_numbers = $this->_new_order_item_process->where(['id' => $value])->column('item_order_number');
                        DistributionLog::record((object)['nickname' => $create_person], [$item_order_numbers[$key]], 8, '主单ID' . $row['order_id'] . $msg . '成功配错镜框，' . $item_numbers[0] . '退回至待配货');
                    }
                } else {
                    foreach ($item_ids as $key => $value) {
                        $item_numbers = $this->_new_order_item_process->where(['id' => $value])->column('item_order_number');
                        DistributionLog::record((object)['nickname' => $create_person], [$item_ids[$key]], 8, '主单ID' . $row['order_id'] . $msg . '成功' . $msg_info_l . $item_numbers[0] . $msg_info_r);
                    }
                }
            }
        } else {
            if (999 != $check_refuse && $check_status == 2) {
                foreach ($item_ids as $key => $value) {
                    $item_numbers = $this->_new_order_item_process->where(['id' => $value])->column('item_order_number');
                    DistributionLog::record((object)['nickname' => $create_person], [$item_ids[$key]], 8, '主单ID' . $row['order_id'] . $msg . '成功' . $msg_info_l . $item_numbers[0] . $msg_info_r);
                }
            }
        }

        try {
            if (1 == $check_status) {
                //审单触发收入核算
                $FinanceCost = new FinanceCost();
                $FinanceCost->order_income($order_id);

                //计算出库成本
                $FinanceCost->order_cost($order_id);
            }
        } catch (Exception $e) {
            $this->error(__('审单已通过,成本核算逻辑有误,请联系魔晶'), [], 405);
        }

        $this->success($msg . '成功', [], 200);
    }

    public function get_purchase_price()
    {
        $sku = $this->request->request('sku');
        empty($sku) && $this->error(__('sku不能为空'), ['purchase_price' => ''], 403);
        $item_sku = $this->_item
            ->where(['sku' => $sku])
            ->find();
        empty($item_sku) && $this->error(__('sku不存在'), ['purchase_price' => ''], 403);
        $PurchaseOrderItem = new \app\admin\model\purchase\PurchaseOrderItem;
        $purchase_price = $PurchaseOrderItem->alias('a')->field('a.purchase_price')->join(['fa_purchase_order' => 'b'], 'a.purchase_id=b.id')->where(['a.sku' => $sku])->order('b.createtime', 'desc')->find();
        empty($purchase_price['purchase_price']) && $this->error(__('没有采购单价'), ['purchase_price' => ''], 405);
        $this->success('成功', ['purchase_price' => $purchase_price['purchase_price']], 200);
    }

}<|MERGE_RESOLUTION|>--- conflicted
+++ resolved
@@ -911,28 +911,18 @@
                 $back_msg = $next_step[$save_status];
             }
             //将订单号截取处理
-<<<<<<< HEAD
-            $order_log_order_number =  substr($item_order_number['item_order_number'],0,strpos($item_order_number['item_order_number'], '-'));
-            Log::write("我江浩辉,宇宙第一帅");
-=======
             $order_log_order_number =  substr($item_process_info['item_order_number'],0,strpos($item_process_info['item_order_number'], '-'));
             Log::write("我江昊辉,宇宙第一帅");
->>>>>>> 8d211f5b
             Log::write($item_process_info['magento_order_id']);
             Log::write($order_log_order_number);
             Log::write($item_process_info['site']);
             Log::write($node_status);
-<<<<<<< HEAD
-
-//            Order::rulesto_adjust($item_process_info['magento_order_id'],$order_log_order_number,$item_process_info['site'],2,$node_status);
-=======
             $site_array = [1,2,3];
             if (in_array($item_process_info['site'],$site_array)){
                 Log::write('5555555');
                 Order::rulesto_adjust($item_process_info['magento_order_id'],$order_log_order_number,$item_process_info['site'],2,$node_status);
             }
 
->>>>>>> 8d211f5b
             $this->_item->commit();
             $this->_stock_log->commit();
             $this->_new_order_process->commit();
