--- conflicted
+++ resolved
@@ -1383,10 +1383,8 @@
         if ($check_work_order) {
             foreach ($check_work_order as $val) {
 
-<<<<<<< HEAD
                 $codeing = $store_house_is['coding'];
-=======
->>>>>>> 68876592
+
                 (3 == $val['measure_choose_id'] //主单取消措施未处理
                     ||
                     $val['item_order_number'] == $item_order_number //子单措施未处理:更改镜框18、更改镜片19、取消20
