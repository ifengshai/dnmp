<?php

namespace app\api\controller;

use think\Db;
use think\Exception;
use think\exception\PDOException;
use think\exception\ValidateException;
use app\admin\model\warehouse\Check;
use app\admin\model\warehouse\CheckItem;
use app\admin\model\warehouse\LogisticsInfo;
use app\admin\model\purchase\PurchaseOrder;
use app\admin\model\purchase\PurchaseOrderItem;
use app\admin\model\purchase\PurchaseBatchItem;
use app\admin\model\purchase\PurchaseBatch;
use app\admin\model\purchase\PurchaseAbnormal;
use app\admin\model\purchase\PurchaseAbnormalItem;
use app\admin\model\purchase\Supplier;
use app\admin\model\warehouse\ProductBarCodeItem;
use app\admin\model\purchase\SampleWorkorder;
use app\admin\model\purchase\SampleWorkorderItem;
use app\admin\model\NewProductMapping;
use app\admin\model\itemmanage\Item;
use app\admin\model\itemmanage\ItemPlatformSku;

/**
 * 供应链质检接口类
 * @author lzh
 * @since 2020-10-20
 */
class ScmQuality extends Scm
{
    /**
     * 质检模型对象
     * @var object
     * @access protected
     */
    protected $_check = null;

    /**
     * 质检商品模型对象
     * @var object
     * @access protected
     */
    protected $_check_item = null;

    /**
     * 物流单模型对象
     * @var object
     * @access protected
     */
    protected $_logistics_info = null;

    /**
     * 采购单模型对象
     * @var object
     * @access protected
     */
    protected $_purchase_order = null;

    /**
     * 采购单商品模型对象
     * @var object
     * @access protected
     */
    protected $_purchase_order_item = null;

    /**
     * 采购批次主模型对象
     * @var object
     * @access protected
     */
    protected $_purchase_batch = null;

    /**
     * 采购批次子模型对象
     * @var object
     * @access protected
     */
    protected $_purchase_batch_item = null;

    /**
     * 收货异常主模型对象
     * @var object
     * @access protected
     */
    protected $_purchase_abnormal = null;

    /**
     * 收货异常子模型对象
     * @var object
     * @access protected
     */
    protected $_purchase_abnormal_item = null;

    /**
     * 供应商模型对象
     * @var object
     * @access protected
     */
    protected $_supplier = null;

    /**
     * 补货需求清单模型对象
     * @var object
     * @access protected
     */
    protected $_new_product_mapping = null;

    /**
     * 商品条形码模型对象
     * @var object
     * @access protected
     */
    protected $_product_bar_code_item = null;

    /**
     * 样品入库主模型对象
     * @var object
     * @access protected
     */
    protected $_sample_work_order = null;

    /**
     * 样品入库子模型对象
     * @var object
     * @access protected
     */
    protected $_sample_work_order_item = null;

    /**
     * 商品库存模型对象
     * @var object
     * @access protected
     */
    protected $_item = null;

    /**
     * sku映射关系模型对象
     * @var object
     * @access protected
     */
    protected $_item_platform_sku = null;

    protected function _initialize()
    {
        parent::_initialize();

        $this->_check = new Check();
        $this->_check_item = new CheckItem();
        $this->_logistics_info = new LogisticsInfo();
        $this->_purchase_order = new PurchaseOrder();
        $this->_purchase_order_item = new PurchaseOrderItem();
        $this->_purchase_batch = new PurchaseBatch();
        $this->_purchase_batch_item = new PurchaseBatchItem();
        $this->_purchase_abnormal = new PurchaseAbnormal();
        $this->_purchase_abnormal_item = new PurchaseAbnormalItem();
        $this->_supplier = new Supplier();
        $this->_new_product_mapping = new NewProductMapping();
        $this->_product_bar_code_item = new ProductBarCodeItem();
        $this->_sample_work_order = new SampleWorkorder();
        $this->_sample_work_order_item = new SampleWorkorderItem();
        $this->_item = new Item();
        $this->_item_platform_sku = new ItemPlatformSku();
    }

    /**
     * 质检列表
     *
     * @参数 string query  查询内容
     * @参数 int status  状态
     * @参数 int is_stock  是否创建入库单
     * @参数 string start_time  开始时间
     * @参数 string end_time  结束时间
     * @参数 int page  页码
     * @参数 int page_size  每页显示数量
     * @return mixed
     * @author lzh
     */
    public function list()
    {
        $query = $this->request->request('query');
        $status = $this->request->request('status');
        $is_stock = $this->request->request('is_stock');
        $start_time = $this->request->request('start_time');
        $end_time = $this->request->request('end_time');
        $page = $this->request->request('page');
        $page_size = $this->request->request('page_size');

        empty($page) && $this->error(__('Page can not be empty'), [], 403);
        empty($page_size) && $this->error(__('Page size can not be empty'), [], 403);

        $where = [];
        if ($query) {
            $where['a.check_order_number|a.create_person|b.sku|c.purchase_number|c.create_person'] = ['like', '%' . $query . '%'];
        }
        if (isset($status)) {
            $where['a.status'] = $status;
        }
        if ($is_stock) {
            $where['a.is_stock'] = $is_stock;
        }
        if ($start_time && $end_time) {
            $where['a.createtime'] = ['between', [$start_time, $end_time]];
        }

        $offset = ($page - 1) * $page_size;
        $limit = $page_size;

        //获取质检单列表数据
        $list = $this->_check
            ->alias('a')
            ->where($where)
            ->field('a.id,a.check_order_number,a.createtime,a.status,c.purchase_number,b.sku,a.create_person,a.logistics_id,a.batch_id,b.remark')
            ->join(['fa_check_order_item' => 'b'], 'a.id=b.check_id', 'left')
            ->join(['fa_purchase_order' => 'c'], 'a.purchase_id=c.id')
            ->order('a.createtime', 'desc')
            ->limit($offset, $limit)
            ->select();
        $list = collection($list)->toArray();

        $status = [0 => '新建', 1 => '待审核', 2 => '已审核', 3 => '已拒绝', 4 => '已取消'];
        foreach ($list as $key => $value) {
            $list[$key]['status'] = $status[$value['status']];
            $list[$key]['cancel_show'] = 0 == $value['status'] ? 1 : 0;
            $list[$key]['edit_show'] = 0 == $value['status'] ? 1 : 0;
            $list[$key]['examine_show'] = 1 == $value['status'] ? 1 : 0;
            //签收编号
            $list[$key]['sign_number'] = $this->_logistics_info->where('id', $value['logistics_id'])->value('sign_number');
            //应到货数量
            $list[$key]['should_arrival_num'] = Db::name('check_order_item')->where('check_id', $value['id'])->value('should_arrival_num');
            //供应商名称
            $list[$key]['supplier_name'] = $this->_purchase_order
                ->alias('a')
                ->join(['fa_supplier' => 'b'], 'a.supplier_id=b.id')
                ->where('a.purchase_number', $value['purchase_number'])
                ->value('b.supplier_name');
            $list[$key]['batch_id'] = $value['batch_id'] == 0 ? '无批次' : $value['batch_id'];

        }

        $this->success('', ['list' => $list], 200);
    }

    /**
     * 新建质检单页面
     *
     * @参数 int logistics_id  物流单ID
     * @return mixed
     * @author lzh
     */
    public function add()
    {
        $logistics_id = $this->request->request('logistics_id');
        empty($logistics_id) && $this->error(__('物流单ID不能为空'), [], 403);

        //获取物流单数据
        $logistics_data = $this->_logistics_info->where('id', $logistics_id)->field('id,purchase_id,batch_id')->find();
        empty($logistics_data) && $this->error(__('物流单不存在'), [], 403);

        //获取采购单数据
        $purchase_data = $this->_purchase_order->where('id', $logistics_data['purchase_id'])->field('purchase_number,supplier_id,replenish_id')->find();
        empty($purchase_data) && $this->error(__('采购单不存在'), [], 403);

        //获取采购单商品数据
        $order_item_list = $this->_purchase_order_item
            ->where(['purchase_id' => $logistics_data['purchase_id']])
            ->field('sku,supplier_sku,purchase_num')
            ->select();
        $order_item_list = collection($order_item_list)->toArray();

        //获取供应商数据
        $supplier_data = $this->_supplier->where('id', $purchase_data['supplier_id'])->field('supplier_name')->find();
        empty($supplier_data) && $this->error(__('供应商不存在'), [], 403);

        //获取采购批次数据
        $batch = 0;
        if ($logistics_data['batch_id']) {
            $batch_data = $this->_purchase_batch->where('id', $logistics_data['batch_id'])->field('batch')->find();
            empty($batch_data) && $this->error(__('采购单批次不存在'), [], 403);

            $batch = $batch_data['batch'];
            $item_list = $this->_purchase_batch_item
                ->where(['purchase_batch_id' => $logistics_data['batch_id']])
                ->field('sku,arrival_num as should_arrival_num')
                ->select();
            $item_list = collection($item_list)->toArray();
            $order_item = array_column($order_item_list, NULL, 'sku');
            foreach ($item_list as $key => $value) {
                $item_list[$key]['supplier_sku'] = $order_item[$value['sku']]['supplier_sku'] ?? '';
                $item_list[$key]['purchase_num'] = $order_item[$value['sku']]['purchase_num'] ?? 0;
            }
        } else {
            $item_list = [];
            foreach ($order_item_list as $key => $value) {
                $value['should_arrival_num'] = $value['purchase_num'];
                $item_list[] = $value;
            }
        }

        //默认合格、不合格、留样sku集合
        array_walk($item_list, function (&$value, $k, $p) {
            $value = array_merge($value, $p);
        }, ['quantity_agg' => [], 'unqualified_agg' => [], 'sample_agg' => []]);

        //质检单所需数据
        $info = [
            'check_order_number' => 'QC' . date('YmdHis') . rand(100, 999) . rand(100, 999),
            'purchase_number' => $purchase_data['purchase_number'],
            'supplier_name' => $supplier_data['supplier_name'],
            'batch' => $batch,
            'purchase_id' => $logistics_data['purchase_id'],
            'supplier_id' => $purchase_data['supplier_id'],
            'batch_id' => $logistics_data['batch_id'],
            'replenish_id' => $purchase_data['replenish_id'],
            'item_list' => $item_list,
        ];

        $this->success('', ['info' => $info], 200);
    }

    /**
     * 编辑质检单页面
     *
     * @参数 int check_id  质检单ID
     * @return mixed
     * @author lzh
     */
    public function edit()
    {
        $check_id = $this->request->request('check_id');
        empty($check_id) && $this->error(__('质检单ID不能为空'), [], 403);

        //获取质检单数据
        $check_data = $this->_check->where('id', $check_id)->field('purchase_id,batch_id,check_order_number,supplier_id,is_error')->find();
        empty($check_data) && $this->error(__('质检单不存在'), [], 403);

        //获取采购单数据
        $purchase_data = $this->_purchase_order->where('id', $check_data['purchase_id'])->field('purchase_number')->find();
        empty($purchase_data) && $this->error(__('采购单不存在'), [], 403);

        //获取供应商数据
        $supplier_data = $this->_supplier->where('id', $check_data['supplier_id'])->field('supplier_name')->find();
        empty($supplier_data) && $this->error(__('供应商不存在'), [], 403);

        //获取采购批次数据
        $batch = 0;
        if ($check_data['batch_id']) {
            $batch_data = $this->_purchase_batch->where('id', $check_data['batch_id'])->field('batch')->find();
            empty($batch_data) && $this->error(__('采购单批次不存在'), [], 403);
            $batch = $batch_data['batch'];
        }

        //获取质检单商品数据
        $item_list = $this->_check_item
            ->where(['check_id' => $check_id])
            ->field('sku,supplier_sku,arrivals_num,quantity_num,unqualified_num,sample_num,should_arrival_num,remark')
            ->select();
        $item_list = collection($item_list)->toArray();

        //获取条形码数据
        $bar_code_list = $this->_product_bar_code_item
            ->where(['check_id' => $check_id])
            ->field('sku,code,is_quantity,is_sample')
            ->select();

        //合格
        $quantity_list = array_filter($bar_code_list, function ($v) {
            if ($v['is_quantity'] == 1) {
                return $v;
            }
        });

        //不合格
        $unqualified_list = array_filter($bar_code_list, function ($v) {
            if ($v['is_quantity'] == 2) {
                return $v;
            }
        });

        //留样合格
        $sample_list = array_filter($bar_code_list, function ($v) {
            if ($v['is_sample'] == 1) {
                return $v;
            }
        });

        //拼接sku条形码数据
        foreach ($item_list as $key => $value) {
            $quantity_agg = [];
            $unqualified_agg = [];
            $sample_agg = [];

            //合格条形码集合
            if (!empty($quantity_list)) {
                foreach ($quantity_list as $val) {
                    if ($value['sku'] == $val['sku']) {
                        $quantity_agg[] = [
                            'code' => $val['code'],
                            'is_new' => 0
                        ];
                    }
                }
            }

            //不合格条形码集合
            if (!empty($unqualified_list)) {
                foreach ($unqualified_list as $val) {
                    if ($value['sku'] == $val['sku']) {
                        $unqualified_agg[] = [
                            'code' => $val['code'],
                            'is_new' => 0
                        ];
                    }
                }
            }

            //留样条形码集合
            if (!empty($sample_list)) {
                foreach ($sample_list as $val) {
                    if ($value['sku'] == $val['sku']) {
                        $sample_agg[] = [
                            'code' => $val['code'],
                            'is_new' => 0
                        ];
                    }
                }
            }

            $item_list[$key]['quantity_agg'] = $quantity_agg;
            $item_list[$key]['unqualified_agg'] = $unqualified_agg;
            $item_list[$key]['sample_agg'] = $sample_agg;
        }

        //质检单所需数据
        $info = [
            'check_order_number' => $check_data['check_order_number'],
            'purchase_number' => $purchase_data['purchase_number'],
            'supplier_name' => $supplier_data['supplier_name'],
            'is_error' => $check_data['is_error'],
            'batch' => $batch,
            'item_list' => $item_list
        ];

        $this->success('', ['info' => $info], 200);
    }

    /**
     * 条形码扫码
     *
     * @参数 string code  条形码
     * @参数 int check_id  质检单ID
     * @return mixed
     * @author lzh
     */
    public function scan_code()
    {
        $code = $this->request->request('code');
        empty($code) && $this->error(__('条形码不能为空'), [], 403);

        //检测条形码是否存在
        $check_quantity = $this->_product_bar_code_item
            ->field('code,check_id')
            ->where(['code' => $code])
            ->find();
        empty($check_quantity['code']) && $this->error(__('条形码不存在'), [], 405);

        //检测条形码是否已绑定
        $get_check_id = $this->request->request('check_id');
        if ($get_check_id) {
            !empty($check_quantity['check_id']) && $get_check_id != $check_quantity['check_id'] && $this->error(__('条形码已绑定'), [], 405);
        } else {
            !empty($check_quantity['check_id']) && $this->error(__('条形码已绑定'), [], 405);
        }

        $this->success('扫码成功', [], 200);
    }

    /**
     * 新建/编辑质检单提交
     *
     * @参数 int check_id  质检单ID
     * @参数 int logistics_id  物流单ID
     * @参数 string check_order_number  质检单号
     * @参数 int purchase_id  采购单ID
     * @参数 int supplier_id  供应商ID
     * @参数 int replenish_id  补货单ID
     * @参数 int do_type  提交类型：1提交2保存
     * @参数 int is_error  是否错发：1是2否
     * @参数 int batch_id  批次ID
     * @参数 json item_data  sku数据集合
     * @return mixed
     * @author lzh
     */
    public function submit()
    {
        $item_data = $this->request->request('item_data');
        $item_data = json_decode(htmlspecialchars_decode($item_data), true);
        empty($item_data) && $this->error(__('sku集合不能为空'), [], 403);
        $item_data = array_filter($item_data);

        $do_type = $this->request->request('do_type');
        $is_error = $this->request->request('is_error');
        $get_check_id = $this->request->request('check_id');
        //检测条形码是否已绑定
        if ($get_check_id) {
            $where['check_id'] = [['>', 0], ['neq', $get_check_id]];
        } else {
            $where['check_id'] = ['>', 0];
        }
        foreach ($item_data as $key => $value) {
            //检测合格条形码
            count($value['quantity_agg']) != $value['quantity_num'] && $this->error(__('合格条形码数量不一致，请检查'), [], 405);
            $quantity_code = array_column($value['quantity_agg'], 'code');
            count($value['quantity_agg']) != count(array_unique($quantity_code))
            &&
            $this->error(__('合格条形码有重复，请检查'), [], 405);

            $where['code'] = ['in', $quantity_code];
            $check_quantity = $this->_product_bar_code_item
                ->where($where)
                ->field('code')
                ->find();
            if (!empty($check_quantity['code'])) {
                $this->error(__('合格条形码:' . $check_quantity['code'] . ' 已绑定,请移除'), [], 405);
                exit;
            }

            //检测不合格条形码
            ($value['arrivals_num'] - count($value['quantity_agg'])) != $value['unqualified_num']
            && $this->error(__('不合格条形码数量不一致，请检查'), [], 405);
            /*$unqualified_code = array_column($value['unqualified_agg'], 'code');
            count($value['unqualified_agg']) != count(array_unique($unqualified_code))
            &&
            $this->error(__('不合格条形码有重复，请检查'), [], 405);

            $where['code'] = ['in', $unqualified_code];
            $check_unqualified = $this->_product_bar_code_item
                ->where($where)
                ->field('code')
                ->find();
            if (!empty($check_unqualified['code'])) {
                $this->error(__('不合格条形码:' . $check_unqualified['code'] . ' 已绑定,请移除'), [], 405);
                exit;
            }*/

            //检测留样条形码
            count($value['sample_agg']) != $value['sample_num'] && $this->error(__('留样条形码数量不一致，请检查'), [], 405);
            $sample_code = array_column($value['sample_agg'], 'code');
            count($value['sample_agg']) != count(array_unique($sample_code))
            &&
            $this->error(__('留样条形码有重复，请检查'), [], 405);

            $where['code'] = ['in', $sample_code];
            $check_sample = $this->_product_bar_code_item
                ->where($where)
                ->field('code')
                ->find();
            if (!empty($check_sample)) {
                $this->error(__('留样条形码:' . $check_sample['code'] . ' 已绑定,请移除'), [], 405);
                exit;
            }
        }

        $this->_check->startTrans();
        $this->_check_item->startTrans();
        $this->_product_bar_code_item->startTrans();
        try {
            if ($get_check_id) {
                $row = $this->_check->get($get_check_id);
                empty($row) && $this->error(__('质检单不存在'), [], 403);
                0 != $row['status'] && $this->error(__('只有新建状态才能编辑'), [], 405);

                $check_id = $get_check_id;
                $batch_id = $row['batch_id'];
                $purchase_id = $row['purchase_id'];
                $logistics_id = $row['logistics_id'];

                //编辑质检单
                $check_data = [
                    'is_error' => 1 == $is_error ?: 0,
                    'status' => 1 == $do_type ?: 0
                ];
                $result = $row->allowField(true)->save($check_data);
            } else {
                $batch_id = $this->request->request('batch_id');
                $logistics_id = $this->request->request('logistics_id');
                empty($logistics_id) && $this->error(__('物流单ID不能为空'), [], 403);

                $check_order_number = $this->request->request('check_order_number');
                empty($check_order_number) && $this->error(__('质检单号不能为空'), [], 403);

                $purchase_id = $this->request->request('purchase_id');
                empty($purchase_id) && $this->error(__('采购单ID不能为空'), [], 403);

                $supplier_id = $this->request->request('supplier_id');
                empty($supplier_id) && $this->error(__('供应商ID不能为空'), [], 403);

                $replenish_id = $this->request->request('replenish_id');
                // empty($replenish_id) && $this->error(__('补货单ID不能为空'), [], 403);

                /*$existence = $this->_check
                    ->where(['logistics_id' => $logistics_id, 'status' => ['<', 3]])
                    ->value('id');
                !empty($existence) && $this->error(__('质检单已创建，请勿重复操作'), [], 405);*/

                //创建质检单
                $check_data = [
                    'check_order_number' => $check_order_number,
                    'purchase_id' => $purchase_id,
                    'supplier_id' => $supplier_id,
                    'batch_id' => $batch_id,
                    'is_error' => 1 == $is_error ?: 0,
                    'status' => 1 == $do_type ?: 0,
                    'logistics_id' => $logistics_id,
                    'replenish_id' => $replenish_id,
                    'create_person' => $this->auth->nickname,
                    'createtime' => date('Y-m-d H:i:s')
                ];
                $result = $this->_check->allowField(true)->save($check_data);
                $check_id = $this->_check->id;
            }

            false === $result && $this->error(__('提交失败'), [], 404);

            //批量创建或更新质检单商品
            foreach ($item_data as $key => $value) {
                //错误类型、合格率
                if ($value['should_arrival_num'] > $value['arrivals_num']) {
                    $error_type = 2;
                } elseif ($value['should_arrival_num'] < $value['arrivals_num']) {
                    $error_type = 1;
                } else {
                    $error_type = 0;
                }
                $quantity_rate = $value['quantity_num'] && $value['arrivals_num'] ? round(($value['quantity_num'] / $value['arrivals_num'] * 100), 2) : 0;

                $item_save = [
                    'arrivals_num' => $value['arrivals_num'],
                    'quantity_num' => $value['quantity_num'],
                    'sample_num' => $value['sample_num'],
                    'unqualified_num' => $value['unqualified_num'],
                    'quantity_rate' => $quantity_rate,
                    'error_type' => $error_type,
                    'remark' => $value['remark']
                ];
                if ($get_check_id) { //更新
                    $where = ['sku' => $value['sku'], 'check_id' => $check_id];
                    $this->_check_item->where($where)->update($item_save);

                    //质检单移除条形码
                    if (!empty($value['remove_agg'])) {
                        $code_clear = [
                            'sku' => '',
                            'purchase_id' => 0,
                            'batch_id' => 0,
                            'logistics_id' => 0,
                            'check_id' => 0
                        ];
                        $this->_product_bar_code_item->where(['code' => ['in', $value['remove_agg']]])->update($code_clear);
                    }
                } else { //新增
                    $item_save['check_id'] = $check_id;
                    $item_save['sku'] = $value['sku'];
                    $item_save['supplier_sku'] = $value['supplier_sku'];
                    $item_save['purchase_id'] = $purchase_id;
                    $item_save['purchase_num'] = $value['purchase_num'];
                    $item_save['should_arrival_num'] = $value['should_arrival_num'];
                    $this->_check_item->allowField(true)->isUpdate(false)->data($item_save)->save();
                }

                $code_item = [
                    'purchase_id' => $purchase_id,
                    'sku' => $value['sku'],
                    'batch_id' => $batch_id,
                    'logistics_id' => $logistics_id,
                    'check_id' => $check_id,
                    'create_person' => $this->auth->nickname,
                    'create_time' => date('Y-m-d H:i:s')
                ];

                //绑定合格条形码
                $ok_code_list = [];
                //                $no_code_list = [];
                $sm_code_list = [];
                if (!empty($value['quantity_agg'])) {
                    foreach ($value['quantity_agg'] as $v) {
                        if ($v['is_new'] == 1) {
                            $code_item['is_quantity'] = 1;
                            $ok_code_list[] = $v['code'];
                        }
                    }
                }
                $this->_product_bar_code_item->where(['code' => ['in', $ok_code_list]])->update($code_item);

                //绑定不合格条形码
                /*if (!empty($value['unqualified_agg'])) {
                    foreach ($value['unqualified_agg'] as $v) {
                        if ($v['is_new'] == 1) {
                            $code_item['is_quantity'] = 2;
                            $no_code_list[] = $v['code'];
                        }
                    }
                }
                $this->_product_bar_code_item->where(['code' => ['in', $no_code_list]])->update($code_item);*/

                //绑定留样条形码
                if (!empty($value['sample_agg'])) {
                    foreach ($value['sample_agg'] as $v) {
                        if ($v['is_new'] == 1) {
                            $code_item['is_sample'] = 1;
                            $sm_code_list[] = $v['code'];
                        }
                    }
                }
                $this->_product_bar_code_item->where(['code' => ['in', $sm_code_list]])->update($code_item);
            }

            $this->_check->commit();
            $this->_check_item->commit();
            $this->_product_bar_code_item->commit();
        } catch (ValidateException $e) {
            $this->_check->rollback();
            $this->_check_item->rollback();
            $this->_product_bar_code_item->rollback();
            $this->error($e->getMessage(), [], 406);
        } catch (PDOException $e) {
            $this->_check->rollback();
            $this->_check_item->rollback();
            $this->_product_bar_code_item->rollback();
            $this->error($e->getMessage(), [], 407);
        } catch (Exception $e) {
            $this->_check->rollback();
            $this->_check_item->rollback();
            $this->_product_bar_code_item->rollback();
            $this->error($e->getMessage(), [], 408);
        }

        $this->success('提交成功', [], 200);
    }

    /**
     * 取消质检
     *
     * @参数 int check_id  质检单ID
     * @return mixed
     * @author lzh
     */
    public function cancel()
    {
        $check_id = $this->request->request('check_id');
        empty($check_id) && $this->error(__('质检单ID不能为空'), [], 403);

        //检测质检单状态
        $row = $this->_check->get($check_id);
        0 != $row['status'] && $this->error(__('只有新建状态才能取消'), [], 405);

        $res = false;
        $this->_check->startTrans();
        $this->_product_bar_code_item->startTrans();
        try {
            //移除质检单条形码绑定关系
            $code_clear = [
                'sku' => '',
                'purchase_id' => 0,
                'batch_id' => 0,
                'logistics_id' => 0,
                'check_id' => 0
            ];
            $this->_product_bar_code_item->allowField(true)->isUpdate(true, ['check_id' => $check_id])->save($code_clear);

            $res = $this->_check->allowField(true)->isUpdate(true, ['id' => $check_id])->save(['status' => 4]);

            $this->_check->commit();
            $this->_product_bar_code_item->commit();
        } catch (ValidateException $e) {
            $this->_check->rollback();
            $this->_product_bar_code_item->rollback();
            $this->error($e->getMessage(), [], 406);
        } catch (PDOException $e) {
            $this->_check->rollback();
            $this->_product_bar_code_item->rollback();
            $this->error($e->getMessage(), [], 407);
        } catch (Exception $e) {
            $this->_check->rollback();
            $this->_product_bar_code_item->rollback();
            $this->error($e->getMessage(), [], 408);
        }
        $res ? $this->success('取消成功', [], 200) : $this->error(__('取消失败'), [], 404);
    }
    
    /**
     * 审核质检
     *
     * @参数 int check_id  质检单ID
     * @参数 int do_type  2审核通过，3审核拒绝
     * @return mixed
     * @author lzh
     */
    public function examine()
    {
        $check_id = $this->request->request('check_id');
        empty($check_id) && $this->error(__('质检单ID不能为空'), [], 403);

        $do_type = $this->request->request('do_type');
        empty($do_type) && $this->error(__('审核类型不能为空'), [], 403);
        !in_array($do_type, [2, 3]) && $this->error(__('审核类型错误'), [], 403);

        //检测质检单状态
        $row = $this->_check->get($check_id);
        1 != $row['status'] && $this->error(__('只有待审核状态才能审核'), [], 405);

        $this->_check->startTrans();
        $this->_purchase_order->startTrans();
        $this->_logistics_info->startTrans();
        $this->_purchase_abnormal->startTrans();
        $this->_sample_work_order->startTrans();
        $this->_product_bar_code_item->startTrans();
        $this->_purchase_abnormal_item->startTrans();
        $this->_sample_work_order_item->startTrans();
        try {
            $res = $this->_check->allowField(true)->isUpdate(true, ['id' => $check_id])->save(['status' => $do_type, 'examine_time' => date('Y-m-d H:i:s')]);
            if (false === $res) throw new Exception('审核失败');

            //审核通过关联操作
            if ($do_type == 2) {
                //标记物流单检索为已创建质检单
                $this->_logistics_info->allowField(true)->isUpdate(true, ['id' => $row['logistics_id']])->save(['is_check_order' => 1]);

                //查询物流信息表对应采购单数据是否全部质检完毕
                if ($row['purchase_id']) {
                    //查询质检信息
                    $count = $this->_logistics_info->where(['purchase_id' => $row['purchase_id'], 'is_check_order' => 0])->count();

                    //修改采购单质检状态
                    $this->_purchase_order->allowField(true)->isUpdate(true, ['id' => $row['purchase_id']])->save(['check_status' => $count > 0 ? 1 : 2]);
                }

                //查询质检单明细表有样品的数据
                $list = $this->_check_item->where(['check_id' => $check_id, 'sample_num' => ['>', 0]])->select();
                if ($list) {
                    //生成样品入库主表数据
                    $work_order_data = [
                        'location_number' => 'IN2' . date('YmdHis') . rand(100, 999) . rand(100, 999),
                        'status' => 1,
                        'type' => 1,
                        'description' => '质检入库',
                        'create_user' => $this->auth->nickname,
                        'createtime' => date('Y-m-d H:i:s')
                    ];
                    $this->_sample_work_order->allowField(true)->save($work_order_data);

                    //生成样品入库子表数据
                    $work_order_item_data = [];
                    foreach ($list as $value) {
                        $work_order_item_data[] = [
                            'parent_id' => $this->_sample_work_order->id,
                            'sku' => $value['sku'],
                            'stock' => $value['sample_num'],
                        ];
                    }
                    $this->_sample_work_order_item->allowField(true)->saveAll($work_order_item_data);
                }

                //检测批次或采购单是否全部质检完成
                $where = ['purchase_id' => $row['purchase_id'], 'is_check_order' => 0];
                if ($row['batch_id']) {
                    $where['batch_id'] = $row['batch_id'];
                }
                $count = $this->_logistics_info->where($where)->count();

                //检测是否有异常单
                if ($count <= 0) {
                    $check_item_list = $this->_check
                        ->alias('a')
                        ->join(['fa_check_order_item' => 'b'], 'a.id=b.check_id')
                        ->where(['a.batch_id' => $row['batch_id'], 'a.purchase_id' => $row['purchase_id'], 'a.status' => 2])
                        ->where('a.is_error = :is_error or b.error_type > :error_type ', ['is_error' => 1, 'error_type' => 0])
                        ->select();
                    if ($check_item_list) {
                        //获取采购价格
                        $purchase_item_list = $this->_purchase_order_item
                            ->where(['purchase_id' => $row['purchase_id']])
                            ->column('purchase_price', 'sku');

                        //获取采购单商品数据
                        $abnormal_item_save = [];
                        $is_error = 0;
                        foreach ($check_item_list as $v) {
                            $abnormal_item_save[] = [
                                'sku' => $v['sku'],
                                'supplier_sku' => $v['supplier_sku'],
                                'purchase_num' => $v['purchase_num'],
                                'should_arrival_num' => $v['should_arrival_num'],
                                'arrival_num' => $v['arrivals_num'],
                                'error_type' => $v['error_type'],
                                'purchase_id' => $row['purchase_id'],
                                'purchase_price' => $purchase_item_list[$v['sku']] ?? 0
                            ];
                            if (1 == $v['is_error']) {
                                $is_error = 1;
                            }
                        }

                        //新增收货异常主表数据
                        $abnormal_save = [
                            'error_number' => 'YC' . date('YmdHis') . rand(100, 999) . rand(100, 999),
                            'supplier_id' => $row['supplier_id'],
                            'purchase_id' => $row['purchase_id'],
                            'batch_id' => $row['batch_id'],
                            'createtime' => date('Y-m-d H:i:s'),
                            'is_error' => $is_error
                        ];
                        $this->_purchase_abnormal->allowField(true)->save($abnormal_save);

                        //新增收货异常子表数据
                        array_walk($abnormal_item_save, function (&$value, $k, $p) {
                            $value = array_merge($value, $p);
                        }, ['abnormal_id' => $this->_purchase_abnormal->id]);

                        $this->_purchase_abnormal_item->allowField(true)->saveAll($abnormal_item_save);
                    }
                }
            } else { //审核拒绝关联操作
                //移除质检单条形码绑定关系
                $code_clear = [
                    'sku' => '',
                    'purchase_id' => 0,
                    'batch_id' => 0,
                    'logistics_id' => 0,
                    'check_id' => 0
                ];
                $this->_product_bar_code_item->allowField(true)->isUpdate(true, ['check_id' => $check_id])->save($code_clear);
            }

            $this->_check->commit();
            $this->_purchase_order->commit();
            $this->_logistics_info->commit();
            $this->_purchase_abnormal->commit();
            $this->_sample_work_order->commit();
            $this->_product_bar_code_item->commit();
            $this->_purchase_abnormal_item->commit();
            $this->_sample_work_order_item->commit();
        } catch (ValidateException $e) {
            $this->_check->rollback();
            $this->_purchase_order->rollback();
            $this->_logistics_info->rollback();
            $this->_purchase_abnormal->rollback();
            $this->_sample_work_order->rollback();
            $this->_product_bar_code_item->rollback();
            $this->_purchase_abnormal_item->rollback();
            $this->_sample_work_order_item->rollback();
            $this->error($e->getMessage(), [], 406);
        } catch (PDOException $e) {
            $this->_check->rollback();
            $this->_purchase_order->rollback();
            $this->_logistics_info->rollback();
            $this->_purchase_abnormal->rollback();
            $this->_sample_work_order->rollback();
            $this->_product_bar_code_item->rollback();
            $this->_purchase_abnormal_item->rollback();
            $this->_sample_work_order_item->rollback();
            $this->error($e->getMessage(), [], 407);
        } catch (Exception $e) {
            $this->_check->rollback();
            $this->_purchase_order->rollback();
            $this->_logistics_info->rollback();
            $this->_purchase_abnormal->rollback();
            $this->_sample_work_order->rollback();
            $this->_product_bar_code_item->rollback();
            $this->_purchase_abnormal_item->rollback();
            $this->_sample_work_order_item->rollback();
            $this->error($e->getMessage(), [], 408);
        }
        $this->success('操作成功', [], 200);
    }

    /**
     * 物流检索列表
     *
     * @参数 string logistics_number  物流单号
     * @参数 string sign_number  签收编号
     * @参数 int status  签收状态：1已签收 0未签收
     * @参数 int is_new_product  是否为新品采购单：1是 0否
     * @参数 string start_time  开始时间
     * @参数 string end_time  结束时间
     * @参数 int page  页码
     * @参数 int page_size  每页显示数量
     * @return mixed
     * @author lzh
     */
    public function logistics_list()
    {
        $logistics_number = $this->request->request('logistics_number');
        //        $sign_number = $this->request->request('sign_number');
        $status = $this->request->request('status');
        $is_new_product = $this->request->request('is_new_product');
        $start_time = $this->request->request('start_time');
        $end_time = $this->request->request('end_time');
        $page = $this->request->request('page');
        $page_size = $this->request->request('page_size');

        empty($page) && $this->error(__('Page can not be empty'), [], 403);
        empty($page_size) && $this->error(__('Page size can not be empty'), [], 403);

        $where = [];
        if ($logistics_number) {
            $where['logistics_number'] = ['like', '%' . $logistics_number . '%'];
        }
        //        if ($sign_number) {
        //            $where['sign_number'] = ['like', '%' . $sign_number . '%'];
        //        }
        if (isset($status)) {
            $where['status'] = $status;
        }
        if ($start_time && $end_time) {
            $where['createtime'] = ['between', [$start_time, $end_time]];
        }

        //获取采购单数据
        $purchase_list = $this->_purchase_order
            ->where(['purchase_status' => ['in', [6, 7, 9, 10]]])
            ->column('purchase_number,is_new_product', 'id');

        //拼接采购单条件
        if (isset($is_new_product)) {
            $purchase_ids = array_filter($purchase_list, function ($v) use ($is_new_product) {
                if ($v['is_new_product'] == $is_new_product) {
                    return $v;
                }
            });
            $purchase_ids = array_keys($purchase_ids);
            $where['purchase_id'] = ['in', $purchase_ids];
        }

        $offset = ($page - 1) * $page_size;
        $limit = $page_size;

        //获取物流单列表数据
        $list = $this->_logistics_info
            ->where($where)
            ->where('type', 1)//采购单类型
            ->field('id,logistics_number,sign_number,createtime,sign_time,status,purchase_id,type,is_check_order,batch_id')
            ->order('createtime', 'desc')
            ->limit($offset, $limit)
            ->select();
        $list = collection($list)->toArray();

        foreach ($list as $key => $value) {
            $purchase_number = '';
            $is_new_product = 0;
            if ($value['purchase_id']) {
                $purchase_number = $purchase_list[$value['purchase_id']]['purchase_number'];
                $is_new_product = 1 == $purchase_list[$value['purchase_id']]['is_new_product'] ? 1 : 0;
            }
            $list[$key]['purchase_number'] = $purchase_number;
<<<<<<< HEAD
            if ($value['batch_id']){
                //sku 有批次的拿批次子表的sku字段值 无批次的拿采购单子表的sku字段值
                $list[$key]['sku'] = Db::name('purchase_batch_item')->where('purchase_batch_id',$value['batch_id'])->value('sku');
            }else{
                $list[$key]['sku']= Db::name('purchase_order_item')->where('purchase_id',$value['purchase_id'])->value('sku');
=======
            if ($value['batch_id']) {
                //sku 有批次的拿批次子表的sku字段值 无批次的拿采购单子表的sku字段值
                $list[$key]['sku'] = Db::name('purchase_batch_item')->where('purchase_batch_id', $value['batch_id'])->value('sku');
            } else {
                $list[$key]['sku'] = Db::name('purchase_order_item')->where('purchase_id', $value['purchase_id'])->value('sku');
>>>>>>> 4be611df
            }

            //供应商名称
            $list[$key]['supplier_name'] = $this->_purchase_order
                ->alias('a')
                ->join(['fa_supplier' => 'b'], 'a.supplier_id=b.id')
                ->where('a.purchase_number', $purchase_number)
                ->value('b.supplier_name');
            $list[$key]['is_new_product'] = $is_new_product;
            $list[$key]['status'] = 1 == $value['status'] ? '已签收' : '未签收';
            $list[$key]['show_sign'] = 0 == $value['status'] ? 1 : 0;
            $list[$key]['show_quality'] = (1 == $value['type'] && 1 == $value['status']) ? 1 : 0;
        }

        $this->success('', ['list' => $list], 200);
    }

    /**
     * 物流单签收
     *
     * @参数 int logistics_id  物流单ID
     * @参数 string sign_number  签收编号
     * @return mixed
     * @author lzh
     */
    public function logistics_sign()
    {
        $logistics_id = $this->request->request('logistics_id');
        empty($logistics_id) && $this->error(__('物流单ID不能为空'), [], 403);
        $sign_number = $this->request->request('sign_number');
        empty($sign_number) && $this->error(__('签收编号不能为空'), [], 403);

        //检测质检单状态
        $row = $this->_logistics_info->get($logistics_id);
        (0 != $row['status'] || 1 != $row['type']) && $this->error(__('只有未签收状态才能操作'), [], 405);

        //签收关联操作
        $this->_item->startTrans();
        $this->_logistics_info->startTrans();
        $this->_purchase_order->startTrans();
        $this->_item_platform_sku->startTrans();
        try {
            $logistics_save = [
                'sign_person' => $this->auth->nickname,
                'sign_time' => date('Y-m-d H:i:s'),
                'status' => 1,
                'sign_number' => $sign_number
            ];
            $res = $this->_logistics_info->allowField(true)->isUpdate(true, ['id' => $logistics_id])->save($logistics_save);
            false === $res && $this->error(__('签收失败'), [], 404);

            //签收成功时更改采购单签收状态
            $count = $this->_logistics_info->where(['purchase_id' => $row['purchase_id'], 'status' => 0])->count();
            $purchase_save = [
                'purchase_status' => $count > 0 ? 9 : 7,
                'receiving_time' => date('Y-m-d H:i:s')
            ];
            $this->_purchase_order->allowField(true)->isUpdate(true, ['id' => $row['purchase_id']])->save($purchase_save);

            //根据采购单获取补货单ID
            $replenish_id = $this->_purchase_order->where(['id' => $row['purchase_id']])->value('replenish_id');

            //获取补货单数据
            $mapping_list = $this->_new_product_mapping
                ->field('website_type,rate,sku')
                ->where(['replenish_id' => $replenish_id])
                ->select();

            //批次物流签收
            if ($row['batch_id']) {
                //获取批次商品数据
                $batch_item_list = $this->_purchase_batch_item
                    ->field('sku,arrival_num')
                    ->where(['purchase_batch_id' => $row['batch_id']])
                    ->select();
                foreach ($batch_item_list as $v) {
                    $sku = $v['sku'];
                    $arrival_num = $v['arrival_num'];
                    //获取各站虚拟仓占比
                    $rate_arr = array_filter($mapping_list, function ($value) use ($sku) {
                        if ($value['sku'] == $sku) {
                            return $value;
                        }
                    });
                    //各站点列表总数
                    $all_num = count($rate_arr);
                    //在途库存数量
                    $stock_num = $arrival_num;
                    foreach ($rate_arr as $key => $val) {
                        $website_type = $val['website_type'];
                        //剩余数量分给最后一个站点
                        if (($all_num - $key) == 1) {
                            $num = $stock_num;
                        } else {
                            $num = round($arrival_num * $val['rate']);
                            $stock_num -= $num;
                        }
                        //减站点在途
                        $this->_item_platform_sku->where(['sku' => $sku, 'platform_type' => $website_type])->setDec('plat_on_way_stock', $num);
                        //加站点待入库数量
                        $this->_item_platform_sku->where(['sku' => $sku, 'platform_type' => $website_type])->setInc('wait_instock_num', $num);
                    }
                    //减全部在途
                    $this->_item->where(['sku' => $sku])->setDec('on_way_stock', $arrival_num);
                    //加全部待入库数量
                    $this->_item->where(['sku' => $sku])->setInc('wait_instock_num', $arrival_num);
                }
            } elseif ($row['purchase_id']) { //采购物流签收
                //获取采购单商品数据
                $purchase_item_list = $this->_purchase_order_item
                    ->field('sku,purchase_num')
                    ->where(['purchase_id' => $row['purchase_id']])
                    ->select();
                foreach ($purchase_item_list as $v) {
                    $sku = $v['sku'];
                    $purchase_num = $v['purchase_num'];
                    //获取各站虚拟仓占比
                    $rate_arr = array_filter($mapping_list, function ($value) use ($sku) {
                        if ($value['sku'] == $sku) {
                            return $value;
                        }
                    });
                    //各站点列表总数
                    $all_num = count($rate_arr);
                    //在途库存数量
                    $stock_num = $purchase_num;
                    foreach ($rate_arr as $key => $val) {
                        $website_type = $val['website_type'];
                        //剩余数量分给最后一个站点
                        if (($all_num - $key) == 1) {
                            $num = $stock_num;
                        } else {
                            $num = round($purchase_num * $val['rate']);
                            $stock_num -= $num;
                        }
                        //减站点在途
                        $this->_item_platform_sku->where(['sku' => $sku, 'platform_type' => $website_type])->setDec('plat_on_way_stock', $num);
                        //加站点待入库数量
                        $this->_item_platform_sku->where(['sku' => $sku, 'platform_type' => $website_type])->setInc('wait_instock_num', $num);
                    }
                    //减全部在途
                    $this->_item->where(['sku' => $sku])->setDec('on_way_stock', $purchase_num);
                    //加全部待入库数量
                    $this->_item->where(['sku' => $sku])->setInc('wait_instock_num', $purchase_num);
                }
            }

            $this->_item->commit();
            $this->_logistics_info->commit();
            $this->_purchase_order->commit();
            $this->_item_platform_sku->commit();
        } catch (ValidateException $e) {
            $this->_item->rollback();
            $this->_logistics_info->rollback();
            $this->_purchase_order->rollback();
            $this->_item_platform_sku->rollback();
            $this->error($e->getMessage(), [], 406);
        } catch (PDOException $e) {
            $this->_item->rollback();
            $this->_logistics_info->rollback();
            $this->_purchase_order->rollback();
            $this->_item_platform_sku->rollback();
            $this->error($e->getMessage(), [], 407);
        } catch (Exception $e) {
            $this->_item->rollback();
            $this->_logistics_info->rollback();
            $this->_purchase_order->rollback();
            $this->_item_platform_sku->rollback();
            $this->error($e->getMessage(), [], 408);
        }

        $this->success('签收成功', [], 200);
    }
}<|MERGE_RESOLUTION|>--- conflicted
+++ resolved
@@ -1054,19 +1054,11 @@
                 $is_new_product = 1 == $purchase_list[$value['purchase_id']]['is_new_product'] ? 1 : 0;
             }
             $list[$key]['purchase_number'] = $purchase_number;
-<<<<<<< HEAD
-            if ($value['batch_id']){
-                //sku 有批次的拿批次子表的sku字段值 无批次的拿采购单子表的sku字段值
-                $list[$key]['sku'] = Db::name('purchase_batch_item')->where('purchase_batch_id',$value['batch_id'])->value('sku');
-            }else{
-                $list[$key]['sku']= Db::name('purchase_order_item')->where('purchase_id',$value['purchase_id'])->value('sku');
-=======
             if ($value['batch_id']) {
                 //sku 有批次的拿批次子表的sku字段值 无批次的拿采购单子表的sku字段值
                 $list[$key]['sku'] = Db::name('purchase_batch_item')->where('purchase_batch_id', $value['batch_id'])->value('sku');
             } else {
                 $list[$key]['sku'] = Db::name('purchase_order_item')->where('purchase_id', $value['purchase_id'])->value('sku');
->>>>>>> 4be611df
             }
 
             //供应商名称
