<?php

namespace app\api\controller;

use think\Db;
use think\Exception;
use think\exception\PDOException;
use think\exception\ValidateException;
use app\admin\model\warehouse\Outstock;
use app\admin\model\warehouse\OutStockItem;
use app\admin\model\warehouse\OutstockType;
use app\admin\model\warehouse\Check;
use app\admin\model\warehouse\CheckItem;
use app\admin\model\warehouse\Instock;
use app\admin\model\warehouse\InstockItem;
use app\admin\model\warehouse\InstockType;
use app\admin\model\purchase\PurchaseOrder;
use app\admin\model\purchase\PurchaseOrderItem;
use app\admin\model\warehouse\ProductBarCodeItem;
use app\admin\model\NewProductMapping;
use app\admin\model\itemmanage\Item;
use app\admin\model\itemmanage\ItemPlatformSku;
use app\admin\model\StockLog;
use app\admin\model\platformmanage\MagentoPlatform;
use app\admin\model\itemmanage\GoodsStockAllocated;
use app\admin\model\saleaftermanage\OrderReturn;
use app\admin\model\warehouse\Inventory;
use app\admin\model\warehouse\InventoryItem;
use app\admin\model\warehouse\StockSku;

/**
 * 供应链出入库接口类
 * @author lzh
 * @since 2020-10-20
 */
class ScmWarehouse extends Scm
{
    /**
     * 出库主模型对象
     * @var object
     * @access protected
     */
    protected $_out_stock = null;

    /**
     * 出库子模型对象
     * @var object
     * @access protected
     */
    protected $_out_stock_item = null;

    /**
     * 出库类型模型对象
     * @var object
     * @access protected
     */
    protected $_out_stock_type = null;

    /**
     * 质检模型对象
     * @var object
     * @access protected
     */
    protected $_check = null;

    /**
     * 质检商品模型对象
     * @var object
     * @access protected
     */
    protected $_check_item = null;

    /**
     * 入库主模型对象
     * @var object
     * @access protected
     */
    protected $_in_stock = null;

    /**
     * 入库子模型对象
     * @var object
     * @access protected
     */
    protected $_in_stock_item = null;

    /**
     * 入库类型模型对象
     * @var object
     * @access protected
     */
    protected $_in_stock_type = null;

    /**
     * 采购单商品模型对象
     * @var object
     * @access protected
     */
    protected $_purchase_order_item = null;

    /**
     * 采购单商品模型对象
     * @var object
     * @access protected
     */
    protected $_purchase_order = null;

    /**
     * 补货需求清单模型对象
     * @var object
     * @access protected
     */
    protected $_new_product_mapping = null;

    /**
     * 商品条形码模型对象
     * @var object
     * @access protected
     */
    protected $_product_bar_code_item = null;

    /**
     * 商品库存模型对象
     * @var object
     * @access protected
     */
    protected $_item = null;

    /**
     * sku映射关系模型对象
     * @var object
     * @access protected
     */
    protected $_item_platform_sku = null;

    /**
     * 平台模型对象
     * @var object
     * @access protected
     */
    protected $_magento_platform = null;

    /**
     * 库存日志模型对象
     * @var object
     * @access protected
     */
    protected $_stock_log = null;

    /**
     * 入库待分配模型对象
     * @var object
     * @access protected
     */
    protected $_allocated = null;

    /**
     * 退货模型对象
     * @var object
     * @access protected
     */
    protected $_order_return = null;

    /**
     * 盘点单主模型对象
     * @var object
     * @access protected
     */
    protected $_inventory = null;

    /**
     * 盘点单子模型对象
     * @var object
     * @access protected
     */
    protected $_inventory_item = null;

    /**
     * SKU库位绑定模型对象
     * @var object
     * @access protected
     */
    protected $_store_sku = null;

    protected function _initialize()
    {
        parent::_initialize();

        $this->_out_stock = new Outstock();
        $this->_out_stock_item = new OutStockItem();
        $this->_out_stock_type = new OutstockType();
        $this->_check = new Check();
        $this->_check_item = new CheckItem();
        $this->_in_stock = new Instock();
        $this->_in_stock_item = new InstockItem();
        $this->_in_stock_type = new InstockType();
        $this->_new_product_mapping = new NewProductMapping();
        $this->_purchase_order = new PurchaseOrder();
        $this->_purchase_order_item = new PurchaseOrderItem();
        $this->_product_bar_code_item = new ProductBarCodeItem();
        $this->_item = new Item();
        $this->_item_platform_sku = new ItemPlatformSku();
        $this->_stock_log = new StockLog();
        $this->_magento_platform = new MagentoPlatform();
        $this->_allocated = new GoodsStockAllocated();
        $this->_order_return = new OrderReturn();
        $this->_inventory = new Inventory();
        $this->_inventory_item = new InventoryItem();
        $this->_store_sku = new StockSku();
    }

    /**
     * 出库单列表
     *
     * @参数 string query  查询内容
     * @参数 int status  状态：0新建 1待审核 2 已审核 3已拒绝 4已取消
     * @参数 string start_time  开始时间
     * @参数 string end_time  结束时间
     * @参数 int page  页码
     * @参数 int page_size  每页显示数量
     * @return mixed
     * @author lzh
     */
    public function out_stock_list()
    {
        $query = $this->request->request('query');
        $status = $this->request->request('status');
        $start_time = $this->request->request('start_time');
        $end_time = $this->request->request('end_time');
        $page = $this->request->request('page');
        $page_size = $this->request->request('page_size');

        empty($page) && $this->error(__('Page can not be empty'), [], 403);
        empty($page_size) && $this->error(__('Page size can not be empty'), [], 403);

        $where = [];
        if ($query) {
//            $where['a.out_stock_number|a.create_person|b.sku'] = ['like', '%' . $query . '%'];
            $where['a.id'] = ['in', function ($search) use ($query) {
                $search
                    ->table('fa_out_stock')
                    ->field('id')
                    ->union("SELECT out_stock_id FROM fa_out_stock_item WHERE sku like '" . $query . "%'")
                    ->union("SELECT id FROM fa_out_stock WHERE create_person like '" . $query . "%'")
                    ->where(['out_stock_number' => ['like', $query . '%']]);
            }];
        }
        if (isset($status)) {
            $where['a.status'] = $status;
        }
        if ($start_time && $end_time) {
            $where['a.createtime'] = ['between', [$start_time, $end_time]];
        }

        $offset = ($page - 1) * $page_size;
        $limit = $page_size;

        //获取出库单列表数据
        $list = $this->_out_stock
            ->alias('a')
            ->where($where)
            ->field('a.id,a.out_stock_number,a.createtime,a.status,a.type_id,a.remark')
//            ->join(['fa_out_stock_item' => 'b'], 'a.id=b.out_stock_id', 'left')
            ->order('a.createtime', 'desc')
            ->limit($offset, $limit)
            ->select();
        $list = collection($list)->toArray();

        //获取出库分类数据
        $type_list = $this->_out_stock_type
            ->where('is_del', 1)
            ->column('name', 'id');

        $status = [0 => '新建', 1 => '待审核', 2 => '已审核', 3 => '已拒绝', 4 => '已取消'];
        foreach ($list as $key => $value) {
            $list[$key]['status'] = $status[$value['status']];
            $list[$key]['type_name'] = $type_list[$value['type_id']];
            $list[$key]['cancel_show'] = 0 == $value['status'] ? 1 : 0;
            $list[$key]['edit_show'] = 0 == $value['status'] ? 1 : 0;
            $list[$key]['detail_show'] = 1 < $value['status'] ? 1 : 0;
            $list[$key]['examine_show'] = 1 == $value['status'] ? 1 : 0;
        }

        $this->success('', ['list' => $list], 200);
    }

    /**
     * 新建/编辑/详情出库单页面
     *
     * @参数 int out_stock_id  出库单ID
     * @return mixed
     * @author lzh
     */
    public function out_stock_add()
    {
        $out_stock_id = $this->request->request('out_stock_id');
        if ($out_stock_id) {
            $info = $this->_out_stock
                ->field('out_stock_number,type_id,platform_id')
                ->where('id', $out_stock_id)
                ->find();

            //获取出库单商品数据
            $item_data = $this->_out_stock_item
                ->field('sku,out_stock_num')
                ->where('out_stock_id', $out_stock_id)
                ->select();

            //获取各站点虚拟仓库存
            $stock_list = $this->_item_platform_sku
                ->where('platform_type', $info['platform_id'])
                ->column('stock', 'sku');

            //获取条形码数据
            $bar_code_list = $this->_product_bar_code_item
                ->where(['out_stock_id' => $out_stock_id])
                ->field('sku,code')
                ->select();
            $bar_code_list = collection($bar_code_list)->toArray();

            foreach ($item_data as $key => $value) {
                $sku = $value['sku'];
                //条形码列表
                $sku_agg = array_filter($bar_code_list, function ($v) use ($sku) {
                    if ($v['sku'] == $sku) {
                        return $v;
                    }
                });

                if (!empty($sku_agg)) {
                    array_walk($sku_agg, function (&$value, $k, $p) {
                        $value = array_merge($value, $p);
                    }, ['is_new' => 0]);
                }

                $item_data[$key]['sku_agg'] = array_values($sku_agg);
                $item_data[$key]['stock'] = $stock_list[$sku];
            }

            $info['item_data'] = $item_data;
        } else {
            $info = [
                'out_stock_number' => 'OUT' . date('YmdHis') . rand(100, 999) . rand(100, 999),
                'type_id' => 0,
                'platform_id' => 0,
                'item_data' => []
            ];
        }

        //获取出库分类数据
        $type_list = $this->_out_stock_type
            ->field('id,name')
            ->where('is_del', 1)
            ->select();

        //站点列表
        $site_list = [
            ['id' => 1, 'title' => 'zeelool'],
            ['id' => 2, 'title' => 'voogueme'],
            ['id' => 3, 'title' => 'nihao'],
            ['id' => 4, 'title' => 'meeloog'],
            ['id' => 5, 'title' => 'wesee'],
            ['id' => 8, 'title' => 'amazon'],
            ['id' => 9, 'title' => 'zeelool_es'],
            ['id' => 10, 'title' => 'zeelool_de'],
            ['id' => 11, 'title' => 'zeelool_jp']
        ];

        $this->success('', ['type_list' => $type_list, 'site_list' => $site_list, 'info' => $info], 200);
    }

    /**
     * 新建/编辑出库单提交
     *
     * @参数 int out_stock_id  出库单ID
     * @参数 string out_stock_number  出库单号
     * @参数 int do_type  提交类型：1提交，2保存
     * @参数 int type_id  出库分类ID
     * @参数 int platform_id  平台ID
     * @参数 json item_data  sku集合
     * @return mixed
     * @author lzh
     */
    public function out_stock_submit()
    {
        $type_id = $this->request->request('type_id');
        empty($type_id) && $this->error(__('出库分类ID不能为空'), [], 403);

        $platform_id = $this->request->request('platform_id');
        empty($platform_id) && $this->error(__('平台ID不能为空'), [], 403);

        $item_data = $this->request->request('item_data');
        $item_data = json_decode(htmlspecialchars_decode($item_data), true);
        empty($item_data) && $this->error(__('sku集合不能为空'), [], 403);
        $item_data = array_filter($item_data);

        $do_type = $this->request->request('do_type');
        $get_out_stock_id = $this->request->request('out_stock_id');

        $this->_out_stock->startTrans();
        $this->_out_stock_item->startTrans();
        $this->_product_bar_code_item->startTrans();
        try {
            //编辑提交
            if ($get_out_stock_id) {
                $row = $this->_out_stock->get($get_out_stock_id);
                if (empty($row)) throw new Exception('出库单不存在');
                if (0 != $row['status']) throw new Exception('只有新建状态才能编辑');

                //更新出库单
                $out_stock_data = [
                    'type_id' => $type_id,
                    'platform_id' => $platform_id,
                    'status' => 1 == $do_type ?: 0
                ];
                $result = $this->_out_stock->allowField(true)->save($out_stock_data, ['id' => $get_out_stock_id]);
                $out_stock_id = $get_out_stock_id;
            } else {
                //新建提交
                $out_stock_number = $this->request->request('out_stock_number');
                if (empty($out_stock_number)) throw new Exception('出库单号不能为空');
                $check_number = $this->_out_stock->where(['out_stock_number' => $out_stock_number])->value('id');
                if (!empty($check_number)) throw new Exception('出库单号已存在');

                //创建出库单
                $out_stock_data = [
                    'out_stock_number' => $out_stock_number,
                    'type_id' => $type_id,
                    'platform_id' => $platform_id,
                    'status' => 1 == $do_type ?: 0,
                    'create_person' => $this->auth->nickname,
                    'createtime' => date('Y-m-d H:i:s')
                ];
                $result = $this->_out_stock->allowField(true)->save($out_stock_data);
                $out_stock_id = $this->_out_stock->id;
            }

            if (false === $result) throw new Exception('提交失败');

            if (count($item_data) != count(array_unique(array_column($item_data, 'sku')))) throw new Exception('sku重复，请检查');

            //获取各站点虚拟仓库存
            $stock_list = $this->_item_platform_sku
                ->where('platform_type', $platform_id)
                ->column('stock', 'sku');

            //校验各站点虚拟仓库存
            foreach ($item_data as $key => $value) {
                if (empty($stock_list[$value['sku']])) throw new Exception('sku: ' . $value['sku'] . ' 没有同步至对应平台');
                if ($value['out_stock_num'] > $stock_list[$value['sku']]) throw new Exception('sku: ' . $value['sku'] . ' 出库数量不能大于虚拟仓库存');
            }

            //检测条形码是否已绑定
            $where['out_stock_id'] = [['>', 0], ['neq', $out_stock_id]];
            foreach ($item_data as $key => $value) {
                $sku_code = array_column($value['sku_agg'], 'code');
                if (count($value['sku_agg']) != count(array_unique($sku_code))) throw new Exception(' 条形码有重复，请检查');

                $where['code'] = ['in', $sku_code];
                $check_quantity = $this->_product_bar_code_item
                    ->where($where)
                    ->field('code')
                    ->find();
                if (!empty($check_quantity['code'])) throw new Exception('条形码:' . $check_quantity['code'] . ' 已绑定,请移除');
            }
            //批量创建或更新出库单商品
            foreach ($item_data as $key => $value) {
                $item_save = [
                    'out_stock_num' => $value['out_stock_num']
                ];
                if ($get_out_stock_id) {//更新
                    $where = ['sku' => $value['sku'], 'out_stock_id' => $out_stock_id];
                    $this->_out_stock_item->where($where)->update($item_save);
                    //出库单移除条形码
                    if (!empty($value['remove_agg'])) {
                        $code_clear = [
                            'out_stock_id' => 0
                        ];
                        $this->_product_bar_code_item->where(['code' => ['in', $value['remove_agg']]])->update($code_clear);
                    }
                } else {//新增
                    $item_save['out_stock_id'] = $out_stock_id;
                    $item_save['sku'] = $value['sku'];
                    $this->_out_stock_item->allowField(true)->isUpdate(false)->data($item_save)->save();
                }

                //绑定条形码
                foreach ($value['sku_agg'] as $v) {
                    $this->_product_bar_code_item->where(['code' => $v['code']])->update(['out_stock_id' => $out_stock_id]);
                }
            }

            $this->_out_stock->commit();
            $this->_out_stock_item->commit();
            $this->_product_bar_code_item->commit();
        } catch (ValidateException $e) {
            $this->_out_stock->rollback();
            $this->_out_stock_item->rollback();
            $this->_product_bar_code_item->rollback();
            $this->error($e->getMessage(), [], 406);
        } catch (PDOException $e) {
            $this->_out_stock->rollback();
            $this->_out_stock_item->rollback();
            $this->_product_bar_code_item->rollback();
            $this->error($e->getMessage(), [], 407);
        } catch (Exception $e) {
            $this->_out_stock->rollback();
            $this->_out_stock_item->rollback();
            $this->_product_bar_code_item->rollback();
            $this->error($e->getMessage(), [], 408);
        }

        $this->success('提交成功', [], 200);
    }

    /**
     * 审核出库单
     *
     * @参数 int out_stock_id  出库单ID
     * @参数 int do_type  2审核通过，3审核拒绝
     * @return mixed
     * @author lzh
     */
    public function out_stock_examine()
    {
        $out_stock_id = $this->request->request('out_stock_id');
        empty($out_stock_id) && $this->error(__('出库单ID不能为空'), [], 403);

        $do_type = $this->request->request('do_type');
        empty($do_type) && $this->error(__('审核类型不能为空'), [], 403);
        !in_array($do_type, [2, 3]) && $this->error(__('审核类型错误'), [], 403);

        //检测出库单状态
        $row = $this->_out_stock->get($out_stock_id);
        1 != $row['status'] && $this->error(__('只有待审核状态才能审核'), [], 405);

        $this->_item->startTrans();
        $this->_stock_log->startTrans();
        $this->_item_platform_sku->startTrans();
        $this->_product_bar_code_item->startTrans();
        try {
            //审核通过扣减库存
            if ($do_type == 2) {
                //获取出库单商品数据
                $item_data = $this->_out_stock_item
                    ->field('sku,out_stock_num')
                    ->where('out_stock_id', $out_stock_id)
                    ->select();

                //获取各站点虚拟仓库存
                $stock_list = $this->_item_platform_sku
                    ->where('platform_type', $row['platform_id'])
                    ->column('stock', 'sku');

                //校验各站点虚拟仓库存
                foreach ($item_data as $value) {
                    $value['out_stock_num'] > $stock_list[$value['sku']] && $this->error(__('sku: ' . $value['sku'] . ' 出库数量不能大于虚拟仓库存'), [], 405);
                }

                $stock_data = [];
                //出库扣减库存
                foreach ($item_data as $value) {
                    //扣除商品表总库存
                    $sku = $value['sku'];
                    $sku_item = $this->_item->where(['sku' => $sku])->find();
                    $this->_item->where(['sku' => $sku])->dec('stock', $value['out_stock_num'])->dec('available_stock', $value['out_stock_num'])->update();

                    //扣减对应平台sku库存
                    $item_platform_sku_detail = $this->_item_platform_sku->where(['sku' => $sku, 'platform_type' => $row['platform_id']])->find();
                    $this->_item_platform_sku->where(['sku' => $sku, 'platform_type' => $row['platform_id']])->dec('stock', $value['out_stock_num'])->update();

                    $stock_data[] = [
                        //'大站点类型：1网站 2魔晶',
                        'type' => 2,
                        //'站点类型：1Zeelool  2Voogueme 3Nihao 4Meeloog 5Wesee 8Amazon 9Zeelool_es 10Zeelool_de 11Zeelool_jp'
                        'site' => 0,
                        //'模块：1普通订单 2配货 3质检 4审单 5异常处理 6更改镜架 7取消订单 8补发 9赠品 10采购入库 11出入库 12盘点 13调拨'
                        'modular' => 11,
                        //'变动类型：1非预售下单 2预售下单-虚拟仓>0 3预售下单-虚拟仓<0 4配货 5质检拒绝-镜架报损 6审单-成功 7审单-配错镜框
                        // 8加工异常打回待配货 9印logo异常打回待配货 10更改镜架-配镜架前 11更改镜架-配镜架后 12取消订单-配镜架前 13取消订单-配镜架后
                        // 14补发 15赠品 16采购-有比例入库 17采购-没有比例入库 18手动入库 19手动出库 20盘盈入库 21盘亏出库 22调拨 23调拨 24库存调拨'
                        'change_type' => 19,
                        // '关联sku'
                        'sku' => $sku,
                        //'关联订单号或子单号'
                        'order_number' => $this->_out_stock->where('id', $out_stock_id)->value('out_stock_number'),
                        //'关联变化的ID'
                        'public_id' => 0,
                        //'操作端：1PC端 2PDA'
                        'source' => 2,
                        //'总库存变动前'
                        'stock_before' => $sku_item['stock'],
                        //'总库存变化量：正数为加，负数为减'
                        'stock_change' => -$value['out_stock_num'],
                        //'可用库存变动前'
                        'available_stock_before' => $sku_item['available_stock'],
                        //'可用库存变化量：正数为加，负数为减'
                        'available_stock_change' => -$value['out_stock_num'],
                        'create_person' => $this->auth->nickname,
                        'create_time' => time(),
                        //'关联单号类型：1订单号 2子订单号 3入库单 4出库单 5盘点单 6调拨单'
                        'number_type' => 4,
                    ];
                    //插入日志表
                    $stock_data1[] = [
                        'type' => 2,
                        'site' => $row['platform_id'],
                        'modular' => 11,
                        'change_type' => 19,
                        'sku' => $sku,
                        'order_number' => $this->_out_stock->where('id', $out_stock_id)->value('out_stock_number'),
                        'source' => 2,
                        'fictitious_before' => $item_platform_sku_detail['stock'],
                        'fictitious_change' => -$value['out_stock_num'],
                        'create_person' => $this->auth->nickname,
                        'create_time' => time(),
                        'number_type' => 4,
                    ];
                }

                //库存变动日志不分站点的
                $this->_stock_log->allowField(true)->saveAll($stock_data);

                //库存变动日志分站点的
                $this->_stock_log->allowField(true)->saveAll($stock_data1);

                //校验条形码是否已出库
                $check_bar_code = $this->_product_bar_code_item->where(['out_stock_id' => $out_stock_id, 'library_status' => 2])->value('code');
                if ($check_bar_code) throw new Exception("条形码：{$check_bar_code}已出库，请检查");

                //条形码出库时间
                $this->_product_bar_code_item
                    ->allowField(true)
                    ->isUpdate(true, ['out_stock_id' => $out_stock_id])
                    ->save(['out_stock_time' => date('Y-m-d H:i:s'), 'library_status' => 2]);
            } else {//审核拒绝解除条形码绑定关系
                $code_clear = [
                    'out_stock_id' => 0
                ];
                $this->_product_bar_code_item
                    ->allowField(true)
                    ->isUpdate(true, ['out_stock_id' => $out_stock_id])
                    ->save($code_clear);
            }
            $this->_item->commit();
            $this->_stock_log->commit();
            $this->_item_platform_sku->commit();
            $this->_product_bar_code_item->commit();
        } catch (ValidateException $e) {
            $this->_item->rollback();
            $this->_stock_log->rollback();
            $this->_item_platform_sku->rollback();
            $this->_product_bar_code_item->rollback();
            $this->error($e->getMessage(), [], 406);
        } catch (PDOException $e) {
            $this->_item->rollback();
            $this->_stock_log->rollback();
            $this->_item_platform_sku->rollback();
            $this->_product_bar_code_item->rollback();
            $this->error($e->getMessage(), [], 407);
        } catch (Exception $e) {
            $this->_item->rollback();
            $this->_stock_log->rollback();
            $this->_item_platform_sku->rollback();
            $this->_product_bar_code_item->rollback();
            $this->error($e->getMessage(), [], 408);
        }

        $res = $this->_out_stock->allowField(true)->isUpdate(true, ['id' => $out_stock_id])->save(['status' => $do_type]);
        false === $res ? $this->error(__('审核失败'), [], 404) : $this->success('审核成功', [], 200);
    }

    /**
     * 取消出库
     *
     * @参数 int out_stock_id  出库单ID
     * @return mixed
     * @author lzh
     */
    public function out_stock_cancel()
    {
        $out_stock_id = $this->request->request('out_stock_id');
        empty($out_stock_id) && $this->error(__('出库单ID不能为空'), [], 403);

        //检测出库单状态
        $row = $this->_out_stock->get($out_stock_id);
        0 != $row['status'] && $this->error(__('只有新建状态才能取消'), [], 405);

        //解除条形码绑定关系
        $code_clear = [
            'out_stock_id' => 0
        ];
        $this->_product_bar_code_item->allowField(true)->isUpdate(true, ['out_stock_id' => $out_stock_id])->save($code_clear);

        $res = $this->_out_stock->allowField(true)->isUpdate(true, ['id' => $out_stock_id])->save(['status' => 4]);
        $res ? $this->success('取消成功', [], 200) : $this->error(__('取消失败'), [], 404);
    }

    /**
     * 待入库列表--ok
     * 质检单审核时间examine_time即为完成时间
     *
     * @参数 string query  查询内容
     * @参数 int status  状态
     * @参数 string start_time  开始时间
     * @参数 string end_time  结束时间
     * @参数 int page  页码
     * @参数 int page_size  每页显示数量
     * @return mixed
     * @author wgj
     */
    public function no_in_stock_list()
    {
        $query = $this->request->request('query');
        $start_time = $this->request->request('start_time');
        $end_time = $this->request->request('end_time');
        $page = $this->request->request('page');
        $page_size = $this->request->request('page_size');

        empty($page) && $this->error(__('Page can not be empty'), [], 406);
        empty($page_size) && $this->error(__('Page size can not be empty'), [], 407);

        $where = [];
        $where['a.is_stock'] = 0;//质检单待入库 状态为0
        $where['a.status'] = 2;//质检单待入库 状态为2 已审核
        if ($query) {
            $where['a.check_order_number|b.sku|c.logistics_number'] = ['like', '%' . $query . '%'];
        }
        if ($start_time && $end_time) {

            $where['a.createtime'] = ['between', [$start_time, $end_time]];
        }

        $offset = ($page - 1) * $page_size;
        $limit = $page_size;

        //获取质检单列表数据
        $list = $this->_check
            ->alias('a')
            ->where($where)
            ->field('a.id,a.check_order_number,c.logistics_number,a.createtime,a.examine_time,b.sku,a.create_person,a.logistics_id,a.batch_id,b.remark,d.purchase_number')
            ->join(['fa_check_order_item' => 'b'], 'a.id=b.check_id', 'left')
            ->join(['fa_logistics_info' => 'c'], 'a.logistics_id=c.id', 'left')
            ->join(['fa_purchase_order' => 'd'], 'a.purchase_id=d.id')
            ->group('a.id')
            ->order('a.createtime', 'desc')
            ->limit($offset, $limit)
            ->select();
        $list = collection($list)->toArray();
        // dump($list);
        foreach ($list as $key => $value) {
            //签收编号
            $list[$key]['sign_number'] = Db::name('logistics_info')->where('id', $value['logistics_id'])->value('sign_number');
            //应到货数量
            $list[$key]['should_arrival_num'] = Db::name('check_order_item')->where('check_id', $value['id'])->value('should_arrival_num');
            //供应商名称
            $list[$key]['supplier_name'] = $this->_purchase_order
                ->alias('a')
                ->join(['fa_supplier' => 'b'], 'a.supplier_id=b.id')
                ->where('a.purchase_number', $value['purchase_number'])
                ->value('b.supplier_name');
            $list[$key]['batch_id'] = $value['batch_id'] == 0 ? '无批次' : $value['batch_id'];

        }

        $this->success('', ['list' => $list], 200);
    }

    /**
     * 入库单列表--ok
     *
     * @参数 string query  查询内容
     * @参数 int status  状态
     * @参数 string start_time  开始时间
     * @参数 string end_time  结束时间
     * @参数 int page  * 页码
     * @参数 int page_size  * 每页显示数量
     * @return mixed
     * @author wgj
     */
    public function in_stock_list()
    {
        $query = $this->request->request('query');
        $status = $this->request->request('status');
        $start_time = $this->request->request('start_time');
        $end_time = $this->request->request('end_time');
        $page = $this->request->request('page');
        $page_size = $this->request->request('page_size');

        empty($page) && $this->error(__('Page can not be empty'), [], 501);
        empty($page_size) && $this->error(__('Page size can not be empty'), [], 502);

        $where = [];
        if ($query) {
//            $where['a.in_stock_number|b.check_order_number|c.sku|a.create_person|b.create_person'] = ['like', '%' . $query . '%'];
            $where['a.check_id'] = ['in', function ($search) use ($query) {
                $search
                    ->table('fa_check_order')
                    ->field('id')
                    ->union("SELECT id FROM fa_check_order WHERE create_person like '" . $query . "%'")
                    ->union("SELECT check_id FROM fa_check_order_item WHERE sku like '" . $query . "%'")
                    ->where(['check_order_number' => ['like', $query . '%']]);
            }];
        }
        if (isset($status)) {
            $where['a.status'] = $status;
        }
        if ($start_time && $end_time) {
            $where['a.createtime'] = ['between', [$start_time, $end_time]];
        }

        $offset = ($page - 1) * $page_size;
        $limit = $page_size;

        //获取入库单列表数据
        $list = $this->_in_stock
            ->alias('a')
            ->where($where)
            ->field('a.id,a.check_id,a.in_stock_number,b.check_order_number,a.createtime,a.status')
            ->join(['fa_check_order' => 'b'], 'a.check_id=b.id', 'left')
//            ->join(['fa_check_order_item' => 'c'], 'a.check_id=c.check_id', 'left')
            ->group('a.id')
            ->order('a.createtime', 'desc')
            ->limit($offset, $limit)
            ->select();
        $list = collection($list)->toArray();

        $status_list = [0 => '新建', 1 => '待审核', 2 => '已审核', 3 => '已拒绝', 4 => '已取消'];
        foreach ($list as $key => $value) {
            $list[$key]['status'] = $status_list[$value['status']];
            //按钮
            if ($list[$key]['check_id']) {
                $list[$key]['check_in'] = 1;//是否有质检单 1有 0没有
            } else {
                $list[$key]['check_in'] = 0;//是否有质检单 1有 0没有
            }
            $list[$key]['show_edit'] = 0 == $value['status'] ? 1 : 0;//编辑按钮
            $list[$key]['cancel_show'] = 0 == $value['status'] ? 1 : 0;//取消按钮
            $list[$key]['show_examine'] = 1 == $value['status'] ? 1 : 0;//审核按钮
            $list[$key]['show_detail'] = in_array($value['status'], [2, 3, 4]) ? 1 : 0;//详情按钮
        }

        $this->success('', ['list' => $list], 200);
    }

    /**
     * 取消入库单--ok
     *
     * @参数 int in_stock_id  入库单ID
     * @return mixed
     * @author wgj
     */
    public function in_stock_cancel()
    {
        $in_stock_id = $this->request->request('in_stock_id');
        empty($in_stock_id) && $this->error(__('Id can not be empty'), [], 503);

        //检测入库单状态
        $row = $this->_in_stock->get($in_stock_id);
        empty($row) && $this->error(__('入库单不存在'), [], 503);
        0 != $row['status'] && $this->error(__('只有新建状态才能取消'), [], 504);

        //解除条形码绑定关系
        $this->_product_bar_code_item->allowField(true)->isUpdate(true, ['in_stock_id' => $in_stock_id])->save(['in_stock_id' => 0]);

        $res = $this->_in_stock->allowField(true)->isUpdate(true, ['id' => $in_stock_id])->save(['status' => 4]);
        $res ? $this->success('取消成功', [], 200) : $this->error(__('取消失败'), [], 505);
    }

    /**
     * 新建/编辑入库提交/保存--ok
     *
     * 提交后状态为待审核status=1/保存后状态为新建status=0
     *
     * @参数 int in_stock_id  入库单ID（编辑时必传）
     * @参数 int type_id  入库分类ID（新建时必传）
     * @参数 string in_stock_number  入库单号（必传）
     * @参数 string check_order_number  质检单号（入库单新创建时必传，质检单入口创建时不传）
     * @参数 int platform_id  平台/站点ID（入库单新创建时必传，质检单入口创建时不传）
     * @参数 int do_type  操作类型：1提交2保存
     * @参数 json item_sku  sku数据集合
     * @return mixed
     * @author wgj
     */
    public function in_stock_submit()
    {
        $do_type = $this->request->request('do_type');
        empty($do_type) && $this->error(__('请选择操作类型'), [], 510);
        if ($do_type == 1) {
            $msg = '提交';
        } else {
            $msg = '保存';
        }
        $in_stock_number = $this->request->request("in_stock_number");
        empty($in_stock_number) && $this->error(__('入库单号不能为空'), [], 510);
        $type_id = $this->request->request("type_id");//入库分类
        empty($type_id) && $this->error(__('请选择入库分类'), [], 510);
        $item_sku = $this->request->request("item_data");
        empty($item_sku) && $this->error(__('sku集合不能为空！！'), [], 508);
        $item_sku = json_decode(htmlspecialchars_decode($item_sku), true);
        empty($item_sku) && $this->error(__('sku集合不能为空'), [], 403);
        $item_sku = array_filter($item_sku);

        $in_stock_id = $this->request->request("in_stock_id");//入库单ID，
        $platform_id = $this->request->request("platform_id");//站点，判断是否是新创建入库 还是 质检单入库
        $result = false;

        $this->_check->startTrans();
        $this->_in_stock->startTrans();
        $this->_in_stock_item->startTrans();
        $this->_product_bar_code_item->startTrans();
        try {
            if ($in_stock_id) {
                //有入库单ID，编辑
                //检测条形码是否已绑定
                $where['in_stock_id'] = [['>', 0], ['neq', $in_stock_id]];
                foreach ($item_sku as $key => $value) {
                    $sku_code = array_column($value['sku_agg'], 'code');
                    if (count($value['sku_agg']) != count(array_unique($sku_code))) throw new Exception(' 条形码有重复，请检查');

                    $where['code'] = ['in', $sku_code];
                    $check_quantity = $this->_product_bar_code_item
                        ->where($where)
                        ->field('code')
                        ->find();
                    if (!empty($check_quantity['code'])) {
                        throw new Exception('条形码:' . $check_quantity['code'] . ' 已绑定,请移除');
                    }
                }

                $_in_stock_info = $this->_in_stock->get($in_stock_id);
                if (empty($_in_stock_info)) {
                    throw new Exception('入库单不存在');
                }
                if ($_in_stock_info['status'] != 0) {
                    throw new Exception('只有新建状态才可以修改');
                }
                //更新数据组装
                $_in_stock_data = [
                    'type_id' => $type_id,
                    'status' => 1 == $do_type ? 1 : 0
                ];

                if ($platform_id) {
                    //有站点，入库单创建入口
                    $row = $this->_in_stock->get($in_stock_id);
                    if (empty($row)) {
                        throw new Exception('入库单不存在');
                    }

                    //编辑入库单主表
                    $_in_stock_data['platform_id'] = $platform_id;
                    $purchase_id = 0;//无采购单id
                    $check_data = [];//质检单子表数据
                } else {
                    //无站点，是质检单入口
                    $check_order_number = $this->request->request("check_order_number");
                    if (empty($check_order_number)) {
                        throw new Exception('质检单号不能为空');
                    }
                    $check_info = $this->_check->where(['check_order_number' => $check_order_number])->field('id,purchase_id,replenish_id')->find();
                    if (empty($check_info)) {
                        throw new Exception('质检单不存在');
                    }
                    $_in_stock_data['check_id'] = $check_info['id'];
                    $_in_stock_data['replenish_id'] = $check_info['replenish_id'];//补货单ID
                    $purchase_id = $check_info['purchase_id'];//有采购单id

                    //获取质检单子表数据
                    $check_data = $this->_check_item
                        ->where('check_id', $_in_stock_info['check_id'])
                        ->column('sample_num', 'sku');
                }

                //更新数据
                $result = $this->_in_stock->allowField(true)->save($_in_stock_data, ['id' => $in_stock_id]);

                //添加入库商品信息
                if ($result !== false) {
                    $where_code = [];
                    foreach (array_filter($item_sku) as $k => $v) {
                        $item_save['purchase_id'] = $purchase_id;//采购单id
                        $item_save['in_stock_num'] = $v['in_stock_num'];//入库数量
                        $item_save['sample_num'] = $check_data[$v['sku']] ?: 0;//留样数量
                        //修改入库单子表
                        $where = ['sku' => $v['sku'], 'in_stock_id' => $in_stock_id];
                        $this->_in_stock_item->where($where)->update($item_save);

                        //入库单绑定条形码数组组装
                        foreach ($v['sku_agg'] as $k_code => $v_code) {
                            if (!empty($v_code['code'])) {
                                $where_code[] = $v_code['code'];
                            }
                        }
                        //入库单移除条形码
                        if (!empty($value['remove_agg'])) {
                            $code_clear = [
                                'in_stock_id' => 0
                            ];
                            $this->_product_bar_code_item->where(['code' => ['in', $value['remove_agg']]])->update($code_clear);
                        }
                    }
                    //入库单绑定条形码执行
                    $this->_product_bar_code_item->allowField(true)->isUpdate(true, ['code' => ['in', $where_code]])->save(['in_stock_id' => $in_stock_id]);
                }
            } else {
                //无入库单ID，新建入库单

                //检测条形码是否已绑定
                $where['in_stock_id'] = ['>', 0];
                foreach ($item_sku as $key => $value) {
                    $sku_code = array_column($value['sku_agg'], 'code');
                    if (count($value['sku_agg']) != count(array_unique($sku_code))) {
                        throw new Exception('条形码有重复，请检查');
                    }

                    $where['code'] = ['in', $sku_code];
                    $check_quantity = $this->_product_bar_code_item
                        ->where($where)
                        ->field('code')
                        ->find();
                    if (!empty($check_quantity['code'])) {
                        throw new Exception('条形码:' . $check_quantity['code'] . ' 已绑定,请移除');
                    }
                }

                //组装新增数据
                $params['in_stock_number'] = $in_stock_number;
                $params['type_id'] = $type_id;
                $params['status'] = 1 == $do_type ? 1 : 0;

                //存在平台id 代表把当前入库单的sku分给这个平台 首先做判断 判断入库单的sku是否都有此平台对应的映射关系
                $params['create_person'] = $this->auth->nickname;
                $params['createtime'] = date('Y-m-d H:i:s', time());
                if ($platform_id) {
                    $params['platform_id'] = $platform_id;
                    foreach (array_filter($item_sku) as $k => $v) {
                        $sku_platform = $this->_item_platform_sku->where(['sku' => $v['sku'], 'platform_type' => $params['platform_id']])->find();
                        if (!$sku_platform) {
                            $this->error('此sku：' . $v['sku'] . '没有同步至此平台，请先同步后重试');
                        }
                    }
                    //新增入库单
                    $result = $this->_in_stock->allowField(true)->save($params);

                    //添加入库商品信息
                    if ($result !== false) {
                        $data = [];
                        $where_code = [];
                        foreach (array_filter($item_sku) as $k => $v) {
                            $data[$k]['sku'] = $v['sku'];
                            $data[$k]['in_stock_num'] = $v['in_stock_num'];//入库数量
                            $data[$k]['in_stock_id'] = $this->_in_stock->id;

                            //入库单绑定条形码数组组装
                            foreach ($v['sku_agg'] as $k_code => $v_code) {
                                if (!empty($v_code['code'])) {
                                    $where_code[] = $v_code['code'];
                                }
                            }
                        }

                        //入库单绑定条形码执行
                        if ($where_code) {
                            $this->_product_bar_code_item
                                ->allowField(true)
                                ->isUpdate(true, ['code' => ['in', $where_code]])
                                ->save(['in_stock_id' => $this->_in_stock->id]);
                        }

                        //批量添加
                        $this->_in_stock_item->allowField(true)->saveAll($data);
                    }
                    //                    $purchase_id = 0;//无采购单id
                } else {
                    //无站点，是质检单入口
                    $check_order_number = $this->request->request("check_order_number");
                    if (empty($check_order_number)) {
                        throw new Exception('质检单号不能为空');
                    }
                    $check_info = $this->_check->where(['check_order_number' => $check_order_number])->field('id,purchase_id,replenish_id')->find();
                    if (empty($check_info)) {
                        throw new Exception('质检单不存在');
                    }

                    //获取质检单子表数据
                    $check_data = $this->_check_item
                        ->where('check_id', $check_info['id'])
                        ->column('sample_num', 'sku');

                    $params['check_id'] = $check_info['id'];
                    $params['replenish_id'] = $check_info['replenish_id'];//补货单ID
                    $purchase_id = $check_info['purchase_id'];//有采购单id
                    //质检单页面去创建入库单
                    $result = $this->_in_stock->allowField(true)->save($params);
                    //添加入库信息
                    if ($result !== false) {
                        //更改质检单为已创建入库单
                        $this->_check->allowField(true)->save(['is_stock' => 1], ['id' => $params['check_id']]);
                        $data = [];
                        $where_code = [];
                        foreach (array_filter($item_sku) as $k => $v) {
                            $data[$k]['sku'] = $v['sku'];
                            $data[$k]['purchase_id'] = $purchase_id;//采购单id
                            $data[$k]['in_stock_num'] = $v['in_stock_num'];//入库数量
                            $data[$k]['in_stock_id'] = $this->_in_stock->id;//入库单ID
                            $data[$k]['sample_num'] = $check_data[$v['sku']] ?: 0;//留样数量

                            //入库单绑定条形码数组组装
                            foreach ($v['sku_agg'] as $k_code => $v_code) {
                                if (!empty($v_code['code'])) {
                                    $where_code[] = $v_code['code'];
                                }
                            }
                        }

                        //入库单绑定条形码执行
                        if ($where_code) {
                            $this->_product_bar_code_item
                                ->allowField(true)
                                ->isUpdate(true, ['code' => ['in', $where_code]])
                                ->save(['in_stock_id' => $this->_in_stock->id]);
                        }

                        //批量添加
                        $this->_in_stock_item->allowField(true)->saveAll($data);
                    }
                }

            }
            $this->_check->commit();
            $this->_in_stock->commit();
            $this->_in_stock_item->commit();
            $this->_product_bar_code_item->commit();
        } catch (ValidateException $e) {
            $this->_check->rollback();
            $this->_in_stock->rollback();
            $this->_in_stock_item->rollback();
            $this->_product_bar_code_item->rollback();
            $this->error($e->getMessage(), [], 444);
        } catch (PDOException $e) {
            $this->_check->rollback();
            $this->_in_stock->rollback();
            $this->_in_stock_item->rollback();
            $this->_product_bar_code_item->rollback();
            $this->error($e->getMessage(), [], 444);
        } catch (Exception $e) {
            $this->_check->rollback();
            $this->_in_stock->rollback();
            $this->_in_stock_item->rollback();
            $this->_product_bar_code_item->rollback();
            $this->error($e->getMessage(), [], 444);
        }

        if ($result !== false) {
            $this->success($msg . '成功！！', '', 200);
        } else {
            $this->error(__($msg . '失败'), [], 511);
        }

    }

    /**
     * 新建入库单页面--ok
     *
     * @参数 int type  新建入口 1.质检单，2.入库单
     * @参数 int check_id  质检单ID（type为1时必填，为2时不填）
     * @return mixed
     * @author wgj
     */
    public function in_stock_add()
    {
        //根据type值判断是从哪个入口进入的添加入库单 type值为1是从质检入口进入 type值为2是从入库单直接添加 直接添加的需要选择站点
        $type = $this->request->request("type");
        empty($type) && $this->error(__('入口类型不能为空'), [], 513);
        $info = [];
        //入库单所需数据
        $info['in_stock_number'] = 'IN' . date('YmdHis') . rand(100, 999) . rand(100, 999);
        //查询入库分类
        $in_stock_type = $this->_in_stock_type->field('id, name')->where('is_del', 1)->select();
        if ($type == 1) {
            //质检单页面进入创建入库单
            $check_id = $this->request->request("check_id");
            empty($check_id) && $this->error(__('质检单号不能为空'), [], 513);
            $check_data = $this->_check->get($check_id);
            empty($check_data) && $this->error(__('质检单不存在'), [], 403);
            //入库单所需数据
            $info['check_id'] = $check_id;
            $info['check_order_number'] = $check_data['check_order_number'];
            //有关联质检单ID，则入库类型只取第一条数据：采购入库
            //            $in_stock_type = $in_stock_type[0];
            $in_stock_type_list[] = $in_stock_type[0];

            //获取质检单商品数据
            $item_list = $this->_check_item
                ->where(['check_id' => $check_id])
                ->field('sku,quantity_num,sample_num')
                ->select();
            $item_list = collection($item_list)->toArray();
            //获取条形码数据
            $bar_code_list = $this->_product_bar_code_item
                ->where(['check_id' => $check_id, 'is_sample' => 0])
                ->field('sku,code')
                ->order('id', 'desc')
                ->select();
            $bar_code_list = collection($bar_code_list)->toArray();
            //拼接sku条形码数据
            foreach ($item_list as $key => $value) {
                $sku = $value['sku'];
                //条形码列表
                $sku_agg = [];
                foreach ($bar_code_list as $k => $v) {
                    if ($v['sku'] == $sku) {
                        $v['is_new'] = 0;
                        $sku_agg[] = $v;
                    }
                }
                $item_list[$key]['sku_agg'] = $sku_agg;
                //质检单默认留样数量为1，入库数量为质检合格数量 - 留样数量
                $item_list[$key]['in_stock_num'] = $value['quantity_num'] - $value['sample_num'];
            }
            $info['item_list'] = $item_list;

        } else {
            //入库单直接添加，查询站点数据
            $platform_list = $this->_magento_platform->field('id, name')->where(['is_del' => 1, 'status' => 1])->select();
            $info['platform_list'] = $platform_list;
            $in_stock_type_list = $in_stock_type;

        }

        $info['in_stock_type'] = $in_stock_type_list;

        $this->success('', ['info' => $info], 200);
    }

    /**
     * 编辑入库单页面/详情/入库单审核页面--只允许编辑入库分类和SKU入库数量--去除了质检合格数量--ok.
     * 修改编辑页面可更改
     *
     * @参数 int in_stock_id  入库单ID
     * @return mixed
     * @author wgj
     */
    public function in_stock_edit()
    {
        $in_stock_id = $this->request->request('in_stock_id');
        empty($in_stock_id) && $this->error(__('入库单ID不能为空'), [], 514);
        //获取入库单数据
        $_in_stock_info = $this->_in_stock->get($in_stock_id);
        empty($_in_stock_info) && $this->error(__('入库单不存在'), [], 515);

        $item_list = $this->_in_stock_item
            ->where(['in_stock_id' => $in_stock_id])
            ->field('sku,in_stock_num')
            ->select();
        empty($item_list) && $this->error(__('入库单子单数据异常'), [], 515);

        $item_list = collection($item_list)->toArray();
        $check_order_info = $this->_check->get($_in_stock_info['check_id']);
        //查询入库分类
        $in_stock_type = $this->_in_stock_type->field('id, name')->where('is_del', 1)->select();
        //获取条形码数据
        $bar_code_list = $this->_product_bar_code_item
            ->where(['in_stock_id' => $in_stock_id])
            ->field('sku,code')
            ->order('id', 'desc')
            ->select();
        $bar_code_list = collection($bar_code_list)->toArray();

        foreach ($item_list as $key => $value) {
            $sku = $value['sku'];
            //条形码列表
            $sku_agg = [];
            foreach ($bar_code_list as $k => $v) {
                if ($v['sku'] == $sku) {
                    $v['is_new'] = 0;
                    $sku_agg[] = $v;
                }
            }
            $item_list[$key]['sku_agg'] = $sku_agg;
        }

        $info = [];
        if ($check_order_info) {
            //存在质检单号，则入库类型只取第一条数据：采购入库
            $in_stock_type_list[] = $in_stock_type[0];
            foreach ($item_list as $key => $value) {
                //质检单默认留样数量为1，质检合格数量为入库数量 + 留样数量
                $item_list[$key]['quantity_num'] = $value['in_stock_num'] + $value['sample_num'];
                //从质检单子表获得应到货数量
<<<<<<< HEAD
                $item_list[$key]['should_arrival_num'] = $this->_check_item->where('check_id',$check_order_info['id'])->value('should_arrival_num');
=======
                $item_list[$key]['arrivals_num'] = $this->_check_item->where('check_id',$check_order_info['id'])->value('arrivals_num');
>>>>>>> 998d5ccb
                $item_list[$key]['remark'] = $this->_check_item->where('check_id',$check_order_info['id'])->value('remark');
            }
            $info['check_order_number'] = $check_order_info['check_order_number'];

        } else {
            $platform_list = $this->_magento_platform->field('id, name')->where(['is_del' => 1, 'status' => 1])->select();
            $info['platform_check_id'] = $_in_stock_info['platform_id'];
            $info['platform_list'] = $platform_list;
            $in_stock_type_list = $in_stock_type;
        }

        //入库单所需数据
        $info['in_stock_id'] = $_in_stock_info['id'];
        $info['in_stock_number'] = $_in_stock_info['in_stock_number'];
        $info['in_stock_type_check_id'] = $_in_stock_info['type_id'];
        $info['in_stock_type'] = $in_stock_type_list;
        $info['item_list'] = $item_list;

        $this->success('', ['info' => $info], 200);
    }

    /**
     * 入库审核 通过/拒绝--ok
     *
     * @参数 int check_id  入库单ID
     * @参数 int do_type  2审核通过，3审核拒绝
     * @return mixed
     * @author wgj
     */
    public function in_stock_examine()
    {
        $in_stock_id = $this->request->request('in_stock_id');
        empty($in_stock_id) && $this->error(__('入库单ID不能为空'), [], 516);

        $do_type = $this->request->request('do_type');
        empty($do_type) && $this->error(__('审核类型不能为空'), [], 517);
        !in_array($do_type, [2, 3]) && $this->error(__('审核类型错误'), [], 517);

        //检测入库单状态
        $row = $this->_in_stock->get($in_stock_id);
        empty($row) && $this->error(__('入库单不存在'), [], 516);
        1 != $row['status'] && $this->error(__('只有待审核状态才能操作'), [], 518);

        $data['status'] = $do_type;//审核状态，2通过，3拒绝
        if (2 == $data['status']) {
            $data['check_time'] = date('Y-m-d H:i:s', time());
            $msg = '审核';
        } else {
            $msg = '拒绝';
        }

        //查询入库明细数据
        $list = $this->_in_stock
            ->alias('a')
            ->join(['fa_in_stock_item' => 'b'], 'a.id=b.in_stock_id')
            ->where(['a.id' => $in_stock_id])
            ->select();
        $list = collection($list)->toArray();
        //查询存在产品库的sku
        $skus = array_column($list, 'sku');
        $skus = $this->_item->where(['sku' => ['in', $skus]])->column('sku');
        foreach ($list as $v) {
            if (!in_array($v['sku'], $skus)) {
                $this->error('此sku:' . $v['sku'] . '不存在！！', [], 516);
            }
        }

        $res = false;
        $this->_item->startTrans();
        $this->_in_stock->startTrans();
        $this->_stock_log->startTrans();
        $this->_allocated->startTrans();
        $this->_order_return->startTrans();
        $this->_purchase_order->startTrans();
        $this->_item_platform_sku->startTrans();
        $this->_purchase_order_item->startTrans();
        (new StockLog())->startTrans();
        try {
            $data['create_person'] = $this->auth->nickname;
            $res = $this->_in_stock->allowField(true)->isUpdate(true, ['id' => $in_stock_id])->save($data);//审核拒绝不更新数据

            if ($data['status'] == 2) {
                $error_num = [];
                foreach ($list as $k => $v) {
                    $item_map['sku'] = $v['sku'];
                    $item_map['is_del'] = 1;
                    $sku_item = $this->_item->where($item_map)->find();
                    //审核通过对虚拟库存的操作
                    //审核通过时按照补货需求比例 划分各站虚拟库存 如果未关联补货需求单则按照当前各站虚拟库存数量实时计算各站比例（弃用）
                    //采购过来的 有采购单的 1、有补货需求单的直接按比例分配 2、没有补货需求单的都给m站
                    if ($v['purchase_id']) {
                        //采购入库
                        $is_purchase = 10;
                        if ($v['replenish_id']) {
                            //采购有比例入库
                            $change_type = 16;
                            //查询各站补货需求量占比
                            $rate_arr = $this->_new_product_mapping
                                ->where(['replenish_id' => $v['replenish_id'], 'sku' => $v['sku'], 'is_show' => 0])
                                // ->order('rate asc')
                                ->field('rate,website_type')
                                ->select();
                            // dump(collection($rate_arr)->toArray());die;
                            //根据入库数量插入各站虚拟仓库存
                            $all_num = count($rate_arr);
                            $stock_num = $v['in_stock_num'];
                            //获得应到货数量
                            $check = new \app\admin\model\warehouse\CheckItem();
                            $should_arrivals_num = $check->where('check_id', $v['check_id'])->value('should_arrival_num');
                            foreach ($rate_arr as $key => $val) {
                                //最后一个站点 剩余数量分给最后一个站
                                if (($all_num - $key) == 1) {
                                    //当前sku映射关系详情
                                    $sku_platform = $this->_item_platform_sku->where(['sku' => $v['sku'], 'platform_type' => $val['website_type']])->find();
                                    //增加站点虚拟仓库存
                                    $this->_item_platform_sku->where(['sku' => $v['sku'], 'platform_type' => $val['website_type']])->setInc('stock', $stock_num);
                                    //入库的时候减少待入库数量
                                    $this->_item_platform_sku->where(['sku' => $v['sku'], 'platform_type' => $val['website_type']])->setDec('wait_instock_num', $should_arrivals_num);

                                    //插入日志表
                                    (new StockLog())->setData([
                                        'type' => 2,
                                        'site' => $val['website_type'],
                                        'modular' => 10,
                                        'change_type' => 16,
                                        'sku' => $v['sku'],
                                        'order_number' => $v['in_stock_number'],
                                        'source' => 2,
                                        'fictitious_before' => $sku_platform['stock'],
                                        'fictitious_change' => $stock_num,
                                        'wait_instock_num_before' => $sku_platform['wait_instock_num'],
                                        'wait_instock_num_change' => -$should_arrivals_num,
                                        'create_person' => $this->auth->nickname,
                                        'create_time' => time(),
                                        'number_type' => 3,
                                    ]);

                                } else {
                                    $num = round($v['in_stock_num'] * $val['rate']);
                                    $should_arrivals_num_plat = round($should_arrivals_num * $val['rate']);
                                    $stock_num -= $num;
                                    $should_arrivals_num -= $should_arrivals_num_plat;
                                    $sku_platform = $this->_item_platform_sku->where(['sku' => $v['sku'], 'platform_type' => $val['website_type']])->find();
                                    //增加站点虚拟仓库存
                                    $this->_item_platform_sku->where(['sku' => $v['sku'], 'platform_type' => $val['website_type']])->setInc('stock', $num);
                                    //入库的时候减少待入库数量
                                    $this->_item_platform_sku->where(['sku' => $v['sku'], 'platform_type' => $val['website_type']])->setDec('wait_instock_num', $should_arrivals_num_plat);
                                    //插入日志表
                                    (new StockLog())->setData([
                                        'type' => 2,
                                        'site' => $val['website_type'],
                                        'modular' => 10,
                                        'change_type' => 16,
                                        'sku' => $v['sku'],
                                        'order_number' => $v['in_stock_number'],
                                        'source' => 2,
                                        'fictitious_before' => $sku_platform['stock'],
                                        'fictitious_change' => $num,
                                        'wait_instock_num_before' => $sku_platform['wait_instock_num'],
                                        'wait_instock_num_change' => -$should_arrivals_num_plat,
                                        'create_person' => $this->auth->nickname,
                                        'create_time' => time(),
                                        'number_type' => 3,
                                    ]);
                                }
                            }
                        } else {
                            //采购没有比例入库
                            $change_type = 17;

                            //记录没有采购比例直接入库的sku
                            $this->_allocated
                                ->allowField(true)
                                ->isUpdate(false)
                                ->data(['sku' => $v['sku'], 'change_num' => $v['in_stock_num'], 'create_time' => date('Y-m-d H:i:s')])
                                ->save();

                            $item_platform_sku = $this->_item_platform_sku->where(['sku' => $v['sku'], 'platform_type' => 4])->find();
                            //sku没有同步meeloog站 无法添加虚拟库存 必须先同步
                            if (empty($item_platform_sku)) {
                                throw new Exception('sku：' . $v['sku'] . '没有同步meeloog站，请先同步');
                            }
                            $this->_item_platform_sku->where(['sku' => $v['sku'], 'platform_type' => 4])->setInc('stock', $v['in_stock_num']);

                            //入库的时候减少待入库数量
                            // $this->_item_platform_sku->where(['sku' => $v['sku'], 'platform_type' => 4])->setDec('wait_instock_num', $v['in_stock_num']);

                            //插入日志表
                            (new StockLog())->setData([
                                'type' => 2,
                                'site' => 4,
                                'modular' => 10,
                                'change_type' => 17,
                                'sku' => $v['sku'],
                                'order_number' => $v['in_stock_number'],
                                'source' => 2,
                                'fictitious_before' => $item_platform_sku['stock'],
                                'fictitious_change' => $v['in_stock_num'],
                                // 'wait_instock_num_before' => $item_platform_sku['wait_instock_num'],
                                // 'wait_instock_num_change' => -$v['in_stock_num'],
                                'create_person' => $this->auth->nickname,
                                'create_time' => time(),
                                'number_type' => 3,
                            ]);
                        }
                    } //不是采购过来的 如果有站点id 说明是指定增加此平台sku
                    elseif ($v['platform_id']) {
                        //手动入库
                        $change_type = 18;
                        //出入库
                        $is_purchase = 11;
                        $item_platform_sku = $this->_item_platform_sku->where(['sku' => $v['sku'], 'platform_type' => $v['platform_id']])->find();
                        $this->_item_platform_sku->where(['sku' => $v['sku'], 'platform_type' => $v['platform_id']])->setInc('stock', $v['in_stock_num']);
                        (new StockLog())->setData([
                            'type' => 2,
                            'site' => $v['platform_id'],
                            'modular' => 11,
                            'change_type' => 18,
                            'sku' => $v['sku'],
                            'order_number' => $v['in_stock_number'],
                            'source' => 2,
                            'fictitious_before' => $item_platform_sku['stock'],
                            'fictitious_change' => $v['in_stock_num'],
                            'create_person' => $this->auth->nickname,
                            'create_time' => time(),
                            'number_type' => 3,
                        ]);
                    } //没有采购单也没有站点id 说明是盘点过来的
                    else {
                        //盘点
                        $change_type = 20;
                        //盘点
                        $is_purchase = 12;
                        //根据当前sku 和当前 各站的虚拟库存进行分配
                        $item_platform_sku = $this->_item_platform_sku->where('sku', $v['sku'])->order('stock asc')->select();
                        $all_num = count($item_platform_sku);

                        $stock_num = $v['in_stock_num'];
                        //计算当前sku的总虚拟库存 如果总的为0 表示当前所有平台的此sku都为0 此时入库的话按照平均规则分配 例如五个站都有此品 那么比例就是20%
                        $stock_all_num = array_sum(array_column($item_platform_sku, 'stock'));
                        if ($stock_all_num == 0) {
                            $rate_rate = 1 / $all_num;
                            foreach ($item_platform_sku as $key => $val) {
                                $item_platform_sku_detail = $this->_item_platform_sku->where(['sku' => $v['sku'], 'platform_type' => $val['platform_type']])->find();
                                //最后一个站点 剩余数量分给最后一个站
                                if (($all_num - $key) == 1) {
                                    $this->_item_platform_sku->where(['sku' => $v['sku'], 'platform_type' => $val['platform_type']])->setInc('stock', $stock_num);
                                    //插入日志表
                                    (new StockLog())->setData([
                                        'type' => 2,
                                        'site' => $val['platform_type'],
                                        'modular' => 12,
                                        'change_type' => 20,
                                        'sku' => $v['sku'],
                                        'order_number' => $v['in_stock_number'],
                                        'source' => 2,
                                        'fictitious_before' => $item_platform_sku_detail['stock'],
                                        'fictitious_change' => $stock_num,
                                        'create_person' => $this->auth->nickname,
                                        'create_time' => time(),
                                        'number_type' => 3,
                                    ]);
                                } else {
                                    $num = round($v['in_stock_num'] * $rate_rate);
                                    $stock_num -= $num;
                                    $this->_item_platform_sku->where(['sku' => $v['sku'], 'platform_type' => $val['platform_type']])->setInc('stock', $num);
                                    //插入日志表
                                    (new StockLog())->setData([
                                        'type' => 2,
                                        'site' => $val['platform_type'],
                                        'modular' => 12,
                                        'change_type' => 20,
                                        'sku' => $v['sku'],
                                        'order_number' => $v['in_stock_number'],
                                        'source' => 2,
                                        'fictitious_before' => $item_platform_sku_detail['stock'],
                                        'fictitious_change' => $num,
                                        'create_person' => $this->auth->nickname,
                                        'create_time' => time(),
                                        'number_type' => 3,
                                    ]);
                                }
                            }
                        } else {
                            //某個平台這個sku存在庫存 就按照當前各站的虛擬庫存進行分配
                            $whole_num = $this->_item_platform_sku->where('sku', $v['sku'])->sum('stock');
                            $stock_num = $v['in_stock_num'];
                            foreach ($item_platform_sku as $key => $val) {
                                $item_platform_sku_detail = $this->_item_platform_sku->where(['sku' => $v['sku'], 'platform_type' => $val['platform_type']])->find();
                                //最后一个站点 剩余数量分给最后一个站
                                if (($all_num - $key) == 1) {
                                    $this->_item_platform_sku->where(['sku' => $v['sku'], 'platform_type' => $val['platform_type']])->setInc('stock', $stock_num);
                                    //插入日志表
                                    (new StockLog())->setData([
                                        'type' => 2,
                                        'site' => $val['platform_type'],
                                        'modular' => 12,
                                        'change_type' => 20,
                                        'sku' => $v['sku'],
                                        'order_number' => $v['in_stock_number'],
                                        'source' => 2,
                                        'fictitious_before' => $item_platform_sku_detail['stock'],
                                        'fictitious_change' => $stock_num,
                                        'create_person' => $this->auth->nickname,
                                        'create_time' => time(),
                                        'number_type' => 3,
                                    ]);
                                } else {
                                    $num = round($v['in_stock_num'] * $val['stock'] / $whole_num);
                                    $stock_num -= $num;
                                    $this->_item_platform_sku->where(['sku' => $v['sku'], 'platform_type' => $val['platform_type']])->setInc('stock', $num);
                                    //插入日志表
                                    (new StockLog())->setData([
                                        'type' => 2,
                                        'site' => $val['platform_type'],
                                        'modular' => 12,
                                        'change_type' => 20,
                                        'sku' => $v['sku'],
                                        'order_number' => $v['in_stock_number'],
                                        'source' => 2,
                                        'fictitious_before' => $item_platform_sku_detail['stock'],
                                        'fictitious_change' => $num,
                                        'create_person' => $this->auth->nickname,
                                        'create_time' => time(),
                                        'number_type' => 3,
                                    ]);
                                }
                            }
                        }
                    }

                    //更新商品表商品总库存
                    //总库存
                    $item_map['sku'] = $v['sku'];
                    $item_map['is_del'] = 1;
                    $stock_res = false;
                    if ($v['sku']) {
                        //增加商品表里的商品库存、可用库存、留样库存
                        $stock_res = $this->_item->where($item_map)->inc('stock', $v['in_stock_num'])->inc('available_stock', $v['in_stock_num'])->inc('sample_num', $v['sample_num'])->update();

                        //有采购单减少待入库数量
                        if ($v['purchase_id']) {
                            //获得应到货数量
                            $check = new \app\admin\model\warehouse\CheckItem();
                            $should_arrivals_num = $check->where('check_id', $v['check_id'])->value('should_arrival_num');
                            if (!$should_arrivals_num) {
                                $should_arrivals_num = $check->where('check_id', $v['check_id'])->value('purchase_num');
                            }
                            $this->_item->where($item_map)->dec('wait_instock_num', $should_arrivals_num)->update();
                        }

                        //插入日志表
                        (new StockLog())->setData([
                            'type' => 2,
                            'site' => 0,
                            'modular' => $is_purchase,
                            'change_type' => $change_type,
                            'sku' => $v['sku'],
                            'order_number' => $v['in_stock_number'],
                            'source' => 2,
                            'stock_before' => $sku_item['stock'],
                            'stock_change' => $v['in_stock_num'],
                            'available_stock_before' => $sku_item['available_stock'],
                            'available_stock_change' => $v['in_stock_num'],
                            'sample_num_before' => $sku_item['sample_num'],
                            'sample_num_change' => $v['sample_num'],
                            'wait_instock_num_before' => $sku_item['wait_instock_num'],
                            'wait_instock_num_change' => -$should_arrivals_num,
                            'create_person' => $this->auth->nickname,
                            'create_time' => time(),
                            'number_type' => 3,
                        ]);
                    }

                    if ($stock_res === false) {
                        $error_num[] = $k;
                    }

                    //根据质检id 查询采购单id
                    $check_res = $this->_check->where('id', $v['check_id'])->find();
                    //更新采购商品表 入库数量 如果为真则为采购入库
                    if ($check_res['purchase_id']) {
                        $purchase_map['sku'] = $v['sku'];
                        $purchase_map['purchase_id'] = $check_res['purchase_id'];
                        $this->_purchase_order_item->where($purchase_map)->setInc('instock_num', $v['in_stock_num']);

                        //更新采购单状态 已入库 或 部分入库
                        //查询采购单商品总到货数量 以及采购数量
                        //查询质检信息
                        $check_map['Check.purchase_id'] = $check_res['purchase_id'];
                        $check_map['type'] = 1;
                        //总到货数量
                        $all_arrivals_num = $this->_check->hasWhere('checkItem')->where($check_map)->group('Check.purchase_id')->sum('arrivals_num');

                        $all_purchase_num = $this->_purchase_order_item->where('purchase_id', $check_res['purchase_id'])->sum('purchase_num');
                        //总到货数量 小于 采购单采购数量 则为部分入库
                        if ($all_arrivals_num < $all_purchase_num) {
                            $stock_status = 1;
                        } else {
                            $stock_status = 2;
                        }
                        //修改采购单入库状态
                        $purchase_data['stock_status'] = $stock_status;
                        $this->_purchase_order->where(['id' => $check_res['purchase_id']])->update($purchase_data);
                    }
                    //如果为退货单 修改退货单状态为入库
                    if ($check_res['order_return_id']) {
                        $this->_order_return->where(['id' => $check_res['order_return_id']])->update(['in_stock_status' => 1]);
                    }
                }

                //有错误 则回滚数据
                if (count($error_num) > 0) {
                    throw new Exception('入库失败！！请检查SKU');
                }

                //条形码入库时间
                $this->_product_bar_code_item
                    ->allowField(true)
                    ->isUpdate(true, ['in_stock_id' => $in_stock_id])
                    ->save(['in_stock_time' => date('Y-m-d H:i:s')]);
            } else {
                //审核拒绝解除条形码绑定关系
                $this->_product_bar_code_item
                    ->allowField(true)
                    ->isUpdate(true, ['in_stock_id' => $in_stock_id])
                    ->save(['in_stock_id' => 0]);
            }

            $this->_item->commit();
            $this->_in_stock->commit();
            $this->_stock_log->commit();
            $this->_allocated->commit();
            $this->_order_return->commit();
            $this->_purchase_order->commit();
            $this->_item_platform_sku->commit();
            $this->_purchase_order_item->commit();
            (new StockLog())->commit();
        } catch (ValidateException $e) {
            $this->_item->rollback();
            $this->_in_stock->rollback();
            $this->_stock_log->rollback();
            $this->_allocated->rollback();
            $this->_order_return->rollback();
            $this->_purchase_order->rollback();
            $this->_item_platform_sku->rollback();
            $this->_purchase_order_item->rollback();
            (new StockLog())->rollback();
            $this->error($e->getMessage(), [], 4441);
        } catch (PDOException $e) {
            $this->_item->rollback();
            $this->_in_stock->rollback();
            $this->_stock_log->rollback();
            $this->_allocated->rollback();
            $this->_order_return->rollback();
            $this->_purchase_order->rollback();
            $this->_item_platform_sku->rollback();
            $this->_purchase_order_item->rollback();
            (new StockLog())->rollback();
            $this->error($e->getMessage(), [], 4442);
        } catch (Exception $e) {
            $this->_item->rollback();
            $this->_in_stock->rollback();
            $this->_stock_log->rollback();
            $this->_allocated->rollback();
            $this->_order_return->rollback();
            $this->_purchase_order->rollback();
            $this->_item_platform_sku->rollback();
            $this->_purchase_order_item->rollback();
            (new StockLog())->rollback();
            $this->error($e->getMessage(), [], 4443);
        }

        if ($res !== false) {
            $this->success($msg . '成功', [], 200);
        } else {
            $this->error(__($msg . '失败'), [], 519);
        }

    }

    /**
     * 盘点单列表--ok
     *
     * @参数 string query  查询内容
     * @参数 int status  状态
     * @参数 int check_status  审核状态
     * @参数 string start_time  开始时间
     * @参数 string end_time  结束时间
     * @参数 int page  * 页码
     * @参数 int page_size  * 每页显示数量
     * @return mixed
     * @author wgj
     */
    public function inventory_list()
    {
        $query = $this->request->request('query');
        $status = $this->request->request('status');
        $check_status = $this->request->request('check_status');
        $start_time = $this->request->request('start_time');
        $end_time = $this->request->request('end_time');
        $page = $this->request->request('page');
        $page_size = $this->request->request('page_size');

        empty($page) && $this->error(__('Page can not be empty'), [], 520);
        empty($page_size) && $this->error(__('Page size can not be empty'), [], 521);

        $where = [];
        if ($query) {
            $where['a.number|b.sku|a.create_person'] = ['like', '%' . $query . '%'];
        }
        if (isset($status)) {
            $where['a.status'] = $status;
        }
        if ($check_status) {
            $where['a.check_status'] = $check_status;
        }
        if ($start_time && $end_time) {
            $where['a.createtime'] = ['between', [$start_time, $end_time]];
        }

        $offset = ($page - 1) * $page_size;
        $limit = $page_size;

        //获取入库单列表数据
        $list = $this->_inventory
            ->alias('a')
            ->where($where)
            ->field('a.id,a.number,a.createtime,a.status,a.check_status')
            ->join(['fa_inventory_item' => 'b'], 'a.id=b.inventory_id', 'left')
            ->group('a.id')
            ->order('a.createtime', 'desc')
            ->limit($offset, $limit)
            ->select();
        $list = collection($list)->toArray();

        $check_status = [0 => '新建', 1 => '待审核', 2 => '已审核', 3 => '已拒绝', 4 => '已取消'];
        foreach ($list as $key => $value) {
            unset($list[$key]['status']);
            $list[$key]['check_status'] = $check_status[$value['check_status']];
            //按钮
            $list[$key]['show_start'] = 0 == $value['status'] ? 1 : 0;//开始盘点按钮
            $list[$key]['show_continue'] = 1 == $value['status'] ? 1 : 0;//继续盘点按钮
            $list[$key]['show_examine'] = 2 == $value['status'] && 1 == $value['check_status'] ? 1 : 0;//审核按钮
            $list[$key]['show_detail'] = in_array($value['check_status'], [2, 3, 4]) ? 1 : 0;//详情按钮
            //计算已盘点数量
            $count = $this->_inventory_item->where(['inventory_id' => $value['id']])->count();
            $sum = $this->_inventory_item->where(['inventory_id' => $value['id'], 'is_add' => 0])->count();

            $list[$key]['sum_count'] = $sum . '/' . $count;//需要fa_inventory_item表数据加和
        }

        $this->success('', ['list' => $list], 200);
    }

    /**
     * 创建盘点单页面/筛选/保存
     *
     * @参数 int type  新建入口 1.筛选，2.保存
     * @参数 json item_sku  sku集合
     * @return mixed
     * @author wgj
     */
    public function inventory_add()
    {
        //根据type值判断是筛选还是保存 type值为1是筛选 type值为2是保存
        $type = $this->request->request("type") ?? 1;
        $info = [];
        if ($type == 1) {
            //创建盘点单筛选 ok
            $query = $this->request->request('query');
            $start_stock = $this->request->request('start_stock');
            $end_stock = $this->request->request('end_stock');
            $page = $this->request->request('page');
            $page_size = $this->request->request('page_size');

            empty($page) && $this->error(__('Page can not be empty'), [], 522);
            empty($page_size) && $this->error(__('Page size can not be empty'), [], 523);

            $item_where = [
                'is_open' => ['in', [1, 2]]
            ];

            //排除待盘点sku
            $sku_arr = $this->_inventory_item->where('is_add', 0)->column('sku');
            if ($sku_arr) {
                $item_where['sku'] = ['not in', $sku_arr];
            }

            //库存范围
            if ($start_stock && $end_stock) {
                $item_where['stock'] = ['between', [$start_stock, $end_stock]];
            }

            //查询商品表
            $item_sku = $this->_item
                ->where($item_where)
                ->limit(0, 1000)
                ->column('sku');
            $info_no = [];
            $info_no['list'] = [];
            empty($item_sku) && $this->success('', ['info' => $info_no], 200);

            $where = [
                'a.is_del' => 1,
                'a.sku' => ['in', $item_sku]
            ];
            if ($query) {
                $where['a.sku|b.coding'] = ['like', '%' . $query . '%'];//coding库位编码，library_name库位名称
            }

            $offset = ($page - 1) * $page_size;
            $limit = $page_size;

            //获取SKU库位绑定表（fa_store_sku）数据列表
            $list = $this->_store_sku
                ->alias('a')
                ->field('a.id,a.sku,b.coding')
                ->where($where)
                ->join(['fa_store_house' => 'b'], 'a.store_id=b.id', 'left')
                ->order('a.id', 'desc')
                ->limit($offset, $limit)
                ->select();
            $list = collection($list)->toArray();

            //盘点单所需数据
            $info['list'] = !empty($list) ? $list : [];
            $this->success('', ['info' => $info], 200);
        } else {
            //点击保存，创建盘点单
            //继续写
            $item_sku = $this->request->request("item_sku");
            empty($item_sku) && $this->error(__('sku集合不能为空！！'), [], 523);
            $item_sku = html_entity_decode($item_sku);
            $item_sku = array_filter(json_decode($item_sku, true));
            if (count(array_filter($item_sku)) < 1) {
                $this->error(__('sku集合不能为空！！'), [], 524);
            }
            $no_sku = [];
            foreach ($item_sku as $k => $v) {
                $item_id = $this->_item->where('sku', $v['sku'])->value('id');
                if (!$item_id) {
                    $no_sku[] = $v['sku'];
                }
            }
            if ($no_sku) $this->error(__('SKU：' . implode(',', $no_sku) . '不存在'), [], 523);

            $result = false;
            $this->_inventory->startTrans();
            $this->_inventory_item->startTrans();
            try {
                //保存--创建盘点单
                $arr = [];
                $arr['number'] = 'IS' . date('YmdHis') . rand(100, 999) . rand(100, 999);
                $arr['create_person'] = $this->auth->nickname;
                $arr['createtime'] = date('Y-m-d H:i:s', time());
                $result = $this->_inventory->allowField(true)->save($arr);
                if ($result) {
                    $list = [];
                    foreach ($item_sku as $k => $v) {
                        $list[$k]['inventory_id'] = $this->_inventory->id;
                        $list[$k]['sku'] = $v['sku'];
                        $item = $this->_item->field('name,stock,available_stock,distribution_occupy_stock')->where('sku', $v['sku'])->find();
                        if (empty($item)) {
                            $this->error(__($v['sku'] . '不存在'), [], 525);
                        }

                        $list[$k]['name'] = $item['name'];//商品名
                        $list[$k]['distribution_occupy_stock'] = $item['distribution_occupy_stock'] ?? 0;//配货站用数量
                        $real_time_qty = ($item['stock'] * 1 - $item['distribution_occupy_stock'] * 1);//实时库存
                        $list[$k]['real_time_qty'] = $real_time_qty ?? 0;
                        $list[$k]['available_stock'] = $item['available_stock'] ?? 0;//可用库存
                        //                        $list[$k]['inventory_qty'] = $v['inventory_qty'] ?? 0;//盘点数量
                        //                        $list[$k]['error_qty'] = $v['error_qty'] ?? 0;//误差数量
                        $list[$k]['remark'] = $v['remark'];//备注
                    }

                    //添加明细表数据
                    $result = $this->_inventory_item->allowField(true)->saveAll($list);
                }

                $this->_inventory->commit();
                $this->_inventory_item->commit();
            } catch (ValidateException $e) {
                $this->_inventory->rollback();
                $this->_inventory_item->rollback();
                $this->error($e->getMessage(), [], 444);
            } catch (PDOException $e) {
                $this->_inventory->rollback();
                $this->_inventory_item->rollback();
                $this->error($e->getMessage(), [], 444);
            } catch (Exception $e) {
                $this->_inventory->rollback();
                $this->_inventory_item->rollback();
                $this->error($e->getMessage(), [], 444);
            }
            if ($result !== false) {
                $this->success('添加成功！！', '', 200);
            } else {
                $this->error(__('No rows were inserted'), [], 525);
            }

        }

    }

    /**
     * 盘点单详情/开始盘点/继续盘点页面--ok
     *
     * @参数 int inventory_id  盘点单ID
     * @return mixed
     * @author wgj
     */
    public function inventory_edit()
    {
        $inventory_id = $this->request->request('inventory_id');
        empty($inventory_id) && $this->error(__('盘点单ID不能为空'), [], 530);
        //获取盘点单数据
        $_inventory_info = $this->_inventory->get($inventory_id);
        empty($_inventory_info) && $this->error(__('盘点单不存在'), [], 531);
//        $inventory_item_info = $_inventory_item->field('id,sku,inventory_qty,error_qty,real_time_qty,available_stock,distribution_occupy_stock')->where(['inventory_id'=>$inventory_id])->select();

        $inventory_item_info = $this->_inventory_item
            ->field('id,sku,inventory_qty,error_qty,real_time_qty,available_stock,distribution_occupy_stock')
            ->where(['inventory_id' => $inventory_id])
            ->order('id', 'desc')
            ->select();
        $item_list = collection($inventory_item_info)->toArray();

        //获取条形码数据
        $bar_code_list = $this->_product_bar_code_item
            ->where(['inventory_id' => $inventory_id])
            ->field('sku,code')
            ->select();
        $bar_code_list = collection($bar_code_list)->toArray();

        foreach (array_filter($item_list) as $key => $value) {
            $item_list[$key]['stock'] = $this->_item->where('sku', $value['sku'])->value('stock');
            //            $stock = $this->_item->where('sku',$value['sku'])->value('stock');
            $sku = $value['sku'];
            //条形码列表
            $sku_agg = array_filter($bar_code_list, function ($v) use ($sku) {
                if ($v['sku'] == $sku) {
                    return $v;
                }
            });

            if (!empty($sku_agg)) {
                array_walk($sku_agg, function (&$value, $k, $p) {
                    $value = array_merge($value, $p);
                }, ['is_new' => 0]);
            }

            $item_list[$key]['sku_agg'] = array_values($sku_agg);
        }

        //盘点单所需数据
        $info = [
            'inventory_id' => $_inventory_info['id'],
            'inventory_number' => $_inventory_info['number'],
            //            'status'=>$_inventory_info['status'],
            'item_list' => !empty($item_list) ? $item_list : []
        ];

        $this->success('', ['info' => $info], 200);
    }

    /**
     * 开始盘点页面，保存/提交--ok
     *
     * @参数 int inventory_id  盘点单ID
     * @参数 int do_type  提交类型 1提交-盘点结束 2保存-盘点中
     * @参数 json item_sku  sku数据集合
     * @return mixed
     * @author wgj
     */
    public function inventory_submit()
    {
        $do_type = $this->request->request('do_type');
        $item_sku = $this->request->request("item_data");
        empty($item_sku) && $this->error(__('sku集合不能为空！！'), [], 508);
        $item_sku = json_decode(htmlspecialchars_decode($item_sku), true);
        empty($item_sku) && $this->error(__('sku集合不能为空'), [], 403);
        $item_sku = array_filter($item_sku);

        $inventory_id = $this->request->request("inventory_id");
        empty($inventory_id) && $this->error(__('盘点单号不能为空'), [], 541);
        //获取盘点单数据
        $row = $this->_inventory->get($inventory_id);
        empty($row) && $this->error(__('盘点单不存在'), [], 543);
        if ($row['status'] > 1) {
            $this->error(__('此状态不能编辑'), [], 544);
        }
        $item_row = $this->_inventory_item
            ->where('inventory_id', $inventory_id)
            ->column('real_time_qty', 'sku');

        if ($do_type == 1) {
            //提交
            $params['status'] = 2;//盘点完成
            $params['end_time'] = date('Y-m-d H:i:s', time());
            $is_add = 1;//更新为盘点
            $msg = '提交';
        } else {
            //保存
            $is_add = 0;//未盘点
            $params['status'] = 1;
            $msg = '保存';
        }

        //检测条形码是否已绑定
        foreach (array_filter($item_sku) as $key => $value) {
            /*$info_id = $this->_inventory_item->where(['sku' => $value['sku'],'is_add'=>0,'inventory_id'=>['neq',$inventory_id]])->column('id');
            !empty($info_id) && $this->error(__('SKU=>'.$value['sku'].'存在未完成的盘点单'), [], 543);*/
            $sku_code = array_column($value['sku_agg'], 'code');
            if (count($value['sku_agg']) != count(array_unique($sku_code))) $this->error(__('条形码有重复，请检查'), [], 405);

            $where = [];
            $where['inventory_id'] = [['>', 0], ['neq', $inventory_id]];
            $where['code'] = ['in', $sku_code];
            $inventory_info = $this->_product_bar_code_item
                ->where($where)
                ->field('code')
                ->find();
            if (!empty($inventory_info['code'])) {
                $this->error(__('条形码:' . $inventory_info['code'] . ' 已绑定,请移除'), [], 405);
                exit;
            }
        }

        //保存不需要编辑盘点单
        //编辑盘点单明细item
        $result = false;
        $this->_inventory_item->startTrans();
        $this->_product_bar_code_item->startTrans();
        try {
            //更新数据
            //提交盘点单状态为已完成，保存盘点单状态为盘点中
            $result = $this->_inventory->allowField(true)->save($params, ['id' => $inventory_id]);
            if ($result !== false) {
                $where_code = [];
                $sku_in = [];
                foreach (array_filter($item_sku) as $k => $v) {
                    $item_map['sku'] = $v['sku'];
                    $item_map['is_del'] = 1;
                    $sku_item = $this->_item->where($item_map)->field('stock,available_stock,distribution_occupy_stock')->find();
                    if (empty($sku_item)) {
                        throw new Exception('SKU=>' . $v['sku'] . '不存在');
                    }
                    $save_data = [];
                    $save_data['is_add'] = $is_add;//是否盘点
                    $save_data['inventory_qty'] = $v['inventory_qty'] ?? 0;//盘点数量
                    $save_data['error_qty'] = $save_data['inventory_qty'] - $item_row[$v['sku']];//误差数量
                    $save_data['remark'] = $v['remark'];//备注
                    $save_data['real_time_qty'] = $sku_item['stock'];//实时库存即为商品库存,fa_item表中real_time_qty字段无效
                    $save_data['distribution_occupy_stock'] = $sku_item['distribution_occupy_stock'];//配货占用库存
                    $save_data['available_stock'] = $sku_item['available_stock'];//可用库存
                    $sku = $this->_inventory_item->where(['inventory_id' => $inventory_id, 'sku' => $v['sku']])->value('sku');
                    if (empty($sku)) {
                        $save_data['inventory_id'] = $inventory_id;//SKU
                        $save_data['sku'] = $v['sku'];//SKU
                        $this->_inventory_item->allowField(true)->isUpdate(false)->data($save_data)->save();
                    } else {
                        $this->_inventory_item->where(['inventory_id' => $inventory_id, 'sku' => $v['sku']])->update($save_data);
                    }
//                    $this->_inventory_item->where(['inventory_id' => $inventory_id, 'sku' => $v['sku']])->update($save_data);
                    //盘点单绑定条形码数组组装
                    foreach ($v['sku_agg'] as $k_code => $v_code) {
                        if (!empty($v_code)) {
                            $where_code[] = $v_code['code'];
                        }
                    }
                    //盘点单移除条形码
                    if (!empty($v['remove_agg'])) {
                        $code_clear = [
                            'inventory_id' => 0
                        ];
                        $this->_product_bar_code_item->where(['code' => ['in', $v['remove_agg']]])->update($code_clear);
                    }
                }

                //盘点单绑定条形码执行
                if ($where_code) {
                    $this->_product_bar_code_item
                        ->allowField(true)
                        ->isUpdate(true, ['code' => ['in', $where_code]])
                        ->save(['inventory_id' => $inventory_id]);
                }
            }
            $this->_inventory_item->commit();
            $this->_product_bar_code_item->commit();
        } catch (ValidateException $e) {
            $this->_inventory_item->rollback();
            $this->_product_bar_code_item->rollback();
            $this->error($e->getMessage(), [], 444);
        } catch (PDOException $e) {
            $this->_inventory_item->rollback();
            $this->_product_bar_code_item->rollback();
            $this->error($e->getMessage(), [], 444);
        } catch (Exception $e) {
            $this->_inventory_item->rollback();
            $this->_product_bar_code_item->rollback();
            $this->error($e->getMessage(), [], 444);
        }

        if ($result !== false) {
            $this->success($msg . '成功！！', '', 200);
        } else {
            $this->error(__($msg . '失败'), [], 511);
        }

    }

    /**
     * 审核盘点单
     *
     * @参数 int inventory_id  盘点单ID
     * @参数 int do_type  审核类型 2通过-盘点结束-更改状态-创建入库单-盘盈加库存、盘亏扣减库存; 3拒绝-盘点结束-更改状态
     * @return mixed
     * @author wgj
     */
    public function inventory_examine()
    {
        $do_type = $this->request->request('do_type');

        $inventory_id = $this->request->request("inventory_id");
        empty($inventory_id) && $this->error(__('盘点单号不能为空'), [], 545);
        //获取盘点单数据
        $row = $this->_inventory->get($inventory_id);
        empty($row) && $this->error(__('盘点单不存在'), [], 546);
        !in_array($row['check_status'], [1, 2]) && $this->error(__('只有待审核、已完成状态才能操作'), [], 547);
        $data['check_time'] = date('Y-m-d H:i:s', time());
        $data['check_person'] = $this->auth->nickname;

        $msg = '';
        if (3 == $do_type) {
            $data['check_status'] = 3;
            $this->_inventory->allowField(true)->save($data, ['id' => $inventory_id]);
            $msg = '操作成功';
        } else {
            $data['check_status'] = 2;
        }

        $this->_item->startTrans();
        $this->_in_stock->startTrans();
        $this->_out_stock->startTrans();
        $this->_inventory->startTrans();
        $this->_stock_log->startTrans();
        $this->_in_stock_item->startTrans();
        $this->_out_stock_item->startTrans();
        $this->_item_platform_sku->startTrans();
        (new StockLog())->startTrans();
        try {
            $res = $this->_inventory->allowField(true)->isUpdate(true, ['id' => $inventory_id])->save($data);
            //审核通过 生成出、入库单 并同步库存
            if ($data['check_status'] == 2) {
                $infos = $this->_inventory_item->where(['inventory_id' => $inventory_id])
                    ->field('sku,error_qty,inventory_id')
                    ->group('sku')
                    ->select();
                $infos = collection($infos)->toArray();
                foreach ($infos as $k => $v) {
                    //如果误差为0则跳过
                    if ($v['error_qty'] == 0) {
                        continue;
                    }
                    //同步对应SKU库存 更新商品表商品总库存 总库存
                    $item_map['sku'] = $v['sku'];
                    $item_map['is_del'] = 1;
                    $sku_item = $this->_item->where($item_map)->field('stock,available_stock,sample_num,wait_instock_num,occupy_stock,distribution_occupy_stock')->find();
                    if ($v['sku']) {
                        $stock = $this->_item->where($item_map)->inc('stock', $v['error_qty'])->inc('available_stock', $v['error_qty'])->update();
                        //插入日志表
                        (new StockLog())->setData([
                            'type' => 2,
                            'site' => 0,
                            'modular' => 12,
                            'change_type' => $v['error_qty'] > 0 ? 20 : 21,
                            'sku' => $v['sku'],
                            'order_number' => $v['inventory_id'],
                            'source' => 2,
                            'stock_before' => $sku_item['stock'],
                            'stock_change' => $v['error_qty'],
                            'available_stock_before' => $sku_item['available_stock'],
                            'available_stock_change' => $v['error_qty'],
                            'create_person' => $this->auth->nickname,
                            'create_time' => time(),
                            'number_type' => 5,
                        ]);
                        //盘点的时候盘盈入库 盘亏出库 的同时要对虚拟库存进行一定的操作
                        //查出映射表中此sku对应的所有平台sku 并根据库存数量进行排序（用于遍历数据的时候首先分配到那个站点）
                        $item_platform_sku = $this->_item_platform_sku->where('sku', $v['sku'])->order('stock asc')->field('platform_type,stock')->select();
                        $all_num = count($item_platform_sku);
                        $whole_num = $this->_item_platform_sku
                            ->where('sku', $v['sku'])
                            ->field('stock')
                            ->select();
                        $num_num = 0;
                        foreach ($whole_num as $kk => $vv) {
                            $num_num += abs($vv['stock']);
                        }
                        //盘盈或者盘亏的数量 根据此数量对平台sku虚拟库存进行操作
                        $stock_num = $v['error_qty'];
                        //计算当前sku的总虚拟库存 如果总的为0 表示当前所有平台的此sku都为0 此时入库的话按照平均规则分配 例如五个站都有此品 那么比例就是20%
                        $stock_all_num = array_sum(array_column($item_platform_sku, 'stock'));
                        if ($stock_all_num == 0) {
                            $rate_rate = 1 / $all_num;
                            foreach ($item_platform_sku as $key => $val) {
                                //最后一个站点 剩余数量分给最后一个站
                                if (($all_num - $key) == 1) {
                                    $item_platform_sku_detail = $this->_item_platform_sku->where(['sku' => $v['sku'], 'platform_type' => $val['platform_type']])->find();
                                    $this->_item_platform_sku->where(['sku' => $v['sku'], 'platform_type' => $val['platform_type']])->inc('stock', $stock_num)->update();
                                    //插入日志表
                                    (new StockLog())->setData([
                                        'type' => 2,
                                        'site' => $val['platform_type'],
                                        'modular' => 12,
                                        'change_type' => $v['error_qty'] > 0 ? 20 : 21,
                                        'sku' => $v['sku'],
                                        'order_number' => $v['inventory_id'],
                                        'source' => 2,
                                        'fictitious_before' => $item_platform_sku_detail['stock'],
                                        'fictitious_change' => $stock_num,
                                        'create_person' => $this->auth->nickname,
                                        'create_time' => time(),
                                        'number_type' => 5,
                                    ]);
                                } else {
                                    $num = round($v['error_qty'] * $rate_rate);
                                    $stock_num -= $num;
                                    $item_platform_sku_detail = $this->_item_platform_sku->where(['sku' => $v['sku'], 'platform_type' => $val['platform_type']])->find();
                                    $this->_item_platform_sku->where(['sku' => $v['sku'], 'platform_type' => $val['platform_type']])->inc('stock', $num)->update();
                                    //插入日志表
                                    (new StockLog())->setData([
                                        'type' => 2,
                                        'site' => $val['platform_type'],
                                        'modular' => 12,
                                        'change_type' => $v['error_qty'] > 0 ? 20 : 21,
                                        'sku' => $v['sku'],
                                        'order_number' => $v['inventory_id'],
                                        'source' => 2,
                                        'fictitious_before' => $item_platform_sku_detail['stock'],
                                        'fictitious_change' => $num,
                                        'create_person' => $this->auth->nickname,
                                        'create_time' => time(),
                                        'number_type' => 5,
                                    ]);
                                }
                            }
                        } else {
                            foreach ($item_platform_sku as $key => $val) {
                                //最后一个站点 剩余数量分给最后一个站
                                if (($all_num - $key) == 1) {
                                    $item_platform_sku_detail = $this->_item_platform_sku->where(['sku' => $v['sku'], 'platform_type' => $val['platform_type']])->find();
                                    $this->_item_platform_sku->where(['sku' => $v['sku'], 'platform_type' => $val['platform_type']])->inc('stock', $stock_num)->update();
                                    //插入日志表
                                    (new StockLog())->setData([
                                        'type' => 2,
                                        'site' => $val['platform_type'],
                                        'modular' => 12,
                                        'change_type' => $v['error_qty'] > 0 ? 20 : 21,
                                        'sku' => $v['sku'],
                                        'order_number' => $v['inventory_id'],
                                        'source' => 2,
                                        'fictitious_before' => $item_platform_sku_detail['stock'],
                                        'fictitious_change' => $stock_num,
                                        'create_person' => $this->auth->nickname,
                                        'create_time' => time(),
                                        'number_type' => 5,
                                    ]);
                                } else {
                                    $num = round($v['error_qty'] * abs($val['stock']) / $num_num);
                                    $stock_num -= $num;
                                    $item_platform_sku_detail = $this->_item_platform_sku->where(['sku' => $v['sku'], 'platform_type' => $val['platform_type']])->find();
                                    $this->_item_platform_sku->where(['sku' => $v['sku'], 'platform_type' => $val['platform_type']])->inc('stock', $num)->update();
                                    //插入日志表
                                    (new StockLog())->setData([
                                        'type' => 2,
                                        'site' => $val['platform_type'],
                                        'modular' => 12,
                                        'change_type' => $v['error_qty'] > 0 ? 20 : 21,
                                        'sku' => $v['sku'],
                                        'order_number' => $v['inventory_id'],
                                        'source' => 2,
                                        'fictitious_before' => $item_platform_sku_detail['stock'],
                                        'fictitious_change' => $num,
                                        'create_person' => $this->auth->nickname,
                                        'create_time' => time(),
                                        'number_type' => 5,
                                    ]);
                                }
                            }
                        }

                    }

                    //修改库存结果为真
                    if ($stock === false) {
                        throw new Exception('同步库存失败,请检查SKU=>' . $v['sku']);
                    }

                    if ($v['error_qty'] > 0) {
                        //生成入库单
                        $info[$k]['sku'] = $v['sku'];
                        $info[$k]['in_stock_num'] = abs($v['error_qty']);
                        $info[$k]['no_stock_num'] = abs($v['error_qty']);
                    } else {
                        $list[$k]['sku'] = $v['sku'];
                        $list[$k]['out_stock_num'] = abs($v['error_qty']);
                    }
                }
                //入库记录
                if ($info) {
                    $params['in_stock_number'] = 'IN' . date('YmdHis') . rand(100, 999) . rand(100, 999);
                    $params['create_person'] = $this->auth->nickname;
                    $params['createtime'] = date('Y-m-d H:i:s', time());
                    $params['type_id'] = 2;
                    $params['status'] = 2;
                    $params['remark'] = '盘盈入库';
                    $params['check_time'] = date('Y-m-d H:i:s', time());
                    $params['check_person'] = $this->auth->nickname;
                    $instorck_res = $this->_in_stock->isUpdate(false)->allowField(true)->data($params, true)->save();

                    //添加入库信息
                    if ($instorck_res !== false) {
                        $instockItemList = array_values($info);
                        unset($info);
                        foreach ($instockItemList as &$v) {
                            $v['in_stock_id'] = $this->_in_stock->id;
                        }
                        unset($v);
                        //批量添加
                        $this->_in_stock_item->allowField(true)->saveAll($instockItemList);
                    } else {
                        throw new Exception('生成入库记录失败！！数据回滚');
                    }
                }

                //出库记录
                if ($list) {
                    $params = [];
                    $params['out_stock_number'] = 'OUT' . date('YmdHis') . rand(100, 999) . rand(100, 999);
                    $params['create_person'] = $this->auth->nickname;
                    $params['createtime'] = date('Y-m-d H:i:s', time());
                    $params['type_id'] = 1;
                    $params['status'] = 2;
                    $params['remark'] = '盘亏出库';
                    $params['check_time'] = date('Y-m-d H:i:s', time());
                    $params['check_person'] = $this->auth->nickname;
                    $outstock_res = $this->_out_stock->isUpdate(false)->allowField(true)->data($params, true)->save();

                    //添加出库信息
                    if ($outstock_res !== false) {
                        $outstockItemList = array_values($list);
                        foreach ($outstockItemList as $k => $v) {
                            $outstockItemList[$k]['out_stock_id'] = $this->_out_stock->id;
                        }
                        //批量添加
                        $this->_out_stock_item->allowField(true)->saveAll($outstockItemList);
                    } else {
                        throw new Exception('生成出库记录失败！！数据回滚');
                    }
                }
            } else {
                //审核拒绝 解除条形码绑定的盘点单号
                $code_clear = [
                    'inventory_id' => 0
                ];
                $this->_product_bar_code_item->where(['inventory_id' => $inventory_id])->update($code_clear);
            }
            $this->_item->commit();
            $this->_in_stock->commit();
            $this->_out_stock->commit();
            $this->_inventory->commit();
            $this->_stock_log->commit();
            $this->_in_stock_item->commit();
            $this->_out_stock_item->commit();
            $this->_item_platform_sku->commit();
            (new StockLog())->commit();
        } catch (ValidateException $e) {
            $this->_item->rollback();
            $this->_in_stock->rollback();
            $this->_out_stock->rollback();
            $this->_inventory->rollback();
            $this->_stock_log->rollback();
            $this->_in_stock_item->rollback();
            $this->_out_stock_item->rollback();
            $this->_item_platform_sku->rollback();
            (new StockLog())->rollback();
            $this->error($e->getMessage(), [], 443);
        } catch (PDOException $e) {
            $this->_item->rollback();
            $this->_in_stock->rollback();
            $this->_out_stock->rollback();
            $this->_inventory->rollback();
            $this->_stock_log->rollback();
            $this->_in_stock_item->rollback();
            $this->_out_stock_item->rollback();
            $this->_item_platform_sku->rollback();
            (new StockLog())->rollback();
            $this->error($e->getMessage(), [], 442);
        } catch (Exception $e) {
            $this->_item->rollback();
            $this->_in_stock->rollback();
            $this->_out_stock->rollback();
            $this->_inventory->rollback();
            $this->_stock_log->rollback();
            $this->_in_stock_item->rollback();
            $this->_out_stock_item->rollback();
            $this->_item_platform_sku->rollback();
            (new StockLog())->rollback();
            $this->error($e->getMessage(), [], 441);
        }
        if ($res) {
            $msg = '审核成功';
        }

        $this->success($msg, ['info' => ''], 200);
    }

}<|MERGE_RESOLUTION|>--- conflicted
+++ resolved
@@ -1289,11 +1289,7 @@
                 //质检单默认留样数量为1，质检合格数量为入库数量 + 留样数量
                 $item_list[$key]['quantity_num'] = $value['in_stock_num'] + $value['sample_num'];
                 //从质检单子表获得应到货数量
-<<<<<<< HEAD
-                $item_list[$key]['should_arrival_num'] = $this->_check_item->where('check_id',$check_order_info['id'])->value('should_arrival_num');
-=======
                 $item_list[$key]['arrivals_num'] = $this->_check_item->where('check_id',$check_order_info['id'])->value('arrivals_num');
->>>>>>> 998d5ccb
                 $item_list[$key]['remark'] = $this->_check_item->where('check_id',$check_order_info['id'])->value('remark');
             }
             $info['check_order_number'] = $check_order_info['check_order_number'];
