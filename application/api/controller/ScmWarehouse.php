<?php

namespace app\api\controller;

use app\admin\model\warehouse\WarehouseTransferOrder;
use think\Db;
use think\Exception;
use think\exception\PDOException;
use think\exception\ValidateException;
use app\admin\model\warehouse\Outstock;
use app\admin\model\warehouse\OutStockItem;
use app\admin\model\warehouse\OutstockType;
use app\admin\model\warehouse\Check;
use app\admin\model\warehouse\CheckItem;
use app\admin\model\warehouse\Instock;
use app\admin\model\warehouse\InstockItem;
use app\admin\model\warehouse\InstockType;
use app\admin\model\purchase\PurchaseOrder;
use app\admin\model\purchase\PurchaseOrderItem;
use app\admin\model\warehouse\ProductBarCodeItem;
use app\admin\model\NewProductMapping;
use app\admin\model\itemmanage\Item;
use app\admin\model\itemmanage\ItemPlatformSku;
use app\admin\model\StockLog;
use app\admin\model\platformmanage\MagentoPlatform;
use app\admin\model\itemmanage\GoodsStockAllocated;
use app\admin\model\saleaftermanage\OrderReturn;
use app\admin\model\warehouse\Inventory;
use app\admin\model\warehouse\InventoryItem;
use app\admin\model\warehouse\StockSku;
use app\admin\model\warehouse\WarehouseArea;
use app\admin\model\warehouse\StockHouse;

/**
 * 供应链出入库接口类
 * @author lzh
 * @since 2020-10-20
 */
class ScmWarehouse extends Scm
{
    /**
     * 出库主模型对象
     * @var object
     * @access protected
     */
    protected $_out_stock = null;

    /**
     * 出库子模型对象
     * @var object
     * @access protected
     */
    protected $_out_stock_item = null;

    /**
     * 出库类型模型对象
     * @var object
     * @access protected
     */
    protected $_out_stock_type = null;

    /**
     * 质检模型对象
     * @var object
     * @access protected
     */
    protected $_check = null;

    /**
     * 质检商品模型对象
     * @var object
     * @access protected
     */
    protected $_check_item = null;

    /**
     * 入库主模型对象
     * @var object
     * @access protected
     */
    protected $_in_stock = null;

    /**
     * 入库子模型对象
     * @var object
     * @access protected
     */
    protected $_in_stock_item = null;

    /**
     * 入库类型模型对象
     * @var object
     * @access protected
     */
    protected $_in_stock_type = null;

    /**
     * 采购单商品模型对象
     * @var object
     * @access protected
     */
    protected $_purchase_order_item = null;

    /**
     * 采购单商品模型对象
     * @var object
     * @access protected
     */
    protected $_purchase_order = null;

    /**
     * 补货需求清单模型对象
     * @var object
     * @access protected
     */
    protected $_new_product_mapping = null;

    /**
     * 商品条形码模型对象
     * @var object
     * @access protected
     */
    protected $_product_bar_code_item = null;

    /**
     * 商品库存模型对象
     * @var object
     * @access protected
     */
    protected $_item = null;

    /**
     * sku映射关系模型对象
     * @var object
     * @access protected
     */
    protected $_item_platform_sku = null;

    /**
     * 平台模型对象
     * @var object
     * @access protected
     */
    protected $_magento_platform = null;

    /**
     * 库存日志模型对象
     * @var object
     * @access protected
     */
    protected $_stock_log = null;

    /**
     * 入库待分配模型对象
     * @var object
     * @access protected
     */
    protected $_allocated = null;

    /**
     * 退货模型对象
     * @var object
     * @access protected
     */
    protected $_order_return = null;

    /**
     * 盘点单主模型对象
     * @var object
     * @access protected
     */
    protected $_inventory = null;

    /**
     * 盘点单子模型对象
     * @var object
     * @access protected
     */
    protected $_inventory_item = null;

    /**
     * 库区模型对象
     * @var object
     * @access protected
     */
    protected $_warehouse_area = null;

    /**
     * SKU库位绑定模型对象
     * @var object
     * @access protected
     */
    protected $_store_sku = null;

    /**
     * 库位模型对象
     * @var object
     * @access protected
     */
    protected $_store_house = null;

    protected function _initialize()
    {
        parent::_initialize();

        $this->_out_stock = new Outstock();
        $this->_out_stock_item = new OutStockItem();
        $this->_out_stock_type = new OutstockType();
        $this->_check = new Check();
        $this->_check_item = new CheckItem();
        $this->_in_stock = new Instock();
        $this->_in_stock_item = new InstockItem();
        $this->_in_stock_type = new InstockType();
        $this->_new_product_mapping = new NewProductMapping();
        $this->_purchase_order = new PurchaseOrder();
        $this->_purchase_order_item = new PurchaseOrderItem();
        $this->_product_bar_code_item = new ProductBarCodeItem();
        $this->_item = new Item();
        $this->_item_platform_sku = new ItemPlatformSku();
        $this->_stock_log = new StockLog();
        $this->_magento_platform = new MagentoPlatform();
        $this->_allocated = new GoodsStockAllocated();
        $this->_order_return = new OrderReturn();
        $this->_inventory = new Inventory();
        $this->_inventory_item = new InventoryItem();
        $this->_store_sku = new StockSku();
        $this->_warehouse_area = new WarehouseArea();
<<<<<<< HEAD
        $this->_store_house = new StockHouse();
=======
        $this->_warehouse_transfer_order = new WarehouseTransferOrder();
>>>>>>> cd25bee5
    }

    /**
     * 出库单列表
     *
     * @参数 string query  查询内容
     * @参数 int status  状态：0新建 1待审核 2 已审核 3已拒绝 4已取消
     * @参数 string start_time  开始时间
     * @参数 string end_time  结束时间
     * @参数 int page  页码
     * @参数 int page_size  每页显示数量
     * @return mixed
     * @author lzh
     */
    public function out_stock_list()
    {
        $query = $this->request->request('query');
        $status = $this->request->request('status');
        $start_time = $this->request->request('start_time');
        $end_time = $this->request->request('end_time');
        $page = $this->request->request('page');
        $page_size = $this->request->request('page_size');

        empty($page) && $this->error(__('Page can not be empty'), [], 403);
        empty($page_size) && $this->error(__('Page size can not be empty'), [], 403);

        $where = [];
        if ($query) {
            //            $where['a.out_stock_number|a.create_person|b.sku'] = ['like', '%' . $query . '%'];
            $where['a.id'] = ['in', function ($search) use ($query) {
                $search
                    ->table('fa_out_stock')
                    ->field('id')
                    ->union("SELECT out_stock_id FROM fa_out_stock_item WHERE sku like '" . $query . "%'")
                    ->union("SELECT id FROM fa_out_stock WHERE create_person like '" . $query . "%'")
                    ->where(['out_stock_number' => ['like', $query . '%']]);
            }];
        }
        if (isset($status)) {
            $where['a.status'] = $status;
        }
        if ($start_time && $end_time) {
            $where['a.createtime'] = ['between', [$start_time, $end_time]];
        }

        $offset = ($page - 1) * $page_size;
        $limit = $page_size;

        //获取出库单列表数据
        $list = $this->_out_stock
            ->alias('a')
            ->where($where)
            ->field('a.id,a.out_stock_number,a.createtime,a.status,a.type_id,a.remark')
            //            ->join(['fa_out_stock_item' => 'b'], 'a.id=b.out_stock_id', 'left')
            ->order('a.createtime', 'desc')
            ->limit($offset, $limit)
            ->select();
        $list = collection($list)->toArray();

        //获取出库分类数据
        $type_list = $this->_out_stock_type
            ->where('is_del', 1)
            ->column('name', 'id');

        $status = [0 => '新建', 1 => '待审核', 2 => '已审核', 3 => '已拒绝', 4 => '已取消'];
        foreach ($list as $key => $value) {
            $list[$key]['status'] = $status[$value['status']];
            $list[$key]['type_name'] = $type_list[$value['type_id']];
            $list[$key]['cancel_show'] = 0 == $value['status'] ? 1 : 0;
            $list[$key]['edit_show'] = 0 == $value['status'] ? 1 : 0;
            $list[$key]['detail_show'] = 1 < $value['status'] ? 1 : 0;
            $list[$key]['examine_show'] = 1 == $value['status'] ? 1 : 0;
        }

        $this->success('', ['list' => $list], 200);
    }

    /**
     * 新建/编辑/详情出库单页面
     *
     * @参数 int out_stock_id  出库单ID
     * @return mixed
     * @author lzh
     */
    public function out_stock_add()
    {
        $out_stock_id = $this->request->request('out_stock_id');
        if ($out_stock_id) {
            $info = $this->_out_stock
                ->field('out_stock_number,type_id,platform_id')
                ->where('id', $out_stock_id)
                ->find();

            //获取出库单商品数据
            $item_data = $this->_out_stock_item
                ->field('sku,out_stock_num')
                ->where('out_stock_id', $out_stock_id)
                ->select();

            //获取各站点虚拟仓库存
            $stock_list = $this->_item_platform_sku
                ->where('platform_type', $info['platform_id'])
                ->column('stock', 'sku');

            //获取条形码数据
            $bar_code_list = $this->_product_bar_code_item
                ->where(['out_stock_id' => $out_stock_id])
                ->field('sku,code')
                ->select();
            $bar_code_list = collection($bar_code_list)->toArray();

            foreach ($item_data as $key => $value) {
                $sku = $value['sku'];
                //条形码列表
                $sku_agg = array_filter($bar_code_list, function ($v) use ($sku) {
                    if ($v['sku'] == $sku) {
                        return $v;
                    }
                });

                if (!empty($sku_agg)) {
                    array_walk($sku_agg, function (&$value, $k, $p) {
                        $value = array_merge($value, $p);
                    }, ['is_new' => 0]);
                }

                $item_data[$key]['sku_agg'] = array_values($sku_agg);
                $item_data[$key]['stock'] = $stock_list[$sku];
            }

            $info['item_data'] = $item_data;
        } else {
            $info = [
                'out_stock_number' => 'OUT' . date('YmdHis') . rand(100, 999) . rand(100, 999),
                'type_id' => 0,
                'platform_id' => 0,
                'item_data' => []
            ];
        }

        //获取出库分类数据
        $type_list = $this->_out_stock_type
            ->field('id,name')
            ->where('is_del', 1)
            ->where('id', 'not in', [2, 4])
            ->select();

        //站点列表
        $site_list = [
            ['id' => 1, 'title' => 'zeelool'],
            ['id' => 2, 'title' => 'voogueme'],
            ['id' => 3, 'title' => 'nihao'],
            ['id' => 4, 'title' => 'meeloog'],
            ['id' => 5, 'title' => 'wesee'],
            ['id' => 8, 'title' => 'amazon'],
            ['id' => 9, 'title' => 'zeelool_es'],
            ['id' => 10, 'title' => 'zeelool_de'],
            ['id' => 11, 'title' => 'zeelool_jp']
        ];

        $this->success('', ['type_list' => $type_list, 'site_list' => $site_list, 'info' => $info], 200);
    }

    /**
     * 新建/编辑出库单提交
     *
     * @参数 int out_stock_id  出库单ID
     * @参数 string out_stock_number  出库单号
     * @参数 int do_type  提交类型：1提交，2保存
     * @参数 int type_id  出库分类ID
     * @参数 int platform_id  平台ID
     * @参数 json item_data  sku集合
     * @return mixed
     * @author lzh
     */
    public function out_stock_submit()
    {
        $type_id = $this->request->request('type_id');
        empty($type_id) && $this->error(__('出库分类ID不能为空'), [], 403);

        $platform_id = $this->request->request('platform_id');
        empty($platform_id) && $this->error(__('平台ID不能为空'), [], 403);

        $item_data = $this->request->request('item_data');
        $item_data = json_decode(htmlspecialchars_decode($item_data), true);
        empty($item_data) && $this->error(__('sku集合不能为空'), [], 403);
        $item_data = array_filter($item_data);

        $do_type = $this->request->request('do_type');
        $get_out_stock_id = $this->request->request('out_stock_id');

        $this->_out_stock->startTrans();
        $this->_out_stock_item->startTrans();
        $this->_product_bar_code_item->startTrans();
        try {
            //编辑提交
            if ($get_out_stock_id) {
                $row = $this->_out_stock->get($get_out_stock_id);
                if (empty($row)) throw new Exception('出库单不存在');
                if (0 != $row['status']) throw new Exception('只有新建状态才能编辑');

                //更新出库单
                $out_stock_data = [
                    'type_id' => $type_id,
                    'platform_id' => $platform_id,
                    'status' => 1 == $do_type ?: 0
                ];
                $result = $this->_out_stock->allowField(true)->save($out_stock_data, ['id' => $get_out_stock_id]);
                $out_stock_id = $get_out_stock_id;

                $this->_out_stock_item->where(['out_stock_id' => $out_stock_id])->delete();
            } else {
                //新建提交
                $out_stock_number = $this->request->request('out_stock_number');
                if (empty($out_stock_number)) throw new Exception('出库单号不能为空');
                $check_number = $this->_out_stock->where(['out_stock_number' => $out_stock_number])->value('id');
                if (!empty($check_number)) throw new Exception('出库单号已存在');

                //创建出库单
                $out_stock_data = [
                    'out_stock_number' => $out_stock_number,
                    'type_id' => $type_id,
                    'platform_id' => $platform_id,
                    'status' => 1 == $do_type ?: 0,
                    'create_person' => $this->auth->nickname,
                    'createtime' => date('Y-m-d H:i:s')
                ];
                $result = $this->_out_stock->allowField(true)->save($out_stock_data);
                $out_stock_id = $this->_out_stock->id;
            }

            if (false === $result) throw new Exception('提交失败');

            if (count($item_data) != count(array_unique(array_column($item_data, 'sku')))) throw new Exception('sku重复，请检查');

            //获取各站点虚拟仓库存
            $stock_list = $this->_item_platform_sku
                ->where('platform_type', $platform_id)
                ->column('stock', 'sku');

            //校验各站点虚拟仓库存
            foreach ($item_data as $key => $value) {
                if (empty($stock_list[$value['sku']])) throw new Exception('sku: ' . $value['sku'] . ' 没有同步至对应平台');
                if ($value['out_stock_num'] > $stock_list[$value['sku']]) throw new Exception('sku: ' . $value['sku'] . ' 出库数量不能大于虚拟仓库存');
            }

            //检测条形码是否已绑定
            $where['out_stock_id'] = [['>', 0], ['neq', $out_stock_id]];
            foreach ($item_data as $key => $value) {
                $sku_code = array_column($value['sku_agg'], 'code');
                if (count($value['sku_agg']) != count(array_unique($sku_code))) throw new Exception(' 条形码有重复，请检查');

                $where['code'] = ['in', $sku_code];
                $check_quantity = $this->_product_bar_code_item
                    ->where($where)
                    ->field('code')
                    ->find();
                if (!empty($check_quantity['code'])) throw new Exception('条形码:' . $check_quantity['code'] . ' 已绑定,请移除');
            }

            //批量创建或更新出库单商品
            foreach ($item_data as $key => $value) {
                //出库单移除条形码
                if (!empty($value['remove_agg'])) {
                    $this->_product_bar_code_item
                        ->where(['code' => ['in', $value['remove_agg']]])
                        ->update(['out_stock_id' => 0]);
                }

                //新增出库单sku数据
                $item_save = [
                    'out_stock_num' => $value['out_stock_num'],
                    'out_stock_id' => $out_stock_id,
                    'sku' => $value['sku']
                ];
                $this->_out_stock_item->allowField(true)->isUpdate(false)->data($item_save)->save();

                //绑定条形码
                foreach ($value['sku_agg'] as $v) {
                    $this->_product_bar_code_item->where(['code' => $v['code']])->update(['out_stock_id' => $out_stock_id]);
                }
            }

            $this->_out_stock->commit();
            $this->_out_stock_item->commit();
            $this->_product_bar_code_item->commit();
        } catch (ValidateException $e) {
            $this->_out_stock->rollback();
            $this->_out_stock_item->rollback();
            $this->_product_bar_code_item->rollback();
            $this->error($e->getMessage(), [], 406);
        } catch (PDOException $e) {
            $this->_out_stock->rollback();
            $this->_out_stock_item->rollback();
            $this->_product_bar_code_item->rollback();
            $this->error($e->getMessage(), [], 407);
        } catch (Exception $e) {
            $this->_out_stock->rollback();
            $this->_out_stock_item->rollback();
            $this->_product_bar_code_item->rollback();
            $this->error($e->getMessage(), [], 408);
        }

        $this->success('提交成功', [], 200);
    }

    /**
     * 审核出库单
     *
     * @参数 int out_stock_id  出库单ID
     * @参数 int do_type  2审核通过，3审核拒绝
     * @return mixed
     * @author lzh
     */
    public function out_stock_examine()
    {
        $out_stock_id = $this->request->request('out_stock_id');
        empty($out_stock_id) && $this->error(__('出库单ID不能为空'), [], 403);

        $do_type = $this->request->request('do_type');
        empty($do_type) && $this->error(__('审核类型不能为空'), [], 403);
        !in_array($do_type, [2, 3]) && $this->error(__('审核类型错误'), [], 403);

        //检测出库单状态
        $row = $this->_out_stock->get($out_stock_id);
        1 != $row['status'] && $this->error(__('只有待审核状态才能审核'), [], 405);

        $this->_item->startTrans();
        $this->_stock_log->startTrans();
        $this->_item_platform_sku->startTrans();
        $this->_product_bar_code_item->startTrans();
        try {
            //审核通过扣减库存
            if ($do_type == 2) {
                //获取出库单商品数据
                $item_data = $this->_out_stock_item
                    ->field('sku,out_stock_num')
                    ->where('out_stock_id', $out_stock_id)
                    ->select();

                //获取各站点虚拟仓库存
                $stock_list = $this->_item_platform_sku
                    ->where('platform_type', $row['platform_id'])
                    ->column('stock', 'sku');

                //校验各站点虚拟仓库存
                foreach ($item_data as $value) {
                    $value['out_stock_num'] > $stock_list[$value['sku']] && $this->error(__('sku: ' . $value['sku'] . ' 出库数量不能大于虚拟仓库存'), [], 405);
                }

                $stock_data = [];
                //出库扣减库存
                foreach ($item_data as $value) {
                    //扣除商品表总库存
                    $sku = $value['sku'];
                    $sku_item = $this->_item->where(['sku' => $sku])->find();
                    $this->_item->where(['sku' => $sku])->dec('stock', $value['out_stock_num'])->dec('available_stock', $value['out_stock_num'])->update();

                    //扣减对应平台sku库存
                    $item_platform_sku_detail = $this->_item_platform_sku->where(['sku' => $sku, 'platform_type' => $row['platform_id']])->find();
                    $this->_item_platform_sku->where(['sku' => $sku, 'platform_type' => $row['platform_id']])->dec('stock', $value['out_stock_num'])->update();

                    $stock_data[] = [
                        //'大站点类型：1网站 2魔晶',
                        'type' => 2,
                        //'站点类型：1Zeelool  2Voogueme 3Nihao 4Meeloog 5Wesee 8Amazon 9Zeelool_es 10Zeelool_de 11Zeelool_jp'
                        'site' => 0,
                        //'模块：1普通订单 2配货 3质检 4审单 5异常处理 6更改镜架 7取消订单 8补发 9赠品 10采购入库 11出入库 12盘点 13调拨'
                        'modular' => 11,
                        //'变动类型：1非预售下单 2预售下单-虚拟仓>0 3预售下单-虚拟仓<0 4配货 5质检拒绝-镜架报损 6审单-成功 7审单-配错镜框
                        // 8加工异常打回待配货 9印logo异常打回待配货 10更改镜架-配镜架前 11更改镜架-配镜架后 12取消订单-配镜架前 13取消订单-配镜架后
                        // 14补发 15赠品 16采购-有比例入库 17采购-没有比例入库 18手动入库 19手动出库 20盘盈入库 21盘亏出库 22调拨 23调拨 24库存调拨'
                        'change_type' => 19,
                        // '关联sku'
                        'sku' => $sku,
                        //'关联订单号或子单号'
                        'order_number' => $this->_out_stock->where('id', $out_stock_id)->value('out_stock_number'),
                        //'关联变化的ID'
                        'public_id' => 0,
                        //'操作端：1PC端 2PDA'
                        'source' => 2,
                        //'总库存变动前'
                        'stock_before' => $sku_item['stock'],
                        //'总库存变化量：正数为加，负数为减'
                        'stock_change' => -$value['out_stock_num'],
                        //'可用库存变动前'
                        'available_stock_before' => $sku_item['available_stock'],
                        //'可用库存变化量：正数为加，负数为减'
                        'available_stock_change' => -$value['out_stock_num'],
                        'create_person' => $this->auth->nickname,
                        'create_time' => time(),
                        //'关联单号类型：1订单号 2子订单号 3入库单 4出库单 5盘点单 6调拨单'
                        'number_type' => 4,
                    ];
                    //插入日志表
                    $stock_data1[] = [
                        'type' => 2,
                        'site' => $row['platform_id'],
                        'modular' => 11,
                        'change_type' => 19,
                        'sku' => $sku,
                        'order_number' => $this->_out_stock->where('id', $out_stock_id)->value('out_stock_number'),
                        'source' => 2,
                        'fictitious_before' => $item_platform_sku_detail['stock'],
                        'fictitious_change' => -$value['out_stock_num'],
                        'create_person' => $this->auth->nickname,
                        'create_time' => time(),
                        'number_type' => 4,
                    ];
                }

                //库存变动日志不分站点的
                $this->_stock_log->allowField(true)->saveAll($stock_data);

                //库存变动日志分站点的
                $this->_stock_log->allowField(true)->saveAll($stock_data1);

                //校验条形码是否已出库
                $check_bar_code = $this->_product_bar_code_item->where(['out_stock_id' => $out_stock_id, 'library_status' => 2])->value('code');
                if ($check_bar_code) throw new Exception("条形码：{$check_bar_code}已出库，请检查");

                //条形码出库时间
                $this->_product_bar_code_item
                    ->allowField(true)
                    ->isUpdate(true, ['out_stock_id' => $out_stock_id])
                    ->save(['out_stock_time' => date('Y-m-d H:i:s'), 'library_status' => 2]);

                //计算出库成本 
                $financecost = new \app\admin\model\finance\FinanceCost();
                $financecost->outstock_cost($out_stock_id, $row['out_stock_number']);
            } else { //审核拒绝解除条形码绑定关系
                $code_clear = [
                    'out_stock_id' => 0
                ];
                $this->_product_bar_code_item
                    ->allowField(true)
                    ->isUpdate(true, ['out_stock_id' => $out_stock_id])
                    ->save($code_clear);
            }
            $this->_item->commit();
            $this->_stock_log->commit();
            $this->_item_platform_sku->commit();
            $this->_product_bar_code_item->commit();
        } catch (ValidateException $e) {
            $this->_item->rollback();
            $this->_stock_log->rollback();
            $this->_item_platform_sku->rollback();
            $this->_product_bar_code_item->rollback();
            $this->error($e->getMessage(), [], 406);
        } catch (PDOException $e) {
            $this->_item->rollback();
            $this->_stock_log->rollback();
            $this->_item_platform_sku->rollback();
            $this->_product_bar_code_item->rollback();
            $this->error($e->getMessage(), [], 407);
        } catch (Exception $e) {
            $this->_item->rollback();
            $this->_stock_log->rollback();
            $this->_item_platform_sku->rollback();
            $this->_product_bar_code_item->rollback();
            $this->error($e->getMessage(), [], 408);
        }

        $res = $this->_out_stock->allowField(true)->isUpdate(true, ['id' => $out_stock_id])->save(['status' => $do_type]);
        false === $res ? $this->error(__('审核失败'), [], 404) : $this->success('审核成功', [], 200);
    }

    /**
     * 取消出库
     *
     * @参数 int out_stock_id  出库单ID
     * @return mixed
     * @author lzh
     */
    public function out_stock_cancel()
    {
        $out_stock_id = $this->request->request('out_stock_id');
        empty($out_stock_id) && $this->error(__('出库单ID不能为空'), [], 403);

        //检测出库单状态
        $row = $this->_out_stock->get($out_stock_id);
        0 != $row['status'] && $this->error(__('只有新建状态才能取消'), [], 405);

        //解除条形码绑定关系
        $code_clear = [
            'out_stock_id' => 0
        ];
        $this->_product_bar_code_item->allowField(true)->isUpdate(true, ['out_stock_id' => $out_stock_id])->save($code_clear);

        $res = $this->_out_stock->allowField(true)->isUpdate(true, ['id' => $out_stock_id])->save(['status' => 4]);
        $res ? $this->success('取消成功', [], 200) : $this->error(__('取消失败'), [], 404);
    }

    /**
     * 待入库列表--ok
     * 质检单审核时间examine_time即为完成时间
     *
     * @参数 string query  查询内容
     * @参数 int status  状态
     * @参数 string start_time  开始时间
     * @参数 string end_time  结束时间
     * @参数 int page  页码
     * @参数 int page_size  每页显示数量
     * @return mixed
     * @author wgj
     */
    public function no_in_stock_list()
    {
        $query = $this->request->request('query');
        $start_time = $this->request->request('start_time');
        $end_time = $this->request->request('end_time');
        $page = $this->request->request('page');
        $page_size = $this->request->request('page_size');

        empty($page) && $this->error(__('Page can not be empty'), [], 406);
        empty($page_size) && $this->error(__('Page size can not be empty'), [], 407);

        $where = [];
        $where['a.is_stock'] = 0; //质检单待入库 状态为0
        $where['a.status'] = 2; //质检单待入库 状态为2 已审核
        if ($query) {
            $where['a.check_order_number|b.sku|c.logistics_number'] = ['like', '%' . $query . '%'];
        }
        if ($start_time && $end_time) {

            $where['a.createtime'] = ['between', [$start_time, $end_time]];
        }

        $offset = ($page - 1) * $page_size;
        $limit = $page_size;

        //获取质检单列表数据
        $list = $this->_check
            ->alias('a')
            ->where($where)
            ->field('a.id,a.check_order_number,c.logistics_number,a.createtime,a.examine_time,b.sku,a.create_person,a.logistics_id,a.batch_id,b.remark,d.purchase_number')
            ->join(['fa_check_order_item' => 'b'], 'a.id=b.check_id', 'left')
            ->join(['fa_logistics_info' => 'c'], 'a.logistics_id=c.id', 'left')
            ->join(['fa_purchase_order' => 'd'], 'a.purchase_id=d.id')
            ->group('a.id')
            ->order('a.createtime', 'desc')
            ->limit($offset, $limit)
            ->select();
        $list = collection($list)->toArray();
        // dump($list);
        foreach ($list as $key => $value) {
            //签收编号
            $list[$key]['sign_number'] = Db::name('logistics_info')->where('id', $value['logistics_id'])->value('sign_number');
            //应到货数量
            $list[$key]['should_arrival_num'] = Db::name('check_order_item')->where('check_id', $value['id'])->value('should_arrival_num');
            //供应商名称
            $list[$key]['supplier_name'] = $this->_purchase_order
                ->alias('a')
                ->join(['fa_supplier' => 'b'], 'a.supplier_id=b.id')
                ->where('a.purchase_number', $value['purchase_number'])
                ->value('b.supplier_name');
            $list[$key]['batch_id'] = $value['batch_id'] == 0 ? '无批次' : $value['batch_id'];
        }

        $this->success('', ['list' => $list], 200);
    }

    /**
     * 入库单列表--ok
     *
     * @参数 string query  查询内容
     * @参数 int status  状态
     * @参数 string start_time  开始时间
     * @参数 string end_time  结束时间
     * @参数 int page  * 页码
     * @参数 int page_size  * 每页显示数量
     * @return mixed
     * @author wgj
     */
    public function in_stock_list()
    {
        $query = $this->request->request('query');
        $status = $this->request->request('status');
        $start_time = $this->request->request('start_time');
        $end_time = $this->request->request('end_time');
        $page = $this->request->request('page');
        $page_size = $this->request->request('page_size');

        empty($page) && $this->error(__('Page can not be empty'), [], 501);
        empty($page_size) && $this->error(__('Page size can not be empty'), [], 502);

        $where = [];
        if ($query) {
            //            $where['a.in_stock_number|b.check_order_number|c.sku|a.create_person|b.create_person'] = ['like', '%' . $query . '%'];
            $where['a.check_id'] = ['in', function ($search) use ($query) {
                $search
                    ->table('fa_check_order')
                    ->field('id')
                    ->union("SELECT id FROM fa_check_order WHERE create_person like '" . $query . "%'")
                    ->union("SELECT check_id FROM fa_check_order_item WHERE sku like '" . $query . "%'")
                    ->where(['check_order_number' => ['like', $query . '%']]);
            }];
        }
        if (isset($status)) {
            $where['a.status'] = $status;
        }
        if ($start_time && $end_time) {
            $where['a.createtime'] = ['between', [$start_time, $end_time]];
        }

        $offset = ($page - 1) * $page_size;
        $limit = $page_size;

        //获取入库单列表数据
        $list = $this->_in_stock
            ->alias('a')
            ->where($where)
            ->field('a.id,a.check_id,a.in_stock_number,b.check_order_number,a.createtime,a.status,a.type_id')
            ->join(['fa_check_order' => 'b'], 'a.check_id=b.id', 'left')
            //            ->join(['fa_check_order_item' => 'c'], 'a.check_id=c.check_id', 'left')
            ->group('a.id')
            ->order('a.createtime', 'desc')
            ->limit($offset, $limit)
            ->select();
        $list = collection($list)->toArray();

        $status_list = [0 => '新建', 1 => '待审核', 2 => '已审核', 3 => '已拒绝', 4 => '已取消'];
        foreach ($list as $key => $value) {
            $list[$key]['status'] = $status_list[$value['status']];
            //按钮
            if ($list[$key]['check_id']) {
                $list[$key]['check_in'] = 1; //是否有质检单 1有 0没有
            } else {
                $list[$key]['check_in'] = 0; //是否有质检单 1有 0没有
            }
            //退货入库
            if ($list[$key]['type_id'] == 3) {
                $list[$key]['check_in'] = 0;
                $list[$key]['check_id'] = 0;
            }
            $list[$key]['show_edit'] = 0 == $value['status'] ? 1 : 0; //编辑按钮
            $list[$key]['cancel_show'] = 0 == $value['status'] ? 1 : 0; //取消按钮
            $list[$key]['show_examine'] = 1 == $value['status'] ? 1 : 0; //审核按钮
            $list[$key]['show_detail'] = in_array($value['status'], [2, 3, 4]) ? 1 : 0; //详情按钮
        }

        $this->success('', ['list' => $list], 200);
    }

    /**
     * 取消入库单--ok
     *
     * @参数 int in_stock_id  入库单ID
     * @return mixed
     * @author wgj
     */
    public function in_stock_cancel()
    {
        $in_stock_id = $this->request->request('in_stock_id');
        empty($in_stock_id) && $this->error(__('Id can not be empty'), [], 503);

        //检测入库单状态
        $row = $this->_in_stock->get($in_stock_id);
        empty($row) && $this->error(__('入库单不存在'), [], 503);
        0 != $row['status'] && $this->error(__('只有新建状态才能取消'), [], 504);

        //解除条形码绑定关系
        $this->_product_bar_code_item->allowField(true)->isUpdate(true, ['in_stock_id' => $in_stock_id])->save(['in_stock_id' => 0]);

        $res = $this->_in_stock->allowField(true)->isUpdate(true, ['id' => $in_stock_id])->save(['status' => 4]);
        $res ? $this->success('取消成功', [], 200) : $this->error(__('取消失败'), [], 505);
    }

    /**
     * 新建/编辑入库提交/保存--ok
     *
     * 提交后状态为待审核status=1/保存后状态为新建status=0
     *
     * @参数 int in_stock_id  入库单ID（编辑时必传）
     * @参数 int type_id  入库分类ID（新建时必传）
     * @参数 string in_stock_number  入库单号（必传）
     * @参数 string check_order_number  质检单号（入库单新创建时必传，质检单入口创建时不传）
     * @参数 int platform_id  平台/站点ID（入库单新创建时必传，质检单入口创建时不传）
     * @参数 int do_type  操作类型：1提交2保存
     * @参数 json item_sku  sku数据集合
     * @return mixed
     * @author wgj
     */
    public function in_stock_submit()
    {
        $do_type = $this->request->request('do_type');
        empty($do_type) && $this->error(__('请选择操作类型'), [], 510);
        if ($do_type == 1) {
            $msg = '提交';
        } else {
            $msg = '保存';
        }
        $in_stock_number = $this->request->request("in_stock_number");
        empty($in_stock_number) && $this->error(__('入库单号不能为空'), [], 510);
        $type_id = $this->request->request("type_id"); //入库分类
        empty($type_id) && $this->error(__('请选择入库分类'), [], 510);
        $item_sku = $this->request->request("item_data");
        empty($item_sku) && $this->error(__('sku集合不能为空！！'), [], 508);
        $item_sku = json_decode(htmlspecialchars_decode($item_sku), true);
        empty($item_sku) && $this->error(__('sku集合不能为空'), [], 403);
        $item_sku = array_filter($item_sku);

        $in_stock_id = $this->request->request("in_stock_id"); //入库单ID，
        $platform_id = $this->request->request("platform_id"); //站点，判断是否是新创建入库 还是 质检单入库
        $result = false;

        $this->_check->startTrans();
        $this->_in_stock->startTrans();
        $this->_in_stock_item->startTrans();
        $this->_product_bar_code_item->startTrans();
        try {
            if ($in_stock_id) {
                //有入库单ID，编辑
                //检测条形码是否已绑定
                $where['in_stock_id'] = [['>', 0], ['neq', $in_stock_id]];
                foreach ($item_sku as $key => $value) {
                    $sku_code = array_column($value['sku_agg'], 'code');
                    if (count($value['sku_agg']) != count(array_unique($sku_code))) throw new Exception(' 条形码有重复，请检查');

                    $where['code'] = ['in', $sku_code];
                    $check_quantity = $this->_product_bar_code_item
                        ->where($where)
                        ->field('code')
                        ->find();
                    if (!empty($check_quantity['code'])) {
                        throw new Exception('条形码:' . $check_quantity['code'] . ' 已绑定,请移除');
                    }
                }

                $_in_stock_info = $this->_in_stock->get($in_stock_id);
                if (empty($_in_stock_info)) {
                    throw new Exception('入库单不存在');
                }
                if ($_in_stock_info['status'] != 0) {
                    throw new Exception('只有新建状态才可以修改');
                }
                //更新数据组装
                $_in_stock_data = [
                    'type_id' => $type_id,
                    'status' => 1 == $do_type ? 1 : 0
                ];

                if ($platform_id) {
                    //有站点，入库单创建入口
                    $row = $this->_in_stock->get($in_stock_id);
                    if (empty($row)) {
                        throw new Exception('入库单不存在');
                    }

                    //编辑入库单主表
                    $_in_stock_data['platform_id'] = $platform_id;
                    $purchase_id = 0; //无采购单id
                    $check_data = []; //质检单子表数据
                } else {
                    //无站点，是质检单入口
                    $check_order_number = $this->request->request("check_order_number");
                    if (empty($check_order_number)) {
                        throw new Exception('质检单号不能为空');
                    }
                    $check_info = $this->_check->where(['check_order_number' => $check_order_number])->field('id,purchase_id,replenish_id')->find();
                    if (empty($check_info)) {
                        throw new Exception('质检单不存在');
                    }
                    $_in_stock_data['check_id'] = $check_info['id'];
                    $_in_stock_data['replenish_id'] = $check_info['replenish_id']; //补货单ID
                    $purchase_id = $check_info['purchase_id']; //有采购单id

                    //获取质检单子表数据
                    $check_data = $this->_check_item
                        ->where('check_id', $_in_stock_info['check_id'])
                        ->column('sample_num', 'sku');
                }

                //更新数据
                $result = $this->_in_stock->allowField(true)->save($_in_stock_data, ['id' => $in_stock_id]);
                //添加入库商品信息
                if ($result !== false) {
                    $where_code = [];
                    $where_code_sku = [];
                    foreach (array_filter($item_sku) as $k => $v) {
                        $item_save['purchase_id'] = $purchase_id; //采购单id
                        $item_save['in_stock_num'] = $v['in_stock_num']; //入库数量
                        $item_save['price'] = $v['price']; //退货入库采购单单价
                        $item_save['sample_num'] = $check_data[$v['sku']] ?: 0; //留样数量
                        //修改入库单子表
                        $where = ['sku' => $v['sku'], 'in_stock_id' => $in_stock_id];
                        $this->_in_stock_item->where($where)->update($item_save);

                        //入库单绑定条形码数组组装
                        foreach ($v['sku_agg'] as $k_code => $v_code) {
                            if (!empty($v_code['code'])) {
                                $where_code[] = $v_code['code'];
                                $where_code_sku[$v_code['code']] = $v['sku'];
                            }
                        }
                        //入库单移除条形码
                        if (!empty($value['remove_agg'])) {
                            $code_clear = [
                                'in_stock_id' => 0
                            ];
                            $this->_product_bar_code_item->where(['code' => ['in', $value['remove_agg']]])->update($code_clear);
                        }
                    }
                    //入库单绑定条形码执行
                    if ($where_code) {
                        $save_code_data = [];
                        if ($type_id == 3) { //退货入库绑定sku和商品条形码
                            foreach ($where_code_sku as $key => $value) {
                                $save_code_data['in_stock_id'] = $in_stock_id;
                                $save_code_data['sku'] = $where_code_sku[$key];
                                $this->_product_bar_code_item->where(['code' => $key])->update($save_code_data);
                            }
                        } else {
                            $save_code_data['in_stock_id'] = $in_stock_id;
                            $this->_product_bar_code_item->allowField(true)->isUpdate(true, ['code' => ['in', $where_code]])->save($save_code_data);
                        }
                    }
                }
            } else {
                //无入库单ID，新建入库单

                //检测条形码是否已绑定
                $where['in_stock_id'] = ['>', 0];
                foreach ($item_sku as $key => $value) {

                    $sku_code = array_column($value['sku_agg'], 'code');
                    if (count($value['sku_agg']) != count(array_unique($sku_code))) {
                        throw new Exception('条形码有重复，请检查');
                    }

                    $where['code'] = ['in', $sku_code];
                    $check_quantity = $this->_product_bar_code_item
                        ->where($where)
                        ->field('code')
                        ->find();
                    if (!empty($check_quantity['code'])) {
                        throw new Exception('条形码:' . $check_quantity['code'] . ' 已绑定,请移除');
                    }
                }

                //组装新增数据
                $params['in_stock_number'] = $in_stock_number;
                $params['type_id'] = $type_id;
                $params['status'] = 1 == $do_type ? 1 : 0;

                //存在平台id 代表把当前入库单的sku分给这个平台 首先做判断 判断入库单的sku是否都有此平台对应的映射关系
                $params['create_person'] = $this->auth->nickname;
                $params['createtime'] = date('Y-m-d H:i:s', time());
                if ($platform_id) {
                    $params['platform_id'] = $platform_id;

                    foreach (array_filter($item_sku) as $k => $v) {
                        $sku_platform = $this->_item_platform_sku->where(['sku' => $v['sku'], 'platform_type' => $params['platform_id']])->find();
                        if (!$sku_platform) {
                            $this->error('此sku：' . $v['sku'] . '没有同步至此平台，请先同步后重试');
                        }
                    }
                    //新增入库单
                    $result = $this->_in_stock->allowField(true)->save($params);

                    //添加入库商品信息
                    if ($result !== false) {
                        $data = [];
                        $where_code = [];
                        $where_code_sku = [];
                        foreach (array_filter($item_sku) as $k => $v) {
                            $data[$k]['sku'] = $v['sku'];
                            $data[$k]['in_stock_num'] = $v['in_stock_num']; //入库数量
                            $data[$k]['price'] = $v['price']; //退货入库采购单单价
                            $data[$k]['in_stock_id'] = $this->_in_stock->id;
                            if ($type_id == 3) {
                                $data[$k]['price'] = $v['price'];
                            }

                            //入库单绑定条形码数组组装
                            foreach ($v['sku_agg'] as $k_code => $v_code) {
                                if (!empty($v_code['code'])) {
                                    $where_code[] = $v_code['code'];
                                    $where_code_sku[$v_code['code']] = $v['sku'];
                                }
                            }
                        }

                        //入库单绑定条形码执行
                        if ($where_code) {
                            $save_code_data = [];
                            if ($type_id == 3) { //退货入库绑定sku和商品条形码
                                foreach ($where_code_sku as $key => $value) {
                                    $save_code_data['in_stock_id'] = $this->_in_stock->id;
                                    $save_code_data['sku'] = $where_code_sku[$key];
                                    $this->_product_bar_code_item->where(['code' => $key])->update($save_code_data);
                                }
                            } else {
                                $save_code_data['in_stock_id'] = $this->_in_stock->id;
                                $this->_product_bar_code_item->allowField(true)->isUpdate(true, ['code' => ['in', $where_code]])->save($save_code_data);
                            }
                        }

                        //批量添加
                        $this->_in_stock_item->allowField(true)->saveAll($data);
                    }
                    //                    $purchase_id = 0;//无采购单id
                } else {
                    //无站点，是质检单入口
                    $check_order_number = $this->request->request("check_order_number");
                    if (empty($check_order_number)) {
                        throw new Exception('质检单号不能为空');
                    }
                    $check_info = $this->_check->where(['check_order_number' => $check_order_number])->field('id,purchase_id,replenish_id')->find();
                    if (empty($check_info)) {
                        throw new Exception('质检单不存在');
                    }

                    //获取质检单子表数据
                    $check_data = $this->_check_item
                        ->where('check_id', $check_info['id'])
                        ->column('sample_num', 'sku');

                    $params['check_id'] = $check_info['id'];
                    $params['replenish_id'] = $check_info['replenish_id']; //补货单ID
                    $purchase_id = $check_info['purchase_id']; //有采购单id
                    //质检单页面去创建入库单
                    $result = $this->_in_stock->allowField(true)->save($params);
                    //添加入库信息
                    if ($result !== false) {
                        //更改质检单为已创建入库单
                        $this->_check->allowField(true)->save(['is_stock' => 1], ['id' => $params['check_id']]);
                        $data = [];
                        $where_code = [];
                        foreach (array_filter($item_sku) as $k => $v) {
                            $data[$k]['sku'] = $v['sku'];
                            $data[$k]['purchase_id'] = $purchase_id; //采购单id
                            $data[$k]['in_stock_num'] = $v['in_stock_num']; //入库数量
                            $data[$k]['price'] = $v['price']; //退货入库采购单价
                            $data[$k]['in_stock_id'] = $this->_in_stock->id; //入库单ID
                            $data[$k]['sample_num'] = $check_data[$v['sku']] ?: 0; //留样数量

                            //入库单绑定条形码数组组装
                            foreach ($v['sku_agg'] as $k_code => $v_code) {
                                if (!empty($v_code['code'])) {
                                    $where_code[] = $v_code['code'];
                                }
                            }
                        }

                        //入库单绑定条形码执行
                        if ($where_code) {
                            $this->_product_bar_code_item
                                ->allowField(true)
                                ->isUpdate(true, ['code' => ['in', $where_code]])
                                ->save(['in_stock_id' => $this->_in_stock->id]);
                        }

                        //批量添加
                        $this->_in_stock_item->allowField(true)->saveAll($data);
                    }
                }
            }
            $this->_check->commit();
            $this->_in_stock->commit();
            $this->_in_stock_item->commit();
            $this->_product_bar_code_item->commit();
        } catch (ValidateException $e) {
            $this->_check->rollback();
            $this->_in_stock->rollback();
            $this->_in_stock_item->rollback();
            $this->_product_bar_code_item->rollback();
            $this->error($e->getMessage(), [], 444);
        } catch (PDOException $e) {
            $this->_check->rollback();
            $this->_in_stock->rollback();
            $this->_in_stock_item->rollback();
            $this->_product_bar_code_item->rollback();
            $this->error($e->getMessage(), [], 444);
        } catch (Exception $e) {
            $this->_check->rollback();
            $this->_in_stock->rollback();
            $this->_in_stock_item->rollback();
            $this->_product_bar_code_item->rollback();
            $this->error($e->getMessage(), [], 444);
        }

        if ($result !== false) {
            $this->success($msg . '成功！！', '', 200);
        } else {
            $this->error(__($msg . '失败'), [], 511);
        }
    }

    //生成退货入库采购单质检单
    public function generate_purchase_check($item_sku)
    {
        $gen_check = new \app\admin\model\warehouse\Check;
        $gen_check_item = new \app\admin\model\warehouse\CheckItem;
        $gen_purchase_order = new \app\admin\model\purchase\PurchaseOrder;
        $gen_purchase_order_item = new \app\admin\model\purchase\PurchaseOrderItem;

        foreach ($item_sku as $key => $value) {
            //计算总金额
            $all_total = $value['price'] * $value['in_stock_num'];
            //生成采购单
            $purchase_number = 'PO' . date('YmdHis') . rand(100, 999) . rand(100, 999);
            $purchase_data = ['purchase_number' => $purchase_number, 'purchase_name' => '退货入库', 'purchase_status' => 10, 'check_status' => 2, 'is_in_stock' => 1, 'stock_status' => 2, 'createtime' => date('Y-m-d H:i:s'), 'product_total' => $all_total, 'purchase_total' => $all_total];

            $purchase = $gen_purchase_order->insertGetId($purchase_data);
            //生成质检单
            $check_order_number = 'QC' . date('YmdHis') . rand(100, 999) . rand(100, 999);
            $check_data = ['check_order_number' => $check_order_number, 'type' => 2, 'purchase_id' => $purchase, 'status' => 2, 'is_in_stock' => 1, 'is_stock' => 1, 'createtime' => date('Y-m-d H:i:s')];
            $check = $gen_check->insertGetId($check_data);

            //生成子数据
            $check_item_data = ['check_id' => $check, 'sku' => $value['sku'], 'purchase_num' => $value['in_stock_num'], 'check_num' => $value['in_stock_num'], 'purchase_id' => $purchase];
            $gen_check_item->insert($check_item_data);
            $purchase_order_item_data = ['purchase_id' => $purchase, 'sku' => $value['sku'], 'purchase_order_number' => $value['in_stock_num'], 'purchase_num' => $value['in_stock_num'], 'purchase_price' => $value['price'], 'purchase_total' => $value['price'] * $value['in_stock_num'], 'instock_num' => $value['in_stock_num']];
            $gen_purchase_order_item->insert($purchase_order_item_data);
        }

        return ['purchase_id' => $purchase, 'check_id' => $check];
    }

    /**
     * 新建入库单页面--ok
     *
     * @参数 int type  新建入口 1.质检单，2.入库单
     * @参数 int check_id  质检单ID（type为1时必填，为2时不填）
     * @return mixed
     * @author wgj
     */
    public function in_stock_add()
    {
        //根据type值判断是从哪个入口进入的添加入库单 type值为1是从质检入口进入 type值为2是从入库单直接添加 直接添加的需要选择站点
        $type = $this->request->request("type");
        empty($type) && $this->error(__('入口类型不能为空'), [], 513);
        $info = [];
        //入库单所需数据
        $info['in_stock_number'] = 'IN' . date('YmdHis') . rand(100, 999) . rand(100, 999);
        //查询入库分类
        $in_stock_type = $this->_in_stock_type->field('id, name')->where('is_del', 1)->select();
        if ($type == 1) {
            //质检单页面进入创建入库单
            $check_id = $this->request->request("check_id");
            empty($check_id) && $this->error(__('质检单号不能为空'), [], 513);
            $check_data = $this->_check->get($check_id);
            empty($check_data) && $this->error(__('质检单不存在'), [], 403);
            //入库单所需数据
            $info['check_id'] = $check_id;
            $info['check_order_number'] = $check_data['check_order_number'];
            $info['check_order_number'] = $check_data['check_order_number'];
            //有关联质检单ID，则入库类型只取第一条数据：采购入库
            //            $in_stock_type = $in_stock_type[0];
            $in_stock_type_list[] = $in_stock_type[0];

            //获取质检单商品数据
            $item_list = $this->_check_item
                ->where(['check_id' => $check_id])
                ->field('sku,quantity_num,sample_num,arrivals_num')
                ->select();
            $item_list = collection($item_list)->toArray();
            //获取条形码数据
            $bar_code_list = $this->_product_bar_code_item
                ->where(['check_id' => $check_id, 'is_sample' => 0])
                ->field('sku,code')
                ->order('id', 'desc')
                ->select();
            $bar_code_list = collection($bar_code_list)->toArray();
            //拼接sku条形码数据
            foreach ($item_list as $key => $value) {
                $sku = $value['sku'];
                //条形码列表
                $sku_agg = [];
                foreach ($bar_code_list as $k => $v) {
                    if ($v['sku'] == $sku) {
                        $v['is_new'] = 0;
                        $sku_agg[] = $v;
                    }
                }
                $item_list[$key]['sku_agg'] = $sku_agg;
                //质检单默认留样数量为1，入库数量为质检合格数量 - 留样数量
                $item_list[$key]['in_stock_num'] = $value['quantity_num'] - $value['sample_num'];
                $item_list[$key]['remark'] = $this->_check_item->where('check_id', $check_id)->value('remark');
            }
            $info['item_list'] = $item_list;
        } else {
            //入库单直接添加，查询站点数据
            $platform_list = $this->_magento_platform->field('id, name')->where(['is_del' => 1, 'status' => 1])->select();
            $info['platform_list'] = $platform_list;
            $in_stock_type_list = $in_stock_type;
        }

        $info['in_stock_type'] = $in_stock_type_list;

        $this->success('', ['info' => $info], 200);
    }

    /**
     * 编辑入库单页面/详情/入库单审核页面--只允许编辑入库分类和SKU入库数量--去除了质检合格数量--ok.
     * 修改编辑页面可更改
     *
     * @参数 int in_stock_id  入库单ID
     * @return mixed
     * @author wgj
     */
    public function in_stock_edit()
    {
        $in_stock_id = $this->request->request('in_stock_id');
        empty($in_stock_id) && $this->error(__('入库单ID不能为空'), [], 514);
        //获取入库单数据
        $_in_stock_info = $this->_in_stock->get($in_stock_id);
        empty($_in_stock_info) && $this->error(__('入库单不存在'), [], 515);

        $item_list = $this->_in_stock_item
            ->where(['in_stock_id' => $in_stock_id])
            ->field('id,sku,in_stock_num,price')
            ->select();
        empty($item_list) && $this->error(__('入库单子单数据异常'), [], 515);

        $item_list = collection($item_list)->toArray();
        $check_order_info = $this->_check->get($_in_stock_info['check_id']);
        //查询入库分类
        $in_stock_type = $this->_in_stock_type->field('id, name')->where('is_del', 1)->select();
        //获取条形码数据
        $bar_code_list = $this->_product_bar_code_item
            ->where(['in_stock_id' => $in_stock_id])
            ->field('sku,code')
            ->order('id', 'desc')
            ->select();
        $bar_code_list = collection($bar_code_list)->toArray();

        foreach ($item_list as $key => $value) {
            $sku = $value['sku'];
            //条形码列表
            $sku_agg = [];
            foreach ($bar_code_list as $k => $v) {
                if ($v['sku'] == $sku) {
                    $v['is_new'] = 0;
                    $sku_agg[] = $v;
                }
            }
            $item_list[$key]['sku_agg'] = $sku_agg;
        }

        $info = [];
        if ($check_order_info && $_in_stock_info['type_id'] != 3) {
            //存在质检单号，则入库类型只取第一条数据：采购入库
            $in_stock_type_list[] = $in_stock_type[0];
            foreach ($item_list as $key => $value) {
                //质检单默认留样数量为1，质检合格数量为入库数量 + 留样数量
                $item_list[$key]['quantity_num'] = $value['in_stock_num'] + $value['sample_num'];
                //从质检单子表获得应到货数量
                $item_list[$key]['arrivals_num'] = $this->_check_item->where('check_id', $check_order_info['id'])->value('arrivals_num');
                $item_list[$key]['remark'] = $this->_check_item->where('check_id', $check_order_info['id'])->value('remark');
            }
            $info['check_order_number'] = $check_order_info['check_order_number'];
        } else {
            $platform_list = $this->_magento_platform->field('id, name')->where(['is_del' => 1, 'status' => 1])->select();
            $info['platform_check_id'] = $_in_stock_info['platform_id'];
            $info['platform_list'] = $platform_list;
            $in_stock_type_list = $in_stock_type;
        }

        //入库单所需数据
        $info['in_stock_id'] = $_in_stock_info['id'];
        $info['in_stock_number'] = $_in_stock_info['in_stock_number'];
        $info['in_stock_type_check_id'] = $_in_stock_info['type_id'];
        $info['in_stock_type'] = $in_stock_type_list;
        $info['item_list'] = $item_list;

        $this->success('', ['info' => $info], 200);
    }

    //入库单编辑删除sku
    public function in_stock_edit_delete_sku()
    {
        $in_stock_item_id = $this->request->request('in_stock_item_id');
        empty($in_stock_item_id) && $this->error(__('入库单子项ID不能为空'), [], 514);
        $instock_id = $this->_in_stock_item
            ->where(['id' => $in_stock_item_id])
            ->find();
        $all_item_count = $this->_in_stock_item
            ->where(['in_stock_id' => $instock_id['instock_id']])
            ->count();
        if ($all_item_count <= 1) {
            $this->success('子单数据不能全部为空，请先添加再删除', '', 515);
        }
        $this->_in_stock_item->startTrans();
        $this->_product_bar_code_item->startTrans();
        try {
            //删除入库单子表的数据
            $item_list = $this->_in_stock_item
                ->where(['id' => $in_stock_item_id])
                ->delete();
            //入库单子表的sku与条形码有绑定 先解除绑定
            $barcode = $this->_product_bar_code_item
                ->where(['in_stock_id' => $instock_id['instock_id'], 'sku' => $instock_id['sku']])
                ->update(['in_stock_id' => 0]);
            $this->_in_stock_item->commit();
            $this->_product_bar_code_item->commit();
        } catch (ValidateException $e) {
            $this->_in_stock_item->rollback();
            $this->_product_bar_code_item->rollback();
            $this->error($e->getMessage(), [], 4441);
        } catch (PDOException $e) {
            $this->_in_stock_item->rollback();
            $this->_product_bar_code_item->rollback();
            $this->error($e->getMessage(), [], 4442);
        } catch (Exception $e) {
            $this->_in_stock_item->rollback();
            $this->_product_bar_code_item->rollback();
            $this->error($e->getMessage(), [], 4443);
        }
        if ($item_list && $barcode) {
            $this->success('删除成功', '', 200);
        } else {
            $this->success('删除失败', '', 515);
        }
    }

    /**
     * 入库审核 通过/拒绝--ok
     *
     * @参数 int check_id  入库单ID
     * @参数 int do_type  2审核通过，3审核拒绝
     * @return mixed
     * @author wgj
     */
    public function in_stock_examine()
    {
        $in_stock_id = $this->request->request('in_stock_id');
        empty($in_stock_id) && $this->error(__('入库单ID不能为空'), [], 516);

        $do_type = $this->request->request('do_type');
        empty($do_type) && $this->error(__('审核类型不能为空'), [], 517);
        !in_array($do_type, [2, 3]) && $this->error(__('审核类型错误'), [], 517);

        //检测入库单状态
        $row = $this->_in_stock->get($in_stock_id);
        empty($row) && $this->error(__('入库单不存在'), [], 516);
        1 != $row['status'] && $this->error(__('只有待审核状态才能操作'), [], 518);

        $data['status'] = $do_type; //审核状态，2通过，3拒绝
        if (2 == $data['status']) {
            $data['check_time'] = date('Y-m-d H:i:s', time());
            $msg = '审核';
        } else {
            $msg = '拒绝';
        }

        //查询入库明细数据
        $list = $this->_in_stock
            ->alias('a')
            ->join(['fa_in_stock_item' => 'b'], 'a.id=b.in_stock_id')
            ->where(['a.id' => $in_stock_id])
            ->select();
        $list = collection($list)->toArray();
        //查询存在产品库的sku
        $skus = array_column($list, 'sku');
        $skus = $this->_item->where(['sku' => ['in', $skus]])->column('sku');
        foreach ($list as $v) {
            if (!in_array($v['sku'], $skus)) {
                $this->error('此sku:' . $v['sku'] . '不存在！！', [], 516);
            }
        }

        $res = false;
        $this->_item->startTrans();
        $this->_in_stock->startTrans();
        $this->_stock_log->startTrans();
        $this->_allocated->startTrans();
        $this->_order_return->startTrans();
        $this->_purchase_order->startTrans();
        $this->_item_platform_sku->startTrans();
        $this->_purchase_order_item->startTrans();
        (new StockLog())->startTrans();
        try {
            $data['create_person'] = $this->auth->nickname;
            $res = $this->_in_stock->allowField(true)->isUpdate(true, ['id' => $in_stock_id])->save($data); //审核拒绝不更新数据

            if ($data['status'] == 2) {
                $error_num = [];
                foreach ($list as $k => $v) {
                    $item_map['sku'] = $v['sku'];
                    $item_map['is_del'] = 1;
                    $sku_item = $this->_item->where($item_map)->find();
                    //审核通过对虚拟库存的操作
                    //审核通过时按照补货需求比例 划分各站虚拟库存 如果未关联补货需求单则按照当前各站虚拟库存数量实时计算各站比例（弃用）
                    //采购过来的 有采购单的 1、有补货需求单的直接按比例分配 2、没有补货需求单的都给m站
                    if ($v['purchase_id']) {
                        //采购入库
                        $is_purchase = 10;
                        if ($v['replenish_id']) {
                            //采购有比例入库
                            $change_type = 16;
                            //查询各站补货需求量占比
                            $rate_arr = $this->_new_product_mapping
                                ->where(['replenish_id' => $v['replenish_id'], 'sku' => $v['sku'], 'is_show' => 0])
                                // ->order('rate asc')
                                ->field('rate,website_type')
                                ->select();
                            // dump(collection($rate_arr)->toArray());die;
                            //根据入库数量插入各站虚拟仓库存
                            $all_num = count($rate_arr);
                            $stock_num = $v['in_stock_num'];
                            //获得应到货数量
                            $check = new \app\admin\model\warehouse\CheckItem();
                            $should_arrivals_num = $check->where('check_id', $v['check_id'])->value('should_arrival_num');
                            foreach ($rate_arr as $key => $val) {
                                //最后一个站点 剩余数量分给最后一个站
                                if (($all_num - $key) == 1) {
                                    //当前sku映射关系详情
                                    $sku_platform = $this->_item_platform_sku->where(['sku' => $v['sku'], 'platform_type' => $val['website_type']])->find();
                                    //如果站点是Z站 且虚拟仓库存为0
                                    if ($val['website_type'] == 1) {
                                        if ($sku_platform['stock'] == 0  && $stock_num > 0) {
                                            $value['sku'] = $sku_platform['platform_sku'];
                                            $url  =  config('url.zeelool_url') . 'magic/product/productArrival';
                                            $this->submission_post($url, $value);
                                        }
                                    }
                                    //增加站点虚拟仓库存
                                    $this->_item_platform_sku->where(['sku' => $v['sku'], 'platform_type' => $val['website_type']])->setInc('stock', $stock_num);
                                    //入库的时候减少待入库数量
                                    $this->_item_platform_sku->where(['sku' => $v['sku'], 'platform_type' => $val['website_type']])->setDec('wait_instock_num', $should_arrivals_num);

                                    //插入日志表
                                    (new StockLog())->setData([
                                        'type' => 2,
                                        'site' => $val['website_type'],
                                        'modular' => 10,
                                        'change_type' => 16,
                                        'sku' => $v['sku'],
                                        'order_number' => $v['in_stock_number'],
                                        'source' => 2,
                                        'fictitious_before' => $sku_platform['stock'],
                                        'fictitious_change' => $stock_num,
                                        'wait_instock_num_before' => $sku_platform['wait_instock_num'],
                                        'wait_instock_num_change' => -$should_arrivals_num,
                                        'create_person' => $this->auth->nickname,
                                        'create_time' => time(),
                                        'number_type' => 3,
                                    ]);
                                } else {
                                    $num = round($v['in_stock_num'] * $val['rate']);
                                    $should_arrivals_num_plat = round($should_arrivals_num * $val['rate']);
                                    $stock_num -= $num;
                                    $should_arrivals_num -= $should_arrivals_num_plat;
                                    $sku_platform = $this->_item_platform_sku->where(['sku' => $v['sku'], 'platform_type' => $val['website_type']])->find();
                                    if ($val['website_type'] == 1) {
                                        if ($sku_platform['stock'] == 0  && $num > 0) {
                                            $value['sku'] = $sku_platform['platform_sku'];
                                            $url  =  config('url.zeelool_url') . 'magic/product/productArrival';
                                            $this->submission_post($url, $value);
                                        }
                                    }
                                    //增加站点虚拟仓库存
                                    $this->_item_platform_sku->where(['sku' => $v['sku'], 'platform_type' => $val['website_type']])->setInc('stock', $num);
                                    //入库的时候减少待入库数量
                                    $this->_item_platform_sku->where(['sku' => $v['sku'], 'platform_type' => $val['website_type']])->setDec('wait_instock_num', $should_arrivals_num_plat);
                                    //插入日志表
                                    (new StockLog())->setData([
                                        'type' => 2,
                                        'site' => $val['website_type'],
                                        'modular' => 10,
                                        'change_type' => 16,
                                        'sku' => $v['sku'],
                                        'order_number' => $v['in_stock_number'],
                                        'source' => 2,
                                        'fictitious_before' => $sku_platform['stock'],
                                        'fictitious_change' => $num,
                                        'wait_instock_num_before' => $sku_platform['wait_instock_num'],
                                        'wait_instock_num_change' => -$should_arrivals_num_plat,
                                        'create_person' => $this->auth->nickname,
                                        'create_time' => time(),
                                        'number_type' => 3,
                                    ]);
                                }
                            }
                        } else {
                            //采购没有比例入库
                            $change_type = 17;

                            //记录没有采购比例直接入库的sku
                            $this->_allocated
                                ->allowField(true)
                                ->isUpdate(false)
                                ->data(['sku' => $v['sku'], 'change_num' => $v['in_stock_num'], 'create_time' => date('Y-m-d H:i:s')])
                                ->save();

                            $item_platform_sku = $this->_item_platform_sku->where(['sku' => $v['sku'], 'platform_type' => 4])->find();
                            //sku没有同步meeloog站 无法添加虚拟库存 必须先同步
                            if (empty($item_platform_sku)) {
                                throw new Exception('sku：' . $v['sku'] . '没有同步meeloog站，请先同步');
                            }
                            $this->_item_platform_sku->where(['sku' => $v['sku'], 'platform_type' => 4])->setInc('stock', $v['in_stock_num']);

                            //入库的时候减少待入库数量
                            // $this->_item_platform_sku->where(['sku' => $v['sku'], 'platform_type' => 4])->setDec('wait_instock_num', $v['in_stock_num']);

                            //插入日志表
                            (new StockLog())->setData([
                                'type' => 2,
                                'site' => 4,
                                'modular' => 10,
                                'change_type' => 17,
                                'sku' => $v['sku'],
                                'order_number' => $v['in_stock_number'],
                                'source' => 2,
                                'fictitious_before' => $item_platform_sku['stock'],
                                'fictitious_change' => $v['in_stock_num'],
                                // 'wait_instock_num_before' => $item_platform_sku['wait_instock_num'],
                                // 'wait_instock_num_change' => -$v['in_stock_num'],
                                'create_person' => $this->auth->nickname,
                                'create_time' => time(),
                                'number_type' => 3,
                            ]);
                        }
                    } //不是采购过来的 如果有站点id 说明是指定增加此平台sku
                    elseif ($v['platform_id']) {
                        //手动入库
                        $change_type = 18;
                        //出入库
                        $is_purchase = 11;
                        $item_platform_sku = $this->_item_platform_sku->where(['sku' => $v['sku'], 'platform_type' => $v['platform_id']])->find();
                        $this->_item_platform_sku->where(['sku' => $v['sku'], 'platform_type' => $v['platform_id']])->setInc('stock', $v['in_stock_num']);
                        //退货入库生成采购单质检单
                        if ($v['type_id'] == 3 && $k == 0) {
                            $item_sku = $this->_in_stock_item->where(['in_stock_id' => $in_stock_id])->select();
                            $item_sku = collection($item_sku)->toArray();
                            $generate_purchase_check = $this->generate_purchase_check($item_sku);
                            //更新质检单信息
                            $this->_in_stock->allowField(true)->isUpdate(true, ['id' => $in_stock_id])->save(['check_id' => $generate_purchase_check['check_id']]);
                            $this->_product_bar_code_item
                                ->allowField(true)
                                ->isUpdate(true, ['in_stock_id' => $in_stock_id])
                                ->save(['check_id' => $generate_purchase_check['check_id'], 'purchase_id' => $generate_purchase_check['purchase_id']]);
                        }
                        (new StockLog())->setData([
                            'type' => 2,
                            'site' => $v['platform_id'],
                            'modular' => 11,
                            'change_type' => 18,
                            'sku' => $v['sku'],
                            'order_number' => $v['in_stock_number'],
                            'source' => 2,
                            'fictitious_before' => $item_platform_sku['stock'],
                            'fictitious_change' => $v['in_stock_num'],
                            'create_person' => $this->auth->nickname,
                            'create_time' => time(),
                            'number_type' => 3,
                        ]);

                        //                        if ($v['platform_id'] ==1 && $v['type_id'] !== 3 && $k == 0){
                        //                            \Think\Log::write("第三次");
                        //                            \Think\Log::write($item_platform_sku);
                        //                            if ($item_platform_sku['stock'] == 0  && $v['in_stock_num'] > 0){
                        //                                $value['sku'] = $item_platform_sku['platform_sku'];
                        //                                $url  =  config('url.zeelool_url').'magic/product/productArrival';
                        //                                $this->submission_post($url,$value);
                        //                            }
                        //                        }

                    } //没有采购单也没有站点id 说明是盘点过来的
                    else {
                        //盘点
                        $change_type = 20;
                        //盘点
                        $is_purchase = 12;
                        //根据当前sku 和当前 各站的虚拟库存进行分配
                        $item_platform_sku = $this->_item_platform_sku->where('sku', $v['sku'])->order('stock asc')->select();
                        $all_num = count($item_platform_sku);

                        $stock_num = $v['in_stock_num'];
                        //计算当前sku的总虚拟库存 如果总的为0 表示当前所有平台的此sku都为0 此时入库的话按照平均规则分配 例如五个站都有此品 那么比例就是20%
                        $stock_all_num = array_sum(array_column($item_platform_sku, 'stock'));
                        if ($stock_all_num == 0) {
                            $rate_rate = 1 / $all_num;
                            foreach ($item_platform_sku as $key => $val) {
                                $item_platform_sku_detail = $this->_item_platform_sku->where(['sku' => $v['sku'], 'platform_type' => $val['platform_type']])->find();

                                //                                if ($val['platform_type'] ==1){
                                //                                    \Think\Log::write("第四次");
                                //                                    \Think\Log::write($item_platform_sku_detail);
                                //                                    if ($item_platform_sku_detail['stock'] ==0 && $stock_num >0 ){
                                //                                        $value['sku'] = $item_platform_sku_detail['platform_sku'];
                                //                                        $url  =  config('url.zeelool_url').'magic/product/productArrival';
                                //                                        $this->submission_post($url,$value);
                                //                                    }
                                //                                }
                                //最后一个站点 剩余数量分给最后一个站
                                if (($all_num - $key) == 1) {
                                    $this->_item_platform_sku->where(['sku' => $v['sku'], 'platform_type' => $val['platform_type']])->setInc('stock', $stock_num);
                                    //插入日志表
                                    (new StockLog())->setData([
                                        'type' => 2,
                                        'site' => $val['platform_type'],
                                        'modular' => 12,
                                        'change_type' => 20,
                                        'sku' => $v['sku'],
                                        'order_number' => $v['in_stock_number'],
                                        'source' => 2,
                                        'fictitious_before' => $item_platform_sku_detail['stock'],
                                        'fictitious_change' => $stock_num,
                                        'create_person' => $this->auth->nickname,
                                        'create_time' => time(),
                                        'number_type' => 3,
                                    ]);
                                } else {
                                    $num = round($v['in_stock_num'] * $rate_rate);
                                    $stock_num -= $num;
                                    $this->_item_platform_sku->where(['sku' => $v['sku'], 'platform_type' => $val['platform_type']])->setInc('stock', $num);
                                    //插入日志表
                                    (new StockLog())->setData([
                                        'type' => 2,
                                        'site' => $val['platform_type'],
                                        'modular' => 12,
                                        'change_type' => 20,
                                        'sku' => $v['sku'],
                                        'order_number' => $v['in_stock_number'],
                                        'source' => 2,
                                        'fictitious_before' => $item_platform_sku_detail['stock'],
                                        'fictitious_change' => $num,
                                        'create_person' => $this->auth->nickname,
                                        'create_time' => time(),
                                        'number_type' => 3,
                                    ]);
                                }
                            }
                        } else {
                            //某個平台這個sku存在庫存 就按照當前各站的虛擬庫存進行分配
                            $whole_num = $this->_item_platform_sku->where('sku', $v['sku'])->sum('stock');
                            $stock_num = $v['in_stock_num'];
                            foreach ($item_platform_sku as $key => $val) {
                                $item_platform_sku_detail = $this->_item_platform_sku->where(['sku' => $v['sku'], 'platform_type' => $val['platform_type']])->find();
                                //最后一个站点 剩余数量分给最后一个站
                                //                                if ($val['platform_type'] ==1){
                                //                                    \Think\Log::write("第五次");
                                //                                    \Think\Log::write($item_platform_sku_detail);
                                //                                    if ($item_platform_sku_detail['stock'] ==0 && $stock_num >0 ){
                                //                                        $value['sku'] = $item_platform_sku_detail['platform_sku'];
                                //                                        $url  =  config('url.zeelool_url').'magic/product/productArrival';
                                //                                        $this->submission_post($url,$value);
                                //                                    }
                                //                                }

                                if (($all_num - $key) == 1) {
                                    $this->_item_platform_sku->where(['sku' => $v['sku'], 'platform_type' => $val['platform_type']])->setInc('stock', $stock_num);
                                    //插入日志表
                                    (new StockLog())->setData([
                                        'type' => 2,
                                        'site' => $val['platform_type'],
                                        'modular' => 12,
                                        'change_type' => 20,
                                        'sku' => $v['sku'],
                                        'order_number' => $v['in_stock_number'],
                                        'source' => 2,
                                        'fictitious_before' => $item_platform_sku_detail['stock'],
                                        'fictitious_change' => $stock_num,
                                        'create_person' => $this->auth->nickname,
                                        'create_time' => time(),
                                        'number_type' => 3,
                                    ]);
                                } else {
                                    $num = round($v['in_stock_num'] * $val['stock'] / $whole_num);
                                    $stock_num -= $num;
                                    $this->_item_platform_sku->where(['sku' => $v['sku'], 'platform_type' => $val['platform_type']])->setInc('stock', $num);
                                    //插入日志表
                                    (new StockLog())->setData([
                                        'type' => 2,
                                        'site' => $val['platform_type'],
                                        'modular' => 12,
                                        'change_type' => 20,
                                        'sku' => $v['sku'],
                                        'order_number' => $v['in_stock_number'],
                                        'source' => 2,
                                        'fictitious_before' => $item_platform_sku_detail['stock'],
                                        'fictitious_change' => $num,
                                        'create_person' => $this->auth->nickname,
                                        'create_time' => time(),
                                        'number_type' => 3,
                                    ]);
                                }
                            }
                        }
                    }

                    //更新商品表商品总库存
                    //总库存
                    $item_map['sku'] = $v['sku'];
                    $item_map['is_del'] = 1;
                    $stock_res = false;
                    if ($v['sku']) {
                        //增加商品表里的商品库存、可用库存、留样库存
                        $stock_res = $this->_item->where($item_map)->inc('stock', $v['in_stock_num'])->inc('available_stock', $v['in_stock_num'])->inc('sample_num', $v['sample_num'])->update();

                        //有采购单减少待入库数量
                        if ($v['purchase_id']) {
                            //获得应到货数量
                            $check = new \app\admin\model\warehouse\CheckItem();
                            $should_arrivals_num = $check->where('check_id', $v['check_id'])->value('should_arrival_num');
                            if (!$should_arrivals_num) {
                                $should_arrivals_num = $check->where('check_id', $v['check_id'])->value('purchase_num');
                            }
                            $this->_item->where($item_map)->dec('wait_instock_num', $should_arrivals_num)->update();
                        }

                        //插入日志表
                        (new StockLog())->setData([
                            'type' => 2,
                            'site' => 0,
                            'modular' => $is_purchase,
                            'change_type' => $change_type,
                            'sku' => $v['sku'],
                            'order_number' => $v['in_stock_number'],
                            'source' => 2,
                            'stock_before' => $sku_item['stock'],
                            'stock_change' => $v['in_stock_num'],
                            'available_stock_before' => $sku_item['available_stock'],
                            'available_stock_change' => $v['in_stock_num'],
                            'sample_num_before' => $sku_item['sample_num'],
                            'sample_num_change' => $v['sample_num'],
                            'wait_instock_num_before' => $sku_item['wait_instock_num'],
                            'wait_instock_num_change' => -$should_arrivals_num,
                            'create_person' => $this->auth->nickname,
                            'create_time' => time(),
                            'number_type' => 3,
                        ]);
                    }

                    if ($stock_res === false) {
                        $error_num[] = $k;
                    }

                    //根据质检id 查询采购单id
                    $check_res = $this->_check->where('id', $v['check_id'])->find();
                    //更新采购商品表 入库数量 如果为真则为采购入库
                    if ($check_res['purchase_id']) {
                        $purchase_map['sku'] = $v['sku'];
                        $purchase_map['purchase_id'] = $check_res['purchase_id'];
                        $this->_purchase_order_item->where($purchase_map)->setInc('instock_num', $v['in_stock_num']);

                        //更新采购单状态 已入库 或 部分入库
                        //查询采购单商品总到货数量 以及采购数量
                        //查询质检信息
                        $check_map['Check.purchase_id'] = $check_res['purchase_id'];
                        $check_map['type'] = 1;
                        //总到货数量
                        $all_arrivals_num = $this->_check->hasWhere('checkItem')->where($check_map)->group('Check.purchase_id')->sum('arrivals_num');

                        $all_purchase_num = $this->_purchase_order_item->where('purchase_id', $check_res['purchase_id'])->sum('purchase_num');
                        //总到货数量 小于 采购单采购数量 则为部分入库
                        if ($all_arrivals_num < $all_purchase_num) {
                            $stock_status = 1;
                        } else {
                            $stock_status = 2;
                        }
                        //修改采购单入库状态
                        $purchase_data['stock_status'] = $stock_status;
                        $this->_purchase_order->where(['id' => $check_res['purchase_id']])->update($purchase_data);
                    }
                    //如果为退货单 修改退货单状态为入库
                    if ($check_res['order_return_id']) {
                        $this->_order_return->where(['id' => $check_res['order_return_id']])->update(['in_stock_status' => 1]);
                    }
                }

                //有错误 则回滚数据
                if (count($error_num) > 0) {
                    throw new Exception('入库失败！！请检查SKU');
                }

                //条形码入库时间
                $this->_product_bar_code_item
                    ->allowField(true)
                    ->isUpdate(true, ['in_stock_id' => $in_stock_id])
                    ->save(['in_stock_time' => date('Y-m-d H:i:s')]);
            } else {
                //审核拒绝解除条形码绑定关系
                $this->_product_bar_code_item
                    ->allowField(true)
                    ->isUpdate(true, ['in_stock_id' => $in_stock_id])
                    ->save(['in_stock_id' => 0]);
            }

            $this->_item->commit();
            $this->_in_stock->commit();
            $this->_stock_log->commit();
            $this->_allocated->commit();
            $this->_order_return->commit();
            $this->_purchase_order->commit();
            $this->_item_platform_sku->commit();
            $this->_purchase_order_item->commit();
            (new StockLog())->commit();
        } catch (ValidateException $e) {
            $this->_item->rollback();
            $this->_in_stock->rollback();
            $this->_stock_log->rollback();
            $this->_allocated->rollback();
            $this->_order_return->rollback();
            $this->_purchase_order->rollback();
            $this->_item_platform_sku->rollback();
            $this->_purchase_order_item->rollback();
            (new StockLog())->rollback();
            $this->error($e->getMessage(), [], 4441);
        } catch (PDOException $e) {
            $this->_item->rollback();
            $this->_in_stock->rollback();
            $this->_stock_log->rollback();
            $this->_allocated->rollback();
            $this->_order_return->rollback();
            $this->_purchase_order->rollback();
            $this->_item_platform_sku->rollback();
            $this->_purchase_order_item->rollback();
            (new StockLog())->rollback();
            $this->error($e->getMessage(), [], 4442);
        } catch (Exception $e) {
            $this->_item->rollback();
            $this->_in_stock->rollback();
            $this->_stock_log->rollback();
            $this->_allocated->rollback();
            $this->_order_return->rollback();
            $this->_purchase_order->rollback();
            $this->_item_platform_sku->rollback();
            $this->_purchase_order_item->rollback();
            (new StockLog())->rollback();
            $this->error($e->getMessage(), [], 4443);
        }

        if ($res !== false) {
            $this->success($msg . '成功', [], 200);
        } else {
            $this->error(__($msg . '失败'), [], 519);
        }
    }


    /**
     * post方式请求接口
     *
     * @Description
     * @author zjw
     * @since 
     * @return
     */
    function submission_post($url, $value)
    {
        $curl = curl_init();
        curl_setopt($curl, CURLOPT_URL, $url);
        curl_setopt($curl, CURLOPT_USERAGENT, $_SERVER['HTTP_USER_AGENT']);
        curl_setopt($curl, CURLOPT_HEADER, 0);
        curl_setopt($curl, CURLOPT_POST, true);
        curl_setopt($curl, CURLOPT_POSTFIELDS, $value);
        curl_setopt($curl, CURLOPT_FOLLOWLOCATION, 1);
        curl_setopt($curl, CURLOPT_RETURNTRANSFER, true);
        curl_setopt($curl, CURLOPT_TIMEOUT, 20);
        $content = json_decode(curl_exec($curl), true);
        curl_close($curl);
        return $content;
    }


    /***************************************盘点单******************************************/
    /**
     * 盘点单列表--ok
     *
     * @参数 string query  查询内容
     * @参数 int status  状态
     * @参数 int check_status  审核状态
     * @参数 string start_time  开始时间
     * @参数 string end_time  结束时间
     * @参数 int page  * 页码
     * @参数 int page_size  * 每页显示数量
     * @return mixed
     * @author wgj
     */
    public function inventory_list()
    {
        $query = $this->request->request('query');
        $status = $this->request->request('status');
        $check_status = $this->request->request('check_status');
        $start_time = $this->request->request('start_time');
        $end_time = $this->request->request('end_time');
        $page = $this->request->request('page');
        $page_size = $this->request->request('page_size');

        empty($page) && $this->error(__('Page can not be empty'), [], 520);
        empty($page_size) && $this->error(__('Page size can not be empty'), [], 521);

        $where = [];
        if ($query) {
            $where['a.number|b.sku|a.create_person'] = ['like', '%' . $query . '%'];
        }
        if (isset($status)) {
            $where['a.status'] = $status;
        }
        if ($check_status) {
            $where['a.check_status'] = $check_status;
        }
        if ($start_time && $end_time) {
            $where['a.createtime'] = ['between', [$start_time, $end_time]];
        }

        $offset = ($page - 1) * $page_size;
        $limit = $page_size;

        //获取入库单列表数据
        $list = $this->_inventory
            ->alias('a')
            ->where($where)
            ->field('a.id,a.number,a.createtime,a.status,a.check_status')
            ->join(['fa_inventory_item' => 'b'], 'a.id=b.inventory_id', 'left')
            ->group('a.id')
            ->order('a.createtime', 'desc')
            ->limit($offset, $limit)
            ->select();
        $list = collection($list)->toArray();

        $check_status = [0 => '新建', 1 => '待审核', 2 => '已审核', 3 => '已拒绝', 4 => '已取消'];
        foreach ($list as $key => $value) {
            unset($list[$key]['status']);
            $list[$key]['check_status'] = $check_status[$value['check_status']];
            //按钮
            $list[$key]['show_start'] = 0 == $value['status'] ? 1 : 0; //开始盘点按钮
            $list[$key]['show_continue'] = 1 == $value['status'] ? 1 : 0; //继续盘点按钮
            $list[$key]['show_examine'] = 2 == $value['status'] && 1 == $value['check_status'] ? 1 : 0; //审核按钮
            $list[$key]['show_detail'] = in_array($value['check_status'], [2, 3, 4]) ? 1 : 0; //详情按钮
            //计算已盘点数量
            $count = $this->_inventory_item->where(['inventory_id' => $value['id']])->count();
            $sum = $this->_inventory_item->where(['inventory_id' => $value['id'], 'is_add' => 0])->count();

            $list[$key]['sum_count'] = $sum . '/' . $count; //需要fa_inventory_item表数据加和
        }

        $this->success('', ['list' => $list], 200);
    }

    /**
     * 创建盘点单页面/筛选/保存  版本2.0
     *
     * @参数 int type  新建入口 1.筛选，2.保存
     * @参数 json item_sku  sku集合
     * @return mixed
     * @author wgj
     */
    public function inventory_add()
    {
        //根据type值判断是筛选还是保存 type值为1是筛选 type值为2是保存
        $type = $this->request->request("type") ?? 1;
        $info = [];
        if ($type == 1) {
            //创建盘点单筛选 ok
            $coding = $this->request->request('coding'); //库位编码
            $area_name = $this->request->request('area_name'); //库区名称
            $sku = $this->request->request('sku'); //sku筛选
            $start_stock = $this->request->request('start_stock');
            $end_stock = $this->request->request('end_stock');
            $page = $this->request->request('page');
            $page_size = $this->request->request('page_size');
            empty($page) && $this->error(__('Page can not be empty'), [], 522);
            empty($page_size) && $this->error(__('Page size can not be empty'), [], 523);

            //排除待盘点sku
            $sku_arr = $this->_inventory_item->where('is_add', 0)->column('sku');
            if ($sku_arr) {
                $where['sku'] = ['not in', $sku_arr];
            }

            //库存范围
            if ($start_stock && $end_stock) {
                $item_where = [
                    'is_open' => ['in', [1, 2]]
                ];
                $item_where['stock'] = ['between', [$start_stock, $end_stock]];
                $item_sku = $this->_item
                    ->where($item_where)
                    ->column('sku');
                $where['a.sku'] = ['in', $item_sku];
            }

            //库区筛选
            if ($area_name) {
                $where['c.name'] = ['like',  $area_name . '%']; //库区名称
            }

            //库位筛选
            if ($coding) {
                $where['b.coding'] = ['like',  $coding . '%']; //coding库位编码，library_name库位名称
            }

            //sku筛选
            if ($sku) {
                $where['a.sku'] = ['like',  $sku . '%']; //sku筛选
            }

            $where['a.is_del'] = 1;
            $where['b.status'] = 1;
            $where['b.type'] = 1;
            
            $offset = ($page - 1) * $page_size;
            $limit = $page_size;

            //获取SKU库位绑定表（fa_store_sku）数据列表
            $list = $this->_store_sku
                ->alias('a')
                ->field('a.id,a.sku,b.coding,c.name')
                ->where($where)
                ->join(['fa_store_house' => 'b'], 'a.store_id=b.id')
                ->join(['fa_warehouse_area' => 'c'], 'b.area_id=c.id')
                ->order('a.id', 'desc')
                ->limit($offset, $limit)
                ->select();
            $list = collection($list)->toArray();

            //盘点单所需数据
            $info['list'] = !empty($list) ? $list : [];
            $this->success('', ['info' => $info], 200);
        } else {
            //点击保存，创建盘点单
            //继续写
            $item_sku = $this->request->request("item_sku");
            empty($item_sku) && $this->error(__('sku集合不能为空！！'), [], 523);
            $item_sku = html_entity_decode($item_sku);
            $item_sku = array_filter(json_decode($item_sku, true));
            if (count(array_filter($item_sku)) < 1) {
                $this->error(__('sku集合不能为空！！'), [], 524);
            }
            $no_sku = [];
            foreach ($item_sku as $k => $v) {
                $item_id = $this->_item->where('sku', $v['sku'])->value('id');
                if (!$item_id) {
                    $no_sku[] = $v['sku'];
                }
            }
            if ($no_sku) $this->error(__('SKU：' . implode(',', $no_sku) . '不存在'), [], 523);

            $result = false;
            $this->_inventory->startTrans();
            $this->_inventory_item->startTrans();
            try {
                //保存--创建盘点单
                $arr = [];
                $arr['number'] = 'IS' . date('YmdHis') . rand(100, 999) . rand(100, 999);
                $arr['create_person'] = $this->auth->nickname;
                $arr['createtime'] = date('Y-m-d H:i:s', time());
                $result = $this->_inventory->allowField(true)->save($arr);
                if ($result) {
                    $list = [];
                    foreach ($item_sku as $k => $v) {
                        $list[$k]['inventory_id'] = $this->_inventory->id;
                        $list[$k]['sku'] = $v['sku'];
                        $item = $this->_item->field('name,stock,available_stock,distribution_occupy_stock')->where('sku', $v['sku'])->find();
                        if (empty($item)) {
                            $this->error(__($v['sku'] . '不存在'), [], 525);
                        }

                        $list[$k]['name'] = $item['name']; //商品名
                        $list[$k]['distribution_occupy_stock'] = $item['distribution_occupy_stock'] ?? 0; //配货站用数量
                        $real_time_qty = ($item['stock'] * 1 - $item['distribution_occupy_stock'] * 1); //实时库存
                        $list[$k]['real_time_qty'] = $real_time_qty ?? 0;
                        $list[$k]['available_stock'] = $item['available_stock'] ?? 0; //可用库存
                        //                        $list[$k]['inventory_qty'] = $v['inventory_qty'] ?? 0;//盘点数量
                        //                        $list[$k]['error_qty'] = $v['error_qty'] ?? 0;//误差数量
                        $list[$k]['remark'] = $v['remark']; //备注
                    }

                    //添加明细表数据
                    $result = $this->_inventory_item->allowField(true)->saveAll($list);
                }

                $this->_inventory->commit();
                $this->_inventory_item->commit();
            } catch (ValidateException $e) {
                $this->_inventory->rollback();
                $this->_inventory_item->rollback();
                $this->error($e->getMessage(), [], 444);
            } catch (PDOException $e) {
                $this->_inventory->rollback();
                $this->_inventory_item->rollback();
                $this->error($e->getMessage(), [], 444);
            } catch (Exception $e) {
                $this->_inventory->rollback();
                $this->_inventory_item->rollback();
                $this->error($e->getMessage(), [], 444);
            }
            if ($result !== false) {
                $this->success('添加成功！！', '', 200);
            } else {
                $this->error(__('No rows were inserted'), [], 525);
            }
        }
    }

    /**
     * 盘点单详情/开始盘点/继续盘点页面--ok
     *
     * @参数 int inventory_id  盘点单ID
     * @return mixed
     * @author wgj
     */
    public function inventory_edit()
    {
        $inventory_id = $this->request->request('inventory_id');
        empty($inventory_id) && $this->error(__('盘点单ID不能为空'), [], 530);
        //获取盘点单数据
        $_inventory_info = $this->_inventory->get($inventory_id);
        empty($_inventory_info) && $this->error(__('盘点单不存在'), [], 531);
        //        $inventory_item_info = $_inventory_item->field('id,sku,inventory_qty,error_qty,real_time_qty,available_stock,distribution_occupy_stock')->where(['inventory_id'=>$inventory_id])->select();

        $inventory_item_info = $this->_inventory_item
            ->field('id,sku,inventory_qty,error_qty,real_time_qty,available_stock,distribution_occupy_stock')
            ->where(['inventory_id' => $inventory_id])
            ->order('id', 'desc')
            ->select();
        $item_list = collection($inventory_item_info)->toArray();

        //获取条形码数据
        $bar_code_list = $this->_product_bar_code_item
            ->where(['inventory_id' => $inventory_id])
            ->field('sku,code')
            ->select();
        $bar_code_list = collection($bar_code_list)->toArray();

        foreach (array_filter($item_list) as $key => $value) {
            $item_list[$key]['stock'] = $this->_item->where('sku', $value['sku'])->value('stock');
            //            $stock = $this->_item->where('sku',$value['sku'])->value('stock');
            $sku = $value['sku'];
            //条形码列表
            $sku_agg = array_filter($bar_code_list, function ($v) use ($sku) {
                if ($v['sku'] == $sku) {
                    return $v;
                }
            });

            if (!empty($sku_agg)) {
                array_walk($sku_agg, function (&$value, $k, $p) {
                    $value = array_merge($value, $p);
                }, ['is_new' => 0]);
            }

            $item_list[$key]['sku_agg'] = array_values($sku_agg);
        }

        //盘点单所需数据
        $info = [
            'inventory_id' => $_inventory_info['id'],
            'inventory_number' => $_inventory_info['number'],
            //            'status'=>$_inventory_info['status'],
            'item_list' => !empty($item_list) ? $item_list : []
        ];

        $this->success('', ['info' => $info], 200);
    }

    /**
     * 开始盘点页面，保存/提交--ok
     *
     * @参数 int inventory_id  盘点单ID
     * @参数 int do_type  提交类型 1提交-盘点结束 2保存-盘点中
     * @参数 json item_sku  sku数据集合
     * @return mixed
     * @author wgj
     */
    public function inventory_submit()
    {
        $do_type = $this->request->request('do_type');
        $item_sku = $this->request->request("item_data");
        empty($item_sku) && $this->error(__('sku集合不能为空！！'), [], 508);
        $item_sku = json_decode(htmlspecialchars_decode($item_sku), true);
        empty($item_sku) && $this->error(__('sku集合不能为空'), [], 403);
        $item_sku = array_filter($item_sku);

        $inventory_id = $this->request->request("inventory_id");
        empty($inventory_id) && $this->error(__('盘点单号不能为空'), [], 541);
        //获取盘点单数据
        $row = $this->_inventory->get($inventory_id);
        empty($row) && $this->error(__('盘点单不存在'), [], 543);
        if ($row['status'] > 1) {
            $this->error(__('此状态不能编辑'), [], 544);
        }
        $item_row = $this->_inventory_item
            ->where('inventory_id', $inventory_id)
            ->column('real_time_qty', 'sku');

        if ($do_type == 1) {
            //提交
            $params['status'] = 2; //盘点完成
            $params['end_time'] = date('Y-m-d H:i:s', time());
            $is_add = 1; //更新为盘点
            $msg = '提交';
        } else {
            //保存
            $is_add = 0; //未盘点
            $params['status'] = 1;
            $msg = '保存';
        }

        //检测条形码是否已绑定
        foreach (array_filter($item_sku) as $key => $value) {
            /*$info_id = $this->_inventory_item->where(['sku' => $value['sku'],'is_add'=>0,'inventory_id'=>['neq',$inventory_id]])->column('id');
            !empty($info_id) && $this->error(__('SKU=>'.$value['sku'].'存在未完成的盘点单'), [], 543);*/
            $sku_code = array_column($value['sku_agg'], 'code');
            if (count($value['sku_agg']) != count(array_unique($sku_code))) $this->error(__('条形码有重复，请检查'), [], 405);

            $where = [];
            $where['inventory_id'] = [['>', 0], ['neq', $inventory_id]];
            $where['code'] = ['in', $sku_code];
            $inventory_info = $this->_product_bar_code_item
                ->where($where)
                ->field('code')
                ->find();
            if (!empty($inventory_info['code'])) {
                $this->error(__('条形码:' . $inventory_info['code'] . ' 已绑定,请移除'), [], 405);
                exit;
            }
        }

        //保存不需要编辑盘点单
        //编辑盘点单明细item
        $result = false;
        $this->_inventory_item->startTrans();
        $this->_product_bar_code_item->startTrans();
        try {
            //更新数据
            //提交盘点单状态为已完成，保存盘点单状态为盘点中
            $result = $this->_inventory->allowField(true)->save($params, ['id' => $inventory_id]);
            if ($result !== false) {
                $where_code = [];
                $sku_in = [];
                foreach (array_filter($item_sku) as $k => $v) {
                    $item_map['sku'] = $v['sku'];
                    $item_map['is_del'] = 1;
                    $sku_item = $this->_item->where($item_map)->field('stock,available_stock,distribution_occupy_stock')->find();
                    if (empty($sku_item)) {
                        throw new Exception('SKU=>' . $v['sku'] . '不存在');
                    }
                    $save_data = [];
                    $save_data['is_add'] = $is_add; //是否盘点
                    $save_data['inventory_qty'] = $v['inventory_qty'] ?? 0; //盘点数量
                    $save_data['error_qty'] = $save_data['inventory_qty'] - $item_row[$v['sku']]; //误差数量
                    $save_data['remark'] = $v['remark']; //备注
                    $save_data['real_time_qty'] = $sku_item['stock']; //实时库存即为商品库存,fa_item表中real_time_qty字段无效
                    $save_data['distribution_occupy_stock'] = $sku_item['distribution_occupy_stock']; //配货占用库存
                    $save_data['available_stock'] = $sku_item['available_stock']; //可用库存
                    $sku = $this->_inventory_item->where(['inventory_id' => $inventory_id, 'sku' => $v['sku']])->value('sku');
                    if (empty($sku)) {
                        $save_data['inventory_id'] = $inventory_id; //SKU
                        $save_data['sku'] = $v['sku']; //SKU
                        $this->_inventory_item->allowField(true)->isUpdate(false)->data($save_data)->save();
                    } else {
                        $this->_inventory_item->where(['inventory_id' => $inventory_id, 'sku' => $v['sku']])->update($save_data);
                    }
                    //                    $this->_inventory_item->where(['inventory_id' => $inventory_id, 'sku' => $v['sku']])->update($save_data);
                    //盘点单绑定条形码数组组装
                    foreach ($v['sku_agg'] as $k_code => $v_code) {
                        if (!empty($v_code)) {
                            $where_code[] = $v_code['code'];
                        }
                    }
                    //盘点单移除条形码
                    if (!empty($v['remove_agg'])) {
                        $code_clear = [
                            'inventory_id' => 0
                        ];
                        $this->_product_bar_code_item->where(['code' => ['in', $v['remove_agg']]])->update($code_clear);
                    }
                }

                //盘点单绑定条形码执行
                if ($where_code) {
                    $this->_product_bar_code_item
                        ->allowField(true)
                        ->isUpdate(true, ['code' => ['in', $where_code]])
                        ->save(['inventory_id' => $inventory_id]);
                }
            }
            $this->_inventory_item->commit();
            $this->_product_bar_code_item->commit();
        } catch (ValidateException $e) {
            $this->_inventory_item->rollback();
            $this->_product_bar_code_item->rollback();
            $this->error($e->getMessage(), [], 444);
        } catch (PDOException $e) {
            $this->_inventory_item->rollback();
            $this->_product_bar_code_item->rollback();
            $this->error($e->getMessage(), [], 444);
        } catch (Exception $e) {
            $this->_inventory_item->rollback();
            $this->_product_bar_code_item->rollback();
            $this->error($e->getMessage(), [], 444);
        }

        if ($result !== false) {
            $this->success($msg . '成功！！', '', 200);
        } else {
            $this->error(__($msg . '失败'), [], 511);
        }
    }

    /**
     * 审核盘点单
     *
     * @参数 int inventory_id  盘点单ID
     * @参数 int do_type  审核类型 2通过-盘点结束-更改状态-创建入库单-盘盈加库存、盘亏扣减库存; 3拒绝-盘点结束-更改状态
     * @return mixed
     * @author wgj
     */
    public function inventory_examine()
    {
        $do_type = $this->request->request('do_type');

        $inventory_id = $this->request->request("inventory_id");
        empty($inventory_id) && $this->error(__('盘点单号不能为空'), [], 545);
        //获取盘点单数据
        $row = $this->_inventory->get($inventory_id);
        empty($row) && $this->error(__('盘点单不存在'), [], 546);
        !in_array($row['check_status'], [1, 2]) && $this->error(__('只有待审核、已完成状态才能操作'), [], 547);
        $data['check_time'] = date('Y-m-d H:i:s', time());
        $data['check_person'] = $this->auth->nickname;

        $msg = '';
        if (3 == $do_type) {
            $data['check_status'] = 3;
            $this->_inventory->allowField(true)->save($data, ['id' => $inventory_id]);
            $msg = '操作成功';
        } else {
            $data['check_status'] = 2;
        }

        $this->_item->startTrans();
        $this->_in_stock->startTrans();
        $this->_out_stock->startTrans();
        $this->_inventory->startTrans();
        $this->_stock_log->startTrans();
        $this->_in_stock_item->startTrans();
        $this->_out_stock_item->startTrans();
        $this->_item_platform_sku->startTrans();
        (new StockLog())->startTrans();
        try {
            $res = $this->_inventory->allowField(true)->isUpdate(true, ['id' => $inventory_id])->save($data);
            //审核通过 生成出、入库单 并同步库存
            if ($data['check_status'] == 2) {
                $infos = $this->_inventory_item->where(['inventory_id' => $inventory_id])
                    ->field('sku,error_qty,inventory_id')
                    ->group('sku')
                    ->select();
                $infos = collection($infos)->toArray();
                foreach ($infos as $k => $v) {
                    //如果误差为0则跳过
                    if ($v['error_qty'] == 0) {
                        continue;
                    }
                    //同步对应SKU库存 更新商品表商品总库存 总库存
                    $item_map['sku'] = $v['sku'];
                    $item_map['is_del'] = 1;
                    $sku_item = $this->_item->where($item_map)->field('stock,available_stock,sample_num,wait_instock_num,occupy_stock,distribution_occupy_stock')->find();
                    if ($v['sku']) {
                        $stock = $this->_item->where($item_map)->inc('stock', $v['error_qty'])->inc('available_stock', $v['error_qty'])->update();
                        //插入日志表
                        (new StockLog())->setData([
                            'type' => 2,
                            'site' => 0,
                            'modular' => 12,
                            'change_type' => $v['error_qty'] > 0 ? 20 : 21,
                            'sku' => $v['sku'],
                            'order_number' => $v['inventory_id'],
                            'source' => 2,
                            'stock_before' => $sku_item['stock'],
                            'stock_change' => $v['error_qty'],
                            'available_stock_before' => $sku_item['available_stock'],
                            'available_stock_change' => $v['error_qty'],
                            'create_person' => $this->auth->nickname,
                            'create_time' => time(),
                            'number_type' => 5,
                        ]);
                        //盘点的时候盘盈入库 盘亏出库 的同时要对虚拟库存进行一定的操作
                        //查出映射表中此sku对应的所有平台sku 并根据库存数量进行排序（用于遍历数据的时候首先分配到那个站点）
                        $item_platform_sku = $this->_item_platform_sku->where('sku', $v['sku'])->order('stock asc')->field('platform_type,stock')->select();
                        $all_num = count($item_platform_sku);
                        $whole_num = $this->_item_platform_sku
                            ->where('sku', $v['sku'])
                            ->field('stock')
                            ->select();
                        $num_num = 0;
                        foreach ($whole_num as $kk => $vv) {
                            $num_num += abs($vv['stock']);
                        }
                        //盘盈或者盘亏的数量 根据此数量对平台sku虚拟库存进行操作
                        $stock_num = $v['error_qty'];
                        //计算当前sku的总虚拟库存 如果总的为0 表示当前所有平台的此sku都为0 此时入库的话按照平均规则分配 例如五个站都有此品 那么比例就是20%
                        $stock_all_num = array_sum(array_column($item_platform_sku, 'stock'));
                        if ($stock_all_num == 0) {
                            $rate_rate = 1 / $all_num;
                            foreach ($item_platform_sku as $key => $val) {
                                //最后一个站点 剩余数量分给最后一个站
                                if (($all_num - $key) == 1) {
                                    $item_platform_sku_detail = $this->_item_platform_sku->where(['sku' => $v['sku'], 'platform_type' => $val['platform_type']])->find();
                                    $this->_item_platform_sku->where(['sku' => $v['sku'], 'platform_type' => $val['platform_type']])->inc('stock', $stock_num)->update();
                                    //插入日志表
                                    (new StockLog())->setData([
                                        'type' => 2,
                                        'site' => $val['platform_type'],
                                        'modular' => 12,
                                        'change_type' => $v['error_qty'] > 0 ? 20 : 21,
                                        'sku' => $v['sku'],
                                        'order_number' => $v['inventory_id'],
                                        'source' => 2,
                                        'fictitious_before' => $item_platform_sku_detail['stock'],
                                        'fictitious_change' => $stock_num,
                                        'create_person' => $this->auth->nickname,
                                        'create_time' => time(),
                                        'number_type' => 5,
                                    ]);
                                } else {
                                    $num = round($v['error_qty'] * $rate_rate);
                                    $stock_num -= $num;
                                    $item_platform_sku_detail = $this->_item_platform_sku->where(['sku' => $v['sku'], 'platform_type' => $val['platform_type']])->find();
                                    $this->_item_platform_sku->where(['sku' => $v['sku'], 'platform_type' => $val['platform_type']])->inc('stock', $num)->update();
                                    //插入日志表
                                    (new StockLog())->setData([
                                        'type' => 2,
                                        'site' => $val['platform_type'],
                                        'modular' => 12,
                                        'change_type' => $v['error_qty'] > 0 ? 20 : 21,
                                        'sku' => $v['sku'],
                                        'order_number' => $v['inventory_id'],
                                        'source' => 2,
                                        'fictitious_before' => $item_platform_sku_detail['stock'],
                                        'fictitious_change' => $num,
                                        'create_person' => $this->auth->nickname,
                                        'create_time' => time(),
                                        'number_type' => 5,
                                    ]);
                                }
                            }
                        } else {
                            foreach ($item_platform_sku as $key => $val) {
                                //最后一个站点 剩余数量分给最后一个站
                                if (($all_num - $key) == 1) {
                                    $item_platform_sku_detail = $this->_item_platform_sku->where(['sku' => $v['sku'], 'platform_type' => $val['platform_type']])->find();
                                    $this->_item_platform_sku->where(['sku' => $v['sku'], 'platform_type' => $val['platform_type']])->inc('stock', $stock_num)->update();
                                    //插入日志表
                                    (new StockLog())->setData([
                                        'type' => 2,
                                        'site' => $val['platform_type'],
                                        'modular' => 12,
                                        'change_type' => $v['error_qty'] > 0 ? 20 : 21,
                                        'sku' => $v['sku'],
                                        'order_number' => $v['inventory_id'],
                                        'source' => 2,
                                        'fictitious_before' => $item_platform_sku_detail['stock'],
                                        'fictitious_change' => $stock_num,
                                        'create_person' => $this->auth->nickname,
                                        'create_time' => time(),
                                        'number_type' => 5,
                                    ]);
                                } else {
                                    $num = round($v['error_qty'] * abs($val['stock']) / $num_num);
                                    $stock_num -= $num;
                                    $item_platform_sku_detail = $this->_item_platform_sku->where(['sku' => $v['sku'], 'platform_type' => $val['platform_type']])->find();
                                    $this->_item_platform_sku->where(['sku' => $v['sku'], 'platform_type' => $val['platform_type']])->inc('stock', $num)->update();
                                    //插入日志表
                                    (new StockLog())->setData([
                                        'type' => 2,
                                        'site' => $val['platform_type'],
                                        'modular' => 12,
                                        'change_type' => $v['error_qty'] > 0 ? 20 : 21,
                                        'sku' => $v['sku'],
                                        'order_number' => $v['inventory_id'],
                                        'source' => 2,
                                        'fictitious_before' => $item_platform_sku_detail['stock'],
                                        'fictitious_change' => $num,
                                        'create_person' => $this->auth->nickname,
                                        'create_time' => time(),
                                        'number_type' => 5,
                                    ]);
                                }
                            }
                        }
                    }

                    //修改库存结果为真
                    if ($stock === false) {
                        throw new Exception('同步库存失败,请检查SKU=>' . $v['sku']);
                    }

                    if ($v['error_qty'] > 0) {
                        //生成入库单
                        $info[$k]['sku'] = $v['sku'];
                        $info[$k]['in_stock_num'] = abs($v['error_qty']);
                        $info[$k]['no_stock_num'] = abs($v['error_qty']);
                    } else {
                        $list[$k]['sku'] = $v['sku'];
                        $list[$k]['out_stock_num'] = abs($v['error_qty']);
                    }
                }
                //入库记录
                if ($info) {
                    $params['in_stock_number'] = 'IN' . date('YmdHis') . rand(100, 999) . rand(100, 999);
                    $params['create_person'] = $this->auth->nickname;
                    $params['createtime'] = date('Y-m-d H:i:s', time());
                    $params['type_id'] = 2;
                    $params['status'] = 2;
                    $params['remark'] = '盘盈入库';
                    $params['check_time'] = date('Y-m-d H:i:s', time());
                    $params['check_person'] = $this->auth->nickname;
                    $instorck_res = $this->_in_stock->isUpdate(false)->allowField(true)->data($params, true)->save();

                    //添加入库信息
                    if ($instorck_res !== false) {
                        $instockItemList = array_values($info);
                        unset($info);
                        foreach ($instockItemList as &$v) {
                            $v['in_stock_id'] = $this->_in_stock->id;
                        }
                        unset($v);
                        //批量添加
                        $this->_in_stock_item->allowField(true)->saveAll($instockItemList);
                    } else {
                        throw new Exception('生成入库记录失败！！数据回滚');
                    }
                }

                //出库记录
                if ($list) {
                    $params = [];
                    $params['out_stock_number'] = 'OUT' . date('YmdHis') . rand(100, 999) . rand(100, 999);
                    $params['create_person'] = $this->auth->nickname;
                    $params['createtime'] = date('Y-m-d H:i:s', time());
                    $params['type_id'] = 1;
                    $params['status'] = 2;
                    $params['remark'] = '盘亏出库';
                    $params['check_time'] = date('Y-m-d H:i:s', time());
                    $params['check_person'] = $this->auth->nickname;
                    $outstock_res = $this->_out_stock->isUpdate(false)->allowField(true)->data($params, true)->save();

                    //添加出库信息
                    if ($outstock_res !== false) {
                        $outstockItemList = array_values($list);
                        foreach ($outstockItemList as $k => $v) {
                            $outstockItemList[$k]['out_stock_id'] = $this->_out_stock->id;
                        }
                        //批量添加
                        $this->_out_stock_item->allowField(true)->saveAll($outstockItemList);
                    } else {
                        throw new Exception('生成出库记录失败！！数据回滚');
                    }
                }
            } else {
                //审核拒绝 解除条形码绑定的盘点单号
                $code_clear = [
                    'inventory_id' => 0
                ];
                $this->_product_bar_code_item->where(['inventory_id' => $inventory_id])->update($code_clear);
            }
            $this->_item->commit();
            $this->_in_stock->commit();
            $this->_out_stock->commit();
            $this->_inventory->commit();
            $this->_stock_log->commit();
            $this->_in_stock_item->commit();
            $this->_out_stock_item->commit();
            $this->_item_platform_sku->commit();
            (new StockLog())->commit();
        } catch (ValidateException $e) {
            $this->_item->rollback();
            $this->_in_stock->rollback();
            $this->_out_stock->rollback();
            $this->_inventory->rollback();
            $this->_stock_log->rollback();
            $this->_in_stock_item->rollback();
            $this->_out_stock_item->rollback();
            $this->_item_platform_sku->rollback();
            (new StockLog())->rollback();
            $this->error($e->getMessage(), [], 443);
        } catch (PDOException $e) {
            $this->_item->rollback();
            $this->_in_stock->rollback();
            $this->_out_stock->rollback();
            $this->_inventory->rollback();
            $this->_stock_log->rollback();
            $this->_in_stock_item->rollback();
            $this->_out_stock_item->rollback();
            $this->_item_platform_sku->rollback();
            (new StockLog())->rollback();
            $this->error($e->getMessage(), [], 442);
        } catch (Exception $e) {
            $this->_item->rollback();
            $this->_in_stock->rollback();
            $this->_out_stock->rollback();
            $this->_inventory->rollback();
            $this->_stock_log->rollback();
            $this->_in_stock_item->rollback();
            $this->_out_stock_item->rollback();
            $this->_item_platform_sku->rollback();
            (new StockLog())->rollback();
            $this->error($e->getMessage(), [], 441);
        }
        if ($res) {
            $msg = '审核成功';
        }

        $this->success($msg, ['info' => ''], 200);
    }

    /**
     * 获取库区
     *
     * @Description
     * @author wpl
     * @since 2021/03/03 09:14:36 
     * @return void
     */
    public function inventory_warehouse_area()
    {
        if ($this->request->isPost()) {
            $area_name = $this->request->request('area_name'); //库区名称
            $list = $this->_warehouse_area->getRowsData($area_name);
            $this->success('获取成功', $list, 200);
        }
        $this->error('网络异常', [], 401);
    }

    /**
     * 获取库位
     *
     * @Description
     * @author wpl
     * @since 2021/03/03 09:14:36 
     * @return void
     */
    public function inventory_warehouse_location()
    {
        if ($this->request->isPost()) {
            $area_id = $this->request->request('area_id'); //库区id 多个逗号拼接
            $coding = $this->request->request('coding'); //库位编码
            empty($area_id) && $this->error(__('库区id不能为空'), [], 403);
            $list = $this->_store_house->getLocationData($area_id, $coding);
            $this->success('获取成功', $list, 200);
        }
        $this->error('网络异常', [], 401);
    }

    /**
     * 根据库位获取对应SKU
     *
     * @Description
     * @author wpl
     * @since 2021/03/03 13:38:05 
     * @return void
     */
    public function inventory_location_sku()
    {
        if ($this->request->isPost()) {
            $location_id = $this->request->request('location_id'); //库位id 多个逗号拼接
            $sku = $this->request->request('sku'); //sku
            empty($location_id) && $this->error(__('库位id不能为空'), [], 403);
            $list = $this->_store_sku->getRowsData($location_id, $sku);
            $this->success('获取成功', $list, 200);
        }
        $this->error('网络异常', [], 401);
    }




    /***************************************end******************************************/


    //判断条形码是否绑定过sku
    public function is_empty_code()
    {
        $code = $this->request->request('code');
        empty($code) && $this->error(__('条形码不能为空'), [], 403);

        //检测条形码是否存在
        $check_quantity = $this->_product_bar_code_item
            ->field('code,sku')
            ->where(['code' => $code])
            ->find();
        !empty($check_quantity['sku']) && $this->error(__('条形码不可用'), [], 405);

        $this->success('扫码成功', [], 200);
    }
    /***************************************库内调拨单******************************************/
    /**
     * 库内调拨单列表--ok
     *
     * @参数 string query  查询内容
     * @参数 int status  状态
     * @参数 string start_time  开始时间
     * @参数 string end_time  结束时间
     * @参数 int page  * 页码
     * @参数 int page_size  * 每页显示数量
     * Created by Phpstorm.
     * User: jhh
     * Date: 2021/3/3
     * Time: 10:48:36
     */
    public function transfer_order_list()
    {
        $query = $this->request->request('query');
        $status = $this->request->request('status');
        $start_time = $this->request->request('start_time');
        $end_time = $this->request->request('end_time');
        $page = $this->request->request('page');
        $page_size = $this->request->request('page_size');

        empty($page) && $this->error(__('Page can not be empty'), [], 520);
        empty($page_size) && $this->error(__('Page size can not be empty'), [], 521);

        $where = [];
        if ($query) {
            $where['transfer_order_number|create_person'] = ['like', '%' . $query . '%'];
        }
        if (isset($status)) {
            $where['status'] = $status;
        }
        if ($start_time && $end_time) {
            $where['create_time'] = ['between', [$start_time, $end_time]];
        }

        $offset = ($page - 1) * $page_size;
        $limit = $page_size;

        //获取库内调拨单列表数据
        $list = $this->_warehouse_transfer_order
            ->where($where)
            ->order('create_time', 'desc')
            ->limit($offset, $limit)
            ->select();
        $list = collection($list)->toArray();
        $this->success('', ['list' => $list], 200);
    }

    /**
     * 创建库内调拨单页面/筛选/保存
     *
     * @参数 int type  新建入口 1.筛选，2.保存
     * @参数 json item_sku  sku集合
     * @return mixed
     * @author jhh
     */
    public function transfer_order_add()
    {
        $item_sku = $this->request->request("item_sku");
        empty($item_sku) && $this->error(__('sku集合不能为空！！'), [], 523);
        $item_sku = html_entity_decode($item_sku);
        $item_sku = array_filter(json_decode($item_sku, true));
        if (count(array_filter($item_sku)) < 1) {
            $this->error(__('sku集合不能为空！！'), [], 524);
        }
        $no_sku = [];
        foreach ($item_sku as $k => $v) {
            $item_id = $this->_item->where('sku', $v['sku'])->value('id');
            if (!$item_id) {
                $no_sku[] = $v['sku'];
            }
        }
        if ($no_sku) $this->error(__('SKU：' . implode(',', $no_sku) . '不存在'), [], 523);

        $result = false;
        $this->_inventory->startTrans();
        $this->_inventory_item->startTrans();
        try {
            //保存--创建盘点单
            $arr = [];
            $arr['number'] = 'IS' . date('YmdHis') . rand(100, 999) . rand(100, 999);
            $arr['create_person'] = $this->auth->nickname;
            $arr['createtime'] = date('Y-m-d H:i:s', time());
            $result = $this->_inventory->allowField(true)->save($arr);
            if ($result) {
                $list = [];
                foreach ($item_sku as $k => $v) {
                    $list[$k]['inventory_id'] = $this->_inventory->id;
                    $list[$k]['sku'] = $v['sku'];
                    $item = $this->_item->field('name,stock,available_stock,distribution_occupy_stock')->where('sku', $v['sku'])->find();
                    if (empty($item)) {
                        $this->error(__($v['sku'] . '不存在'), [], 525);
                    }

                    $list[$k]['name'] = $item['name']; //商品名
                    $list[$k]['distribution_occupy_stock'] = $item['distribution_occupy_stock'] ?? 0; //配货站用数量
                    $real_time_qty = ($item['stock'] * 1 - $item['distribution_occupy_stock'] * 1); //实时库存
                    $list[$k]['real_time_qty'] = $real_time_qty ?? 0;
                    $list[$k]['available_stock'] = $item['available_stock'] ?? 0; //可用库存
                    //                        $list[$k]['inventory_qty'] = $v['inventory_qty'] ?? 0;//盘点数量
                    //                        $list[$k]['error_qty'] = $v['error_qty'] ?? 0;//误差数量
                    $list[$k]['remark'] = $v['remark']; //备注
                }

                //添加明细表数据
                $result = $this->_inventory_item->allowField(true)->saveAll($list);
            }

            $this->_inventory->commit();
            $this->_inventory_item->commit();
        } catch (ValidateException $e) {
            $this->_inventory->rollback();
            $this->_inventory_item->rollback();
            $this->error($e->getMessage(), [], 444);
        } catch (PDOException $e) {
            $this->_inventory->rollback();
            $this->_inventory_item->rollback();
            $this->error($e->getMessage(), [], 444);
        } catch (Exception $e) {
            $this->_inventory->rollback();
            $this->_inventory_item->rollback();
            $this->error($e->getMessage(), [], 444);
        }
        if ($result !== false) {
            $this->success('添加成功！！', '', 200);
        } else {
            $this->error(__('No rows were inserted'), [], 525);
        }

    }

    /**
     * 盘点单详情/开始盘点/继续盘点页面--ok
     *
     * @参数 int inventory_id  盘点单ID
     * @return mixed
     * @author wgj
     */
    public function transfer_order_edit()
    {
        $inventory_id = $this->request->request('inventory_id');
        empty($inventory_id) && $this->error(__('盘点单ID不能为空'), [], 530);
        //获取盘点单数据
        $_inventory_info = $this->_inventory->get($inventory_id);
        empty($_inventory_info) && $this->error(__('盘点单不存在'), [], 531);
        //        $inventory_item_info = $_inventory_item->field('id,sku,inventory_qty,error_qty,real_time_qty,available_stock,distribution_occupy_stock')->where(['inventory_id'=>$inventory_id])->select();

        $inventory_item_info = $this->_inventory_item
            ->field('id,sku,inventory_qty,error_qty,real_time_qty,available_stock,distribution_occupy_stock')
            ->where(['inventory_id' => $inventory_id])
            ->order('id', 'desc')
            ->select();
        $item_list = collection($inventory_item_info)->toArray();

        //获取条形码数据
        $bar_code_list = $this->_product_bar_code_item
            ->where(['inventory_id' => $inventory_id])
            ->field('sku,code')
            ->select();
        $bar_code_list = collection($bar_code_list)->toArray();

        foreach (array_filter($item_list) as $key => $value) {
            $item_list[$key]['stock'] = $this->_item->where('sku', $value['sku'])->value('stock');
            //            $stock = $this->_item->where('sku',$value['sku'])->value('stock');
            $sku = $value['sku'];
            //条形码列表
            $sku_agg = array_filter($bar_code_list, function ($v) use ($sku) {
                if ($v['sku'] == $sku) {
                    return $v;
                }
            });

            if (!empty($sku_agg)) {
                array_walk($sku_agg, function (&$value, $k, $p) {
                    $value = array_merge($value, $p);
                }, ['is_new' => 0]);
            }

            $item_list[$key]['sku_agg'] = array_values($sku_agg);
        }

        //盘点单所需数据
        $info = [
            'inventory_id' => $_inventory_info['id'],
            'inventory_number' => $_inventory_info['number'],
            //            'status'=>$_inventory_info['status'],
            'item_list' => !empty($item_list) ? $item_list : []
        ];

        $this->success('', ['info' => $info], 200);
    }

    /**
     * 开始盘点页面，保存/提交--ok
     *
     * @参数 int inventory_id  盘点单ID
     * @参数 int do_type  提交类型 1提交-盘点结束 2保存-盘点中
     * @参数 json item_sku  sku数据集合
     * @return mixed
     * @author wgj
     */
    public function transfer_order_submit()
    {
        $do_type = $this->request->request('do_type');
        $item_sku = $this->request->request("item_data");
        empty($item_sku) && $this->error(__('sku集合不能为空！！'), [], 508);
        $item_sku = json_decode(htmlspecialchars_decode($item_sku), true);
        empty($item_sku) && $this->error(__('sku集合不能为空'), [], 403);
        $item_sku = array_filter($item_sku);

        $inventory_id = $this->request->request("inventory_id");
        empty($inventory_id) && $this->error(__('盘点单号不能为空'), [], 541);
        //获取盘点单数据
        $row = $this->_inventory->get($inventory_id);
        empty($row) && $this->error(__('盘点单不存在'), [], 543);
        if ($row['status'] > 1) {
            $this->error(__('此状态不能编辑'), [], 544);
        }
        $item_row = $this->_inventory_item
            ->where('inventory_id', $inventory_id)
            ->column('real_time_qty', 'sku');

        if ($do_type == 1) {
            //提交
            $params['status'] = 2; //盘点完成
            $params['end_time'] = date('Y-m-d H:i:s', time());
            $is_add = 1; //更新为盘点
            $msg = '提交';
        } else {
            //保存
            $is_add = 0; //未盘点
            $params['status'] = 1;
            $msg = '保存';
        }

        //检测条形码是否已绑定
        foreach (array_filter($item_sku) as $key => $value) {
            /*$info_id = $this->_inventory_item->where(['sku' => $value['sku'],'is_add'=>0,'inventory_id'=>['neq',$inventory_id]])->column('id');
            !empty($info_id) && $this->error(__('SKU=>'.$value['sku'].'存在未完成的盘点单'), [], 543);*/
            $sku_code = array_column($value['sku_agg'], 'code');
            if (count($value['sku_agg']) != count(array_unique($sku_code))) $this->error(__('条形码有重复，请检查'), [], 405);

            $where = [];
            $where['inventory_id'] = [['>', 0], ['neq', $inventory_id]];
            $where['code'] = ['in', $sku_code];
            $inventory_info = $this->_product_bar_code_item
                ->where($where)
                ->field('code')
                ->find();
            if (!empty($inventory_info['code'])) {
                $this->error(__('条形码:' . $inventory_info['code'] . ' 已绑定,请移除'), [], 405);
                exit;
            }
        }

        //保存不需要编辑盘点单
        //编辑盘点单明细item
        $result = false;
        $this->_inventory_item->startTrans();
        $this->_product_bar_code_item->startTrans();
        try {
            //更新数据
            //提交盘点单状态为已完成，保存盘点单状态为盘点中
            $result = $this->_inventory->allowField(true)->save($params, ['id' => $inventory_id]);
            if ($result !== false) {
                $where_code = [];
                $sku_in = [];
                foreach (array_filter($item_sku) as $k => $v) {
                    $item_map['sku'] = $v['sku'];
                    $item_map['is_del'] = 1;
                    $sku_item = $this->_item->where($item_map)->field('stock,available_stock,distribution_occupy_stock')->find();
                    if (empty($sku_item)) {
                        throw new Exception('SKU=>' . $v['sku'] . '不存在');
                    }
                    $save_data = [];
                    $save_data['is_add'] = $is_add; //是否盘点
                    $save_data['inventory_qty'] = $v['inventory_qty'] ?? 0; //盘点数量
                    $save_data['error_qty'] = $save_data['inventory_qty'] - $item_row[$v['sku']]; //误差数量
                    $save_data['remark'] = $v['remark']; //备注
                    $save_data['real_time_qty'] = $sku_item['stock']; //实时库存即为商品库存,fa_item表中real_time_qty字段无效
                    $save_data['distribution_occupy_stock'] = $sku_item['distribution_occupy_stock']; //配货占用库存
                    $save_data['available_stock'] = $sku_item['available_stock']; //可用库存
                    $sku = $this->_inventory_item->where(['inventory_id' => $inventory_id, 'sku' => $v['sku']])->value('sku');
                    if (empty($sku)) {
                        $save_data['inventory_id'] = $inventory_id; //SKU
                        $save_data['sku'] = $v['sku']; //SKU
                        $this->_inventory_item->allowField(true)->isUpdate(false)->data($save_data)->save();
                    } else {
                        $this->_inventory_item->where(['inventory_id' => $inventory_id, 'sku' => $v['sku']])->update($save_data);
                    }
                    //                    $this->_inventory_item->where(['inventory_id' => $inventory_id, 'sku' => $v['sku']])->update($save_data);
                    //盘点单绑定条形码数组组装
                    foreach ($v['sku_agg'] as $k_code => $v_code) {
                        if (!empty($v_code)) {
                            $where_code[] = $v_code['code'];
                        }
                    }
                    //盘点单移除条形码
                    if (!empty($v['remove_agg'])) {
                        $code_clear = [
                            'inventory_id' => 0
                        ];
                        $this->_product_bar_code_item->where(['code' => ['in', $v['remove_agg']]])->update($code_clear);
                    }
                }

                //盘点单绑定条形码执行
                if ($where_code) {
                    $this->_product_bar_code_item
                        ->allowField(true)
                        ->isUpdate(true, ['code' => ['in', $where_code]])
                        ->save(['inventory_id' => $inventory_id]);
                }
            }
            $this->_inventory_item->commit();
            $this->_product_bar_code_item->commit();
        } catch (ValidateException $e) {
            $this->_inventory_item->rollback();
            $this->_product_bar_code_item->rollback();
            $this->error($e->getMessage(), [], 444);
        } catch (PDOException $e) {
            $this->_inventory_item->rollback();
            $this->_product_bar_code_item->rollback();
            $this->error($e->getMessage(), [], 444);
        } catch (Exception $e) {
            $this->_inventory_item->rollback();
            $this->_product_bar_code_item->rollback();
            $this->error($e->getMessage(), [], 444);
        }

        if ($result !== false) {
            $this->success($msg . '成功！！', '', 200);
        } else {
            $this->error(__($msg . '失败'), [], 511);
        }
    }

    /**
     * 审核盘点单
     *
     * @参数 int inventory_id  盘点单ID
     * @参数 int do_type  审核类型 2通过-盘点结束-更改状态-创建入库单-盘盈加库存、盘亏扣减库存; 3拒绝-盘点结束-更改状态
     * @return mixed
     * @author wgj
     */
    public function transfer_order_examine()
    {
        $do_type = $this->request->request('do_type');

        $inventory_id = $this->request->request("inventory_id");
        empty($inventory_id) && $this->error(__('盘点单号不能为空'), [], 545);
        //获取盘点单数据
        $row = $this->_inventory->get($inventory_id);
        empty($row) && $this->error(__('盘点单不存在'), [], 546);
        !in_array($row['check_status'], [1, 2]) && $this->error(__('只有待审核、已完成状态才能操作'), [], 547);
        $data['check_time'] = date('Y-m-d H:i:s', time());
        $data['check_person'] = $this->auth->nickname;

        $msg = '';
        if (3 == $do_type) {
            $data['check_status'] = 3;
            $this->_inventory->allowField(true)->save($data, ['id' => $inventory_id]);
            $msg = '操作成功';
        } else {
            $data['check_status'] = 2;
        }

        $this->_item->startTrans();
        $this->_in_stock->startTrans();
        $this->_out_stock->startTrans();
        $this->_inventory->startTrans();
        $this->_stock_log->startTrans();
        $this->_in_stock_item->startTrans();
        $this->_out_stock_item->startTrans();
        $this->_item_platform_sku->startTrans();
        (new StockLog())->startTrans();
        try {
            $res = $this->_inventory->allowField(true)->isUpdate(true, ['id' => $inventory_id])->save($data);
            //审核通过 生成出、入库单 并同步库存
            if ($data['check_status'] == 2) {
                $infos = $this->_inventory_item->where(['inventory_id' => $inventory_id])
                    ->field('sku,error_qty,inventory_id')
                    ->group('sku')
                    ->select();
                $infos = collection($infos)->toArray();
                foreach ($infos as $k => $v) {
                    //如果误差为0则跳过
                    if ($v['error_qty'] == 0) {
                        continue;
                    }
                    //同步对应SKU库存 更新商品表商品总库存 总库存
                    $item_map['sku'] = $v['sku'];
                    $item_map['is_del'] = 1;
                    $sku_item = $this->_item->where($item_map)->field('stock,available_stock,sample_num,wait_instock_num,occupy_stock,distribution_occupy_stock')->find();
                    if ($v['sku']) {
                        $stock = $this->_item->where($item_map)->inc('stock', $v['error_qty'])->inc('available_stock', $v['error_qty'])->update();
                        //插入日志表
                        (new StockLog())->setData([
                            'type' => 2,
                            'site' => 0,
                            'modular' => 12,
                            'change_type' => $v['error_qty'] > 0 ? 20 : 21,
                            'sku' => $v['sku'],
                            'order_number' => $v['inventory_id'],
                            'source' => 2,
                            'stock_before' => $sku_item['stock'],
                            'stock_change' => $v['error_qty'],
                            'available_stock_before' => $sku_item['available_stock'],
                            'available_stock_change' => $v['error_qty'],
                            'create_person' => $this->auth->nickname,
                            'create_time' => time(),
                            'number_type' => 5,
                        ]);
                        //盘点的时候盘盈入库 盘亏出库 的同时要对虚拟库存进行一定的操作
                        //查出映射表中此sku对应的所有平台sku 并根据库存数量进行排序（用于遍历数据的时候首先分配到那个站点）
                        $item_platform_sku = $this->_item_platform_sku->where('sku', $v['sku'])->order('stock asc')->field('platform_type,stock')->select();
                        $all_num = count($item_platform_sku);
                        $whole_num = $this->_item_platform_sku
                            ->where('sku', $v['sku'])
                            ->field('stock')
                            ->select();
                        $num_num = 0;
                        foreach ($whole_num as $kk => $vv) {
                            $num_num += abs($vv['stock']);
                        }
                        //盘盈或者盘亏的数量 根据此数量对平台sku虚拟库存进行操作
                        $stock_num = $v['error_qty'];
                        //计算当前sku的总虚拟库存 如果总的为0 表示当前所有平台的此sku都为0 此时入库的话按照平均规则分配 例如五个站都有此品 那么比例就是20%
                        $stock_all_num = array_sum(array_column($item_platform_sku, 'stock'));
                        if ($stock_all_num == 0) {
                            $rate_rate = 1 / $all_num;
                            foreach ($item_platform_sku as $key => $val) {
                                //最后一个站点 剩余数量分给最后一个站
                                if (($all_num - $key) == 1) {
                                    $item_platform_sku_detail = $this->_item_platform_sku->where(['sku' => $v['sku'], 'platform_type' => $val['platform_type']])->find();
                                    $this->_item_platform_sku->where(['sku' => $v['sku'], 'platform_type' => $val['platform_type']])->inc('stock', $stock_num)->update();
                                    //插入日志表
                                    (new StockLog())->setData([
                                        'type' => 2,
                                        'site' => $val['platform_type'],
                                        'modular' => 12,
                                        'change_type' => $v['error_qty'] > 0 ? 20 : 21,
                                        'sku' => $v['sku'],
                                        'order_number' => $v['inventory_id'],
                                        'source' => 2,
                                        'fictitious_before' => $item_platform_sku_detail['stock'],
                                        'fictitious_change' => $stock_num,
                                        'create_person' => $this->auth->nickname,
                                        'create_time' => time(),
                                        'number_type' => 5,
                                    ]);
                                } else {
                                    $num = round($v['error_qty'] * $rate_rate);
                                    $stock_num -= $num;
                                    $item_platform_sku_detail = $this->_item_platform_sku->where(['sku' => $v['sku'], 'platform_type' => $val['platform_type']])->find();
                                    $this->_item_platform_sku->where(['sku' => $v['sku'], 'platform_type' => $val['platform_type']])->inc('stock', $num)->update();
                                    //插入日志表
                                    (new StockLog())->setData([
                                        'type' => 2,
                                        'site' => $val['platform_type'],
                                        'modular' => 12,
                                        'change_type' => $v['error_qty'] > 0 ? 20 : 21,
                                        'sku' => $v['sku'],
                                        'order_number' => $v['inventory_id'],
                                        'source' => 2,
                                        'fictitious_before' => $item_platform_sku_detail['stock'],
                                        'fictitious_change' => $num,
                                        'create_person' => $this->auth->nickname,
                                        'create_time' => time(),
                                        'number_type' => 5,
                                    ]);
                                }
                            }
                        } else {
                            foreach ($item_platform_sku as $key => $val) {
                                //最后一个站点 剩余数量分给最后一个站
                                if (($all_num - $key) == 1) {
                                    $item_platform_sku_detail = $this->_item_platform_sku->where(['sku' => $v['sku'], 'platform_type' => $val['platform_type']])->find();
                                    $this->_item_platform_sku->where(['sku' => $v['sku'], 'platform_type' => $val['platform_type']])->inc('stock', $stock_num)->update();
                                    //插入日志表
                                    (new StockLog())->setData([
                                        'type' => 2,
                                        'site' => $val['platform_type'],
                                        'modular' => 12,
                                        'change_type' => $v['error_qty'] > 0 ? 20 : 21,
                                        'sku' => $v['sku'],
                                        'order_number' => $v['inventory_id'],
                                        'source' => 2,
                                        'fictitious_before' => $item_platform_sku_detail['stock'],
                                        'fictitious_change' => $stock_num,
                                        'create_person' => $this->auth->nickname,
                                        'create_time' => time(),
                                        'number_type' => 5,
                                    ]);
                                } else {
                                    $num = round($v['error_qty'] * abs($val['stock']) / $num_num);
                                    $stock_num -= $num;
                                    $item_platform_sku_detail = $this->_item_platform_sku->where(['sku' => $v['sku'], 'platform_type' => $val['platform_type']])->find();
                                    $this->_item_platform_sku->where(['sku' => $v['sku'], 'platform_type' => $val['platform_type']])->inc('stock', $num)->update();
                                    //插入日志表
                                    (new StockLog())->setData([
                                        'type' => 2,
                                        'site' => $val['platform_type'],
                                        'modular' => 12,
                                        'change_type' => $v['error_qty'] > 0 ? 20 : 21,
                                        'sku' => $v['sku'],
                                        'order_number' => $v['inventory_id'],
                                        'source' => 2,
                                        'fictitious_before' => $item_platform_sku_detail['stock'],
                                        'fictitious_change' => $num,
                                        'create_person' => $this->auth->nickname,
                                        'create_time' => time(),
                                        'number_type' => 5,
                                    ]);
                                }
                            }
                        }
                    }

                    //修改库存结果为真
                    if ($stock === false) {
                        throw new Exception('同步库存失败,请检查SKU=>' . $v['sku']);
                    }

                    if ($v['error_qty'] > 0) {
                        //生成入库单
                        $info[$k]['sku'] = $v['sku'];
                        $info[$k]['in_stock_num'] = abs($v['error_qty']);
                        $info[$k]['no_stock_num'] = abs($v['error_qty']);
                    } else {
                        $list[$k]['sku'] = $v['sku'];
                        $list[$k]['out_stock_num'] = abs($v['error_qty']);
                    }
                }
                //入库记录
                if ($info) {
                    $params['in_stock_number'] = 'IN' . date('YmdHis') . rand(100, 999) . rand(100, 999);
                    $params['create_person'] = $this->auth->nickname;
                    $params['createtime'] = date('Y-m-d H:i:s', time());
                    $params['type_id'] = 2;
                    $params['status'] = 2;
                    $params['remark'] = '盘盈入库';
                    $params['check_time'] = date('Y-m-d H:i:s', time());
                    $params['check_person'] = $this->auth->nickname;
                    $instorck_res = $this->_in_stock->isUpdate(false)->allowField(true)->data($params, true)->save();

                    //添加入库信息
                    if ($instorck_res !== false) {
                        $instockItemList = array_values($info);
                        unset($info);
                        foreach ($instockItemList as &$v) {
                            $v['in_stock_id'] = $this->_in_stock->id;
                        }
                        unset($v);
                        //批量添加
                        $this->_in_stock_item->allowField(true)->saveAll($instockItemList);
                    } else {
                        throw new Exception('生成入库记录失败！！数据回滚');
                    }
                }

                //出库记录
                if ($list) {
                    $params = [];
                    $params['out_stock_number'] = 'OUT' . date('YmdHis') . rand(100, 999) . rand(100, 999);
                    $params['create_person'] = $this->auth->nickname;
                    $params['createtime'] = date('Y-m-d H:i:s', time());
                    $params['type_id'] = 1;
                    $params['status'] = 2;
                    $params['remark'] = '盘亏出库';
                    $params['check_time'] = date('Y-m-d H:i:s', time());
                    $params['check_person'] = $this->auth->nickname;
                    $outstock_res = $this->_out_stock->isUpdate(false)->allowField(true)->data($params, true)->save();

                    //添加出库信息
                    if ($outstock_res !== false) {
                        $outstockItemList = array_values($list);
                        foreach ($outstockItemList as $k => $v) {
                            $outstockItemList[$k]['out_stock_id'] = $this->_out_stock->id;
                        }
                        //批量添加
                        $this->_out_stock_item->allowField(true)->saveAll($outstockItemList);
                    } else {
                        throw new Exception('生成出库记录失败！！数据回滚');
                    }
                }
            } else {
                //审核拒绝 解除条形码绑定的盘点单号
                $code_clear = [
                    'inventory_id' => 0
                ];
                $this->_product_bar_code_item->where(['inventory_id' => $inventory_id])->update($code_clear);
            }
            $this->_item->commit();
            $this->_in_stock->commit();
            $this->_out_stock->commit();
            $this->_inventory->commit();
            $this->_stock_log->commit();
            $this->_in_stock_item->commit();
            $this->_out_stock_item->commit();
            $this->_item_platform_sku->commit();
            (new StockLog())->commit();
        } catch (ValidateException $e) {
            $this->_item->rollback();
            $this->_in_stock->rollback();
            $this->_out_stock->rollback();
            $this->_inventory->rollback();
            $this->_stock_log->rollback();
            $this->_in_stock_item->rollback();
            $this->_out_stock_item->rollback();
            $this->_item_platform_sku->rollback();
            (new StockLog())->rollback();
            $this->error($e->getMessage(), [], 443);
        } catch (PDOException $e) {
            $this->_item->rollback();
            $this->_in_stock->rollback();
            $this->_out_stock->rollback();
            $this->_inventory->rollback();
            $this->_stock_log->rollback();
            $this->_in_stock_item->rollback();
            $this->_out_stock_item->rollback();
            $this->_item_platform_sku->rollback();
            (new StockLog())->rollback();
            $this->error($e->getMessage(), [], 442);
        } catch (Exception $e) {
            $this->_item->rollback();
            $this->_in_stock->rollback();
            $this->_out_stock->rollback();
            $this->_inventory->rollback();
            $this->_stock_log->rollback();
            $this->_in_stock_item->rollback();
            $this->_out_stock_item->rollback();
            $this->_item_platform_sku->rollback();
            (new StockLog())->rollback();
            $this->error($e->getMessage(), [], 441);
        }
        if ($res) {
            $msg = '审核成功';
        }

        $this->success($msg, ['info' => ''], 200);
    }

    /***************************************库内调拨单end******************************************/
}<|MERGE_RESOLUTION|>--- conflicted
+++ resolved
@@ -225,11 +225,8 @@
         $this->_inventory_item = new InventoryItem();
         $this->_store_sku = new StockSku();
         $this->_warehouse_area = new WarehouseArea();
-<<<<<<< HEAD
         $this->_store_house = new StockHouse();
-=======
         $this->_warehouse_transfer_order = new WarehouseTransferOrder();
->>>>>>> cd25bee5
     }
 
     /**
