<?php

namespace app\api\controller;

use think\Db;
use think\Exception;
use think\exception\PDOException;
use think\exception\ValidateException;
use app\admin\model\warehouse\Outstock;
use app\admin\model\warehouse\OutStockItem;
use app\admin\model\warehouse\OutstockType;
use app\admin\model\warehouse\Check;
use app\admin\model\warehouse\CheckItem;
use app\admin\model\warehouse\Instock;
use app\admin\model\warehouse\InstockItem;
use app\admin\model\warehouse\InstockType;
use app\admin\model\purchase\PurchaseOrder;
use app\admin\model\purchase\PurchaseOrderItem;
use app\admin\model\warehouse\ProductBarCodeItem;
use app\admin\model\NewProductMapping;
use app\admin\model\itemmanage\Item;
use app\admin\model\itemmanage\ItemPlatformSku;
use app\admin\model\StockLog;
use app\admin\model\platformmanage\MagentoPlatform;
use app\admin\model\itemmanage\GoodsStockAllocated;
use app\admin\model\saleaftermanage\OrderReturn;
use app\admin\model\warehouse\Inventory;
use app\admin\model\warehouse\InventoryItem;
use app\admin\model\warehouse\StockSku;

/**
 * 供应链出入库接口类
 * @author lzh
 * @since 2020-10-20
 */
class ScmWarehouse extends Scm
{
    /**
     * 出库主模型对象
     * @var object
     * @access protected
     */
    protected $_out_stock = null;

    /**
     * 出库子模型对象
     * @var object
     * @access protected
     */
    protected $_out_stock_item = null;

    /**
     * 出库类型模型对象
     * @var object
     * @access protected
     */
    protected $_out_stock_type = null;

    /**
     * 质检模型对象
     * @var object
     * @access protected
     */
    protected $_check = null;

    /**
     * 质检商品模型对象
     * @var object
     * @access protected
     */
    protected $_check_item = null;

    /**
     * 入库主模型对象
     * @var object
     * @access protected
     */
    protected $_in_stock = null;

    /**
     * 入库子模型对象
     * @var object
     * @access protected
     */
    protected $_in_stock_item = null;

    /**
     * 入库类型模型对象
     * @var object
     * @access protected
     */
    protected $_in_stock_type = null;

    /**
     * 采购单商品模型对象
     * @var object
     * @access protected
     */
    protected $_purchase_order_item = null;

    /**
     * 采购单商品模型对象
     * @var object
     * @access protected
     */
    protected $_purchase_order = null;

    /**
     * 补货需求清单模型对象
     * @var object
     * @access protected
     */
    protected $_new_product_mapping = null;

    /**
     * 商品条形码模型对象
     * @var object
     * @access protected
     */
    protected $_product_bar_code_item = null;

    /**
     * 商品库存模型对象
     * @var object
     * @access protected
     */
    protected $_item = null;

    /**
     * sku映射关系模型对象
     * @var object
     * @access protected
     */
    protected $_item_platform_sku = null;

    /**
     * 平台模型对象
     * @var object
     * @access protected
     */
    protected $_magento_platform = null;

    /**
     * 库存日志模型对象
     * @var object
     * @access protected
     */
    protected $_stock_log = null;

    /**
     * 入库待分配模型对象
     * @var object
     * @access protected
     */
    protected $_allocated = null;

    /**
     * 退货模型对象
     * @var object
     * @access protected
     */
    protected $_order_return = null;

    /**
     * 盘点单主模型对象
     * @var object
     * @access protected
     */
    protected $_inventory = null;

    /**
     * 盘点单子模型对象
     * @var object
     * @access protected
     */
    protected $_inventory_item = null;

    /**
     * SKU库位绑定模型对象
     * @var object
     * @access protected
     */
    protected $_store_sku = null;

    protected function _initialize()
    {
        parent::_initialize();

        $this->_out_stock = new Outstock();
        $this->_out_stock_item = new OutStockItem();
        $this->_out_stock_type = new OutstockType();
        $this->_check = new Check();
        $this->_check_item = new CheckItem();
        $this->_in_stock = new Instock();
        $this->_in_stock_item = new InstockItem();
        $this->_in_stock_type = new InstockType();
        $this->_new_product_mapping = new NewProductMapping();
        $this->_purchase_order = new PurchaseOrder();
        $this->_purchase_order_item = new PurchaseOrderItem();
        $this->_product_bar_code_item = new ProductBarCodeItem();
        $this->_item = new Item();
        $this->_item_platform_sku = new ItemPlatformSku();
        $this->_stock_log = new StockLog();
        $this->_magento_platform = new MagentoPlatform();
        $this->_allocated = new GoodsStockAllocated();
        $this->_order_return = new OrderReturn();
        $this->_inventory = new Inventory();
        $this->_inventory_item = new InventoryItem();
        $this->_store_sku = new StockSku();
    }

    /**
     * 出库单列表
     *
     * @参数 string query  查询内容
     * @参数 int status  状态：0新建 1待审核 2 已审核 3已拒绝 4已取消
     * @参数 string start_time  开始时间
     * @参数 string end_time  结束时间
     * @参数 int page  页码
     * @参数 int page_size  每页显示数量
     * @return mixed
     * @author lzh
     */
    public function out_stock_list()
    {
        $query = $this->request->request('query');
        $status = $this->request->request('status');
        $start_time = $this->request->request('start_time');
        $end_time = $this->request->request('end_time');
        $page = $this->request->request('page');
        $page_size = $this->request->request('page_size');

        empty($page) && $this->error(__('Page can not be empty'), [], 403);
        empty($page_size) && $this->error(__('Page size can not be empty'), [], 403);

        $where = [];
        if ($query) {
            $where['a.out_stock_number|a.create_person|b.sku'] = ['like', '%' . $query . '%'];
        }
        if (isset($status)) {
            $where['a.status'] = $status;
        }
        if ($start_time && $end_time) {
            $where['a.createtime'] = ['between', [$start_time, $end_time]];
        }

        $offset = ($page - 1) * $page_size;
        $limit = $page_size;

        //获取出库单列表数据
        $list = $this->_out_stock
            ->alias('a')
            ->where($where)
            ->field('a.id,a.out_stock_number,a.createtime,a.status,a.type_id,a.remark')
            ->join(['fa_out_stock_item' => 'b'], 'a.id=b.out_stock_id', 'left')
            ->order('a.createtime', 'desc')
            ->limit($offset, $limit)
            ->select();
        $list = collection($list)->toArray();

        //获取出库分类数据
        $type_list = $this->_out_stock_type
            ->where('is_del', 1)
            ->column('name', 'id');

        $status = [0 => '新建', 1 => '待审核', 2 => '已审核', 3 => '已拒绝', 4 => '已取消'];
        foreach ($list as $key => $value) {
            $list[$key]['status'] = $status[$value['status']];
            $list[$key]['type_name'] = $type_list[$value['type_id']];
            $list[$key]['cancel_show'] = 0 == $value['status'] ? 1 : 0;
            $list[$key]['edit_show'] = 0 == $value['status'] ? 1 : 0;
            $list[$key]['detail_show'] = 1 < $value['status'] ? 1 : 0;
            $list[$key]['examine_show'] = 1 == $value['status'] ? 1 : 0;
        }

        $this->success('', ['list' => $list], 200);
    }

    /**
     * 新建/编辑/详情出库单页面
     *
     * @参数 int out_stock_id  出库单ID
     * @return mixed
     * @author lzh
     */
    public function out_stock_add()
    {
        $out_stock_id = $this->request->request('out_stock_id');
        if ($out_stock_id) {
            $info = $this->_out_stock
                ->field('out_stock_number,type_id,platform_id')
                ->where('id', $out_stock_id)
<<<<<<< HEAD
                ->find()
            ;
=======
                ->find();
            0 != $info['status'] && $this->error(__('只有新建状态才能编辑'), [], 405);
            unset($info['status']);
>>>>>>> 47d5bf0d

            //获取出库单商品数据
            $item_data = $this->_out_stock_item
                ->field('sku,out_stock_num')
                ->where('out_stock_id', $out_stock_id)
                ->select();

            //获取各站点虚拟仓库存
            $stock_list = $this->_item_platform_sku
                ->where('platform_type', $info['platform_id'])
                ->column('stock', 'sku');

            //获取条形码数据
            $bar_code_list = $this->_product_bar_code_item
                ->where(['out_stock_id' => $out_stock_id])
                ->field('sku,code')
                ->select();
            $bar_code_list = collection($bar_code_list)->toArray();

            foreach ($item_data as $key => $value) {
                $sku = $value['sku'];
                //条形码列表
                $sku_agg = array_filter($bar_code_list, function ($v) use ($sku) {
                    if ($v['sku'] == $sku) {
                        return $v;
                    }
                });

                if (!empty($sku_agg)) {
                    array_walk($sku_agg, function (&$value, $k, $p) {
                        $value = array_merge($value, $p);
                    }, ['is_new' => 0]);
                }

                $item_data[$key]['sku_agg'] = $sku_agg;
                $item_data[$key]['stock'] = $stock_list[$sku];
            }

            $info['item_data'] = $item_data;
        } else {
            $info = [
                'out_stock_number' => 'OUT' . date('YmdHis') . rand(100, 999) . rand(100, 999),
                'type_id' => 0,
                'platform_id' => 0,
                'item_data' => []
            ];
        }

        //获取出库分类数据
        $type_list = $this->_out_stock_type
            ->field('id,name')
            ->where('is_del', 1)
            ->select();

        //站点列表
        $site_list = [
            ['id' => 1, 'title' => 'zeelool'],
            ['id' => 2, 'title' => 'voogueme'],
            ['id' => 3, 'title' => 'nihao'],
            ['id' => 4, 'title' => 'meeloog'],
            ['id' => 5, 'title' => 'wesee'],
            ['id' => 8, 'title' => 'amazon'],
            ['id' => 9, 'title' => 'zeelool_es'],
            ['id' => 10, 'title' => 'zeelool_de'],
            ['id' => 11, 'title' => 'zeelool_jp']
        ];

        $this->success('', ['type_list' => $type_list, 'site_list' => $site_list, 'info' => $info], 200);
    }

    /**
     * 新建/编辑出库单提交
     *
     * @参数 int out_stock_id  出库单ID
     * @参数 string out_stock_number  出库单号
     * @参数 int do_type  提交类型：1提交，2保存
     * @参数 int type_id  出库分类ID
     * @参数 int platform_id  平台ID
     * @参数 json item_data  sku集合
     * @return mixed
     * @author lzh
     */
    public function out_stock_submit()
    {
        $type_id = $this->request->request('type_id');
        empty($type_id) && $this->error(__('出库分类ID不能为空'), [], 403);

        $platform_id = $this->request->request('platform_id');
        empty($platform_id) && $this->error(__('平台ID不能为空'), [], 403);

        $item_data = $this->request->request('item_data');
        $item_data = json_decode(htmlspecialchars_decode($item_data), true);
        empty($item_data) && $this->error(__('sku集合不能为空'), [], 403);
        $item_data = array_filter($item_data);

        $do_type = $this->request->request('do_type');
        $get_out_stock_id = $this->request->request('out_stock_id');

        if ($get_out_stock_id) {
            $row = $this->_out_stock->get($get_out_stock_id);
            empty($row) && $this->error(__('出库单不存在'), [], 403);
            0 != $row['status'] && $this->error(__('只有新建状态才能编辑'), [], 405);

            //更新出库单
            $out_stock_data = [
                'type_id' => $type_id,
                'platform_id' => $platform_id,
                'status' => 1 == $do_type ?: 0
            ];
            $result = $row->allowField(true)->save($out_stock_data);
            $out_stock_id = $get_out_stock_id;
        } else {
            $out_stock_number = $this->request->request('out_stock_number');
            empty($out_stock_number) && $this->error(__('出库单号不能为空'), [], 403);

            //创建出库单
            $out_stock_data = [
                'out_stock_number' => $out_stock_number,
                'type_id' => $type_id,
                'platform_id' => $platform_id,
                'status' => 1 == $do_type ?: 0,
                'create_person' => $this->auth->nickname,
                'createtime' => date('Y-m-d H:i:s')
            ];
            $result = $this->_out_stock->allowField(true)->save($out_stock_data);
            $out_stock_id = $this->_out_stock->id;
        }

        false === $result && $this->error(__('提交失败'), [], 404);

        $this->_out_stock_item->startTrans();
        $this->_product_bar_code_item->startTrans();
        try {
            count($item_data) != count(array_unique(array_column($item_data, 'sku'))) && $this->error(__('sku重复，请检查'), [], 405);

            //获取各站点虚拟仓库存
            $stock_list = $this->_item_platform_sku
                ->where('platform_type', $platform_id)
                ->column('stock', 'sku');

            //校验各站点虚拟仓库存
            foreach ($item_data as $key => $value) {
                empty($stock_list[$value['sku']]) && $this->error(__('sku: ' . $value['sku'] . ' 没有同步至对应平台'), [], 405);
                $value['out_stock_num'] > $stock_list[$value['sku']] && $this->error(__('sku: ' . $value['sku'] . ' 出库数量不能大于虚拟仓库存'), [], 405);
            }

            //检测条形码是否已绑定
            $where['out_stock_id'] = [['>', 0], ['neq', $out_stock_id]];
            foreach ($item_data as $key => $value) {
                $sku_code = array_column($value['sku_agg'], 'code');
                count($value['sku_agg']) != count(array_unique($sku_code))
                &&
                $this->error(__('条形码有重复，请检查'), [], 405);

                $where['code'] = ['in', $sku_code];
                $check_quantity = $this->_product_bar_code_item
                    ->where($where)
                    ->field('code')
                    ->find();
                if (!empty($check_quantity['code'])) {
                    throw new Exception('条形码:' . $check_quantity['code'] . ' 已绑定,请移除');
                }
            }
            //批量创建或更新出库单商品
            foreach ($item_data as $key => $value) {
                $item_save = [
                    'out_stock_num' => $value['out_stock_num']
                ];
                if ($get_out_stock_id) {//更新
                    $where = ['sku' => $value['sku'], 'out_stock_id' => $out_stock_id];
                    $this->_out_stock_item->allowField(true)->isUpdate(true, $where)->save($item_save);
                    //出库单移除条形码
                    if (!empty($value['remove_agg'])) {
                        $code_clear = [
                            'out_stock_id' => 0
                        ];
                        $this->_product_bar_code_item->allowField(true)->isUpdate(true, ['code' => ['in', $value['remove_agg']]])->save($code_clear);
                    }
                } else {//新增
                    $item_save['out_stock_id'] = $out_stock_id;
                    $item_save['sku'] = $value['sku'];
                    $this->_out_stock_item->allowField(true)->save($item_save);
                }

                //绑定条形码
                foreach ($value['sku_agg'] as $v) {
                    $this->_product_bar_code_item->allowField(true)->isUpdate(true, ['code' => $v['code']])->save(['out_stock_id' => $out_stock_id]);
                }
            }
            $this->_out_stock_item->commit();
            $this->_product_bar_code_item->commit();
        } catch (ValidateException $e) {
            $this->_out_stock_item->rollback();
            $this->_product_bar_code_item->rollback();
            $this->error($e->getMessage(), [], 406);
        } catch (PDOException $e) {
            $this->_out_stock_item->rollback();
            $this->_product_bar_code_item->rollback();
            $this->error($e->getMessage(), [], 407);
        } catch (Exception $e) {
            $this->_out_stock_item->rollback();
            $this->_product_bar_code_item->rollback();
            $this->error($e->getMessage(), [], 408);
        }

        $this->success('提交成功', [], 200);
    }

    /**
     * 审核出库单
     *
     * @参数 int out_stock_id  出库单ID
     * @参数 int do_type  2审核通过，3审核拒绝
     * @return mixed
     * @author lzh
     */
    public function out_stock_examine()
    {
        $out_stock_id = $this->request->request('out_stock_id');
        empty($out_stock_id) && $this->error(__('出库单ID不能为空'), [], 403);

        $do_type = $this->request->request('do_type');
        empty($do_type) && $this->error(__('审核类型不能为空'), [], 403);
        !in_array($do_type, [2, 3]) && $this->error(__('审核类型错误'), [], 403);

        //检测出库单状态
        $row = $this->_out_stock->get($out_stock_id);
        1 != $row['status'] && $this->error(__('只有待审核状态才能审核'), [], 405);

        $this->_item->startTrans();
        $this->_stock_log->startTrans();
        $this->_item_platform_sku->startTrans();
        $this->_product_bar_code_item->startTrans();
        try {
            //审核通过扣减库存
            if ($do_type == 2) {
                //获取出库单商品数据
                $item_data = $this->_out_stock_item
                    ->field('sku,out_stock_num')
                    ->where('out_stock_id', $out_stock_id)
                    ->select();

                //获取各站点虚拟仓库存
                $stock_list = $this->_item_platform_sku
                    ->where('platform_type', $row['platform_id'])
                    ->column('stock', 'sku');

                //校验各站点虚拟仓库存
                foreach ($item_data as $value) {
                    $value['out_stock_num'] > $stock_list[$value['sku']] && $this->error(__('sku: ' . $value['sku'] . ' 出库数量不能大于虚拟仓库存'), [], 405);
                }

                $stock_data = [];
                //出库扣减库存
                foreach ($item_data as $value) {
                    //扣除商品表总库存
                    $sku = $value['sku'];
                    $sku_item = $this->_item->where(['sku' => $sku])->find();
                    $this->_item->where(['sku' => $sku])->dec('stock', $value['out_stock_num'])->dec('available_stock', $value['out_stock_num'])->update();

                    //扣减对应平台sku库存
                    $item_platform_sku_detail = $this->_item_platform_sku->where(['sku' => $sku, 'platform_type' => $row['platform_id']])->find();
                    $this->_item_platform_sku->where(['sku' => $sku, 'platform_type' => $row['platform_id']])->dec('stock', $value['out_stock_num'])->update();

                    $stock_data[] = [
                        //'大站点类型：1网站 2魔晶',
                        'type' => 2,
                        //'站点类型：1Zeelool  2Voogueme 3Nihao 4Meeloog 5Wesee 8Amazon 9Zeelool_es 10Zeelool_de 11Zeelool_jp'
                        'site' => 0,
                        //'模块：1普通订单 2配货 3质检 4审单 5异常处理 6更改镜架 7取消订单 8补发 9赠品 10采购入库 11出入库 12盘点 13调拨'
                        'modular' => 11,
                        //'变动类型：1非预售下单 2预售下单-虚拟仓>0 3预售下单-虚拟仓<0 4配货 5质检拒绝-镜架报损 6审单-成功 7审单-配错镜框
                        // 8加工异常打回待配货 9印logo异常打回待配货 10更改镜架-配镜架前 11更改镜架-配镜架后 12取消订单-配镜架前 13取消订单-配镜架后
                        // 14补发 15赠品 16采购-有比例入库 17采购-没有比例入库 18手动入库 19手动出库 20盘盈入库 21盘亏出库 22调拨 23调拨 24库存调拨'
                        'change_type' => 19,
                        // '关联sku'
                        'sku' => $sku,
                        //'关联订单号或子单号'
                        'order_number' => $this->_out_stock->where('id', $out_stock_id)->value('out_stock_number'),
                        //'关联变化的ID'
                        'public_id' => 0,
                        //'操作端：1PC端 2PDA'
                        'source' => 2,
                        //'总库存变动前'
                        'stock_before' => $sku_item['stock'],
                        //'总库存变化量：正数为加，负数为减'
                        'stock_change' => -$value['out_stock_num'],
                        //'可用库存变动前'
                        'available_stock_before' => $sku_item['available_stock'],
                        //'可用库存变化量：正数为加，负数为减'
                        'available_stock_change' => -$value['out_stock_num'],
                        // '虚拟仓库存变动前'
                        'fictitious_before' => 0,
                        // '虚拟仓库存变化量：正数为加，负数为减'
                        'fictitious_change' => 0,
                        //'订单占用变动前'
                        'occupy_stock_before' => $sku_item['occupy_stock'],
                        //'订单占用变化量：正数为加，负数为减'
                        'occupy_stock_change' => 0,
                        //'配货占用变动前'
                        'distribution_stock_before' => $sku_item['distribution_occupy_stock'],
                        //'配货占用变化量：正数为加，负数为减
                        'distribution_stock_change' => 0,
                        //'预售变动前'
                        'presell_num_before' => $sku_item['presell_num'],
                        //'预售变化量：正数为加，负数为减'
                        'presell_num_change' => 0,
                        //'留样库存变动前'
                        'sample_num_before' => $sku_item['sample_num'],
                        //'留样库存变化量：正数为加，负数为减'
                        'sample_num_change' => 0,
                        //'在途库存变动前'
                        'on_way_stock_before' => $sku_item['on_way_stock'],
                        //'在途库存变化量：正数为加，负数为减'
                        'on_way_stock_change' => 0,
                        //'待入库变动前'
                        'wait_instock_num_before' => $sku_item['wait_instock_num'],
                        //'待入库变化量：正数为加，负数为减'
                        'wait_instock_num_change' => 0,
                        'create_person' => session('admin.nickname'),
                        'create_time' => time(),
                        //'关联单号类型：1订单号 2子订单号 3入库单 4出库单 5盘点单 6调拨单'
                        'number_type' => 4,
                    ];
                    //插入日志表
                    $stock_data1[] = [
                        'type' => 2,
                        'site' => $row['platform_id'],
                        'modular' => 11,
                        'change_type' => 19,
                        'sku' => $sku,
                        'order_number' => $this->_out_stock->where('id', $out_stock_id)->value('out_stock_number'),
                        'source' => 2,
                        'stock_before' => $sku_item['stock'],
                        'stock_change' => 0,
                        'available_stock_before' => $sku_item['available_stock'],
                        'available_stock_change' => 0,
                        'fictitious_before' => $item_platform_sku_detail['stock'],
                        'fictitious_change' => -$value['out_stock_num'],
                        'occupy_stock_before' => $sku_item['occupy_stock'],
                        'occupy_stock_change' => 0,
                        'distribution_stock_before' => $sku_item['distribution_occupy_stock'],
                        'distribution_stock_change' => 0,
                        'presell_num_before' => $sku_item['presell_num'],
                        'presell_num_change' => 0,
                        'sample_num_before' => $sku_item['sample_num'],
                        'sample_num_change' => 0,
                        'on_way_stock_before' => $sku_item['on_way_stock'],
                        'on_way_stock_change' => 0,
                        'wait_instock_num_before' => $sku_item['wait_instock_num'],
                        'wait_instock_num_change' => 0,
                        'create_person' => session('admin.nickname'),
                        'create_time' => time(),
                        'number_type' => 4,
                    ];
                }

                //库存变动日志不分站点的
                $this->_stock_log->allowField(true)->saveAll($stock_data);
                //库存变动日志分站点的
                $this->_stock_log->allowField(true)->saveAll($stock_data1);
            } else {//审核拒绝解除条形码绑定关系
                $code_clear = [
                    'out_stock_id' => 0
                ];
                $this->_product_bar_code_item->allowField(true)->isUpdate(true, ['out_stock_id' => $out_stock_id])->save($code_clear);
            }
            $this->_item->commit();
            $this->_stock_log->commit();
            $this->_item_platform_sku->commit();
            $this->_product_bar_code_item->commit();
        } catch (ValidateException $e) {
            $this->_item->rollback();
            $this->_stock_log->rollback();
            $this->_item_platform_sku->rollback();
            $this->_product_bar_code_item->rollback();
            $this->error($e->getMessage(), [], 406);
        } catch (PDOException $e) {
            $this->_item->rollback();
            $this->_stock_log->rollback();
            $this->_item_platform_sku->rollback();
            $this->_product_bar_code_item->rollback();
            $this->error($e->getMessage(), [], 407);
        } catch (Exception $e) {
            $this->_item->rollback();
            $this->_stock_log->rollback();
            $this->_item_platform_sku->rollback();
            $this->_product_bar_code_item->rollback();
            $this->error($e->getMessage(), [], 408);
        }

        $res = $this->_out_stock->allowField(true)->isUpdate(true, ['id' => $out_stock_id])->save(['status' => $do_type]);
        false === $res ? $this->error(__('审核失败'), [], 404) : $this->success('审核成功', [], 200);
    }

    /**
     * 取消出库
     *
     * @参数 int out_stock_id  出库单ID
     * @return mixed
     * @author lzh
     */
    public function out_stock_cancel()
    {
        $out_stock_id = $this->request->request('out_stock_id');
        empty($out_stock_id) && $this->error(__('出库单ID不能为空'), [], 403);

        //检测出库单状态
        $row = $this->_out_stock->get($out_stock_id);
        0 != $row['status'] && $this->error(__('只有新建状态才能取消'), [], 405);

        //解除条形码绑定关系
        $code_clear = [
            'out_stock_id' => 0
        ];
        $this->_product_bar_code_item->allowField(true)->isUpdate(true, ['out_stock_id' => $out_stock_id])->save($code_clear);

        $res = $this->_out_stock->allowField(true)->isUpdate(true, ['id' => $out_stock_id])->save(['status' => 4]);
        $res ? $this->success('取消成功', [], 200) : $this->error(__('取消失败'), [], 404);
    }

    /**
     * 待入库列表--ok
     * 质检单审核时间examine_time即为完成时间
     *
     * @参数 string query  查询内容
     * @参数 int status  状态
     * @参数 string start_time  开始时间
     * @参数 string end_time  结束时间
     * @参数 int page  页码
     * @参数 int page_size  每页显示数量
     * @return mixed
     * @author wgj
     */
    public function no_in_stock_list()
    {
        $query = $this->request->request('query');
        $start_time = $this->request->request('start_time');
        $end_time = $this->request->request('end_time');
        $page = $this->request->request('page');
        $page_size = $this->request->request('page_size');

        empty($page) && $this->error(__('Page can not be empty'), [], 406);
        empty($page_size) && $this->error(__('Page size can not be empty'), [], 407);

        $where = [];
<<<<<<< HEAD
        $where['a.is_stock'] = 0;//质检单待入库 状态为0
        $where['a.status'] = 2;//质检单待入库 状态为2 已审核
        if($query){
            $where['a.check_order_number|b.sku|c.logistics_number'] = ['like', '%' . $query . '%'];
        }
        if($start_time && $end_time){
=======
        $where['a.is_stock'] = 0;//质检单待入库状态为0
        if ($query) {
            $where['a.check_order_number|b.sku|c.logistics_number'] = ['like', '%' . $query . '%'];
        }
        if (isset($status)) {
            $where['a.status'] = $status;
        }
        if ($start_time && $end_time) {
>>>>>>> 47d5bf0d
            $where['a.createtime'] = ['between', [$start_time, $end_time]];
        }

        $offset = ($page - 1) * $page_size;
        $limit = $page_size;

        //获取质检单列表数据
        $list = $this->_check
            ->alias('a')
            ->where($where)
            ->field('a.id,a.check_order_number,c.logistics_number,a.createtime,a.examine_time')
            ->join(['fa_check_order_item' => 'b'], 'a.id=b.check_id', 'left')
            ->join(['fa_logistics_info' => 'c'], 'a.logistics_id=c.id', 'left')
            ->group('a.id')
            ->order('a.createtime', 'desc')
            ->limit($offset, $limit)
            ->select();
        $list = collection($list)->toArray();

        $this->success('', ['list' => $list], 200);
    }

    /**
     * 入库单列表--ok
     *
     * @参数 string query  查询内容
     * @参数 int status  状态
     * @参数 string start_time  开始时间
     * @参数 string end_time  结束时间
     * @参数 int page  * 页码
     * @参数 int page_size  * 每页显示数量
     * @return mixed
     * @author wgj
     */
    public function in_stock_list()
    {
        $query = $this->request->request('query');
        $status = $this->request->request('status');
        $start_time = $this->request->request('start_time');
        $end_time = $this->request->request('end_time');
        $page = $this->request->request('page');
        $page_size = $this->request->request('page_size');

        empty($page) && $this->error(__('Page can not be empty'), [], 501);
        empty($page_size) && $this->error(__('Page size can not be empty'), [], 502);

        $where = [];
        if ($query) {
            $where['a.in_stock_number|b.check_order_number|c.sku|a.create_person|b.create_person'] = ['like', '%' . $query . '%'];
        }
        if (isset($status)) {
            $where['a.status'] = $status;
        }
        if ($start_time && $end_time) {
            $where['a.createtime'] = ['between', [$start_time, $end_time]];
        }

        $offset = ($page - 1) * $page_size;
        $limit = $page_size;

        //获取入库单列表数据
        $list = $this->_in_stock
            ->alias('a')
            ->where($where)
            ->field('a.id,a.check_id,a.in_stock_number,b.check_order_number,a.createtime,a.status')
            ->join(['fa_check_order' => 'b'], 'a.check_id=b.id', 'left')
            ->join(['fa_check_order_item' => 'c'], 'a.check_id=c.check_id', 'left')
            ->group('a.id')
            ->order('a.createtime', 'desc')
            ->limit($offset, $limit)
            ->select();
        $list = collection($list)->toArray();

        $status_list = [0 => '新建', 1 => '待审核', 2 => '已审核', 3 => '已拒绝', 4 => '已取消'];
        foreach ($list as $key => $value) {
            $list[$key]['status'] = $status_list[$value['status']];
            //按钮
            if ($list[$key]['check_id']) {
                $list[$key]['check_in'] = 1;//是否有质检单 1有 0没有
            } else {
                $list[$key]['check_in'] = 0;//是否有质检单 1有 0没有
            }
            $list[$key]['show_edit'] = 0 == $value['status'] ? 1 : 0;//编辑按钮
            $list[$key]['cancel_show'] = 0 == $value['status'] ? 1 : 0;//取消按钮
            $list[$key]['show_examine'] = 1 == $value['status'] ? 1 : 0;//审核按钮
            $list[$key]['show_detail'] = in_array($value['status'], [3, 4]) ? 1 : 0;//详情按钮
        }

        $this->success('', ['list' => $list], 200);
    }

    /**
     * 取消入库单--ok
     *
     * @参数 int in_stock_id  入库单ID
     * @return mixed
     * @author wgj
     */
    public function in_stock_cancel()
    {
        $in_stock_id = $this->request->request('in_stock_id');
        empty($in_stock_id) && $this->error(__('Id can not be empty'), [], 503);

        //检测入库单状态
        $row = $this->_in_stock->get($in_stock_id);
        empty($row) && $this->error(__('入库单不存在'), [], 503);
        0 != $row['status'] && $this->error(__('只有新建状态才能取消'), [], 504);

        $res = $this->_in_stock->allowField(true)->isUpdate(true, ['id' => $in_stock_id])->save(['status' => 4]);
        $res ? $this->success('取消成功', [], 200) : $this->error(__('取消失败'), [], 505);
    }

    /**
     * 新建/编辑入库提交/保存--ok
     *
     * 提交后状态为待审核status=1/保存后状态为新建status=0
     *
     * @参数 int in_stock_id  入库单ID（编辑时必传）
     * @参数 int type_id  入库分类ID（新建时必传）
     * @参数 string in_stock_number  入库单号（必传）
     * @参数 string check_order_number  质检单号（入库单新创建时必传，质检单入口创建时不传）
     * @参数 int platform_id  平台/站点ID（入库单新创建时必传，质检单入口创建时不传）
     * @参数 int do_type  操作类型：1提交2保存
     * @参数 json item_sku  sku数据集合
     * @return mixed
     * @author wgj
     */
    public function in_stock_submit()
    {
        $do_type = $this->request->request('do_type');
        empty($do_type) && $this->error(__('请选择操作类型'), [], 510);
        if ($do_type == 1) {
            $msg = '提交';
        } else {
            $msg = '保存';
        }
        $in_stock_number = $this->request->request("in_stock_number");
        empty($in_stock_number) && $this->error(__('入库单号不能为空'), [], 510);
        $type_id = $this->request->request("type_id");//入库分类
        empty($type_id) && $this->error(__('请选择入库分类'), [], 510);
        $item_sku = $this->request->request("item_data");
        empty($item_sku) && $this->error(__('sku集合不能为空！！'), [], 508);
        $item_sku = json_decode(htmlspecialchars_decode($item_sku), true);
        empty($item_sku) && $this->error(__('sku集合不能为空'), [], 403);
        $item_sku = array_filter($item_sku);


        $in_stock_id = $this->request->request("in_stock_id");//入库单ID，
        $platform_id = $this->request->request("platform_id");//站点，判断是否是新创建入库 还是 质检单入库
        $result = false;

        $this->_check->startTrans();
        $this->_in_stock->startTrans();
        $this->_in_stock_item->startTrans();
        $this->_product_bar_code_item->startTrans();
        try {
            if ($in_stock_id) {
                //有入库单ID，编辑
                //检测条形码是否已绑定
                $where['in_stock_id'] = [['>', 0], ['neq', $in_stock_id]];
                foreach ($item_sku as $key => $value) {
                    $sku_code = array_column($value['sku_agg'], 'code');
                    if (empty(count($value['sku_agg']) != count(array_unique($sku_code)))) {
                        throw new Exception('条形码有重复，请检查');
                    }

                    $where['code'] = ['in', $sku_code];
                    $check_quantity = $this->_product_bar_code_item
                        ->where($where)
                        ->field('code')
                        ->find();
                    if (!empty($check_quantity['code'])) {
                        throw new Exception('条形码:' . $check_quantity['code'] . ' 已绑定,请移除');
                    }
                }

                $_in_stock_info = $this->_in_stock->get($in_stock_id);
                if (empty($_in_stock_info)) {
                    throw new Exception('入库单不存在');
                }
                if ($_in_stock_info['status'] != 0) {
                    throw new Exception('只有新建状态才可以修改');
                }
                //更新数据组装
                $_in_stock_data = [
                    'type_id' => $type_id,
                    'status' => 1 == $do_type ? 1 : 0
                ];

                if ($platform_id) {
                    //有站点，入库单创建入口
                    $row = $this->_in_stock->get($in_stock_id);
                    if (empty($row)) {
                        throw new Exception('入库单不存在');
                    }

                    //编辑入库单主表
                    $_in_stock_data['platform_id'] = $platform_id;
                    $purchase_id = 0;//无采购单id
                } else {
                    //无站点，是质检单入口
                    $check_order_number = $this->request->request("check_order_number");
                    if (empty($check_order_number)) {
                        throw new Exception('质检单号不能为空');
                    }
                    $check_info = $this->_check->where(['check_order_number' => $check_order_number])->field('id,purchase_id,replenish_id')->find();
                    if (empty($check_info)) {
                        throw new Exception('质检单不存在');
                    }
                    $_in_stock_data['check_id'] = $check_info['id'];
                    $_in_stock_data['replenish_id'] = $check_info['replenish_id'];//补货单ID
                    $purchase_id = $check_info['purchase_id'];//有采购单id
                }

                //更新数据
                $result = $this->_in_stock->allowField(true)->save($_in_stock_data, ['id' => $in_stock_id]);
                //添加入库商品信息
                if ($result !== false) {
                    $where_code = [];
                    foreach (array_filter($item_sku) as $k => $v) {
                        $item_save = [];
                        $item_save[$k]['purchase_id'] = $purchase_id;//采购单id
                        $item_save[$k]['in_stock_num'] = $v['in_stock_num'];//入库数量
                        //修改入库单子表
                        $where = ['sku' => $v['sku'], 'in_stock_id' => $in_stock_id];
                        $this->_in_stock_item->allowField(true)->isUpdate(true, $where)->save($item_save);

                        //入库单绑定条形码数组组装
                        foreach ($v['sku_agg'] as $k_code => $v_code) {
                            if (!empty($v_code['code'])) {
                                $where_code[] = $v_code['code'];
                            }
                        }
                        //入库单移除条形码
                        if (!empty($value['remove_agg'])) {
                            $code_clear = [
                                'in_stock_id' => 0
                            ];
                            $this->_product_bar_code_item->allowField(true)->isUpdate(true, ['code' => ['in', $value['remove_agg']]])->save($code_clear);
                        }
                    }
                    //入库单绑定条形码执行
                    $this->_product_bar_code_item->allowField(true)->isUpdate(true, ['code' => ['in', $where_code]])->save(['in_stock_id' => $in_stock_id]);
                }

            } else {
                //无入库单ID，新建入库单
                //组装新增数据
                $params['in_stock_number'] = $in_stock_number;
                $params['type_id'] = $type_id;
                $params['status'] = 1 == $do_type ? 1 : 0;

                //存在平台id 代表把当前入库单的sku分给这个平台 首先做判断 判断入库单的sku是否都有此平台对应的映射关系
                $params['create_person'] = $this->auth->nickname;
                $params['createtime'] = date('Y-m-d H:i:s', time());
                if ($platform_id) {
                    $params['platform_id'] = $platform_id;
                    foreach (array_filter($item_sku) as $k => $v) {
                        $sku_platform = $this->_item_platform_sku->where(['sku' => $v['sku'], 'platform_type' => $params['platform_id']])->find();
                        if (!$sku_platform) {
                            $this->error('此sku：' . $v['sku'] . '没有同步至此平台，请先同步后重试');
                        }
                    }
                    //新增入库单
                    $result = $this->_in_stock->allowField(true)->save($params);

                    //添加入库商品信息
                    if ($result !== false) {
                        $data = [];
                        foreach (array_filter($item_sku) as $k => $v) {
                            $data[$k]['sku'] = $v['sku'];
                            $data[$k]['in_stock_num'] = $v['in_stock_num'];//入库数量
                            $data[$k]['in_stock_id'] = $this->_in_stock->id;

                            //入库单绑定条形码数组组装
                            foreach ($v['sku_agg'] as $k_code => $v_code) {
                                if (!empty($v_code['code'])) {
                                    $where_code[] = $v_code['code'];
                                }
                            }
                        }
                        //入库单绑定条形码执行
                        $this->_product_bar_code_item->allowField(true)->isUpdate(true, ['code' => ['in', $where_code]])->save(['in_stock_id' => $this->_in_stock->id]);
                        //批量添加
                        $this->_in_stock_item->allowField(true)->saveAll($data);
                    }
                    //                    $purchase_id = 0;//无采购单id
                } else {
                    //无站点，是质检单入口
                    $check_order_number = $this->request->request("check_order_number");
                    if (empty($check_order_number)) {
                        throw new Exception('质检单号不能为空');
                    }
                    $check_info = $this->_check->where(['check_order_number' => $check_order_number])->field('id,purchase_id,replenish_id')->find();
                    if (empty($check_info)) {
                        throw new Exception('质检单不存在');
                    }
                    $params['check_id'] = $check_info['id'];
                    $params['replenish_id'] = $check_info['replenish_id'];//补货单ID
                    $purchase_id = $check_info['purchase_id'];//有采购单id
                    //质检单页面去创建入库单
                    $result = $this->_in_stock->allowField(true)->save($params);
                    //添加入库信息
                    if ($result !== false) {
                        //更改质检单为已创建入库单
                        $this->_check->allowField(true)->save(['is_stock' => 1], ['id' => $params['check_id']]);
                        $data = [];
                        foreach (array_filter($item_sku) as $k => $v) {
                            $data[$k]['sku'] = $v['sku'];
                            $data[$k]['purchase_id'] = $purchase_id;//采购单id
                            $data[$k]['in_stock_num'] = $v['in_stock_num'];//入库数量
                            $data[$k]['in_stock_id'] = $this->_in_stock->id;
                            //入库单绑定条形码数组组装
                            foreach ($v['sku_agg'] as $k_code => $v_code) {
                                if (!empty($v_code['code'])) {
                                    $where_code[] = $v_code['code'];
                                }
                            }
                        }
                        //入库单绑定条形码执行
                        $this->_product_bar_code_item->allowField(true)->isUpdate(true, ['code' => ['in', $where_code]])->save(['in_stock_id' => $this->_in_stock->id]);
                        //批量添加
                        $this->_in_stock_item->allowField(true)->saveAll($data);
                    }
                }

            }
            $this->_check->commit();
            $this->_in_stock->commit();
            $this->_in_stock_item->commit();
            $this->_product_bar_code_item->commit();
        } catch (ValidateException $e) {
            $this->_check->rollback();
            $this->_in_stock->rollback();
            $this->_in_stock_item->rollback();
            $this->_product_bar_code_item->rollback();
            $this->error($e->getMessage(), [], 444);
        } catch (PDOException $e) {
            $this->_check->rollback();
            $this->_in_stock->rollback();
            $this->_in_stock_item->rollback();
            $this->_product_bar_code_item->rollback();
            $this->error($e->getMessage(), [], 444);
        } catch (Exception $e) {
            $this->_check->rollback();
            $this->_in_stock->rollback();
            $this->_in_stock_item->rollback();
            $this->_product_bar_code_item->rollback();
            $this->error($e->getMessage(), [], 444);
        }

        if ($result !== false) {
            $this->success($msg . '成功！！', '', 200);
        } else {
            $this->error(__($msg . '失败'), [], 511);
        }

    }

    /**
     * 新建入库单页面--ok
     *
     * @参数 int type  新建入口 1.质检单，2.入库单
     * @参数 int check_id  质检单ID（type为1时必填，为2时不填）
     * @return mixed
     * @author wgj
     */
    public function in_stock_add()
    {
        //根据type值判断是从哪个入口进入的添加入库单 type值为1是从质检入口进入 type值为2是从入库单直接添加 直接添加的需要选择站点
        $type = $this->request->request("type");
        empty($type) && $this->error(__('入口类型不能为空'), [], 513);
        $info = [];
        //入库单所需数据
        $info['in_stock_number'] = 'IN' . date('YmdHis') . rand(100, 999) . rand(100, 999);
        //查询入库分类
        $in_stock_type = $this->_in_stock_type->field('id, name')->where('is_del', 1)->select();
        if ($type == 1) {
            //质检单页面进入创建入库单
            $check_id = $this->request->request("check_id");
            empty($check_id) && $this->error(__('质检单号不能为空'), [], 513);
            $check_data = $this->_check->get($check_id);
            empty($check_data) && $this->error(__('质检单不存在'), [], 403);
            //入库单所需数据
            $info['check_id'] = $check_id;
            $info['check_order_number'] = $check_data['check_order_number'];
            //有关联质检单ID，则入库类型只取第一条数据：采购入库
            //            $in_stock_type = $in_stock_type[0];
            $in_stock_type_list[] = $in_stock_type[0];

            //获取质检单商品数据
            $item_list = $this->_check_item
                ->where(['check_id' => $check_id])
                ->field('sku,quantity_num,sample_num')
                ->select();
            $item_list = collection($item_list)->toArray();
            //拼接sku条形码数据
            foreach ($item_list as $key => $value) {
                //质检单默认留样数量为1，入库数量为质检合格数量 - 留样数量
                $item_list[$key]['in_stock_num'] = $value['quantity_num'] - $value['sample_num'];
            }
            $info['item_list'] = $item_list;

        } else {
            //入库单直接添加，查询站点数据
            $platform_list = $this->_magento_platform->field('id, name')->where(['is_del' => 1, 'status' => 1])->select();
            $info['platform_list'] = $platform_list;
            $in_stock_type_list = $in_stock_type;

        }

        $info['in_stock_type'] = $in_stock_type_list;

        $this->success('', ['info' => $info], 200);
    }

    /**
     * 编辑入库单页面/详情/入库单审核页面--只允许编辑入库分类和SKU入库数量--去除了质检合格数量--ok.
     * 修改编辑页面可更改
     *
     * @参数 int in_stock_id  入库单ID
     * @return mixed
     * @author wgj
     */
    public function in_stock_edit()
    {
        $in_stock_id = $this->request->request('in_stock_id');
        empty($in_stock_id) && $this->error(__('入库单ID不能为空'), [], 514);
        //获取入库单数据
        $_in_stock_info = $this->_in_stock->get($in_stock_id);
        empty($_in_stock_info) && $this->error(__('入库单不存在'), [], 515);
<<<<<<< HEAD
=======
        if ($_in_stock_info['status'] > 1) {
            $this->error(__('入库单状态不可以修改'), [], 510);
        }
>>>>>>> 47d5bf0d
        $item_list = $this->_in_stock_item
            ->where(['in_stock_id' => $in_stock_id])
            ->field('sku,in_stock_num')
            ->select();
        empty($item_list) && $this->error(__('入库单子单数据异常'), [], 515);

        $item_list = collection($item_list)->toArray();
        $check_order_info = $this->_check->get($_in_stock_info['check_id']);
        //查询入库分类
        $in_stock_type = $this->_in_stock_type->field('id, name')->where('is_del', 1)->select();
        //获取条形码数据
        $bar_code_list = $this->_product_bar_code_item
            ->where(['in_stock_id' => $in_stock_id])
            ->field('sku,code')
            ->order('id', 'desc')
            ->select();
        $bar_code_list = collection($bar_code_list)->toArray();

        foreach ($item_list as $key => $value) {
            $sku = $value['sku'];
            //条形码列表
            foreach ($bar_code_list as $k => $v) {
                $sku_agg = [];
                if ($v['sku'] == $sku) {
                    $v['is_new'] = 0;
                    $sku_agg[] = $v;
                    $item_list[$key]['sku_agg'] = $sku_agg;
                }
            }

        }

        $info = [];
        if ($check_order_info) {
            //存在质检单号，则入库类型只取第一条数据：采购入库
            $in_stock_type_list[] = $in_stock_type[0];
            foreach ($item_list as $key => $value) {
                //质检单默认留样数量为1，质检合格数量为入库数量 + 留样数量
                $item_list[$key]['quantity_num'] = $value['in_stock_num'] + $value['sample_num'];
            }
            $info['check_order_number'] = $check_order_info['check_order_number'];

        } else {
            $platform_list = $this->_magento_platform->field('id, name')->where(['is_del' => 1, 'status' => 1])->select();
            $info['platform_check_id'] = $_in_stock_info['platform_id'];
            $info['platform_list'] = $platform_list;
            $in_stock_type_list = $in_stock_type;
        }

        //入库单所需数据
        $info['in_stock_id'] = $_in_stock_info['id'];
        $info['in_stock_number'] = $_in_stock_info['in_stock_number'];
        $info['in_stock_type_check_id'] = $_in_stock_info['type_id'];
        $info['in_stock_type'] = $in_stock_type_list;
        $info['item_list'] = $item_list;

        $this->success('', ['info' => $info], 200);
    }

    /**
     * 入库审核 通过/拒绝--ok
     *
     * @参数 int check_id  入库单ID
     * @参数 int do_type  2审核通过，3审核拒绝
     * @return mixed
     * @author wgj
     */
    public function in_stock_examine()
    {
        $in_stock_id = $this->request->request('in_stock_id');
        empty($in_stock_id) && $this->error(__('入库单ID不能为空'), [], 516);

        $do_type = $this->request->request('do_type');
        empty($do_type) && $this->error(__('审核类型不能为空'), [], 517);
        !in_array($do_type, [2, 3]) && $this->error(__('审核类型错误'), [], 517);

        //检测入库单状态
        $row = $this->_in_stock->get($in_stock_id);
        empty($row) && $this->error(__('入库单不存在'), [], 516);
        1 != $row['status'] && $this->error(__('只有待审核状态才能操作'), [], 518);

        $data['status'] = $do_type;//审核状态，2通过，3拒绝
        if (2 == $data['status']) {
            $data['check_time'] = date('Y-m-d H:i:s', time());
            $msg = '审核';
        } else {
            $msg = '拒绝';
        }

        //查询入库明细数据
        $list = $this->_in_stock
            ->alias('a')
            ->join(['fa_in_stock_item' => 'b'], 'a.id=b.in_stock_id')
            ->where(['a.id' => $in_stock_id])
            ->select();
        $list = collection($list)->toArray();
        //查询存在产品库的sku
        $skus = array_column($list, 'sku');
        $skus = $this->_item->where(['sku' => ['in', $skus]])->column('sku');
        foreach ($list as $v) {
            if (!in_array($v['sku'], $skus)) {
                $this->error('此sku:' . $v['sku'] . '不存在！！', [], 516);
            }
        }

        $res = false;
        $this->_item->startTrans();
        $this->_in_stock->startTrans();
        $this->_allocated->startTrans();
        $this->_order_return->startTrans();
        $this->_purchase_order->startTrans();
        $this->_item_platform_sku->startTrans();
        $this->_purchase_order_item->startTrans();
        try {
            $data['create_person'] = $this->auth->nickname;
            $res = $this->_in_stock->allowField(true)->isUpdate(true, ['id' => $in_stock_id])->save($data);//审核拒绝不更新数据

            if ($data['status'] == 2) {
                $error_num = [];
                foreach ($list as $k => $v) {
                    $item_map['sku'] = $v['sku'];
                    $item_map['is_del'] = 1;
                    $sku_item = $this->_item->where($item_map)->field('stock,available_stock,sample_num,wait_instock_num,occupy_stock,distribution_occupy_stock')->find();
                    //审核通过对虚拟库存的操作
                    //审核通过时按照补货需求比例 划分各站虚拟库存 如果未关联补货需求单则按照当前各站虚拟库存数量实时计算各站比例（弃用）
                    //采购过来的 有采购单的 1、有补货需求单的直接按比例分配 2、没有补货需求单的都给m站
                    if ($v['purchase_id']) {
                        //采购入库
                        $is_purchase = 10;
                        if ($v['replenish_id']) {
                            //采购有比例入库
                            $change_type = 16;
                            //查询各站补货需求量占比
                            $rate_arr = $this->_new_product_mapping
                                ->where(['replenish_id' => $v['replenish_id'], 'sku' => $v['sku'], 'is_show' => 0])
                                // ->order('rate asc')
                                ->field('rate,website_type')
                                ->select();
                            // dump(collection($rate_arr)->toArray());die;
                            //根据入库数量插入各站虚拟仓库存
                            $all_num = count($rate_arr);
                            $stock_num = $v['in_stock_num'];
                            foreach ($rate_arr as $key => $val) {
                                //最后一个站点 剩余数量分给最后一个站
                                if (($all_num - $key) == 1) {
                                    //增加站点虚拟仓库存
                                    $this->_item_platform_sku->where(['sku' => $v['sku'], 'platform_type' => $val['website_type']])->setInc('stock', $stock_num);
                                    //入库的时候减少待入库数量
                                    $this->_item_platform_sku->where(['sku' => $v['sku'], 'platform_type' => $val['website_type']])->setDec('wait_instock_num', $stock_num);
                                    //当前sku映射关系详情
                                    $sku_platform = $this->_item_platform_sku->where(['sku' => $v['sku'], 'platform_type' => $val['website_type']])->find();
                                    //插入日志表
                                    $this->_stock_log->setData([
                                        'type' => 2,
                                        'site' => $val['website_type'],
                                        'modular' => 10,
                                        'change_type' => 16,
                                        'sku' => $v['sku'],
                                        'order_number' => $v['in_stock_number'],
                                        'source' => 1,
                                        'stock_before' => $sku_item['stock'],
                                        'stock_change' => 0,
                                        'available_stock_before' => $sku_item['available_stock'],
                                        'available_stock_change' => 0,
                                        'fictitious_before' => $sku_platform['stock'],
                                        'fictitious_change' => $stock_num,
                                        'occupy_stock_before' => $sku_item['occupy_stock'],
                                        'occupy_stock_change' => 0,
                                        'distribution_stock_before' => $sku_item['distribution_occupy_stock'],
                                        'distribution_stock_change' => 0,
                                        'presell_num_before' => $sku_platform['presell_num'],
                                        'presell_num_change' => 0,
                                        'sample_num_before' => $sku_item['sample_num'],
                                        'sample_num_change' => 0,
                                        'on_way_stock_before' => $sku_platform['plat_on_way_stock'],
                                        'on_way_stock_change' => 0,
                                        'wait_instock_num_before' => $sku_platform['wait_instock_num'],
                                        'wait_instock_num_change' => -$stock_num,
                                        'create_person' => session('admin.nickname'),
                                        'create_time' => time(),
                                        'number_type' => 3,
                                    ]);

                                } else {
                                    $num = round($v['in_stock_num'] * $val['rate']);
                                    $stock_num -= $num;
                                    //增加站点虚拟仓库存
                                    $this->_item_platform_sku->where(['sku' => $v['sku'], 'platform_type' => $val['website_type']])->setInc('stock', $num);
                                    //入库的时候减少待入库数量
                                    $this->_item_platform_sku->where(['sku' => $v['sku'], 'platform_type' => $val['website_type']])->setDec('wait_instock_num', $num);
                                    $sku_platform = $this->_item_platform_sku->where(['sku' => $v['sku'], 'platform_type' => $val['website_type']])->find();
                                    //插入日志表
                                    $this->_stock_log->setData([
                                        'type' => 2,
                                        'site' => $val['website_type'],
                                        'modular' => 10,
                                        'change_type' => 16,
                                        'sku' => $v['sku'],
                                        'order_number' => $v['in_stock_number'],
                                        'source' => 1,
                                        'stock_before' => $sku_item['stock'],
                                        'stock_change' => 0,
                                        'available_stock_before' => $sku_item['available_stock'],
                                        'available_stock_change' => 0,
                                        'fictitious_before' => $sku_platform['stock'],
                                        'fictitious_change' => $num,
                                        'occupy_stock_before' => $sku_item['occupy_stock'],
                                        'occupy_stock_change' => 0,
                                        'distribution_stock_before' => $sku_item['distribution_occupy_stock'],
                                        'distribution_stock_change' => 0,
                                        'presell_num_before' => $sku_platform['presell_num'],
                                        'presell_num_change' => 0,
                                        'sample_num_before' => $sku_item['sample_num'],
                                        'sample_num_change' => 0,
                                        'on_way_stock_before' => $sku_platform['plat_on_way_stock'],
                                        'on_way_stock_change' => 0,
                                        'wait_instock_num_before' => $sku_platform['wait_instock_num'],
                                        'wait_instock_num_change' => -$num,
                                        'create_person' => session('admin.nickname'),
                                        'create_time' => time(),
                                        'number_type' => 3,
                                    ]);
                                }
                            }
                        } else {
                            //采购没有比例入库
                            $change_type = 17;
                            //记录没有采购比例直接入库的sku
                            $this->_allocated->allowField(true)->save(['sku' => $v['sku'], 'change_num' => $v['in_stock_num'], 'create_time' => date('Y-m-d H:i:s')]);

                            $item_platform_sku = $this->_item_platform_sku->where(['sku' => $v['sku'], 'platform_type' => 4])->field('platform_type,stock')->find();
                            //sku没有同步meeloog站 无法添加虚拟库存 必须先同步
                            if (empty($item_platform_sku)) {
                                throw new Exception('sku：' . $v['sku'] . '没有同步meeloog站，请先同步');
                            }
                            $this->_item_platform_sku->where(['sku' => $v['sku'], 'platform_type' => $item_platform_sku['platform_type']])->setInc('stock', $v['in_stock_num']);
                            //入库的时候减少待入库数量
                            $this->_item_platform_sku->where(['sku' => $v['sku'], 'platform_type' => 4])->setDec('wait_instock_num', $v['in_stock_num']);
                            //插入日志表
                            $this->_stock_log->setData([
                                'type' => 2,
                                'site' => 4,
                                'modular' => 10,
                                'change_type' => 17,
                                'sku' => $v['sku'],
                                'order_number' => $v['in_stock_number'],
                                'source' => 1,
                                'stock_before' => $sku_item['stock'],
                                'stock_change' => 0,
                                'available_stock_before' => $sku_item['available_stock'],
                                'available_stock_change' => 0,
                                'fictitious_before' => $item_platform_sku['stock'],
                                'fictitious_change' => $v['in_stock_num'],
                                'occupy_stock_before' => $sku_item['occupy_stock'],
                                'occupy_stock_change' => 0,
                                'distribution_stock_before' => $sku_item['distribution_occupy_stock'],
                                'distribution_stock_change' => 0,
                                'presell_num_before' => $item_platform_sku['presell_num'],
                                'presell_num_change' => 0,
                                'sample_num_before' => $sku_item['sample_num'],
                                'sample_num_change' => 0,
                                'on_way_stock_before' => $item_platform_sku['plat_on_way_stock'],
                                'on_way_stock_change' => 0,
                                'wait_instock_num_before' => $item_platform_sku['wait_instock_num'],
                                'wait_instock_num_change' => -$v['in_stock_num'],
                                'create_person' => session('admin.nickname'),
                                'create_time' => time(),
                                'number_type' => 3,
                            ]);
                        }
                    } //不是采购过来的 如果有站点id 说明是指定增加此平台sku
                    elseif ($v['platform_id']) {
                        //手动入库
                        $change_type = 18;
                        //出入库
                        $is_purchase = 11;
                        $item_platform_sku = $this->_item_platform_sku->where(['sku' => $v['sku'], 'platform_type' => $v['platform_id']])->find();
                        $this->_item_platform_sku->where(['sku' => $v['sku'], 'platform_type' => $v['platform_id']])->setInc('stock', $v['in_stock_num']);
                        $this->_stock_log->setData([
                            'type' => 2,
                            'site' => $v['platform_id'],
                            'modular' => 11,
                            'change_type' => 18,
                            'sku' => $v['sku'],
                            'order_number' => $v['in_stock_number'],
                            'source' => 1,
                            'stock_before' => $sku_item['stock'],
                            'stock_change' => 0,
                            'available_stock_before' => $sku_item['available_stock'],
                            'available_stock_change' => 0,
                            'fictitious_before' => $item_platform_sku['stock'],
                            'fictitious_change' => $v['in_stock_num'],
                            'occupy_stock_before' => $sku_item['occupy_stock'],
                            'occupy_stock_change' => 0,
                            'distribution_stock_before' => $sku_item['distribution_occupy_stock'],
                            'distribution_stock_change' => 0,
                            'presell_num_before' => $item_platform_sku['presell_num'],
                            'presell_num_change' => 0,
                            'sample_num_before' => $sku_item['sample_num'],
                            'sample_num_change' => 0,
                            'on_way_stock_before' => $item_platform_sku['plat_on_way_stock'],
                            'on_way_stock_change' => 0,
                            'wait_instock_num_before' => $item_platform_sku['wait_instock_num'],
                            'wait_instock_num_change' => 0,
                            'create_person' => session('admin.nickname'),
                            'create_time' => time(),
                            'number_type' => 3,
                        ]);
                    } //没有采购单也没有站点id 说明是盘点过来的
                    else {
                        //盘点
                        $change_type = 20;
                        //盘点
                        $is_purchase = 12;
                        //根据当前sku 和当前 各站的虚拟库存进行分配
                        $item_platform_sku = $this->_item_platform_sku->where('sku', $v['sku'])->order('stock asc')->field('platform_type,stock')->select();
                        $all_num = count($item_platform_sku);

                        $stock_num = $v['in_stock_num'];
                        //计算当前sku的总虚拟库存 如果总的为0 表示当前所有平台的此sku都为0 此时入库的话按照平均规则分配 例如五个站都有此品 那么比例就是20%
                        $stock_all_num = array_sum(array_column($item_platform_sku, 'stock'));
                        if ($stock_all_num == 0) {
                            $rate_rate = 1 / $all_num;
                            foreach ($item_platform_sku as $key => $val) {
                                $item_platform_sku_detail = $this->_item_platform_sku->where(['sku' => $v['sku'], 'platform_type' => $val['platform_type']])->find();
                                //最后一个站点 剩余数量分给最后一个站
                                if (($all_num - $key) == 1) {
                                    $this->_item_platform_sku->where(['sku' => $v['sku'], 'platform_type' => $val['platform_type']])->setInc('stock', $stock_num);
                                    //插入日志表
                                    $this->_stock_log->setData([
                                        'type' => 2,
                                        'site' => $val['platform_type'],
                                        'modular' => 12,
                                        'change_type' => 20,
                                        'sku' => $v['sku'],
                                        'order_number' => $v['in_stock_number'],
                                        'source' => 1,
                                        'stock_before' => $sku_item['stock'],
                                        'stock_change' => 0,
                                        'available_stock_before' => $sku_item['available_stock'],
                                        'available_stock_change' => 0,
                                        'fictitious_before' => $item_platform_sku_detail['stock'],
                                        'fictitious_change' => $stock_num,
                                        'occupy_stock_before' => $sku_item['occupy_stock'],
                                        'occupy_stock_change' => 0,
                                        'distribution_stock_before' => $sku_item['distribution_occupy_stock'],
                                        'distribution_stock_change' => 0,
                                        'presell_num_before' => $item_platform_sku_detail['presell_num'],
                                        'presell_num_change' => 0,
                                        'sample_num_before' => $sku_item['sample_num'],
                                        'sample_num_change' => 0,
                                        'on_way_stock_before' => $item_platform_sku_detail['plat_on_way_stock'],
                                        'on_way_stock_change' => 0,
                                        'wait_instock_num_before' => $item_platform_sku_detail['wait_instock_num'],
                                        'wait_instock_num_change' => 0,
                                        'create_person' => session('admin.nickname'),
                                        'create_time' => time(),
                                        'number_type' => 3,
                                    ]);
                                } else {
                                    $num = round($v['in_stock_num'] * $rate_rate);
                                    $stock_num -= $num;
                                    $this->_item_platform_sku->where(['sku' => $v['sku'], 'platform_type' => $val['platform_type']])->setInc('stock', $num);
                                    //插入日志表
                                    $this->_stock_log->setData([
                                        'type' => 2,
                                        'site' => $val['platform_type'],
                                        'modular' => 12,
                                        'change_type' => 20,
                                        'sku' => $v['sku'],
                                        'order_number' => $v['in_stock_number'],
                                        'source' => 1,
                                        'stock_before' => $sku_item['stock'],
                                        'stock_change' => 0,
                                        'available_stock_before' => $sku_item['available_stock'],
                                        'available_stock_change' => 0,
                                        'fictitious_before' => $item_platform_sku_detail['stock'],
                                        'fictitious_change' => $num,
                                        'occupy_stock_before' => $sku_item['occupy_stock'],
                                        'occupy_stock_change' => 0,
                                        'distribution_stock_before' => $sku_item['distribution_occupy_stock'],
                                        'distribution_stock_change' => 0,
                                        'presell_num_before' => $item_platform_sku_detail['presell_num'],
                                        'presell_num_change' => 0,
                                        'sample_num_before' => $sku_item['sample_num'],
                                        'sample_num_change' => 0,
                                        'on_way_stock_before' => $item_platform_sku_detail['plat_on_way_stock'],
                                        'on_way_stock_change' => 0,
                                        'wait_instock_num_before' => $item_platform_sku_detail['wait_instock_num'],
                                        'wait_instock_num_change' => 0,
                                        'create_person' => session('admin.nickname'),
                                        'create_time' => time(),
                                        'number_type' => 3,
                                    ]);
                                }
                            }
                        } else {
                            //某個平台這個sku存在庫存 就按照當前各站的虛擬庫存進行分配
                            $whole_num = $this->_item_platform_sku->where('sku', $v['sku'])->sum('stock');
                            $stock_num = $v['in_stock_num'];
                            foreach ($item_platform_sku as $key => $val) {
                                $item_platform_sku_detail = $this->_item_platform_sku->where(['sku' => $v['sku'], 'platform_type' => $val['platform_type']])->find();
                                //最后一个站点 剩余数量分给最后一个站
                                if (($all_num - $key) == 1) {
                                    $this->_item_platform_sku->where(['sku' => $v['sku'], 'platform_type' => $val['platform_type']])->setInc('stock', $stock_num);
                                    //插入日志表
                                    $this->_stock_log->setData([
                                        'type' => 2,
                                        'site' => $val['platform_type'],
                                        'modular' => 12,
                                        'change_type' => 20,
                                        'sku' => $v['sku'],
                                        'order_number' => $v['in_stock_number'],
                                        'source' => 1,
                                        'stock_before' => $sku_item['stock'],
                                        'stock_change' => 0,
                                        'available_stock_before' => $sku_item['available_stock'],
                                        'available_stock_change' => 0,
                                        'fictitious_before' => $item_platform_sku_detail['stock'],
                                        'fictitious_change' => $stock_num,
                                        'occupy_stock_before' => $sku_item['occupy_stock'],
                                        'occupy_stock_change' => 0,
                                        'distribution_stock_before' => $sku_item['distribution_occupy_stock'],
                                        'distribution_stock_change' => 0,
                                        'presell_num_before' => $item_platform_sku_detail['presell_num'],
                                        'presell_num_change' => 0,
                                        'sample_num_before' => $sku_item['sample_num'],
                                        'sample_num_change' => 0,
                                        'on_way_stock_before' => $item_platform_sku_detail['plat_on_way_stock'],
                                        'on_way_stock_change' => 0,
                                        'wait_instock_num_before' => $item_platform_sku_detail['wait_instock_num'],
                                        'wait_instock_num_change' => 0,
                                        'create_person' => session('admin.nickname'),
                                        'create_time' => time(),
                                        'number_type' => 3,
                                    ]);
                                } else {
                                    $num = round($v['in_stock_num'] * $val['stock'] / $whole_num);
                                    $stock_num -= $num;
                                    $this->_item_platform_sku->where(['sku' => $v['sku'], 'platform_type' => $val['platform_type']])->setInc('stock', $num);
                                    //插入日志表
                                    $this->_stock_log->setData([
                                        'type' => 2,
                                        'site' => $val['platform_type'],
                                        'modular' => 12,
                                        'change_type' => 20,
                                        'sku' => $v['sku'],
                                        'order_number' => $v['in_stock_number'],
                                        'source' => 1,
                                        'stock_before' => $sku_item['stock'],
                                        'stock_change' => 0,
                                        'available_stock_before' => $sku_item['available_stock'],
                                        'available_stock_change' => 0,
                                        'fictitious_before' => $item_platform_sku_detail['stock'],
                                        'fictitious_change' => $num,
                                        'occupy_stock_before' => $sku_item['occupy_stock'],
                                        'occupy_stock_change' => 0,
                                        'distribution_stock_before' => $sku_item['distribution_occupy_stock'],
                                        'distribution_stock_change' => 0,
                                        'presell_num_before' => $item_platform_sku_detail['presell_num'],
                                        'presell_num_change' => 0,
                                        'sample_num_before' => $sku_item['sample_num'],
                                        'sample_num_change' => 0,
                                        'on_way_stock_before' => $item_platform_sku_detail['plat_on_way_stock'],
                                        'on_way_stock_change' => 0,
                                        'wait_instock_num_before' => $item_platform_sku_detail['wait_instock_num'],
                                        'wait_instock_num_change' => 0,
                                        'create_person' => session('admin.nickname'),
                                        'create_time' => time(),
                                        'number_type' => 3,
                                    ]);
                                }
                            }
                        }
                    }

                    //更新商品表商品总库存
                    //总库存
                    $item_map['sku'] = $v['sku'];
                    $item_map['is_del'] = 1;
                    $stock_res = false;
                    if ($v['sku']) {
                        //增加商品表里的商品库存、可用库存、留样库存
                        $stock_res = $this->_item->where($item_map)->inc('stock', $v['in_stock_num'])->inc('available_stock', $v['in_stock_num'])->inc('sample_num', $v['sample_num'])->update();
                        //减少待入库数量
                        $this->_item->where($item_map)->dec('wait_instock_num', $v['in_stock_num'])->update();
                        //插入日志表
                        $this->_stock_log->setData([
                            'type' => 2,
                            'site' => 0,
                            'modular' => $is_purchase,
                            'change_type' => $change_type,
                            'sku' => $v['sku'],
                            'order_number' => $v['in_stock_number'],
                            'source' => 1,
                            'stock_before' => $sku_item['stock'],
                            'stock_change' => $v['in_stock_num'],
                            'available_stock_before' => $sku_item['available_stock'],
                            'available_stock_change' => $v['in_stock_num'],
                            'fictitious_before' => 0,
                            'fictitious_change' => 0,
                            'occupy_stock_before' => $sku_item['occupy_stock'],
                            'occupy_stock_change' => 0,
                            'distribution_stock_before' => $sku_item['distribution_occupy_stock'],
                            'distribution_stock_change' => 0,
                            'presell_num_before' => $sku_item['presell_num'],
                            'presell_num_change' => 0,
                            'sample_num_before' => $sku_item['sample_num'],
                            'sample_num_change' => $v['sample_num'],
                            'on_way_stock_before' => $sku_item['on_way_stock'],
                            'on_way_stock_change' => 0,
                            'wait_instock_num_before' => $sku_item['wait_instock_num'],
                            'wait_instock_num_change' => -$v['in_stock_num'],
                            'create_person' => session('admin.nickname'),
                            'create_time' => time(),
                            'number_type' => 3,
                        ]);
                    }

                    if ($stock_res === false) {
                        $error_num[] = $k;
                    }

                    //根据质检id 查询采购单id
                    $check_res = $this->_check->where('id', $v['check_id'])->find();
                    //更新采购商品表 入库数量 如果为真则为采购入库
                    if ($check_res['purchase_id']) {
                        $purchase_map['sku'] = $v['sku'];
                        $purchase_map['purchase_id'] = $check_res['purchase_id'];
                        $this->_purchase_order_item->where($purchase_map)->setInc('instock_num', $v['in_stock_num']);

                        //更新采购单状态 已入库 或 部分入库
                        //查询采购单商品总到货数量 以及采购数量
                        //查询质检信息
                        $check_map['Check.purchase_id'] = $check_res['purchase_id'];
                        $check_map['type'] = 1;
                        //总到货数量
                        $all_arrivals_num = $this->_check->hasWhere('checkItem')->where($check_map)->group('Check.purchase_id')->sum('arrivals_num');

                        $all_purchase_num = $this->_purchase_order_item->where('purchase_id', $check_res['purchase_id'])->sum('purchase_num');
                        //总到货数量 小于 采购单采购数量 则为部分入库
                        if ($all_arrivals_num < $all_purchase_num) {
                            $stock_status = 1;
                        } else {
                            $stock_status = 2;
                        }
                        //修改采购单入库状态
                        $purchase_data['stock_status'] = $stock_status;
                        $this->_purchase_order->where(['id' => $check_res['purchase_id']])->update($purchase_data);
                    }
                    //如果为退货单 修改退货单状态为入库
                    if ($check_res['order_return_id']) {
                        $this->_order_return->where(['id' => $check_res['order_return_id']])->update(['in_stock_status' => 1]);
                    }

                    // //插入日志表
                    // $this->_stock_log->setData([
                    //     'type' => 2,
                    //     'two_type' => 3,
                    //     'sku' => $v['sku'],
                    //     'public_id' => $v['in_stock_id'],
                    //     'stock_change' => $v['in_stock_num'],
                    //     'available_stock_change' => $v['in_stock_num'],
                    //     'sample_num_change' => $v['sample_num'],
                    //     'create_person' => $this->auth->nickname,
                    //     'create_time' => date('Y-m-d H:i:s'),
                    //     'remark' => '入库单增加总库存,可用库存,样品库存'
                    // ]);
                }

                //有错误 则回滚数据
                if (count($error_num) > 0) {
                    throw new Exception('入库失败！！请检查SKU');
                }
            }

            $this->_item->commit();
            $this->_in_stock->commit();
            $this->_allocated->commit();
            $this->_order_return->commit();
            $this->_purchase_order->commit();
            $this->_item_platform_sku->commit();
            $this->_purchase_order_item->commit();
        } catch (ValidateException $e) {
            $this->_item->rollback();
            $this->_in_stock->rollback();
            $this->_allocated->rollback();
            $this->_order_return->rollback();
            $this->_purchase_order->rollback();
            $this->_item_platform_sku->rollback();
            $this->_purchase_order_item->rollback();
            $this->error($e->getMessage(), [], 4441);
        } catch (PDOException $e) {
            $this->_item->rollback();
            $this->_in_stock->rollback();
            $this->_allocated->rollback();
            $this->_order_return->rollback();
            $this->_purchase_order->rollback();
            $this->_item_platform_sku->rollback();
            $this->_purchase_order_item->rollback();
            $this->error($e->getMessage(), [], 4442);
        } catch (Exception $e) {
            $this->_item->rollback();
            $this->_in_stock->rollback();
            $this->_allocated->rollback();
            $this->_order_return->rollback();
            $this->_purchase_order->rollback();
            $this->_item_platform_sku->rollback();
            $this->_purchase_order_item->rollback();
            $this->error($e->getMessage(), [], 4443);
        }

        if ($res !== false) {
            $this->success($msg . '成功', [], 200);
        } else {
            $this->error(__($msg . '失败'), [], 519);
        }

    }

    /**
     * 盘点单列表--ok
     *
     * @参数 string query  查询内容
     * @参数 int status  状态
     * @参数 int check_status  审核状态
     * @参数 string start_time  开始时间
     * @参数 string end_time  结束时间
     * @参数 int page  * 页码
     * @参数 int page_size  * 每页显示数量
     * @return mixed
     * @author wgj
     */
    public function inventory_list()
    {
        $query = $this->request->request('query');
        $status = $this->request->request('status');
        $check_status = $this->request->request('check_status');
        $start_time = $this->request->request('start_time');
        $end_time = $this->request->request('end_time');
        $page = $this->request->request('page');
        $page_size = $this->request->request('page_size');

        empty($page) && $this->error(__('Page can not be empty'), [], 520);
        empty($page_size) && $this->error(__('Page size can not be empty'), [], 521);

        $where = [];
        if ($query) {
            $where['a.number|b.sku|a.create_person'] = ['like', '%' . $query . '%'];
        }
        if (isset($status)) {
            $where['a.status'] = $status;
        }
        if ($check_status) {
            $where['a.check_status'] = $check_status;
        }
        if ($start_time && $end_time) {
            $where['a.createtime'] = ['between', [$start_time, $end_time]];
        }

        $offset = ($page - 1) * $page_size;
        $limit = $page_size;

        //获取入库单列表数据
        $list = $this->_inventory
            ->alias('a')
            ->where($where)
            ->field('a.id,a.number,a.createtime,a.status,a.check_status')
            ->join(['fa_inventory_item' => 'b'], 'a.id=b.inventory_id', 'left')
            ->group('a.id')
            ->order('a.createtime', 'desc')
            ->limit($offset, $limit)
            ->select();
        $list = collection($list)->toArray();

        $check_status = [0 => '新建', 1 => '待审核', 2 => '已审核', 3 => '已拒绝', 4 => '已取消'];
        foreach ($list as $key => $value) {
            unset($list[$key]['status']);
            $list[$key]['check_status'] = $check_status[$value['check_status']];
            //按钮
            $list[$key]['show_start'] = 0 == $value['status'] ? 1 : 0;//开始盘点按钮
            $list[$key]['show_continue'] = 1 == $value['status'] ? 1 : 0;//继续盘点按钮
            $list[$key]['show_examine'] = 2 == $value['status'] && 1 == $value['check_status'] ? 1 : 0;//审核按钮
            $list[$key]['show_detail'] = in_array($value['check_status'], [2, 3]) ? 1 : 0;//详情按钮
            //计算已盘点数量
            $count = $this->_inventory_item->where(['inventory_id' => $value['id']])->count();
            $sum = $this->_inventory_item->where(['inventory_id' => $value['id'], 'is_add' => 0])->count();

            $list[$key]['sum_count'] = $sum . '/' . $count;//需要fa_inventory_item表数据加和
        }

        $this->success('', ['list' => $list], 200);
    }

    /**
     * 创建盘点单页面/筛选/保存
     *
     * @参数 int type  新建入口 1.筛选，2.保存
     * @参数 json item_sku  sku集合
     * @return mixed
     * @author wgj
     */
    public function inventory_add()
    {
        //根据type值判断是筛选还是保存 type值为1是筛选 type值为2是保存
        $type = $this->request->request("type") ?? 1;
        $info = [];
        if ($type == 1) {
            //创建盘点单筛选 ok
            $query = $this->request->request('query');
            $start_stock = $this->request->request('start_stock');
            $end_stock = $this->request->request('end_stock');
            $page = $this->request->request('page');
            $page_size = $this->request->request('page_size');

            empty($page) && $this->error(__('Page can not be empty'), [], 522);
            empty($page_size) && $this->error(__('Page size can not be empty'), [], 523);

            $where['a.is_del'] = 1;
            $skus = $this->_inventory_item
                ->alias('a')
                ->field('a.sku')
                ->where('b.status', 'in', [0, 1])
                ->join(['fa_inventory_list' => 'b'], 'a.inventory_id=b.id', 'left')
                ->select();
            $skus = collection($skus)->toArray();
            $skus = array_column($skus, 'sku');
            if ($skus) {
                $where_item['sku'] = ['not in', $skus];
            }
            if ($start_stock && $end_stock) {
                $where_item['stock'] = ['between', [$start_stock, $end_stock]];
                $item = $this->_item->field('sku')->where($where_item)->select();
                $item = collection($item)->toArray();
                $sku_list = array_column($item, 'sku');
                if ($sku_list) {
                    $where['a.sku'] = ['in', $sku_list];
                } else {
                    $this->success('暂无数据', ['info' => []], 200);
                }
            } elseif ($skus) {
                $where['a.sku'] = ['not in', $skus];
            }

            if ($query) {
                $where['a.sku|b.coding'] = ['like', '%' . $query . '%'];//coding库位编码，library_name库位名称
            }

            $offset = ($page - 1) * $page_size;
            $limit = $page_size;

            //获取SKU库位绑定表（fa_store_sku）数据列表
            $list = $this->_store_sku
                ->alias('a')
                ->field('a.id,a.sku,b.coding')
                ->where($where)
                ->join(['fa_store_house' => 'b'], 'a.store_id=b.id', 'left')
                ->order('a.id', 'desc')
                ->limit($offset, $limit)
                ->select();
            $list = collection($list)->toArray();
            //盘点单所需数据
            $info['list'] = $list;
            $this->success('', ['info' => $info], 200);

        } else {
            //点击保存，创建盘点单
            //继续写
            $item_sku = $this->request->request("item_sku");
            empty($item_sku) && $this->error(__('sku集合不能为空！！'), [], 523);
            $item_sku = html_entity_decode($item_sku);
            $item_sku = array_filter(json_decode($item_sku, true));
            if (count(array_filter($item_sku)) < 1) {
                $this->error(__('sku集合不能为空！！'), [], 524);
            }
            $no_sku = [];
            foreach ($item_sku as $k => $v) {
                $item_id = $this->_item->where('sku', $v['sku'])->value('id');
                if (!$item_id) {
                    $no_sku[] = $v['sku'];
                }
            }
            if ($no_sku) $this->error(__('SKU：' . implode(',', $no_sku) . '不存在'), [], 523);

            $list = [];
            foreach ($item_sku as $k => $v) {
                $list[$k]['inventory_id'] = $this->_inventory->id;
                $list[$k]['sku'] = $v['sku'];
                $item = $this->_item->field('name,stock,available_stock,distribution_occupy_stock')->where('sku', $v['sku'])->find();
                if (empty($item)) {
                    $this->error(__($v['sku'] . '不存在'), [], 525);
                }

                $list[$k]['name'] = $item['name'];//商品名
                $list[$k]['distribution_occupy_stock'] = $item['distribution_occupy_stock'] ?? 0;//配货站用数量
                $real_time_qty = ($item['stock'] * 1 - $item['distribution_occupy_stock'] * 1);//实时库存
                $list[$k]['real_time_qty'] = $real_time_qty ?? 0;
                $list[$k]['available_stock'] = $item['available_stock'] ?? 0;//可用库存
                //                        $list[$k]['inventory_qty'] = $v['inventory_qty'] ?? 0;//盘点数量
                //                        $list[$k]['error_qty'] = $v['error_qty'] ?? 0;//误差数量
                $list[$k]['remark'] = $v['remark'];//备注
            }
            $result = false;
            $this->_inventory->startTrans();
            $this->_inventory_item->startTrans();
            try {
                //保存--创建盘点单
                $arr = [];
                $arr['number'] = 'IS' . date('YmdHis') . rand(100, 999) . rand(100, 999);
                $arr['create_person'] = $this->auth->nickname;
                $arr['createtime'] = date('Y-m-d H:i:s', time());
                $result = $this->_inventory->allowField(true)->save($arr);
                if ($result) {
                    //添加明细表数据
                    $result = $this->_inventory_item->allowField(true)->saveAll($list);
                }

                $this->_inventory->commit();
                $this->_inventory_item->commit();
            } catch (ValidateException $e) {
                $this->_inventory->rollback();
                $this->_inventory_item->rollback();
                $this->error($e->getMessage(), [], 444);
            } catch (PDOException $e) {
                $this->_inventory->rollback();
                $this->_inventory_item->rollback();
                $this->error($e->getMessage(), [], 444);
            } catch (Exception $e) {
                $this->_inventory->rollback();
                $this->_inventory_item->rollback();
                $this->error($e->getMessage(), [], 444);
            }
            if ($result !== false) {
                $this->success('添加成功！！', '', 200);
            } else {
                $this->error(__('No rows were inserted'), [], 525);
            }

        }

    }

    /**
     * 盘点单详情/开始盘点/继续盘点页面--ok
     *
     * @参数 int inventory_id  盘点单ID
     * @return mixed
     * @author wgj
     */
    public function inventory_edit()
    {
        $inventory_id = $this->request->request('inventory_id');
        empty($inventory_id) && $this->error(__('盘点单ID不能为空'), [], 530);
        //获取盘点单数据
        $_inventory_info = $this->_inventory->get($inventory_id);
        empty($_inventory_info) && $this->error(__('盘点单不存在'), [], 531);
<<<<<<< HEAD
//        $inventory_item_info = $_inventory_item->field('id,sku,inventory_qty,error_qty,real_time_qty,available_stock,distribution_occupy_stock')->where(['inventory_id'=>$inventory_id])->select();
        $item = $this->_inventory_item->field('sku')->where(['inventory_id'=>$inventory_id])->select();
=======
        if ($_inventory_info['status'] > 1) {
            $this->error(__('此状态不能编辑'), [], 512);
        }
        //        $inventory_item_info = $_inventory_item->field('id,sku,inventory_qty,error_qty,real_time_qty,available_stock,distribution_occupy_stock')->where(['inventory_id'=>$inventory_id])->select();
        $item = $this->_inventory_item->field('sku')->where(['inventory_id' => $inventory_id])->select();
>>>>>>> 47d5bf0d
        $item = collection($item)->toArray();
        $sku_list = array_column($item, 'sku');
        $where['sku'] = ['in', $sku_list];
        $inventory_item_info = $this->_inventory_item
            ->field('id,sku,inventory_qty,error_qty,real_time_qty,available_stock,distribution_occupy_stock')
            ->where($where)
            ->order('id', 'desc')
            ->select();
        $item_list = collection($inventory_item_info)->toArray();
        //获取条形码数据
        $bar_code_list = $this->_product_bar_code_item
            ->where(['inventory_id' => $inventory_id])
            ->field('sku,code')
            ->select();

        $bar_code_list = collection($bar_code_list)->toArray();

        foreach (array_filter($item_list) as $key => $value) {
            $item_list[$key]['stock'] = $this->_item->where('sku', $value['sku'])->value('stock');
            //            $stock = $this->_item->where('sku',$value['sku'])->value('stock');
            $sku = $value['sku'];
            //条形码列表
            $sku_agg = array_filter($bar_code_list, function ($v) use ($sku) {
                if ($v['sku'] == $sku) {
                    return $v;
                }
            });

            if (!empty($sku_agg)) {
                array_walk($sku_agg, function (&$value, $k, $p) {
                    $value = array_merge($value, $p);
                }, ['is_new' => 0]);
            }

            $item_list[$key]['sku_agg'] = $sku_agg;
        }

        //盘点单所需数据
        $info = [
            'inventory_id' => $_inventory_info['id'],
            'inventory_number' => $_inventory_info['number'],
            //            'status'=>$_inventory_info['status'],
            'item_list' => $item_list
        ];

        $this->success('', ['info' => $info], 200);
    }

    /**
     * 开始盘点页面，保存/提交--ok
     *
     * @参数 int inventory_id  盘点单ID
     * @参数 int do_type  提交类型 1提交-盘点结束 2保存-盘点中
     * @参数 json item_sku  sku数据集合
     * @return mixed
     * @author wgj
     */
    public function inventory_submit()
    {
        $do_type = $this->request->request('do_type');
        $item_sku = $this->request->request("item_data");
        empty($item_sku) && $this->error(__('sku集合不能为空！！'), [], 508);
        $item_sku = json_decode(htmlspecialchars_decode($item_sku), true);
        empty($item_sku) && $this->error(__('sku集合不能为空'), [], 403);
        $item_sku = array_filter($item_sku);

        $inventory_id = $this->request->request("inventory_id");
        empty($inventory_id) && $this->error(__('盘点单号不能为空'), [], 541);
        //获取盘点单数据
        $row = $this->_inventory->get($inventory_id);
        empty($row) && $this->error(__('盘点单不存在'), [], 543);
        if ($row['status'] > 1) {
            $this->error(__('此状态不能编辑'), [], 544);
        }

        if ($do_type == 1) {
            //提交
            $params['status'] = 2;//盘点完成
            $params['end_time'] = date('Y-m-d H:i:s', time());
            $is_add = 1;//更新为盘点
            $msg = '提交';
        } else {
            //保存
            $is_add = 0;//未盘点
            $params['status'] = 1;
            $msg = '保存';
        }

        //检测条形码是否已绑定
        $where['inventory_id'] = [['>', 0], ['neq', $inventory_id]];
        foreach (array_filter($item_sku) as $key => $value) {
            //            empty($value['sku_agg']) && $this->error(__($value['sku'].'的条形码数据为空，请检查'), [], 541);
            $sku_code = array_column($value['sku_agg'], 'code');
            count($value['sku_agg']) != count(array_unique($sku_code))
            &&
            $this->error(__('条形码有重复，请检查'), [], 405);

            $where['code'] = ['in', $sku_code];
            $inventory_info = $this->_product_bar_code_item
                ->where($where)
                ->field('code')
                ->find();
            if (!empty($inventory_info['code'])) {
                $this->error(__('条形码:' . $inventory_info['code'] . ' 已绑定,请移除'), [], 405);
                exit;
            }
        }

        //保存不需要编辑盘点单
        //编辑盘点单明细item
        $result = false;
        $this->_inventory_item->startTrans();
        $this->_product_bar_code_item->startTrans();
        try {
            //更新数据
            //提交盘点单状态为已完成，保存盘点单状态为盘点中
            $result = $this->_inventory->allowField(true)->save($params, ['id' => $inventory_id]);
            if ($result !== false) {
                foreach (array_filter($item_sku) as $k => $v) {
                    $save_data = [];
                    $save_data['is_add'] = $is_add;//是否盘点
                    $save_data['inventory_qty'] = $v['inventory_qty'] ?? 0;//盘点数量
                    $save_data['error_qty'] = $v['error_qty'] ?? 0;//误差数量
                    $save_data['remark'] = $v['remark'];//备注
                    $this->_inventory_item->where(['inventory_id' => $inventory_id, 'sku' => $v['sku']])->update($save_data);
                    //盘点单绑定条形码数组组装
                    foreach ($v['sku_agg'] as $k_code => $v_code) {
                        if (!empty($v_code['code'])) {
                            $where_code[] = $v_code['code'];
                        }
                    }
                    //盘点单移除条形码
                    if (!empty($value['remove_agg'])) {
                        $code_clear = [
                            'inventory_id' => 0
                        ];
                        $this->_product_bar_code_item->allowField(true)->isUpdate(true, ['code' => ['in', $value['remove_agg']]])->save($code_clear);
                    }
                }
                //盘点单绑定条形码执行
                $this->_product_bar_code_item->allowField(true)->isUpdate(true, ['code' => ['in', $where_code]])->save(['inventory_id' => $inventory_id]);
            }
            $this->_inventory_item->commit();
            $this->_product_bar_code_item->commit();
        } catch (ValidateException $e) {
            $this->_inventory_item->rollback();
            $this->_product_bar_code_item->rollback();
            $this->error($e->getMessage(), [], 444);
        } catch (PDOException $e) {
            $this->_inventory_item->rollback();
            $this->_product_bar_code_item->rollback();
            $this->error($e->getMessage(), [], 444);
        } catch (Exception $e) {
            $this->_inventory_item->rollback();
            $this->_product_bar_code_item->rollback();
            $this->error($e->getMessage(), [], 444);
        }

        if ($result !== false) {
            $this->success($msg . '成功！！', '', 200);
        } else {
            $this->error(__($msg . '失败'), [], 511);
        }

    }

    /**
     * 审核盘点单
     *
     * @参数 int inventory_id  盘点单ID
     * @参数 int do_type  审核类型 1通过-盘点结束-更改状态-创建入库单-盘盈加库存、盘亏扣减库存; 2拒绝-盘点结束-更改状态
     * @return mixed
     * @author wgj
     */
    public function inventory_examine()
    {
        $do_type = $this->request->request('do_type');

        $inventory_id = $this->request->request("inventory_id");
        empty($inventory_id) && $this->error(__('盘点单号不能为空'), [], 545);
        //获取盘点单数据
        $row = $this->_inventory->get($inventory_id);
        empty($row) && $this->error(__('盘点单不存在'), [], 546);
        !in_array($row['check_status'], [1, 2]) && $this->error(__('只有待审核、已完成状态才能操作'), [], 547);
        $data['check_time'] = date('Y-m-d H:i:s', time());
        $data['check_person'] = $this->auth->nickname;

        $msg = '';
        if (2 == $do_type) {
            $data['check_status'] = 3;
            $this->_inventory->allowField(true)->save($data, ['id' => $inventory_id]);
            $msg = '操作成功';
        } else {
            $data['check_status'] = 2;
        }

        $this->_item->startTrans();
        $this->_in_stock->startTrans();
        $this->_out_stock->startTrans();
        $this->_inventory->startTrans();
        $this->_in_stock_item->startTrans();
        $this->_out_stock_item->startTrans();
        $this->_item_platform_sku->startTrans();
        try {
            $res = $this->_inventory->allowField(true)->isUpdate(true, ['id' => $inventory_id])->save($data);
            //审核通过 生成入库单 并同步库存
            if ($data['check_status'] == 2) {
                $infos = $this->_inventory_item->where(['inventory_id' => $inventory_id])
                    ->field('sku,error_qty,inventory_id')
                    ->group('sku')
                    ->select();
                $infos = collection($infos)->toArray();
                foreach ($infos as $k => $v) {
                    //如果误差为0则跳过
                    if ($v['error_qty'] == 0) {
                        continue;
                    }
                    //同步对应SKU库存 更新商品表商品总库存 总库存
                    $item_map['sku'] = $v['sku'];
                    $item_map['is_del'] = 1;
                    $sku_item = $this->_item->where($item_map)->field('stock,available_stock,sample_num,wait_instock_num,occupy_stock,distribution_occupy_stock')->find();
                    if ($v['sku']) {
                        $stock = $this->_item->where($item_map)->inc('stock', $v['error_qty'])->inc('available_stock', $v['error_qty'])->update();
                        //插入日志表
                        $this->_stock_log->setData([
                            'type' => 2,
                            'site' => 0,
                            'modular' => 12,
                            'change_type' => $v['error_qty'] > 0 ? 20 : 21,
                            'sku' => $v['sku'],
                            'order_number' => $v['inventory_id'],
                            'source' => 1,
                            'stock_before' => $sku_item['stock'],
                            'stock_change' => $v['error_qty'],
                            'available_stock_before' => $sku_item['available_stock'],
                            'available_stock_change' => $v['error_qty'],
                            'fictitious_before' => 0,
                            'fictitious_change' => 0,
                            'occupy_stock_before' => $sku_item['occupy_stock'],
                            'occupy_stock_change' => 0,
                            'distribution_stock_before' => $sku_item['distribution_occupy_stock'],
                            'distribution_stock_change' => 0,
                            'presell_num_before' => $sku_item['presell_num'],
                            'presell_num_change' => 0,
                            'sample_num_before' => $sku_item['sample_num'],
                            'sample_num_change' => 0,
                            'on_way_stock_before' => $sku_item['on_way_stock'],
                            'on_way_stock_change' => 0,
                            'wait_instock_num_before' => $sku_item['wait_instock_num'],
                            'wait_instock_num_change' => 0,
                            'create_person' => session('admin.nickname'),
                            'create_time' => time(),
                            'number_type' => 5,
                        ]);
                        //盘点的时候盘盈入库 盘亏出库 的同时要对虚拟库存进行一定的操作
                        //查出映射表中此sku对应的所有平台sku 并根据库存数量进行排序（用于遍历数据的时候首先分配到那个站点）
                        $item_platform_sku = $this->_item_platform_sku->where('sku', $v['sku'])->order('stock asc')->field('platform_type,stock')->select();
                        $all_num = count($item_platform_sku);
                        $whole_num = $this->_item_platform_sku
                            ->where('sku', $v['sku'])
                            ->field('stock')
                            ->select();
                        $num_num = 0;
                        foreach ($whole_num as $kk => $vv) {
                            $num_num += abs($vv['stock']);
                        }
                        //盘盈或者盘亏的数量 根据此数量对平台sku虚拟库存进行操作
                        $stock_num = $v['error_qty'];
                        //计算当前sku的总虚拟库存 如果总的为0 表示当前所有平台的此sku都为0 此时入库的话按照平均规则分配 例如五个站都有此品 那么比例就是20%
                        $stock_all_num = array_sum(array_column($item_platform_sku, 'stock'));
                        if ($stock_all_num == 0) {
                            $rate_rate = 1 / $all_num;
                            foreach ($item_platform_sku as $key => $val) {
                                //最后一个站点 剩余数量分给最后一个站
                                if (($all_num - $key) == 1) {
                                    $item_platform_sku_detail = $this->_item_platform_sku->where(['sku' => $v['sku'], 'platform_type' => $val['platform_type']])->find();
                                    $this->_item_platform_sku->where(['sku' => $v['sku'], 'platform_type' => $val['platform_type']])->inc('stock', $stock_num)->update();
                                    //插入日志表
                                    $this->_stock_log->setData([
                                        'type' => 2,
                                        'site' => $val['platform_type'],
                                        'modular' => 12,
                                        'change_type' => $v['error_qty'] > 0 ? 20 : 21,
                                        'sku' => $v['sku'],
                                        'order_number' => $v['inventory_id'],
                                        'source' => 1,
                                        'stock_before' => $sku_item['stock'],
                                        'stock_change' => 0,
                                        'available_stock_before' => $sku_item['available_stock'],
                                        'available_stock_change' => 0,
                                        'fictitious_before' => $item_platform_sku_detail['stock'],
                                        'fictitious_change' => $stock_num,
                                        'occupy_stock_before' => $sku_item['occupy_stock'],
                                        'occupy_stock_change' => 0,
                                        'distribution_stock_before' => $sku_item['distribution_occupy_stock'],
                                        'distribution_stock_change' => 0,
                                        'presell_num_before' => $sku_item['presell_num'],
                                        'presell_num_change' => 0,
                                        'sample_num_before' => $sku_item['sample_num'],
                                        'sample_num_change' => 0,
                                        'on_way_stock_before' => $sku_item['on_way_stock'],
                                        'on_way_stock_change' => 0,
                                        'wait_instock_num_before' => $sku_item['wait_instock_num'],
                                        'wait_instock_num_change' => 0,
                                        'create_person' => session('admin.nickname'),
                                        'create_time' => time(),
                                        'number_type' => 5,
                                    ]);
                                } else {
                                    $num = round($v['error_qty'] * $rate_rate);
                                    $stock_num -= $num;
                                    $item_platform_sku_detail = $this->_item_platform_sku->where(['sku' => $v['sku'], 'platform_type' => $val['platform_type']])->find();
                                    $this->_item_platform_sku->where(['sku' => $v['sku'], 'platform_type' => $val['platform_type']])->inc('stock', $num)->update();
                                    //插入日志表
                                    $this->_stock_log->setData([
                                        'type' => 2,
                                        'site' => $val['platform_type'],
                                        'modular' => 12,
                                        'change_type' => $v['error_qty'] > 0 ? 20 : 21,
                                        'sku' => $v['sku'],
                                        'order_number' => $v['inventory_id'],
                                        'source' => 1,
                                        'stock_before' => $sku_item['stock'],
                                        'stock_change' => 0,
                                        'available_stock_before' => $sku_item['available_stock'],
                                        'available_stock_change' => 0,
                                        'fictitious_before' => $item_platform_sku_detail['stock'],
                                        'fictitious_change' => $num,
                                        'occupy_stock_before' => $sku_item['occupy_stock'],
                                        'occupy_stock_change' => 0,
                                        'distribution_stock_before' => $sku_item['distribution_occupy_stock'],
                                        'distribution_stock_change' => 0,
                                        'presell_num_before' => $sku_item['presell_num'],
                                        'presell_num_change' => 0,
                                        'sample_num_before' => $sku_item['sample_num'],
                                        'sample_num_change' => 0,
                                        'on_way_stock_before' => $sku_item['on_way_stock'],
                                        'on_way_stock_change' => 0,
                                        'wait_instock_num_before' => $sku_item['wait_instock_num'],
                                        'wait_instock_num_change' => 0,
                                        'create_person' => session('admin.nickname'),
                                        'create_time' => time(),
                                        'number_type' => 5,
                                    ]);
                                }
                            }
                        } else {
                            foreach ($item_platform_sku as $key => $val) {
                                //最后一个站点 剩余数量分给最后一个站
                                if (($all_num - $key) == 1) {
                                    $item_platform_sku_detail = $this->_item_platform_sku->where(['sku' => $v['sku'], 'platform_type' => $val['platform_type']])->find();
                                    $this->_item_platform_sku->where(['sku' => $v['sku'], 'platform_type' => $val['platform_type']])->inc('stock', $stock_num)->update();
                                    //插入日志表
                                    $this->_stock_log->setData([
                                        'type' => 2,
                                        'site' => $val['platform_type'],
                                        'modular' => 12,
                                        'change_type' => $v['error_qty'] > 0 ? 20 : 21,
                                        'sku' => $v['sku'],
                                        'order_number' => $v['inventory_id'],
                                        'source' => 1,
                                        'stock_before' => $sku_item['stock'],
                                        'stock_change' => 0,
                                        'available_stock_before' => $sku_item['available_stock'],
                                        'available_stock_change' => 0,
                                        'fictitious_before' => $item_platform_sku_detail['stock'],
                                        'fictitious_change' => $stock_num,
                                        'occupy_stock_before' => $sku_item['occupy_stock'],
                                        'occupy_stock_change' => 0,
                                        'distribution_stock_before' => $sku_item['distribution_occupy_stock'],
                                        'distribution_stock_change' => 0,
                                        'presell_num_before' => $sku_item['presell_num'],
                                        'presell_num_change' => 0,
                                        'sample_num_before' => $sku_item['sample_num'],
                                        'sample_num_change' => 0,
                                        'on_way_stock_before' => $sku_item['on_way_stock'],
                                        'on_way_stock_change' => 0,
                                        'wait_instock_num_before' => $sku_item['wait_instock_num'],
                                        'wait_instock_num_change' => 0,
                                        'create_person' => session('admin.nickname'),
                                        'create_time' => time(),
                                        'number_type' => 5,
                                    ]);
                                } else {
                                    $num = round($v['error_qty'] * abs($val['stock']) / $num_num);
                                    $stock_num -= $num;
                                    $item_platform_sku_detail = $this->_item_platform_sku->where(['sku' => $v['sku'], 'platform_type' => $val['platform_type']])->find();
                                    $this->_item_platform_sku->where(['sku' => $v['sku'], 'platform_type' => $val['platform_type']])->inc('stock', $num)->update();
                                    //插入日志表
                                    $this->_stock_log->setData([
                                        'type' => 2,
                                        'site' => $val['platform_type'],
                                        'modular' => 12,
                                        'change_type' => $v['error_qty'] > 0 ? 20 : 21,
                                        'sku' => $v['sku'],
                                        'order_number' => $v['inventory_id'],
                                        'source' => 1,
                                        'stock_before' => $sku_item['stock'],
                                        'stock_change' => 0,
                                        'available_stock_before' => $sku_item['available_stock'],
                                        'available_stock_change' => 0,
                                        'fictitious_before' => $item_platform_sku_detail['stock'],
                                        'fictitious_change' => $num,
                                        'occupy_stock_before' => $sku_item['occupy_stock'],
                                        'occupy_stock_change' => 0,
                                        'distribution_stock_before' => $sku_item['distribution_occupy_stock'],
                                        'distribution_stock_change' => 0,
                                        'presell_num_before' => $sku_item['presell_num'],
                                        'presell_num_change' => 0,
                                        'sample_num_before' => $sku_item['sample_num'],
                                        'sample_num_change' => 0,
                                        'on_way_stock_before' => $sku_item['on_way_stock'],
                                        'on_way_stock_change' => 0,
                                        'wait_instock_num_before' => $sku_item['wait_instock_num'],
                                        'wait_instock_num_change' => 0,
                                        'create_person' => session('admin.nickname'),
                                        'create_time' => time(),
                                        'number_type' => 5,
                                    ]);
                                }
                            }
                        }

                    }

                    //修改库存结果为真
                    if ($stock === false) {
                        throw new Exception('同步库存失败,请检查SKU=>' . $v['sku']);
                    }

                    //插入日志表
                    // $this->_stock_log->setData([
                    //     'type'                      => 2,
                    //     'two_type'                  => 5,
                    //     'sku'                       => $v['sku'],
                    //     'public_id'                 => $v['inventory_id'],
                    //     'stock_change'              => $v['error_qty'],
                    //     'available_stock_change'    => $v['error_qty'],
                    //     'create_person'             => $this->auth->nickname,
                    //     'create_time'               => date('Y-m-d H:i:s'),
                    //     'remark'                    => '出库单减少总库存,减少可用库存'
                    // ]);

                    if ($v['error_qty'] > 0) {
                        //生成入库单
                        $info[$k]['sku'] = $v['sku'];
                        $info[$k]['in_stock_num'] = abs($v['error_qty']);
                        $info[$k]['no_stock_num'] = abs($v['error_qty']);
                    } else {
                        $list[$k]['sku'] = $v['sku'];
                        $list[$k]['out_stock_num'] = abs($v['error_qty']);
                    }
                }
                //入库记录
                if ($info) {
                    $params['in_stock_number'] = 'IN' . date('YmdHis') . rand(100, 999) . rand(100, 999);
                    $params['create_person'] = $this->auth->nickname;
                    $params['createtime'] = date('Y-m-d H:i:s', time());
                    $params['type_id'] = 2;
                    $params['status'] = 2;
                    $params['remark'] = '盘盈入库';
                    $params['check_time'] = date('Y-m-d H:i:s', time());
                    $params['check_person'] = $this->auth->nickname;
                    $instorck_res = $this->_in_stock->isUpdate(false)->allowField(true)->data($params, true)->save();

                    //添加入库信息
                    if ($instorck_res !== false) {
                        $instockItemList = array_values($info);
                        unset($info);
                        foreach ($instockItemList as &$v) {
                            $v['in_stock_id'] = $this->_in_stock->id;
                        }
                        unset($v);
                        //批量添加
                        $this->_in_stock_item->allowField(true)->saveAll($instockItemList);
                    } else {
                        throw new Exception('生成入库记录失败！！数据回滚');
                    }
                }

                //出库记录
                if ($list) {
                    $params = [];
                    $params['out_stock_number'] = 'OUT' . date('YmdHis') . rand(100, 999) . rand(100, 999);
                    $params['create_person'] = $this->auth->nickname;
                    $params['createtime'] = date('Y-m-d H:i:s', time());
                    $params['type_id'] = 1;
                    $params['status'] = 2;
                    $params['remark'] = '盘亏出库';
                    $params['check_time'] = date('Y-m-d H:i:s', time());
                    $params['check_person'] = $this->auth->nickname;
                    $outstock_res = $this->_out_stock->isUpdate(false)->allowField(true)->data($params, true)->save();


                    //添加入库信息
                    if ($outstock_res !== false) {
                        $outstockItemList = array_values($list);
                        foreach ($outstockItemList as $k => $v) {
                            $outstockItemList[$k]['out_stock_id'] = $this->_out_stock->id;
                        }
                        //批量添加
                        $this->_out_stock_item->allowField(true)->saveAll($outstockItemList);
                    } else {
                        throw new Exception('生成入库记录失败！！数据回滚');
                    }
                }
            }
            $this->_item->commit();
            $this->_in_stock->commit();
            $this->_out_stock->commit();
            $this->_inventory->commit();
            $this->_in_stock_item->commit();
            $this->_out_stock_item->commit();
            $this->_item_platform_sku->commit();
        } catch (ValidateException $e) {
            $this->_item->rollback();
            $this->_in_stock->rollback();
            $this->_out_stock->rollback();
            $this->_inventory->rollback();
            $this->_in_stock_item->rollback();
            $this->_out_stock_item->rollback();
            $this->_item_platform_sku->rollback();
            $this->error($e->getMessage(), [], 443);
        } catch (PDOException $e) {
            $this->_item->rollback();
            $this->_in_stock->rollback();
            $this->_out_stock->rollback();
            $this->_inventory->rollback();
            $this->_in_stock_item->rollback();
            $this->_out_stock_item->rollback();
            $this->_item_platform_sku->rollback();
            $this->error($e->getMessage(), [], 442);
        } catch (Exception $e) {
            $this->_item->rollback();
            $this->_in_stock->rollback();
            $this->_out_stock->rollback();
            $this->_inventory->rollback();
            $this->_in_stock_item->rollback();
            $this->_out_stock_item->rollback();
            $this->_item_platform_sku->rollback();
            $this->error($e->getMessage(), [], 441);
        }
        if ($res) {
            $msg = '审核成功';
        }

        $this->success($msg, ['info' => ''], 200);
    }

}<|MERGE_RESOLUTION|>--- conflicted
+++ resolved
@@ -290,14 +290,8 @@
             $info = $this->_out_stock
                 ->field('out_stock_number,type_id,platform_id')
                 ->where('id', $out_stock_id)
-<<<<<<< HEAD
                 ->find()
             ;
-=======
-                ->find();
-            0 != $info['status'] && $this->error(__('只有新建状态才能编辑'), [], 405);
-            unset($info['status']);
->>>>>>> 47d5bf0d
 
             //获取出库单商品数据
             $item_data = $this->_out_stock_item
@@ -744,23 +738,13 @@
         empty($page_size) && $this->error(__('Page size can not be empty'), [], 407);
 
         $where = [];
-<<<<<<< HEAD
         $where['a.is_stock'] = 0;//质检单待入库 状态为0
         $where['a.status'] = 2;//质检单待入库 状态为2 已审核
         if($query){
             $where['a.check_order_number|b.sku|c.logistics_number'] = ['like', '%' . $query . '%'];
         }
         if($start_time && $end_time){
-=======
-        $where['a.is_stock'] = 0;//质检单待入库状态为0
-        if ($query) {
-            $where['a.check_order_number|b.sku|c.logistics_number'] = ['like', '%' . $query . '%'];
-        }
-        if (isset($status)) {
-            $where['a.status'] = $status;
-        }
-        if ($start_time && $end_time) {
->>>>>>> 47d5bf0d
+
             $where['a.createtime'] = ['between', [$start_time, $end_time]];
         }
 
@@ -1192,12 +1176,7 @@
         //获取入库单数据
         $_in_stock_info = $this->_in_stock->get($in_stock_id);
         empty($_in_stock_info) && $this->error(__('入库单不存在'), [], 515);
-<<<<<<< HEAD
-=======
-        if ($_in_stock_info['status'] > 1) {
-            $this->error(__('入库单状态不可以修改'), [], 510);
-        }
->>>>>>> 47d5bf0d
+
         $item_list = $this->_in_stock_item
             ->where(['in_stock_id' => $in_stock_id])
             ->field('sku,in_stock_num')
@@ -2054,16 +2033,8 @@
         //获取盘点单数据
         $_inventory_info = $this->_inventory->get($inventory_id);
         empty($_inventory_info) && $this->error(__('盘点单不存在'), [], 531);
-<<<<<<< HEAD
 //        $inventory_item_info = $_inventory_item->field('id,sku,inventory_qty,error_qty,real_time_qty,available_stock,distribution_occupy_stock')->where(['inventory_id'=>$inventory_id])->select();
         $item = $this->_inventory_item->field('sku')->where(['inventory_id'=>$inventory_id])->select();
-=======
-        if ($_inventory_info['status'] > 1) {
-            $this->error(__('此状态不能编辑'), [], 512);
-        }
-        //        $inventory_item_info = $_inventory_item->field('id,sku,inventory_qty,error_qty,real_time_qty,available_stock,distribution_occupy_stock')->where(['inventory_id'=>$inventory_id])->select();
-        $item = $this->_inventory_item->field('sku')->where(['inventory_id' => $inventory_id])->select();
->>>>>>> 47d5bf0d
         $item = collection($item)->toArray();
         $sku_list = array_column($item, 'sku');
         $where['sku'] = ['in', $sku_list];
