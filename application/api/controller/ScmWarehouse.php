<?php

namespace app\api\controller;

use app\admin\model\warehouse\WarehouseTransferOrder;
use app\admin\model\warehouse\WarehouseTransferOrderItem;
use app\admin\model\warehouse\WarehouseTransferOrderItemCode;
use think\Db;
use think\Exception;
use think\exception\PDOException;
use think\exception\ValidateException;
use app\admin\model\warehouse\Outstock;
use app\admin\model\warehouse\OutStockItem;
use app\admin\model\warehouse\OutstockType;
use app\admin\model\warehouse\Check;
use app\admin\model\warehouse\CheckItem;
use app\admin\model\warehouse\Instock;
use app\admin\model\warehouse\InstockItem;
use app\admin\model\warehouse\InstockType;
use app\admin\model\purchase\PurchaseOrder;
use app\admin\model\purchase\PurchaseOrderItem;
use app\admin\model\warehouse\ProductBarCodeItem;
use app\admin\model\NewProductMapping;
use app\admin\model\itemmanage\Item;
use app\admin\model\itemmanage\ItemPlatformSku;
use app\admin\model\StockLog;
use app\admin\model\platformmanage\MagentoPlatform;
use app\admin\model\itemmanage\GoodsStockAllocated;
use app\admin\model\saleaftermanage\OrderReturn;
use app\admin\model\warehouse\Inventory;
use app\admin\model\warehouse\InventoryItem;
use app\admin\model\warehouse\StockSku;
use app\admin\model\warehouse\WarehouseArea;
use app\admin\model\warehouse\StockHouse;
use Think\Log;

/**
 * 供应链出入库接口类
 * @author lzh
 * @since 2020-10-20
 */
class ScmWarehouse extends Scm
{
    /**
     * 出库主模型对象
     * @var object
     * @access protected
     */
    protected $_out_stock = null;

    /**
     * 出库子模型对象
     * @var object
     * @access protected
     */
    protected $_out_stock_item = null;

    /**
     * 出库类型模型对象
     * @var object
     * @access protected
     */
    protected $_out_stock_type = null;

    /**
     * 质检模型对象
     * @var object
     * @access protected
     */
    protected $_check = null;

    /**
     * 质检商品模型对象
     * @var object
     * @access protected
     */
    protected $_check_item = null;

    /**
     * 入库主模型对象
     * @var object
     * @access protected
     */
    protected $_in_stock = null;

    /**
     * 入库子模型对象
     * @var object
     * @access protected
     */
    protected $_in_stock_item = null;

    /**
     * 入库类型模型对象
     * @var object
     * @access protected
     */
    protected $_in_stock_type = null;

    /**
     * 采购单商品模型对象
     * @var object
     * @access protected
     */
    protected $_purchase_order_item = null;

    /**
     * 采购单商品模型对象
     * @var object
     * @access protected
     */
    protected $_purchase_order = null;

    /**
     * 补货需求清单模型对象
     * @var object
     * @access protected
     */
    protected $_new_product_mapping = null;

    /**
     * 商品条形码模型对象
     * @var object
     * @access protected
     */
    protected $_product_bar_code_item = null;

    /**
     * 商品库存模型对象
     * @var object
     * @access protected
     */
    protected $_item = null;

    /**
     * sku映射关系模型对象
     * @var object
     * @access protected
     */
    protected $_item_platform_sku = null;

    /**
     * 平台模型对象
     * @var object
     * @access protected
     */
    protected $_magento_platform = null;

    /**
     * 库存日志模型对象
     * @var object
     * @access protected
     */
    protected $_stock_log = null;

    /**
     * 入库待分配模型对象
     * @var object
     * @access protected
     */
    protected $_allocated = null;

    /**
     * 退货模型对象
     * @var object
     * @access protected
     */
    protected $_order_return = null;

    /**
     * 盘点单主模型对象
     * @var object
     * @access protected
     */
    protected $_inventory = null;

    /**
     * 盘点单子模型对象
     * @var object
     * @access protected
     */
    protected $_inventory_item = null;

    /**
     * 库区模型对象
     * @var object
     * @access protected
     */
    protected $_warehouse_area = null;

    /**
     * SKU库位绑定模型对象
     * @var object
     * @access protected
     */
    protected $_store_sku = null;

    /**
     * 库位模型对象
     * @var object
     * @access protected
     */
    protected $_store_house = null;

    protected function _initialize()
    {
        parent::_initialize();

        $this->_out_stock = new Outstock();
        $this->_out_stock_item = new OutStockItem();
        $this->_out_stock_type = new OutstockType();
        $this->_check = new Check();
        $this->_check_item = new CheckItem();
        $this->_in_stock = new Instock();
        $this->_in_stock_item = new InstockItem();
        $this->_in_stock_type = new InstockType();
        $this->_new_product_mapping = new NewProductMapping();
        $this->_purchase_order = new PurchaseOrder();
        $this->_purchase_order_item = new PurchaseOrderItem();
        $this->_product_bar_code_item = new ProductBarCodeItem();
        $this->_item = new Item();
        $this->_item_platform_sku = new ItemPlatformSku();
        $this->_stock_log = new StockLog();
        $this->_magento_platform = new MagentoPlatform();
        $this->_allocated = new GoodsStockAllocated();
        $this->_order_return = new OrderReturn();
        $this->_inventory = new Inventory();
        $this->_inventory_item = new InventoryItem();
        $this->_store_sku = new StockSku();
        $this->_warehouse_area = new WarehouseArea();
        $this->_store_house = new StockHouse();
        $this->_warehouse_transfer_order = new WarehouseTransferOrder();
        $this->_warehouse_transfer_order_item = new WarehouseTransferOrderItem();
    }

    /**
     * 出库单列表
     *
     * @参数 string query  查询内容
     * @参数 int status  状态：0新建 1待审核 2 已审核 3已拒绝 4已取消
     * @参数 string start_time  开始时间
     * @参数 string end_time  结束时间
     * @参数 int page  页码
     * @参数 int page_size  每页显示数量
     * @return mixed
     * @author lzh
     */
    public function out_stock_list()
    {
        $query = $this->request->request('query');
        $status = $this->request->request('status');
        $start_time = $this->request->request('start_time');
        $end_time = $this->request->request('end_time');
        $page = $this->request->request('page');
        $page_size = $this->request->request('page_size');

        empty($page) && $this->error(__('Page can not be empty'), [], 403);
        empty($page_size) && $this->error(__('Page size can not be empty'), [], 403);

        $where = [];
        if ($query) {
            //            $where['a.out_stock_number|a.create_person|b.sku'] = ['like', '%' . $query . '%'];
            $where['a.id'] = ['in', function ($search) use ($query) {
                $search
                    ->table('fa_out_stock')
                    ->field('id')
                    ->union("SELECT out_stock_id FROM fa_out_stock_item WHERE sku like '" . $query . "%'")
                    ->union("SELECT id FROM fa_out_stock WHERE create_person like '" . $query . "%'")
                    ->where(['out_stock_number' => ['like', $query . '%']]);
            }];
        }
        if (isset($status)) {
            $where['a.status'] = $status;
        }
        if ($start_time && $end_time) {
            $where['a.createtime'] = ['between', [$start_time, $end_time]];
        }

        $offset = ($page - 1) * $page_size;
        $limit = $page_size;

        //获取出库单列表数据
        $list = $this->_out_stock
            ->alias('a')
            ->where($where)
            ->field('a.id,a.out_stock_number,a.createtime,a.status,a.type_id,a.remark')
            //            ->join(['fa_out_stock_item' => 'b'], 'a.id=b.out_stock_id', 'left')
            ->order('a.createtime', 'desc')
            ->limit($offset, $limit)
            ->select();
        $list = collection($list)->toArray();

        //获取出库分类数据
        $type_list = $this->_out_stock_type
            ->where('is_del', 1)
            ->column('name', 'id');

        $status = [0 => '新建', 1 => '待审核', 2 => '已审核', 3 => '已拒绝', 4 => '已取消'];
        foreach ($list as $key => $value) {
            $list[$key]['status'] = $status[$value['status']];
            $list[$key]['type_name'] = $type_list[$value['type_id']];
            $list[$key]['cancel_show'] = 0 == $value['status'] ? 1 : 0;
            $list[$key]['edit_show'] = 0 == $value['status'] ? 1 : 0;
            $list[$key]['detail_show'] = 1 < $value['status'] ? 1 : 0;
            $list[$key]['examine_show'] = 1 == $value['status'] ? 1 : 0;
        }

        $this->success('', ['list' => $list], 200);
    }

    /**
     * 新建/编辑/详情出库单页面
     *
     * @参数 int out_stock_id  出库单ID
     * @return mixed
     * @author lzh
     */
    public function out_stock_add()
    {
        $out_stock_id = $this->request->request('out_stock_id');
        Log::write("输出出库单数据");
        Log::write($out_stock_id);
        if ($out_stock_id) {
            $info = $this->_out_stock
                ->field('out_stock_number,type_id,platform_id')
                ->where('id', $out_stock_id)
                ->find();

            //获取出库单商品数据
            $item_data = $this->_out_stock_item
                ->field('sku,out_stock_num')
                ->where('out_stock_id', $out_stock_id)
                ->select();

            //获取各站点虚拟仓库存
            $stock_list = $this->_item_platform_sku
                ->where('platform_type', $info['platform_id'])
                ->column('stock', 'sku');

            //获取条形码数据
            $bar_code_list = $this->_product_bar_code_item
                ->where(['out_stock_id' => $out_stock_id])
                ->field('sku,code')
                ->select();
            $bar_code_list = collection($bar_code_list)->toArray();

            foreach ($item_data as $key => $value) {
                $sku = $value['sku'];
                //条形码列表
                $sku_agg = array_filter($bar_code_list, function ($v) use ($sku) {
                    if ($v['sku'] == $sku) {
                        return $v;
                    }
                });

                if (!empty($sku_agg)) {
                    array_walk($sku_agg, function (&$value, $k, $p) {
                        $value = array_merge($value, $p);
                    }, ['is_new' => 0]);
                }

                $item_data[$key]['sku_agg'] = array_values($sku_agg);
                $item_data[$key]['stock'] = $stock_list[$sku];
            }

            $info['item_data'] = $item_data;
        } else {
            $info = [
                'out_stock_number' => 'OUT' . date('YmdHis') . rand(100, 999) . rand(100, 999),
                'type_id' => 0,
                'platform_id' => 0,
                'item_data' => []
            ];
        }
        $kuqu_kuwei = $this->_product_bar_code_item->where(['out_stock_id' => $out_stock_id])->find();
        //出库单所需数据
        $info['location_id'] = $kuqu_kuwei['location_id'];
        $info['location_area'] = Db::name('warehouse_area')->where('id', $kuqu_kuwei['location_id'])->value('coding');
        $info['location_code_id'] = $kuqu_kuwei['location_code_id'];
        $info['location_code'] = $kuqu_kuwei['location_code'];
        //获取出库分类数据
        $type_list = $this->_out_stock_type
            ->field('id,name')
            ->where('is_del', 1)
            ->where('id', 'not in', [2, 4])
            ->select();

        //站点列表
        $site_list = [
            ['id' => 1, 'title' => 'zeelool'],
            ['id' => 2, 'title' => 'voogueme'],
            ['id' => 3, 'title' => 'nihao'],
            ['id' => 4, 'title' => 'meeloog'],
            ['id' => 5, 'title' => 'wesee'],
            ['id' => 8, 'title' => 'amazon'],
            ['id' => 9, 'title' => 'zeelool_es'],
            ['id' => 10, 'title' => 'zeelool_de'],
            ['id' => 11, 'title' => 'zeelool_jp'],
            ['id' => 12, 'title' => 'voogmechic'],
            ['id' => 13, 'title' => 'zeelool_cn'],
            ['id' => 14, 'title' => 'alibaba']
        ];

        $this->success('', ['type_list' => $type_list, 'site_list' => $site_list, 'info' => $info], 200);
    }

    /**
     * 新建/编辑出库单提交
     *
     * @参数 int out_stock_id  出库单ID
     * @参数 string out_stock_number  出库单号
     * @参数 int do_type  提交类型：1提交，2保存
     * @参数 int type_id  出库分类ID
     * @参数 int platform_id  平台ID
     * @参数 json item_data  sku集合
     * @return mixed
     * @author lzh
     */
    public function out_stock_submit()
    {
        $type_id = $this->request->request('type_id');
        empty($type_id) && $this->error(__('出库分类ID不能为空'), [], 403);

        $platform_id = $this->request->request('platform_id');
        empty($platform_id) && $this->error(__('平台ID不能为空'), [], 403);

        $warehouse_area_id = $this->request->request("warehouse_area_id"); //出库库库位id
        empty($warehouse_area_id) && $this->error(__('请选择出库库位'), [], 510);

        $area_id = $this->request->request("area_id"); //出库库库区id
        empty($area_id) && $this->error(__('请选择出库区'), [], 510);

        $item_data = $this->request->request('item_data');
        $item_data = json_decode(htmlspecialchars_decode($item_data), true);
        empty($item_data) && $this->error(__('sku集合不能为空'), [], 403);
        $item_data = array_filter($item_data);

        $do_type = $this->request->request('do_type');
        $get_out_stock_id = $this->request->request('out_stock_id');

        //出库库位详情
        $warehouse_area = $this->_store_house->where('id', $warehouse_area_id)->find();

        /*****************限制如果有盘点单未结束不能操作配货完成*******************/
        //配货完成时判断
        //拣货区盘点时不能操作
        //查询条形码库区库位
        $count = $this->_inventory->alias('a')
            ->join(['fa_inventory_item' => 'b'], 'a.id=b.inventory_id')->where(['a.is_del' => 1, 'a.check_status' => ['in', [0, 1]], 'library_name' => $warehouse_area['coding'], 'area_id' => $warehouse_area['area_id']])
            ->count();
        if ($count > 0) {
            $this->error(__('此库位正在盘点,暂无法出库提交'), [], 403);
        }
        /****************************end*****************************************/


        $this->_out_stock->startTrans();
        $this->_out_stock_item->startTrans();
        $this->_product_bar_code_item->startTrans();
        try {
            //编辑提交
            if ($get_out_stock_id) {
                $row = $this->_out_stock->get($get_out_stock_id);
                if (empty($row)) throw new Exception('出库单不存在');
                if (0 != $row['status']) throw new Exception('只有新建状态才能编辑');

                //更新出库单
                $out_stock_data = [
                    'type_id' => $type_id,
                    'platform_id' => $platform_id,
                    'status' => 1 == $do_type ?: 0
                ];
                $result = $this->_out_stock->allowField(true)->save($out_stock_data, ['id' => $get_out_stock_id]);
                $out_stock_id = $get_out_stock_id;

                $this->_out_stock_item->where(['out_stock_id' => $out_stock_id])->delete();
            } else {
                //新建提交
                $out_stock_number = $this->request->request('out_stock_number');
                if (empty($out_stock_number)) throw new Exception('出库单号不能为空');
                $check_number = $this->_out_stock->where(['out_stock_number' => $out_stock_number])->value('id');
                if (!empty($check_number)) throw new Exception('出库单号已存在');

                //创建出库单
                $out_stock_data = [
                    'out_stock_number' => $out_stock_number,
                    'type_id' => $type_id,
                    'platform_id' => $platform_id,
                    'status' => 1 == $do_type ?: 0,
                    'create_person' => $this->auth->nickname,
                    'createtime' => date('Y-m-d H:i:s')
                ];
                $result = $this->_out_stock->allowField(true)->save($out_stock_data);
                $out_stock_id = $this->_out_stock->id;
            }
            foreach ($item_data as $key => $value) {
                //校验条形码当前是否在出库库区跟库位
                foreach ($value['sku_agg'] as $v) {
                    $detail = $this->_product_bar_code_item->where(['code' => $v['code'], 'location_code_id' => $warehouse_area_id, 'location_id' => $area_id])->find();
                    if (empty($detail)) throw new Exception($v['code'] . '不在当前库区库位');
                }
            }
            if (false === $result) throw new Exception('提交失败');

            if (count($item_data) != count(array_unique(array_column($item_data, 'sku')))) throw new Exception('sku重复，请检查');

            //获取各站点虚拟仓库存
            $stock_list = $this->_item_platform_sku
                ->where('platform_type', $platform_id)
                ->column('stock', 'sku');

            //校验各站点虚拟仓库存
            foreach ($item_data as $key => $value) {
                if (empty($stock_list[$value['sku']])) throw new Exception('sku: ' . $value['sku'] . ' 没有同步至对应平台');
                if ($value['out_stock_num'] > $stock_list[$value['sku']]) throw new Exception('sku: ' . $value['sku'] . ' 出库数量不能大于虚拟仓库存');
            }

            //检测条形码是否已绑定
            $where['out_stock_id'] = [['>', 0], ['neq', $out_stock_id]];
            foreach ($item_data as $key => $value) {
                $sku_code = array_column($value['sku_agg'], 'code');
                if (count($value['sku_agg']) != count(array_unique($sku_code))) throw new Exception(' 条形码有重复，请检查');

                $where['code'] = ['in', $sku_code];
                $check_quantity = $this->_product_bar_code_item
                    ->where($where)
                    ->field('code')
                    ->find();
                if (!empty($check_quantity['code'])) throw new Exception('条形码:' . $check_quantity['code'] . ' 已绑定,请移除');
            }

            //批量创建或更新出库单商品
            foreach ($item_data as $key => $value) {
                //出库单移除条形码
                if (!empty($value['remove_agg'])) {
                    $this->_product_bar_code_item
                        ->where(['code' => ['in', $value['remove_agg']]])
                        ->update(['out_stock_id' => 0]);
                }

                //新增出库单sku数据
                $item_save = [
                    'out_stock_num' => $value['out_stock_num'],
                    'out_stock_id' => $out_stock_id,
                    'sku' => $value['sku']
                ];
                $this->_out_stock_item->allowField(true)->isUpdate(false)->data($item_save)->save();

                //绑定条形码
                foreach ($value['sku_agg'] as $v) {
                    $this->_product_bar_code_item->where(['code' => $v['code'], 'location_code' => $warehouse_area['coding']])->update(['out_stock_id' => $out_stock_id]);
                }
            }

            $this->_out_stock->commit();
            $this->_out_stock_item->commit();
            $this->_product_bar_code_item->commit();
        } catch (ValidateException $e) {
            $this->_out_stock->rollback();
            $this->_out_stock_item->rollback();
            $this->_product_bar_code_item->rollback();
            $this->error($e->getMessage(), [], 406);
        } catch (PDOException $e) {
            $this->_out_stock->rollback();
            $this->_out_stock_item->rollback();
            $this->_product_bar_code_item->rollback();
            $this->error($e->getMessage(), [], 407);
        } catch (Exception $e) {
            $this->_out_stock->rollback();
            $this->_out_stock_item->rollback();
            $this->_product_bar_code_item->rollback();
            $this->error($e->getMessage(), [], 408);
        }

        $this->success('提交成功', [], 200);
    }

    /**
     * 审核出库单
     *
     * @参数 int out_stock_id  出库单ID
     * @参数 int do_type  2审核通过，3审核拒绝
     * @return mixed
     * @author lzh
     */
    public function out_stock_examine()
    {


        $out_stock_id = $this->request->request('out_stock_id');
        empty($out_stock_id) && $this->error(__('出库单ID不能为空'), [], 403);

        /*****************限制如果有盘点单未结束不能操作配货完成*******************/
        //配货完成时判断
        //拣货区盘点时不能操作
        //查询条形码库区库位
        $barcodedata = $this->_product_bar_code_item->where(['out_stock_id' => $out_stock_id])->column('location_code');
        $count = $this->_inventory->alias('a')
            ->join(['fa_inventory_item' => 'b'], 'a.id=b.inventory_id')->where(['a.is_del' => 1, 'a.check_status' => ['in', [0, 1]], 'library_name' => ['in', $barcodedata]])
            ->count();
        if ($count > 0) {
            $this->error(__('此库位正在盘点,暂无法出库审核'), [], 403);
        }
        /****************************end*****************************************/

        $do_type = $this->request->request('do_type');
        empty($do_type) && $this->error(__('审核类型不能为空'), [], 403);
        !in_array($do_type, [2, 3]) && $this->error(__('审核类型错误'), [], 403);

        //检测出库单状态
        $row = $this->_out_stock->get($out_stock_id);
        1 != $row['status'] && $this->error(__('只有待审核状态才能审核'), [], 405);

        $this->_item->startTrans();
        $this->_stock_log->startTrans();
        $this->_item_platform_sku->startTrans();
        $this->_product_bar_code_item->startTrans();
        try {
            //审核通过扣减库存
            if ($do_type == 2) {
                //获取出库单商品数据
                $item_data = $this->_out_stock_item
                    ->field('sku,out_stock_num')
                    ->where('out_stock_id', $out_stock_id)
                    ->select();

                //获取各站点虚拟仓库存
                $stock_list = $this->_item_platform_sku
                    ->where('platform_type', $row['platform_id'])
                    ->column('stock', 'sku');

                //校验各站点虚拟仓库存
                foreach ($item_data as $value) {
                    $value['out_stock_num'] > $stock_list[$value['sku']] && $this->error(__('sku: ' . $value['sku'] . ' 出库数量不能大于虚拟仓库存'), [], 405);
                }

                $stock_data = [];
                //出库扣减库存
                foreach ($item_data as $value) {
                    //扣除商品表总库存
                    $sku = $value['sku'];
                    $sku_item = $this->_item->where(['sku' => $sku])->find();
                    $this->_item->where(['sku' => $sku])->dec('stock', $value['out_stock_num'])->dec('available_stock', $value['out_stock_num'])->update();

                    //扣减对应平台sku库存
                    $item_platform_sku_detail = $this->_item_platform_sku->where(['sku' => $sku, 'platform_type' => $row['platform_id']])->find();
                    $this->_item_platform_sku->where(['sku' => $sku, 'platform_type' => $row['platform_id']])->dec('stock', $value['out_stock_num'])->update();

                    $stock_data[] = [
                        //'大站点类型：1网站 2魔晶',
                        'type' => 2,
                        //'站点类型：1Zeelool  2Voogueme 3Nihao 4Meeloog 5Wesee 8Amazon 9Zeelool_es 10Zeelool_de 11Zeelool_jp'
                        'site' => 0,
                        //'模块：1普通订单 2配货 3质检 4审单 5异常处理 6更改镜架 7取消订单 8补发 9赠品 10采购入库 11出入库 12盘点 13调拨'
                        'modular' => 11,
                        //'变动类型：1非预售下单 2预售下单-虚拟仓>0 3预售下单-虚拟仓<0 4配货 5质检拒绝-镜架报损 6审单-成功 7审单-配错镜框
                        // 8加工异常打回待配货 9印logo异常打回待配货 10更改镜架-配镜架前 11更改镜架-配镜架后 12取消订单-配镜架前 13取消订单-配镜架后
                        // 14补发 15赠品 16采购-有比例入库 17采购-没有比例入库 18手动入库 19手动出库 20盘盈入库 21盘亏出库 22调拨 23调拨 24库存调拨'
                        'change_type' => 19,
                        // '关联sku'
                        'sku' => $sku,
                        //'关联订单号或子单号'
                        'order_number' => $this->_out_stock->where('id', $out_stock_id)->value('out_stock_number'),
                        //'关联变化的ID'
                        'public_id' => 0,
                        //'操作端：1PC端 2PDA'
                        'source' => 2,
                        //'总库存变动前'
                        'stock_before' => $sku_item['stock'],
                        //'总库存变化量：正数为加，负数为减'
                        'stock_change' => -$value['out_stock_num'],
                        //'可用库存变动前'
                        'available_stock_before' => $sku_item['available_stock'],
                        //'可用库存变化量：正数为加，负数为减'
                        'available_stock_change' => -$value['out_stock_num'],
                        'create_person' => $this->auth->nickname,
                        'create_time' => time(),
                        //'关联单号类型：1订单号 2子订单号 3入库单 4出库单 5盘点单 6调拨单'
                        'number_type' => 4,
                    ];
                    //插入日志表
                    $stock_data1[] = [
                        'type' => 2,
                        'site' => $row['platform_id'],
                        'modular' => 11,
                        'change_type' => 19,
                        'sku' => $sku,
                        'order_number' => $this->_out_stock->where('id', $out_stock_id)->value('out_stock_number'),
                        'source' => 2,
                        'fictitious_before' => $item_platform_sku_detail['stock'],
                        'fictitious_change' => -$value['out_stock_num'],
                        'create_person' => $this->auth->nickname,
                        'create_time' => time(),
                        'number_type' => 4,
                    ];
                }

                //库存变动日志不分站点的
                $this->_stock_log->allowField(true)->saveAll($stock_data);

                //库存变动日志分站点的
                $this->_stock_log->allowField(true)->saveAll($stock_data1);

                //校验条形码是否已出库
                $check_bar_code = $this->_product_bar_code_item->where(['out_stock_id' => $out_stock_id, 'library_status' => 2])->value('code');
                if ($check_bar_code) throw new Exception("条形码：{$check_bar_code}已出库，请检查");

                //条形码出库时间
                $this->_product_bar_code_item
                    ->allowField(true)
                    ->isUpdate(true, ['out_stock_id' => $out_stock_id])
                    // ->save(['out_stock_time' => date('Y-m-d H:i:s'), 'library_status' => 2, 'location_code' => '', 'location_code_id' => '', 'location_id' => '']); //出库解除库位号与商品条形码绑定
                    ->save(['out_stock_time' => date('Y-m-d H:i:s'), 'library_status' => 2]); //出库解除库位号与商品条形码绑定

                //计算出库成本
                $financecost = new \app\admin\model\finance\FinanceCost();
                $financecost->outstock_cost($out_stock_id, $row['out_stock_number']);
            } else { //审核拒绝解除条形码绑定关系
                $code_clear = [
                    'out_stock_id' => 0
                ];
                $this->_product_bar_code_item
                    ->allowField(true)
                    ->isUpdate(true, ['out_stock_id' => $out_stock_id])
                    ->save($code_clear);
            }
            $this->_item->commit();
            $this->_stock_log->commit();
            $this->_item_platform_sku->commit();
            $this->_product_bar_code_item->commit();
        } catch (ValidateException $e) {
            $this->_item->rollback();
            $this->_stock_log->rollback();
            $this->_item_platform_sku->rollback();
            $this->_product_bar_code_item->rollback();
            $this->error($e->getMessage(), [], 406);
        } catch (PDOException $e) {
            $this->_item->rollback();
            $this->_stock_log->rollback();
            $this->_item_platform_sku->rollback();
            $this->_product_bar_code_item->rollback();
            $this->error($e->getMessage(), [], 407);
        } catch (Exception $e) {
            $this->_item->rollback();
            $this->_stock_log->rollback();
            $this->_item_platform_sku->rollback();
            $this->_product_bar_code_item->rollback();
            $this->error($e->getMessage(), [], 408);
        }

        $res = $this->_out_stock->allowField(true)->isUpdate(true, ['id' => $out_stock_id])->save(['status' => $do_type]);
        false === $res ? $this->error(__('审核失败'), [], 404) : $this->success('审核成功', [], 200);
    }

    /**
     * 取消出库
     *
     * @参数 int out_stock_id  出库单ID
     * @return mixed
     * @author lzh
     */
    public function out_stock_cancel()
    {
        $out_stock_id = $this->request->request('out_stock_id');
        empty($out_stock_id) && $this->error(__('出库单ID不能为空'), [], 403);

        //检测出库单状态
        $row = $this->_out_stock->get($out_stock_id);
        0 != $row['status'] && $this->error(__('只有新建状态才能取消'), [], 405);

        //解除条形码绑定关系
        $code_clear = [
            'out_stock_id' => 0
        ];
        $this->_product_bar_code_item->allowField(true)->isUpdate(true, ['out_stock_id' => $out_stock_id])->save($code_clear);

        $res = $this->_out_stock->allowField(true)->isUpdate(true, ['id' => $out_stock_id])->save(['status' => 4]);
        $res ? $this->success('取消成功', [], 200) : $this->error(__('取消失败'), [], 404);
    }

    /**
     * 待入库列表--ok
     * 质检单审核时间examine_time即为完成时间
     *
     * @参数 string query  查询内容
     * @参数 int status  状态
     * @参数 string start_time  开始时间
     * @参数 string end_time  结束时间
     * @参数 int page  页码
     * @参数 int page_size  每页显示数量
     * @return mixed
     * @author wgj
     */
    public function no_in_stock_list()
    {
        $query = $this->request->request('query');
        $start_time = $this->request->request('start_time');
        $end_time = $this->request->request('end_time');
        $page = $this->request->request('page');
        $page_size = $this->request->request('page_size');

        empty($page) && $this->error(__('Page can not be empty'), [], 406);
        empty($page_size) && $this->error(__('Page size can not be empty'), [], 407);

        $where = [];
        $where['a.is_stock'] = 0; //质检单待入库 状态为0
        $where['a.status'] = 2; //质检单待入库 状态为2 已审核
        if ($query) {
            $where['a.check_order_number|b.sku|c.logistics_number'] = ['like', '%' . $query . '%'];
        }
        if ($start_time && $end_time) {

            $where['a.createtime'] = ['between', [$start_time, $end_time]];
        }

        $offset = ($page - 1) * $page_size;
        $limit = $page_size;

        //获取质检单列表数据
        $list = $this->_check
            ->alias('a')
            ->where($where)
            ->field('a.id,a.check_order_number,c.logistics_number,a.createtime,a.examine_time,b.sku,a.create_person,a.logistics_id,a.batch_id,b.remark,d.purchase_number')
            ->join(['fa_check_order_item' => 'b'], 'a.id=b.check_id', 'left')
            ->join(['fa_logistics_info' => 'c'], 'a.logistics_id=c.id', 'left')
            ->join(['fa_purchase_order' => 'd'], 'a.purchase_id=d.id')
            ->group('a.id')
            ->order('a.createtime', 'desc')
            ->limit($offset, $limit)
            ->select();
        $list = collection($list)->toArray();
        // dump($list);
        foreach ($list as $key => $value) {
            //签收编号
            $list[$key]['sign_number'] = Db::name('logistics_info')->where('id', $value['logistics_id'])->value('sign_number');
            //应到货数量
            $list[$key]['should_arrival_num'] = Db::name('check_order_item')->where('check_id', $value['id'])->value('should_arrival_num');
            //供应商名称
            $list[$key]['supplier_name'] = $this->_purchase_order
                ->alias('a')
                ->join(['fa_supplier' => 'b'], 'a.supplier_id=b.id')
                ->where('a.purchase_number', $value['purchase_number'])
                ->value('b.supplier_name');
            $list[$key]['batch_id'] = $value['batch_id'] == 0 ? '无批次' : $value['batch_id'];
        }

        $this->success('', ['list' => $list], 200);
    }

    /**
     * 入库单列表--ok
     *
     * @参数 string query  查询内容
     * @参数 int status  状态
     * @参数 string start_time  开始时间
     * @参数 string end_time  结束时间
     * @参数 int page  * 页码
     * @参数 int page_size  * 每页显示数量
     * @return mixed
     * @author wgj
     */
    public function in_stock_list()
    {
        $query = $this->request->request('query');
        $status = $this->request->request('status');
        $start_time = $this->request->request('start_time');
        $end_time = $this->request->request('end_time');
        $page = $this->request->request('page');
        $page_size = $this->request->request('page_size');

        empty($page) && $this->error(__('Page can not be empty'), [], 501);
        empty($page_size) && $this->error(__('Page size can not be empty'), [], 502);

        $where = [];
        if ($query) {
            //            $where['a.in_stock_number|b.check_order_number|c.sku|a.create_person|b.create_person'] = ['like', '%' . $query . '%'];
            $where['a.check_id'] = ['in', function ($search) use ($query) {
                $search
                    ->table('fa_check_order')
                    ->field('id')
                    ->union("SELECT id FROM fa_check_order WHERE create_person like '" . $query . "%'")
                    ->union("SELECT check_id FROM fa_check_order_item WHERE sku like '" . $query . "%'")
                    ->where(['check_order_number' => ['like', $query . '%']]);
            }];
        }
        if (isset($status)) {
            $where['a.status'] = $status;
        }
        if ($start_time && $end_time) {
            $where['a.createtime'] = ['between', [$start_time, $end_time]];
        }

        $offset = ($page - 1) * $page_size;
        $limit = $page_size;

        //获取入库单列表数据
        $list = $this->_in_stock
            ->alias('a')
            ->where($where)
            ->field('a.id,a.check_id,a.in_stock_number,b.check_order_number,a.createtime,a.status,a.type_id')
            ->join(['fa_check_order' => 'b'], 'a.check_id=b.id', 'left')
            //            ->join(['fa_check_order_item' => 'c'], 'a.check_id=c.check_id', 'left')
            ->group('a.id')
            ->order('a.createtime', 'desc')
            ->limit($offset, $limit)
            ->select();
        $list = collection($list)->toArray();

        $status_list = [0 => '新建', 1 => '待审核', 2 => '已审核', 3 => '已拒绝', 4 => '已取消'];
        foreach ($list as $key => $value) {
            $list[$key]['status'] = $status_list[$value['status']];
            //按钮
            if ($list[$key]['check_id']) {
                $list[$key]['check_in'] = 1; //是否有质检单 1有 0没有
            } else {
                $list[$key]['check_in'] = 0; //是否有质检单 1有 0没有
            }
            //退货入库
            if ($list[$key]['type_id'] == 3) {
                $list[$key]['check_in'] = 0;
                $list[$key]['check_id'] = 0;
            }
            $list[$key]['show_edit'] = 0 == $value['status'] ? 1 : 0; //编辑按钮
            $list[$key]['cancel_show'] = 0 == $value['status'] ? 1 : 0; //取消按钮
            $list[$key]['show_examine'] = 1 == $value['status'] ? 1 : 0; //审核按钮
            $list[$key]['show_detail'] = in_array($value['status'], [2, 3, 4]) ? 1 : 0; //详情按钮
        }

        $this->success('', ['list' => $list], 200);
    }

    /**
     * 取消入库单--ok
     *
     * @参数 int in_stock_id  入库单ID
     * @return mixed
     * @author wgj
     */
    public function in_stock_cancel()
    {
        $in_stock_id = $this->request->request('in_stock_id');
        empty($in_stock_id) && $this->error(__('Id can not be empty'), [], 503);

        //检测入库单状态
        $row = $this->_in_stock->get($in_stock_id);
        empty($row) && $this->error(__('入库单不存在'), [], 503);
        0 != $row['status'] && $this->error(__('只有新建状态才能取消'), [], 504);

        //解除条形码绑定关系
        $this->_product_bar_code_item->allowField(true)->isUpdate(true, ['in_stock_id' => $in_stock_id])->save(['in_stock_id' => 0, 'location_code' => '', 'location_code_id' => '', 'location_id' => '']); //解除库位号条形码绑定

        $res = $this->_in_stock->allowField(true)->isUpdate(true, ['id' => $in_stock_id])->save(['status' => 4]);
        $res ? $this->success('取消成功', [], 200) : $this->error(__('取消失败'), [], 505);
    }

    /**
     * 新建/编辑入库提交/保存--ok
     *
     * 提交后状态为待审核status=1/保存后状态为新建status=0
     *
     * @参数 int in_stock_id  入库单ID（编辑时必传）
     * @参数 int type_id  入库分类ID（新建时必传）
     * @参数 string in_stock_number  入库单号（必传）
     * @参数 string check_order_number  质检单号（入库单新创建时必传，质检单入口创建时不传）
     * @参数 int platform_id  平台/站点ID（入库单新创建时必传，质检单入口创建时不传）
     * @参数 int do_type  操作类型：1提交2保存
     * @参数 json item_sku  sku数据集合
     * @return mixed
     * @author wgj
     */
    public function in_stock_submit()
    {
        $do_type = $this->request->request('do_type');
        empty($do_type) && $this->error(__('请选择操作类型'), '', 510);
        if ($do_type == 1) {
            $msg = '提交';
        } else {
            $msg = '保存';
        }
        $in_stock_number = $this->request->request("in_stock_number");
        empty($in_stock_number) && $this->error(__('入库单号不能为空'), '', 510);
        $type_id = $this->request->request("type_id"); //入库分类
        empty($type_id) && $this->error(__('请选择入库分类'), '', 510);
        $area_id = $this->request->request("area_id"); //入库库区id
        empty($area_id) && $this->error(__('请选择入库库区'), '', 510);
        $warehouse_area_id = $this->request->request("warehouse_area_id"); //入库库位id
        empty($warehouse_area_id) && $this->error(__('请选择入库库位'), '', 510);
        $item_sku = $this->request->request("item_data");
        empty($item_sku) && $this->error(__('sku集合不能为空！！'), '', 508);
        $item_sku = json_decode(htmlspecialchars_decode($item_sku), true);
        empty($item_sku) && $this->error(__('sku集合不能为空'), '', 403);
        $item_sku = array_filter($item_sku);
        $in_stock_id = $this->request->request("in_stock_id"); //入库单ID，
        $platform_id = $this->request->request("platform_id"); //站点，判断是否是新创建入库 还是 质检单入库
        $result = false;

        //入库库位详情
        $warehouse_area = $this->_store_house->where('id', $warehouse_area_id)->find();

        /*****************限制如果有盘点单未结束不能操作配货完成*******************/
        //配货完成时判断
        //拣货区盘点时不能操作
        //查询条形码库区库位
        $count = $this->_inventory->alias('a')
            ->join(['fa_inventory_item' => 'b'], 'a.id=b.inventory_id')->where(['a.is_del' => 1, 'a.check_status' => ['in', [0, 1]], 'library_name' => $warehouse_area['coding'], 'area_id' => $area_id])
            ->count();
        if ($count > 0) {
            $this->error(__('此库位正在盘点,暂无法入库提交'), [], 403);
        }
        /****************************end*****************************************/


        $area = $this->_warehouse_area->where('id', $area_id)->find();
        foreach ($item_sku as $key1 => $value1) {
            $store_sku = Db::name('store_sku')->where('sku', $value1['sku'])->where('store_id', $warehouse_area_id)->find();
            //判断sku跟库位号是否有绑定关系
            if (empty($store_sku)) {
                $this->error('sku:' . $value1['sku'] . '与' . $warehouse_area['coding'] . '没有绑定关系，请先绑定', '', 503);
            }
            //有库容 入库数量大于库容不能继续
            if ($warehouse_area['volume'] && $value1['in_stock_num'] > $warehouse_area['volume']) {
                $this->error('sku:' . $value1['sku'] . '入库数量大于' . $warehouse_area['coding'] . '库容', '', 503);
            }
        }
        $this->_check->startTrans();
        $this->_in_stock->startTrans();
        $this->_in_stock_item->startTrans();
        $this->_product_bar_code_item->startTrans();
        try {
            if ($in_stock_id) {
                //有入库单ID，编辑
                //检测条形码是否已绑定
                $where['in_stock_id'] = [['>', 0], ['neq', $in_stock_id]];
                foreach ($item_sku as $key => $value) {
                    $sku_code = array_column($value['sku_agg'], 'code');
                    if (count($value['sku_agg']) != count(array_unique($sku_code))) throw new Exception(' 条形码有重复，请检查');

                    $where['code'] = ['in', $sku_code];
                    $check_quantity = $this->_product_bar_code_item
                        ->where($where)
                        ->field('code')
                        ->find();
                    if (!empty($check_quantity['code'])) {
                        throw new Exception('条形码:' . $check_quantity['code'] . ' 已绑定,请移除');
                    }
                }

                $_in_stock_info = $this->_in_stock->get($in_stock_id);
                if (empty($_in_stock_info)) {
                    throw new Exception('入库单不存在');
                }
                if ($_in_stock_info['status'] != 0) {
                    throw new Exception('只有新建状态才可以修改');
                }
                //更新数据组装
                $_in_stock_data = [
                    'type_id' => $type_id,
                    'status' => 1 == $do_type ? 1 : 0
                ];

                if ($platform_id) {
                    //有站点，入库单创建入口
                    $row = $this->_in_stock->get($in_stock_id);
                    if (empty($row)) {
                        throw new Exception('入库单不存在');
                    }

                    //编辑入库单主表
                    $_in_stock_data['platform_id'] = $platform_id;
                    $purchase_id = 0; //无采购单id
                    $check_data = []; //质检单子表数据
                } else {
                    //无站点，是质检单入口
                    $check_order_number = $this->request->request("check_order_number");
                    if (empty($check_order_number)) {
                        throw new Exception('质检单号不能为空');
                    }
                    $check_info = $this->_check->where(['check_order_number' => $check_order_number])->field('id,purchase_id,replenish_id')->find();
                    if (empty($check_info)) {
                        throw new Exception('质检单不存在');
                    }
                    $_in_stock_data['check_id'] = $check_info['id'];
                    $_in_stock_data['replenish_id'] = $check_info['replenish_id']; //补货单ID
                    $purchase_id = $check_info['purchase_id']; //有采购单id

                    //获取质检单子表数据
                    $check_data = $this->_check_item
                        ->where('check_id', $_in_stock_info['check_id'])
                        ->column('sample_num', 'sku');
                }

                //更新数据
                $result = $this->_in_stock->allowField(true)->save($_in_stock_data, ['id' => $in_stock_id]);
                //添加入库商品信息
                if ($result !== false) {
                    $where_code = [];
                    $where_code_sku = [];
                    foreach (array_filter($item_sku) as $k => $v) {
                        $item_save['purchase_id'] = $purchase_id; //采购单id
                        $item_save['in_stock_num'] = $v['in_stock_num']; //入库数量
                        $item_save['price'] = $v['price']; //退货入库采购单单价
                        $item_save['sample_num'] = $check_data[$v['sku']] ?: 0; //留样数量
                        //修改入库单子表
                        $where = ['sku' => $v['sku'], 'in_stock_id' => $in_stock_id];
                        $this->_in_stock_item->where($where)->update($item_save);

                        //入库单绑定条形码数组组装
                        foreach ($v['sku_agg'] as $k_code => $v_code) {
                            if (!empty($v_code['code'])) {
                                $where_code[] = $v_code['code'];
                                $where_code_sku[$v_code['code']] = $v['sku'];
                            }
                        }
                        //入库单移除条形码
                        if (!empty($value['remove_agg'])) {
                            $code_clear = [
                                'in_stock_id' => 0,
                                'location_code' => '',
                                'location_code_id' => '',
                                'location_id' => '', //解除库位号条形码绑定
                            ];
                            $this->_product_bar_code_item->where(['code' => ['in', $value['remove_agg']]])->update($code_clear);
                        }
                    }
                    //入库单绑定条形码执行
                    if ($where_code) {
                        $save_code_data = [];
                        if ($type_id == 3) { //退货入库绑定sku和商品条形码
                            foreach ($where_code_sku as $key => $value) {
                                $save_code_data['in_stock_id'] = $in_stock_id;
                                $save_code_data['sku'] = $where_code_sku[$key];
                                $save_code_data['location_code'] = $warehouse_area['coding']; //绑定条形码与库位号
                                $save_code_data['location_code_id'] = $warehouse_area_id; //绑定条形码与库位号
                                $save_code_data['location_id'] = $area['id']; //绑定条形码与库区id
                                $this->_product_bar_code_item->where(['code' => $key])->update($save_code_data);
                            }
                        } else {
                            $save_code_data['in_stock_id'] = $in_stock_id;
                            $save_code_data['location_code'] = $warehouse_area['coding']; //绑定条形码与库位号
                            $save_code_data['location_code_id'] = $warehouse_area_id; //绑定条形码与库位号
                            $save_code_data['location_id'] = $area['id']; //绑定条形码与库区id
                            $this->_product_bar_code_item->allowField(true)->isUpdate(true, ['code' => ['in', $where_code]])->save($save_code_data);
                        }
                    }
                }
            } else {
                //无入库单ID，新建入库单

                //检测条形码是否已绑定
                $where['in_stock_id'] = ['>', 0];
                foreach ($item_sku as $key => $value) {

                    $sku_code = array_column($value['sku_agg'], 'code');
                    if (count($value['sku_agg']) != count(array_unique($sku_code))) {
                        throw new Exception('条形码有重复，请检查');
                    }

                    $where['code'] = ['in', $sku_code];
                    $check_quantity = $this->_product_bar_code_item
                        ->where($where)
                        ->field('code')
                        ->find();
                    if (!empty($check_quantity['code'])) {
                        throw new Exception('条形码:' . $check_quantity['code'] . ' 已绑定,请移除');
                    }
                }

                //组装新增数据
                $params['in_stock_number'] = $in_stock_number;
                $params['type_id'] = $type_id;
                $params['status'] = 1 == $do_type ? 1 : 0;

                //存在平台id 代表把当前入库单的sku分给这个平台 首先做判断 判断入库单的sku是否都有此平台对应的映射关系
                $params['create_person'] = $this->auth->nickname;
                $params['createtime'] = date('Y-m-d H:i:s', time());
                if ($platform_id) {
                    $params['platform_id'] = $platform_id;

                    foreach (array_filter($item_sku) as $k => $v) {
                        $sku_platform = $this->_item_platform_sku->where(['sku' => $v['sku'], 'platform_type' => $params['platform_id']])->find();
                        if (!$sku_platform) {
                            $this->error('此sku：' . $v['sku'] . '没有同步至此平台，请先同步后重试');
                        }
                    }
                    //新增入库单
                    $result = $this->_in_stock->allowField(true)->save($params);

                    //添加入库商品信息
                    if ($result !== false) {
                        $data = [];
                        $where_code = [];
                        $where_code_sku = [];
                        foreach (array_filter($item_sku) as $k => $v) {
                            $data[$k]['sku'] = $v['sku'];
                            $data[$k]['in_stock_num'] = $v['in_stock_num']; //入库数量
                            $data[$k]['price'] = $v['price']; //退货入库采购单单价
                            $data[$k]['in_stock_id'] = $this->_in_stock->id;
                            if ($type_id == 3) {
                                $data[$k]['price'] = $v['price'];
                            }

                            //入库单绑定条形码数组组装
                            foreach ($v['sku_agg'] as $k_code => $v_code) {
                                if (!empty($v_code['code'])) {
                                    $where_code[] = $v_code['code'];
                                    $where_code_sku[$v_code['code']] = $v['sku'];
                                }
                            }
                        }

                        //入库单绑定条形码执行
                        if ($where_code) {
                            $save_code_data = [];
                            if ($type_id == 3) { //退货入库绑定sku和商品条形码
                                foreach ($where_code_sku as $key => $value) {
                                    $save_code_data['in_stock_id'] = $this->_in_stock->id;
                                    $save_code_data['sku'] = $where_code_sku[$key];
                                    $save_code_data['location_code'] = $warehouse_area['coding']; //绑定条形码与库位号
                                    $save_code_data['location_code_id'] = $warehouse_area_id; //绑定条形码与库位号
                                    $save_code_data['location_id'] = $area['id']; //绑定条形码与库区id
                                    $this->_product_bar_code_item->where(['code' => $key])->update($save_code_data);
                                }
                            } else {
                                $save_code_data['in_stock_id'] = $this->_in_stock->id;
                                $save_code_data['location_code'] = $warehouse_area['coding']; //绑定条形码与库位号
                                $save_code_data['location_code_id'] = $warehouse_area_id; //绑定条形码与库位号
                                $save_code_data['location_id'] = $area['id']; //绑定条形码与库区id
                                $this->_product_bar_code_item->allowField(true)->isUpdate(true, ['code' => ['in', $where_code]])->save($save_code_data);
                            }
                        }

                        //批量添加
                        $this->_in_stock_item->allowField(true)->saveAll($data);
                    }
                    //                    $purchase_id = 0;//无采购单id
                } else {
                    //无站点，是质检单入口
                    $check_order_number = $this->request->request("check_order_number");
                    if (empty($check_order_number)) {
                        throw new Exception('质检单号不能为空');
                    }
                    $check_info = $this->_check->where(['check_order_number' => $check_order_number])->field('id,purchase_id,replenish_id')->find();
                    if (empty($check_info)) {
                        throw new Exception('质检单不存在');
                    }

                    //获取质检单子表数据
                    $check_data = $this->_check_item
                        ->where('check_id', $check_info['id'])
                        ->column('sample_num', 'sku');

                    $params['check_id'] = $check_info['id'];
                    $params['replenish_id'] = $check_info['replenish_id']; //补货单ID
                    $purchase_id = $check_info['purchase_id']; //有采购单id
                    //质检单页面去创建入库单
                    $result = $this->_in_stock->allowField(true)->save($params);
                    //添加入库信息
                    if ($result !== false) {
                        //更改质检单为已创建入库单
                        $this->_check->allowField(true)->save(['is_stock' => 1], ['id' => $params['check_id']]);
                        $data = [];
                        $where_code = [];
                        foreach (array_filter($item_sku) as $k => $v) {
                            $data[$k]['sku'] = $v['sku'];
                            $data[$k]['purchase_id'] = $purchase_id; //采购单id
                            $data[$k]['in_stock_num'] = $v['in_stock_num']; //入库数量
                            $data[$k]['price'] = $v['price']; //退货入库采购单价
                            $data[$k]['in_stock_id'] = $this->_in_stock->id; //入库单ID
                            $data[$k]['sample_num'] = $check_data[$v['sku']] ?: 0; //留样数量

                            //入库单绑定条形码数组组装
                            foreach ($v['sku_agg'] as $k_code => $v_code) {
                                if (!empty($v_code['code'])) {
                                    $where_code[] = $v_code['code'];
                                }
                            }
                        }

                        //入库单绑定条形码执行
                        if ($where_code) {
                            $this->_product_bar_code_item
                                ->allowField(true)
                                ->isUpdate(true, ['code' => ['in', $where_code]])
                                ->save(['in_stock_id' => $this->_in_stock->id, 'location_code' => $warehouse_area['coding'], 'location_code_id' => $warehouse_area_id, 'location_id' => $area['id']]); //绑定条形码与库位号//绑定条形码与库区id
                        }

                        //批量添加
                        $this->_in_stock_item->allowField(true)->saveAll($data);
                    }
                }
            }
            $this->_check->commit();
            $this->_in_stock->commit();
            $this->_in_stock_item->commit();
            $this->_product_bar_code_item->commit();
        } catch (ValidateException $e) {
            $this->_check->rollback();
            $this->_in_stock->rollback();
            $this->_in_stock_item->rollback();
            $this->_product_bar_code_item->rollback();
            $this->error($e->getMessage(), [], 444);
        } catch (PDOException $e) {
            $this->_check->rollback();
            $this->_in_stock->rollback();
            $this->_in_stock_item->rollback();
            $this->_product_bar_code_item->rollback();
            $this->error($e->getMessage(), [], 444);
        } catch (Exception $e) {
            $this->_check->rollback();
            $this->_in_stock->rollback();
            $this->_in_stock_item->rollback();
            $this->_product_bar_code_item->rollback();
            $this->error($e->getMessage(), [], 444);
        }

        if ($result !== false) {
            $this->success($msg . '成功！！', '', 200);
        } else {
            $this->error(__($msg . '失败'), '', 511);
        }
    }

    //生成退货入库采购单质检单
    public function generate_purchase_check($item_sku)
    {
        $gen_check = new \app\admin\model\warehouse\Check;
        $gen_check_item = new \app\admin\model\warehouse\CheckItem;
        $gen_purchase_order = new \app\admin\model\purchase\PurchaseOrder;
        $gen_purchase_order_item = new \app\admin\model\purchase\PurchaseOrderItem;

        foreach ($item_sku as $key => $value) {
            //计算总金额
            $all_total = $value['price'] * $value['in_stock_num'];
            //生成采购单
            $purchase_number = 'PO' . date('YmdHis') . rand(100, 999) . rand(100, 999);
            $purchase_data = ['purchase_number' => $purchase_number, 'purchase_name' => $value['sku'], 'purchase_status' => 10, 'check_status' => 2, 'is_in_stock' => 1, 'stock_status' => 2, 'createtime' => date('Y-m-d H:i:s'), 'product_total' => $all_total, 'purchase_total' => $all_total];

            $purchase = $gen_purchase_order->insertGetId($purchase_data);
            //生成质检单
            $check_order_number = 'QC' . date('YmdHis') . rand(100, 999) . rand(100, 999);
            $check_data = ['check_order_number' => $check_order_number, 'type' => 2, 'purchase_id' => $purchase, 'status' => 2, 'is_in_stock' => 1, 'is_stock' => 1, 'createtime' => date('Y-m-d H:i:s')];
            $check = $gen_check->insertGetId($check_data);

            //生成子数据
            $check_item_data = ['check_id' => $check, 'sku' => $value['sku'], 'purchase_num' => $value['in_stock_num'], 'check_num' => $value['in_stock_num'], 'purchase_id' => $purchase];
            $gen_check_item->insert($check_item_data);
            $purchase_order_item_data = ['purchase_id' => $purchase, 'sku' => $value['sku'], 'purchase_order_number' => $value['in_stock_num'], 'purchase_num' => $value['in_stock_num'], 'purchase_price' => $value['price'], 'purchase_total' => $value['price'] * $value['in_stock_num'], 'instock_num' => $value['in_stock_num']];
            $gen_purchase_order_item->insert($purchase_order_item_data);
        }

        return ['purchase_id' => $purchase, 'check_id' => $check];
    }

    /**
     * 新建入库单页面--ok
     *
     * @参数 int type  新建入口 1.质检单，2.入库单
     * @参数 int check_id  质检单ID（type为1时必填，为2时不填）
     * @return mixed
     * @author wgj
     */
    public function in_stock_add()
    {
        //根据type值判断是从哪个入口进入的添加入库单 type值为1是从质检入口进入 type值为2是从入库单直接添加 直接添加的需要选择站点
        $type = $this->request->request("type");
        empty($type) && $this->error(__('入口类型不能为空'), [], 513);
        $info = [];
        //入库单所需数据
        $info['in_stock_number'] = 'IN' . date('YmdHis') . rand(100, 999) . rand(100, 999);
        //查询入库分类
        $in_stock_type = $this->_in_stock_type->field('id, name')->where('is_del', 1)->select();
        if ($type == 1) {
            //质检单页面进入创建入库单
            $check_id = $this->request->request("check_id");
            empty($check_id) && $this->error(__('质检单号不能为空'), [], 513);
            $check_data = $this->_check->get($check_id);
            empty($check_data) && $this->error(__('质检单不存在'), [], 403);
            //入库单所需数据
            $info['check_id'] = $check_id;
            $info['check_order_number'] = $check_data['check_order_number'];
            $info['check_order_number'] = $check_data['check_order_number'];
            //有关联质检单ID，则入库类型只取第一条数据：采购入库
            //            $in_stock_type = $in_stock_type[0];
            $in_stock_type_list[] = $in_stock_type[0];

            //获取质检单商品数据
            $item_list = $this->_check_item
                ->where(['check_id' => $check_id])
                ->field('sku,quantity_num,sample_num,arrivals_num')
                ->select();
            $item_list = collection($item_list)->toArray();
            //获取条形码数据
            $bar_code_list = $this->_product_bar_code_item
                ->where(['check_id' => $check_id, 'is_sample' => 0])
                ->field('sku,code')
                ->order('id', 'desc')
                ->select();
            $bar_code_list = collection($bar_code_list)->toArray();
            //拼接sku条形码数据
            foreach ($item_list as $key => $value) {
                $sku = $value['sku'];
                //条形码列表
                $sku_agg = [];
                foreach ($bar_code_list as $k => $v) {
                    if ($v['sku'] == $sku) {
                        $v['is_new'] = 0;
                        $sku_agg[] = $v;
                    }
                }
                $item_list[$key]['sku_agg'] = $sku_agg;
                //质检单默认留样数量为1，入库数量为质检合格数量 - 留样数量
                $item_list[$key]['in_stock_num'] = $value['quantity_num'] - $value['sample_num'];
                $item_list[$key]['remark'] = $this->_check_item->where('check_id', $check_id)->value('remark');
            }
            $info['item_list'] = $item_list;
        } else {
            //入库单直接添加，查询站点数据
            $platform_list = $this->_magento_platform->field('id, name')->where(['is_del' => 1, 'status' => 1])->select();
            $info['platform_list'] = $platform_list;
            $in_stock_type_list = $in_stock_type;
        }

        $info['in_stock_type'] = $in_stock_type_list;

        $this->success('', ['info' => $info], 200);
    }

    /**
     * 编辑入库单页面/详情/入库单审核页面--只允许编辑入库分类和SKU入库数量--去除了质检合格数量--ok.
     * 修改编辑页面可更改
     *
     * @参数 int in_stock_id  入库单ID
     * @return mixed
     * @author wgj
     */
    public function in_stock_edit()
    {
        $in_stock_id = $this->request->request('in_stock_id');
        empty($in_stock_id) && $this->error(__('入库单ID不能为空'), [], 514);
        //获取入库单数据
        $_in_stock_info = $this->_in_stock->get($in_stock_id);
        empty($_in_stock_info) && $this->error(__('入库单不存在'), [], 515);
        $item_list = $this->_in_stock_item
            ->where(['in_stock_id' => $in_stock_id])
            ->field('id,sku,in_stock_num,price')
            ->select();

        Log::write("输出入库单数据02");
        Log::write($item_list);
        empty($item_list) && $this->error(__('入库单子单数据异常'), [], 515);

        $item_list = collection($item_list)->toArray();
        $check_order_info = $this->_check->get($_in_stock_info['check_id']);
        //查询入库分类
        $in_stock_type = $this->_in_stock_type->field('id, name')->where('is_del', 1)->select();
        //获取条形码数据
        $bar_code_list = $this->_product_bar_code_item
            ->where(['in_stock_id' => $in_stock_id])
            ->field('sku,code')
            ->order('id', 'desc')
            ->select();
        Log::write("输出入库单数据03");
        Log::write($bar_code_list);
        $bar_code_list = collection($bar_code_list)->toArray();

        foreach ($item_list as $key => $value) {
            $sku = $value['sku'];
            //条形码列表
            $sku_agg = [];
            foreach ($bar_code_list as $k => $v) {
                if ($v['sku'] == $sku) {
                    $v['is_new'] = 0;
                    $sku_agg[] = $v;
                }
            }
            $item_list[$key]['sku_agg'] = $sku_agg;
        }

        $info = [];
        if ($check_order_info && $_in_stock_info['type_id'] != 3) {
            //存在质检单号，则入库类型只取第一条数据：采购入库
            $in_stock_type_list[] = $in_stock_type[0];
            foreach ($item_list as $key => $value) {
                //质检单默认留样数量为1，质检合格数量为入库数量 + 留样数量
                $item_list[$key]['quantity_num'] = $value['in_stock_num'] + $value['sample_num'];
                //从质检单子表获得应到货数量
                $item_list[$key]['arrivals_num'] = $this->_check_item->where('check_id', $check_order_info['id'])->value('arrivals_num');
                $item_list[$key]['remark'] = $this->_check_item->where('check_id', $check_order_info['id'])->value('remark');
            }
            $info['check_order_number'] = $check_order_info['check_order_number'];
        } else {
            $platform_list = $this->_magento_platform->field('id, name')->where(['is_del' => 1, 'status' => 1])->select();
            $info['platform_check_id'] = $_in_stock_info['platform_id'];
            $info['platform_list'] = $platform_list;
            $in_stock_type_list = $in_stock_type;
        }

        $kuqu_kuwei = $this->_product_bar_code_item->where(['in_stock_id' => $in_stock_id])->find();
        Log::write("输出库位信息");
        Log::write($kuqu_kuwei);
        //入库单所需数据
        $info['in_stock_id'] = $_in_stock_info['id'];
        $info['in_stock_number'] = $_in_stock_info['in_stock_number'];
        $info['location_id'] = $kuqu_kuwei['location_id'];
        $info['location_area'] = Db::name('warehouse_area')->where('id', $kuqu_kuwei['location_id'])->value('name');
        $info['location_code_id'] = $kuqu_kuwei['location_code_id'];
        $info['location_code'] = $kuqu_kuwei['location_code'];
        $info['in_stock_type_check_id'] = $_in_stock_info['type_id'];
        $info['in_stock_type'] = $in_stock_type_list;
        $info['item_list'] = $item_list;

        $this->success('', ['info' => $info], 200);
    }

    //入库单编辑删除sku
    public function in_stock_edit_delete_sku()
    {
        $in_stock_item_id = $this->request->request('in_stock_item_id');
        empty($in_stock_item_id) && $this->error(__('入库单子项ID不能为空'), [], 514);
        $instock_id = $this->_in_stock_item
            ->where(['id' => $in_stock_item_id])
            ->find();
        $all_item_count = $this->_in_stock_item
            ->where(['in_stock_id' => $instock_id['instock_id']])
            ->count();
        if ($all_item_count <= 1) {
            $this->success('子单数据不能全部为空，请先添加再删除', '', 515);
        }
        $this->_in_stock_item->startTrans();
        $this->_product_bar_code_item->startTrans();
        try {
            //删除入库单子表的数据
            $item_list = $this->_in_stock_item
                ->where(['id' => $in_stock_item_id])
                ->delete();
            //入库单子表的sku与条形码有绑定 先解除绑定
            $barcode = $this->_product_bar_code_item
                ->where(['in_stock_id' => $instock_id['instock_id'], 'sku' => $instock_id['sku']])
                ->update(['in_stock_id' => 0, 'location_code' => '', 'location_code_id' => '', 'location_id' => '']); //解除条形码与库位号的绑定关系
            $this->_in_stock_item->commit();
            $this->_product_bar_code_item->commit();
        } catch (ValidateException $e) {
            $this->_in_stock_item->rollback();
            $this->_product_bar_code_item->rollback();
            $this->error($e->getMessage(), [], 4441);
        } catch (PDOException $e) {
            $this->_in_stock_item->rollback();
            $this->_product_bar_code_item->rollback();
            $this->error($e->getMessage(), [], 4442);
        } catch (Exception $e) {
            $this->_in_stock_item->rollback();
            $this->_product_bar_code_item->rollback();
            $this->error($e->getMessage(), [], 4443);
        }
        if ($item_list && $barcode) {
            $this->success('删除成功', '', 200);
        } else {
            $this->success('删除失败', '', 515);
        }
    }

    /**
     * 入库审核 通过/拒绝--ok
     *
     * @参数 int check_id  入库单ID
     * @参数 int do_type  2审核通过，3审核拒绝
     * @return mixed
     * @author wgj
     */
    public function in_stock_examine()
    {
        $in_stock_id = $this->request->request('in_stock_id');
        empty($in_stock_id) && $this->error(__('入库单ID不能为空'), [], 516);

        /*****************限制如果有盘点单未结束不能操作配货完成*******************/
        //配货完成时判断
        //拣货区盘点时不能操作
        //查询条形码库区库位
        $barcodedata = $this->_product_bar_code_item->where(['in_stock_id' => $in_stock_id])->column('location_code');
        $count = $this->_inventory->alias('a')
            ->join(['fa_inventory_item' => 'b'], 'a.id=b.inventory_id')->where(['a.is_del' => 1, 'a.check_status' => ['in', [0, 1]], 'library_name' => ['in', $barcodedata]])
            ->count();
        if ($count > 0) {
            $this->error(__('此库位正在盘点,暂无法入库审核'), [], 403);
        }
        /****************************end*****************************************/

        $do_type = $this->request->request('do_type');
        empty($do_type) && $this->error(__('审核类型不能为空'), [], 517);
        !in_array($do_type, [2, 3]) && $this->error(__('审核类型错误'), [], 517);

        //检测入库单状态
        $row = $this->_in_stock->get($in_stock_id);
        empty($row) && $this->error(__('入库单不存在'), [], 516);
        1 != $row['status'] && $this->error(__('只有待审核状态才能操作'), [], 518);

        $data['status'] = $do_type; //审核状态，2通过，3拒绝
        if (2 == $data['status']) {
            $data['check_time'] = date('Y-m-d H:i:s', time());
            $msg = '审核';
        } else {
            $msg = '拒绝';
        }

        //查询入库明细数据
        $list = $this->_in_stock
            ->alias('a')
            ->join(['fa_in_stock_item' => 'b'], 'a.id=b.in_stock_id')
            ->where(['a.id' => $in_stock_id])
            ->select();
        $list = collection($list)->toArray();

        //查询存在产品库的sku
        $skus = array_column($list, 'sku');
        $skus = $this->_item->where(['sku' => ['in', $skus]])->column('sku');
        foreach ($list as $v) {
            if (!in_array($v['sku'], $skus)) {
                $this->error('此sku:' . $v['sku'] . '不存在！！', [], 516);
            }
        }

        $res = false;
        $this->_item->startTrans();
        $this->_in_stock->startTrans();
        $this->_stock_log->startTrans();
        $this->_allocated->startTrans();
        $this->_order_return->startTrans();
        $this->_purchase_order->startTrans();
        $this->_item_platform_sku->startTrans();
        $this->_purchase_order_item->startTrans();
        (new StockLog())->startTrans();
        try {
            $data['create_person'] = $this->auth->nickname;
            $res = $this->_in_stock->allowField(true)->isUpdate(true, ['id' => $in_stock_id])->save($data); //审核拒绝不更新数据

            if ($data['status'] == 2) {
                $error_num = [];
                foreach ($list as $k => $v) {
                    $item_map['sku'] = $v['sku'];
                    $item_map['is_del'] = 1;
                    $sku_item = $this->_item->where($item_map)->find();
                    //审核通过对虚拟库存的操作
                    //审核通过时按照补货需求比例 划分各站虚拟库存 如果未关联补货需求单则按照当前各站虚拟库存数量实时计算各站比例（弃用）
                    //采购过来的 有采购单的 1、有补货需求单的直接按比例分配 2、没有补货需求单的都给m站
                    if ($v['purchase_id']) {
                        //采购入库
                        $is_purchase = 10;
                        if ($v['replenish_id']) {
                            //采购有比例入库
                            $change_type = 16;
                            //查询各站补货需求量占比
                            $rate_arr = $this->_new_product_mapping
                                ->where(['replenish_id' => $v['replenish_id'], 'sku' => $v['sku'], 'is_show' => 0])
                                // ->order('rate asc')
                                ->field('rate,website_type')
                                ->select();
                            // dump(collection($rate_arr)->toArray());die;
                            //根据入库数量插入各站虚拟仓库存
                            $all_num = count($rate_arr);
                            $stock_num = $v['in_stock_num'];
                            //获得应到货数量
                            $check = new \app\admin\model\warehouse\CheckItem();
                            $should_arrivals_num = $check->where('check_id', $v['check_id'])->value('should_arrival_num');
                            foreach ($rate_arr as $key => $val) {
                                //最后一个站点 剩余数量分给最后一个站
                                if (($all_num - $key) == 1) {
                                    //当前sku映射关系详情
                                    $sku_platform = $this->_item_platform_sku->where(['sku' => $v['sku'], 'platform_type' => $val['website_type']])->find();
                                    //如果站点是Z站 且虚拟仓库存为0
                                    if ($val['website_type'] == 1) {
                                        if ($sku_platform['stock'] == 0 && $stock_num > 0) {
                                            $value['sku'] = $sku_platform['platform_sku'];
                                            $url = config('url.zeelool_url') . 'magic/product/productArrival';
                                            $this->submission_post($url, $value);
                                        }
                                    }
                                    //增加站点虚拟仓库存
                                    $this->_item_platform_sku->where(['sku' => $v['sku'], 'platform_type' => $val['website_type']])->setInc('stock', $stock_num);
                                    //入库的时候减少待入库数量
                                    $this->_item_platform_sku->where(['sku' => $v['sku'], 'platform_type' => $val['website_type']])->setDec('wait_instock_num', $should_arrivals_num);

                                    //插入日志表
                                    (new StockLog())->setData([
                                        'type' => 2,
                                        'site' => $val['website_type'],
                                        'modular' => 10,
                                        'change_type' => 16,
                                        'sku' => $v['sku'],
                                        'order_number' => $v['in_stock_number'],
                                        'source' => 2,
                                        'fictitious_before' => $sku_platform['stock'],
                                        'fictitious_change' => $stock_num,
                                        'wait_instock_num_before' => $sku_platform['wait_instock_num'],
                                        'wait_instock_num_change' => -$should_arrivals_num,
                                        'create_person' => $this->auth->nickname,
                                        'create_time' => time(),
                                        'number_type' => 3,
                                    ]);
                                } else {
                                    $num = round($v['in_stock_num'] * $val['rate']);
                                    $should_arrivals_num_plat = round($should_arrivals_num * $val['rate']);
                                    $stock_num -= $num;
                                    $should_arrivals_num -= $should_arrivals_num_plat;
                                    $sku_platform = $this->_item_platform_sku->where(['sku' => $v['sku'], 'platform_type' => $val['website_type']])->find();
                                    if ($val['website_type'] == 1) {
                                        if ($sku_platform['stock'] == 0 && $num > 0) {
                                            $value['sku'] = $sku_platform['platform_sku'];
                                            $url = config('url.zeelool_url') . 'magic/product/productArrival';
                                            $this->submission_post($url, $value);
                                        }
                                    }
                                    //增加站点虚拟仓库存
                                    $this->_item_platform_sku->where(['sku' => $v['sku'], 'platform_type' => $val['website_type']])->setInc('stock', $num);
                                    //入库的时候减少待入库数量
                                    $this->_item_platform_sku->where(['sku' => $v['sku'], 'platform_type' => $val['website_type']])->setDec('wait_instock_num', $should_arrivals_num_plat);
                                    //插入日志表
                                    (new StockLog())->setData([
                                        'type' => 2,
                                        'site' => $val['website_type'],
                                        'modular' => 10,
                                        'change_type' => 16,
                                        'sku' => $v['sku'],
                                        'order_number' => $v['in_stock_number'],
                                        'source' => 2,
                                        'fictitious_before' => $sku_platform['stock'],
                                        'fictitious_change' => $num,
                                        'wait_instock_num_before' => $sku_platform['wait_instock_num'],
                                        'wait_instock_num_change' => -$should_arrivals_num_plat,
                                        'create_person' => $this->auth->nickname,
                                        'create_time' => time(),
                                        'number_type' => 3,
                                    ]);
                                }
                            }
                        } else {
                            //采购没有比例入库
                            $change_type = 17;

                            //记录没有采购比例直接入库的sku
                            $this->_allocated
                                ->allowField(true)
                                ->isUpdate(false)
                                ->data(['sku' => $v['sku'], 'change_num' => $v['in_stock_num'], 'create_time' => date('Y-m-d H:i:s')])
                                ->save();

                            $item_platform_sku = $this->_item_platform_sku->where(['sku' => $v['sku'], 'platform_type' => 4])->find();
                            //sku没有同步meeloog站 无法添加虚拟库存 必须先同步
                            if (empty($item_platform_sku)) {
                                throw new Exception('sku：' . $v['sku'] . '没有同步meeloog站，请先同步');
                            }
                            $this->_item_platform_sku->where(['sku' => $v['sku'], 'platform_type' => 4])->setInc('stock', $v['in_stock_num']);

                            //入库的时候减少待入库数量
                            // $this->_item_platform_sku->where(['sku' => $v['sku'], 'platform_type' => 4])->setDec('wait_instock_num', $v['in_stock_num']);

                            //插入日志表
                            (new StockLog())->setData([
                                'type' => 2,
                                'site' => 4,
                                'modular' => 10,
                                'change_type' => 17,
                                'sku' => $v['sku'],
                                'order_number' => $v['in_stock_number'],
                                'source' => 2,
                                'fictitious_before' => $item_platform_sku['stock'],
                                'fictitious_change' => $v['in_stock_num'],
                                // 'wait_instock_num_before' => $item_platform_sku['wait_instock_num'],
                                // 'wait_instock_num_change' => -$v['in_stock_num'],
                                'create_person' => $this->auth->nickname,
                                'create_time' => time(),
                                'number_type' => 3,
                            ]);
                        }
                    } //不是采购过来的 如果有站点id 说明是指定增加此平台sku
                    elseif ($v['platform_id']) {
                        //手动入库
                        $change_type = 18;
                        //出入库
                        $is_purchase = 11;
                        $item_platform_sku = $this->_item_platform_sku->where(['sku' => $v['sku'], 'platform_type' => $v['platform_id']])->find();
                        $this->_item_platform_sku->where(['sku' => $v['sku'], 'platform_type' => $v['platform_id']])->setInc('stock', $v['in_stock_num']);
                        //退货入库生成采购单质检单
                        if ($v['type_id'] == 3 && $k == 0) {
                            $item_sku = $this->_in_stock_item->where(['in_stock_id' => $in_stock_id])->select();
                            $item_sku = collection($item_sku)->toArray();
                            $generate_purchase_check = $this->generate_purchase_check($item_sku);
                            //更新质检单信息
                            $this->_in_stock->allowField(true)->isUpdate(true, ['id' => $in_stock_id])->save(['check_id' => $generate_purchase_check['check_id']]);
                            $this->_product_bar_code_item
                                ->allowField(true)
                                ->isUpdate(true, ['in_stock_id' => $in_stock_id])
                                ->save(['check_id' => $generate_purchase_check['check_id'], 'purchase_id' => $generate_purchase_check['purchase_id']]);
                        }
                        (new StockLog())->setData([
                            'type' => 2,
                            'site' => $v['platform_id'],
                            'modular' => 11,
                            'change_type' => 18,
                            'sku' => $v['sku'],
                            'order_number' => $v['in_stock_number'],
                            'source' => 2,
                            'fictitious_before' => $item_platform_sku['stock'],
                            'fictitious_change' => $v['in_stock_num'],
                            'create_person' => $this->auth->nickname,
                            'create_time' => time(),
                            'number_type' => 3,
                        ]);

                        //                        if ($v['platform_id'] ==1 && $v['type_id'] !== 3 && $k == 0){
                        //                            \Think\Log::write("第三次");
                        //                            \Think\Log::write($item_platform_sku);
                        //                            if ($item_platform_sku['stock'] == 0  && $v['in_stock_num'] > 0){
                        //                                $value['sku'] = $item_platform_sku['platform_sku'];
                        //                                $url  =  config('url.zeelool_url').'magic/product/productArrival';
                        //                                $this->submission_post($url,$value);
                        //                            }
                        //                        }

                    } //没有采购单也没有站点id 说明是盘点过来的
                    else {
                        //盘点
                        $change_type = 20;
                        //盘点
                        $is_purchase = 12;
                        //根据当前sku 和当前 各站的虚拟库存进行分配
                        $item_platform_sku = $this->_item_platform_sku->where('sku', $v['sku'])->order('stock asc')->select();
                        $all_num = count($item_platform_sku);

                        $stock_num = $v['in_stock_num'];
                        //计算当前sku的总虚拟库存 如果总的为0 表示当前所有平台的此sku都为0 此时入库的话按照平均规则分配 例如五个站都有此品 那么比例就是20%
                        $stock_all_num = array_sum(array_column($item_platform_sku, 'stock'));
                        if ($stock_all_num == 0) {
                            $rate_rate = 1 / $all_num;
                            foreach ($item_platform_sku as $key => $val) {
                                $item_platform_sku_detail = $this->_item_platform_sku->where(['sku' => $v['sku'], 'platform_type' => $val['platform_type']])->find();

                                //                                if ($val['platform_type'] ==1){
                                //                                    \Think\Log::write("第四次");
                                //                                    \Think\Log::write($item_platform_sku_detail);
                                //                                    if ($item_platform_sku_detail['stock'] ==0 && $stock_num >0 ){
                                //                                        $value['sku'] = $item_platform_sku_detail['platform_sku'];
                                //                                        $url  =  config('url.zeelool_url').'magic/product/productArrival';
                                //                                        $this->submission_post($url,$value);
                                //                                    }
                                //                                }
                                //最后一个站点 剩余数量分给最后一个站
                                if (($all_num - $key) == 1) {
                                    $this->_item_platform_sku->where(['sku' => $v['sku'], 'platform_type' => $val['platform_type']])->setInc('stock', $stock_num);
                                    //插入日志表
                                    (new StockLog())->setData([
                                        'type' => 2,
                                        'site' => $val['platform_type'],
                                        'modular' => 12,
                                        'change_type' => 20,
                                        'sku' => $v['sku'],
                                        'order_number' => $v['in_stock_number'],
                                        'source' => 2,
                                        'fictitious_before' => $item_platform_sku_detail['stock'],
                                        'fictitious_change' => $stock_num,
                                        'create_person' => $this->auth->nickname,
                                        'create_time' => time(),
                                        'number_type' => 3,
                                    ]);
                                } else {
                                    $num = round($v['in_stock_num'] * $rate_rate);
                                    $stock_num -= $num;
                                    $this->_item_platform_sku->where(['sku' => $v['sku'], 'platform_type' => $val['platform_type']])->setInc('stock', $num);
                                    //插入日志表
                                    (new StockLog())->setData([
                                        'type' => 2,
                                        'site' => $val['platform_type'],
                                        'modular' => 12,
                                        'change_type' => 20,
                                        'sku' => $v['sku'],
                                        'order_number' => $v['in_stock_number'],
                                        'source' => 2,
                                        'fictitious_before' => $item_platform_sku_detail['stock'],
                                        'fictitious_change' => $num,
                                        'create_person' => $this->auth->nickname,
                                        'create_time' => time(),
                                        'number_type' => 3,
                                    ]);
                                }
                            }
                        } else {
                            //某個平台這個sku存在庫存 就按照當前各站的虛擬庫存進行分配
                            $whole_num = $this->_item_platform_sku->where('sku', $v['sku'])->sum('stock');
                            $stock_num = $v['in_stock_num'];
                            foreach ($item_platform_sku as $key => $val) {
                                $item_platform_sku_detail = $this->_item_platform_sku->where(['sku' => $v['sku'], 'platform_type' => $val['platform_type']])->find();
                                //最后一个站点 剩余数量分给最后一个站
                                //                                if ($val['platform_type'] ==1){
                                //                                    \Think\Log::write("第五次");
                                //                                    \Think\Log::write($item_platform_sku_detail);
                                //                                    if ($item_platform_sku_detail['stock'] ==0 && $stock_num >0 ){
                                //                                        $value['sku'] = $item_platform_sku_detail['platform_sku'];
                                //                                        $url  =  config('url.zeelool_url').'magic/product/productArrival';
                                //                                        $this->submission_post($url,$value);
                                //                                    }
                                //                                }

                                if (($all_num - $key) == 1) {
                                    $this->_item_platform_sku->where(['sku' => $v['sku'], 'platform_type' => $val['platform_type']])->setInc('stock', $stock_num);
                                    //插入日志表
                                    (new StockLog())->setData([
                                        'type' => 2,
                                        'site' => $val['platform_type'],
                                        'modular' => 12,
                                        'change_type' => 20,
                                        'sku' => $v['sku'],
                                        'order_number' => $v['in_stock_number'],
                                        'source' => 2,
                                        'fictitious_before' => $item_platform_sku_detail['stock'],
                                        'fictitious_change' => $stock_num,
                                        'create_person' => $this->auth->nickname,
                                        'create_time' => time(),
                                        'number_type' => 3,
                                    ]);
                                } else {
                                    $num = round($v['in_stock_num'] * $val['stock'] / $whole_num);
                                    $stock_num -= $num;
                                    $this->_item_platform_sku->where(['sku' => $v['sku'], 'platform_type' => $val['platform_type']])->setInc('stock', $num);
                                    //插入日志表
                                    (new StockLog())->setData([
                                        'type' => 2,
                                        'site' => $val['platform_type'],
                                        'modular' => 12,
                                        'change_type' => 20,
                                        'sku' => $v['sku'],
                                        'order_number' => $v['in_stock_number'],
                                        'source' => 2,
                                        'fictitious_before' => $item_platform_sku_detail['stock'],
                                        'fictitious_change' => $num,
                                        'create_person' => $this->auth->nickname,
                                        'create_time' => time(),
                                        'number_type' => 3,
                                    ]);
                                }
                            }
                        }
                    }

                    //更新商品表商品总库存
                    //总库存
                    $item_map['sku'] = $v['sku'];
                    $item_map['is_del'] = 1;
                    $stock_res = false;
                    if ($v['sku']) {
                        //增加商品表里的商品库存、可用库存、留样库存
                        $stock_res = $this->_item->where($item_map)->inc('stock', $v['in_stock_num'])->inc('available_stock', $v['in_stock_num'])->inc('sample_num', $v['sample_num'])->update();

                        //有采购单减少待入库数量
                        if ($v['purchase_id']) {
                            //获得应到货数量
                            $check = new \app\admin\model\warehouse\CheckItem();
                            $should_arrivals_num = $check->where('check_id', $v['check_id'])->value('should_arrival_num');
                            if (!$should_arrivals_num) {
                                $should_arrivals_num = $check->where('check_id', $v['check_id'])->value('purchase_num');
                            }
                            $this->_item->where($item_map)->dec('wait_instock_num', $should_arrivals_num)->update();
                        }

                        //插入日志表
                        (new StockLog())->setData([
                            'type' => 2,
                            'site' => 0,
                            'modular' => $is_purchase,
                            'change_type' => $change_type,
                            'sku' => $v['sku'],
                            'order_number' => $v['in_stock_number'],
                            'source' => 2,
                            'stock_before' => $sku_item['stock'],
                            'stock_change' => $v['in_stock_num'],
                            'available_stock_before' => $sku_item['available_stock'],
                            'available_stock_change' => $v['in_stock_num'],
                            'sample_num_before' => $sku_item['sample_num'],
                            'sample_num_change' => $v['sample_num'],
                            'wait_instock_num_before' => $sku_item['wait_instock_num'],
                            'wait_instock_num_change' => -$should_arrivals_num,
                            'create_person' => $this->auth->nickname,
                            'create_time' => time(),
                            'number_type' => 3,
                        ]);
                    }

                    if ($stock_res === false) {
                        $error_num[] = $k;
                    }

                    //根据质检id 查询采购单id
                    $check_res = $this->_check->where('id', $v['check_id'])->find();
                    //更新采购商品表 入库数量 如果为真则为采购入库
                    if ($check_res['purchase_id']) {
                        $purchase_map['sku'] = $v['sku'];
                        $purchase_map['purchase_id'] = $check_res['purchase_id'];
                        $this->_purchase_order_item->where($purchase_map)->setInc('instock_num', $v['in_stock_num']);

                        //更新采购单状态 已入库 或 部分入库
                        //查询采购单商品总到货数量 以及采购数量
                        //查询质检信息
                        $check_map['Check.purchase_id'] = $check_res['purchase_id'];
                        $check_map['type'] = 1;
                        //总到货数量
                        $all_arrivals_num = $this->_check->hasWhere('checkItem')->where($check_map)->group('Check.purchase_id')->sum('arrivals_num');

                        $all_purchase_num = $this->_purchase_order_item->where('purchase_id', $check_res['purchase_id'])->sum('purchase_num');
                        //总到货数量 小于 采购单采购数量 则为部分入库
                        if ($all_arrivals_num < $all_purchase_num) {
                            $stock_status = 1;
                        } else {
                            $stock_status = 2;
                        }
                        //修改采购单入库状态
                        $purchase_data['stock_status'] = $stock_status;
                        $this->_purchase_order->where(['id' => $check_res['purchase_id']])->update($purchase_data);
                    }
                    //如果为退货单 修改退货单状态为入库
                    if ($check_res['order_return_id']) {
                        $this->_order_return->where(['id' => $check_res['order_return_id']])->update(['in_stock_status' => 1]);
                    }
                }

                //有错误 则回滚数据
                if (count($error_num) > 0) {
                    throw new Exception('入库失败！！请检查SKU');
                }

                //条形码入库时间
                $this->_product_bar_code_item
                    ->allowField(true)
                    ->isUpdate(true, ['in_stock_id' => $in_stock_id])
                    ->save(['in_stock_time' => date('Y-m-d H:i:s')]);
            } else {
                //审核拒绝解除条形码绑定关系
                $this->_product_bar_code_item
                    ->allowField(true)
                    ->isUpdate(true, ['in_stock_id' => $in_stock_id])
                    ->save(['in_stock_id' => 0, 'location_code' => '', 'location_code_id' => '', 'location_id' => '']); //解除条形码与库位号的绑定关系
            }

            $this->_item->commit();
            $this->_in_stock->commit();
            $this->_stock_log->commit();
            $this->_allocated->commit();
            $this->_order_return->commit();
            $this->_purchase_order->commit();
            $this->_item_platform_sku->commit();
            $this->_purchase_order_item->commit();
            (new StockLog())->commit();
        } catch (ValidateException $e) {
            $this->_item->rollback();
            $this->_in_stock->rollback();
            $this->_stock_log->rollback();
            $this->_allocated->rollback();
            $this->_order_return->rollback();
            $this->_purchase_order->rollback();
            $this->_item_platform_sku->rollback();
            $this->_purchase_order_item->rollback();
            (new StockLog())->rollback();
            $this->error($e->getMessage(), [], 4441);
        } catch (PDOException $e) {
            $this->_item->rollback();
            $this->_in_stock->rollback();
            $this->_stock_log->rollback();
            $this->_allocated->rollback();
            $this->_order_return->rollback();
            $this->_purchase_order->rollback();
            $this->_item_platform_sku->rollback();
            $this->_purchase_order_item->rollback();
            (new StockLog())->rollback();
            $this->error($e->getMessage(), [], 4442);
        } catch (Exception $e) {
            $this->_item->rollback();
            $this->_in_stock->rollback();
            $this->_stock_log->rollback();
            $this->_allocated->rollback();
            $this->_order_return->rollback();
            $this->_purchase_order->rollback();
            $this->_item_platform_sku->rollback();
            $this->_purchase_order_item->rollback();
            (new StockLog())->rollback();
            $this->error($e->getMessage(), [], 4443);
        }

        if ($res !== false) {
            $this->success($msg . '成功', [], 200);
        } else {
            $this->error(__($msg . '失败'), [], 519);
        }
    }


    /**
     * post方式请求接口
     *
     * @Description
     * @author zjw
     * @since 
     * @return
     */
    function submission_post($url, $value)
    {
        $curl = curl_init();
        curl_setopt($curl, CURLOPT_URL, $url);
        curl_setopt($curl, CURLOPT_USERAGENT, $_SERVER['HTTP_USER_AGENT']);
        curl_setopt($curl, CURLOPT_HEADER, 0);
        curl_setopt($curl, CURLOPT_POST, true);
        curl_setopt($curl, CURLOPT_POSTFIELDS, $value);
        curl_setopt($curl, CURLOPT_FOLLOWLOCATION, 1);
        curl_setopt($curl, CURLOPT_RETURNTRANSFER, true);
        curl_setopt($curl, CURLOPT_TIMEOUT, 20);
        $content = json_decode(curl_exec($curl), true);
        curl_close($curl);
        return $content;
    }


    /***************************************盘点单******************************************/
    /**
     * 盘点单列表--ok
     *
     * @参数 string query  查询内容
     * @参数 int status  状态
     * @参数 int check_status  审核状态
     * @参数 string start_time  开始时间
     * @参数 string end_time  结束时间
     * @参数 int page  * 页码
     * @参数 int page_size  * 每页显示数量
     * @return mixed
     * @author wgj
     */
    public function inventory_list()
    {
        $query = $this->request->request('query');
        $status = $this->request->request('status');
        $check_status = $this->request->request('check_status');
        $start_time = $this->request->request('start_time');
        $end_time = $this->request->request('end_time');
        $page = $this->request->request('page');
        $page_size = $this->request->request('page_size');

        empty($page) && $this->error(__('Page can not be empty'), [], 520);
        empty($page_size) && $this->error(__('Page size can not be empty'), [], 521);

        $where = [];
        if ($query) {
            $where['a.number|b.sku|a.create_person'] = ['like', '%' . $query . '%'];
        }
        if (isset($status)) {
            $where['a.status'] = $status;
        }
        if ($check_status) {
            $where['a.check_status'] = $check_status;
        }
        if ($start_time && $end_time) {
            $where['a.createtime'] = ['between', [$start_time, $end_time]];
        }

        $offset = ($page - 1) * $page_size;
        $limit = $page_size;

        //获取入库单列表数据
        $list = $this->_inventory
            ->alias('a')
            ->where($where)
            ->field('a.id,a.number,a.createtime,a.status,a.check_status')
            ->join(['fa_inventory_item' => 'b'], 'a.id=b.inventory_id', 'left')
            ->group('a.id')
            ->order('a.createtime', 'desc')
            ->limit($offset, $limit)
            ->select();
        $list = collection($list)->toArray();

        $check_status = [0 => '新建', 1 => '待审核', 2 => '已审核', 3 => '已拒绝', 4 => '已取消'];
        foreach ($list as $key => $value) {
            unset($list[$key]['status']);
            $list[$key]['check_status'] = $check_status[$value['check_status']];
            //按钮
            $list[$key]['show_start'] = 0 == $value['status'] ? 1 : 0; //开始盘点按钮
            $list[$key]['show_continue'] = 1 == $value['status'] ? 1 : 0; //继续盘点按钮
            $list[$key]['show_examine'] = 2 == $value['status'] && 1 == $value['check_status'] ? 1 : 0; //审核按钮
            $list[$key]['show_detail'] = in_array($value['check_status'], [2, 3, 4]) ? 1 : 0; //详情按钮
            //计算已盘点数量
            $count = $this->_inventory_item->where(['inventory_id' => $value['id']])->count();

            //查询盘点的库区
            $warehouse_name = $this->_inventory_item->where(['inventory_id' => $value['id']])->group('warehouse_name')->column('warehouse_name');

            $list[$key]['sum_count'] = $count; //需要fa_inventory_item表数据加和
            $list[$key]['warehouse_name'] = implode(',', $warehouse_name); //拼接库区
        }

        $this->success('', ['list' => $list], 200);
    }

    /**
     * 创建盘点单页面/筛选/保存  版本2.0
     *
     * @参数 int type  新建入口 1.筛选，2.保存
     * @参数 json item_sku  sku集合
     * @return mixed
     * @author wgj
     */
    public function inventory_add()
    {
        //根据type值判断是筛选还是保存 type值为1是筛选 type值为2是保存
        $type = $this->request->request("type") ?? 1;
        $info = [];
//        $a = input('param.');
//        Log::write("============输出搜索内容====================");
//        Log::write($a);
        if ($type == 1) {
            //创建盘点单筛选 ok
            $query = $this->request->request('query'); //sku 、 库位编码筛选
            $area_name = $this->request->request('area_name'); //库区编码 筛选
            $start_stock = $this->request->request('start_stock');
            $end_stock = $this->request->request('end_stock');
            $page = $this->request->request('page');
            $page_size = $this->request->request('page_size');
            empty($page) && $this->error(__('Page can not be empty'), [], 522);
            empty($page_size) && $this->error(__('Page size can not be empty'), [], 523);
            if ($query) {
                $cat['a.sku'] = ['like', '%'.$query.'%'];
                $cat['a.inventory_id'] = ['neq', 0];
//                $cat['a.is_add'] = ['eq',1];

//            //通过盘点明细表+库存盘点单 过滤对应库位编码
                $library_name = Db::table('fa_inventory_item')
                    ->alias('a')
                    ->join(['fa_inventory_list' => 'b'], 'a.inventory_id=b.id')
                    ->where(['b.is_del' => 1, 'b.check_status' => ['in', [0, 1]]])
                    ->where($cat)
                    ->column('a.library_name');
                if ($library_name) {
                    $where['b.coding'] = ['not in', array_unique($library_name)];
                }

            }
            //排除待盘点sku
            $sku_arr = $this->_inventory_item->alias('a')->join(['fa_inventory_list' => 'b'], 'a.inventory_id=b.id')
                ->where(['b.status' => ['in', [0, 1]]])
                ->where(['a.sku' => ['not like', '%'.$query.'%']])
                ->column('sku');
            foreach ($sku_arr as $k => $v) {
                $sku_arr_sku[] = $k;
                $sku_area_id[] = $v;
            }

            if ($sku_arr) {
                $where['sku'] = ['not in', $sku_arr];
            }
            if ($sku_area_id) {
                $where['b.area_id'] = ['not in', $sku_area_id];
            }

            //库存范围
            if ($start_stock && $end_stock) {
                $item_where = [
                    'is_open' => ['in', [1, 2]],
                ];
                $item_where['stock'] = ['between', [$start_stock, $end_stock]];
                $item_sku = $this->_item
                    ->where($item_where)
                    ->column('sku');
                $where['a.sku'] = ['in', $item_sku];
            }

            //库区编码筛选
            if ($area_name) {
                $where['c.coding'] = ['like', '%' . $area_name . '%']; //库区编码
            }

            //库位筛选 sku筛选
            if ($query) {
                $where['a.sku|b.coding'] = ['like', '%' . $query . '%']; //coding库位编码，library_name库位名称
            }

            $where['a.is_del'] = 1;
            $where['b.status'] = 1;
            $where['b.type'] = 1;

            $offset = ($page - 1) * $page_size;
            $limit = $page_size;

            //获取SKU库位绑定表（fa_store_sku）数据列表
            $list = $this->_store_sku
                ->alias('a')
                ->field('a.id,a.sku,b.coding as library_name,c.coding as warehouse_name,b.area_id')
                ->where($where)
                ->join(['fa_store_house' => 'b'], 'a.store_id=b.id')
                ->join(['fa_warehouse_area' => 'c'], 'b.area_id=c.id')
                ->order('a.id', 'desc')
                ->limit($offset, $limit)
                ->select();
            $list = collection($list)->toArray();

            //盘点单所需数据
            $info['list'] = !empty($list) ? $list : [];
            $this->success('', ['info' => $info], 200);
        } else {
            //点击保存，创建盘点单
            //继续写
            $item_sku = $this->request->request("item_sku");
            empty($item_sku) && $this->error(__('sku集合不能为空！！'), [], 523);
            $item_sku = html_entity_decode($item_sku);
            $item_sku = array_filter(json_decode($item_sku, true));
            if (count(array_filter($item_sku)) < 1) {
                $this->error(__('sku集合不能为空！！'), [], 524);
            }
            $no_sku = [];
            foreach ($item_sku as $k => $v) {
                $item_id = $this->_item->where('sku', $v['sku'])->value('id');
                if (!$item_id) {
                    $no_sku[] = $v['sku'];
                }
            }
            if ($no_sku) $this->error(__('SKU：' . implode(',', $no_sku) . '不存在'), [], 523);

            $result = false;
            $this->_inventory->startTrans();
            $this->_inventory_item->startTrans();
            try {
                //保存--创建盘点单
                $arr = [];
                $arr['number'] = 'IS' . date('YmdHis') . rand(100, 999) . rand(100, 999);
                $arr['create_person'] = $this->auth->nickname;
                $arr['createtime'] = date('Y-m-d H:i:s', time());
                $result = $this->_inventory->allowField(true)->save($arr);
                Log::write("===创建盘点单===");
                Log::write($result);
                if ($result) {
                    $list = [];
                    foreach (array_filter($item_sku) as $k => $v) {
                        $list[$k]['inventory_id'] = $this->_inventory->id;
                        $list[$k]['sku'] = $v['sku'];
                        $item = $this->_item->field('name,stock,available_stock,distribution_occupy_stock')->where('sku', $v['sku'])->find();
                        if (empty($item)) {
                            $this->error(__($v['sku'].'不存在'), [], 525);
                        }

                        $list[$k]['name'] = $item['name']; //商品名
                        $list[$k]['distribution_occupy_stock'] = $item['distribution_occupy_stock'] ?? 0; //配货占用数量

                        // //查询库位实时库存
                        $real_time_qty = $this->_product_bar_code_item->where(['sku' => $v['sku'], 'location_id' => $v['area_id'], 'location_code' => $v['library_name'], 'library_status' => 1])->where("item_order_number=''")->count();
                        $list[$k]['real_time_qty'] = $real_time_qty; //库区实时库存
                        $list[$k]['available_stock'] = $item['available_stock'] ?? 0; //可用库存
//                        $list[$k]['remark'] = $v['remark']; //备注
                        $list[$k]['remark'] = isset($v['remark']) ? $v['remark'] : '无'; //备注
                        $list[$k]['warehouse_name'] = $v['warehouse_name']; //库区编码
                        $list[$k]['area_id'] = $v['area_id']; //库区id
                        $list[$k]['library_name'] = $v['library_name']; //库位编码
                    }
                    //添加明细表数据
                    $result = $this->_inventory_item->allowField(true)->saveAll($list);
                }

                $this->_inventory->commit();
                $this->_inventory_item->commit();
            } catch (ValidateException $e) {
                $this->_inventory->rollback();
                $this->_inventory_item->rollback();
                $this->error($e->getMessage(), [], 444);
            } catch (PDOException $e) {
                $this->_inventory->rollback();
                $this->_inventory_item->rollback();
                $this->error($e->getMessage(), [], 444);
            } catch (Exception $e) {
                $this->_inventory->rollback();
                $this->_inventory_item->rollback();
                $this->error($e->getMessage(), [], 444);
            }
            if ($result !== false) {
                $this->success('添加成功！！', '', 200);
            } else {
                $this->error(__('No rows were inserted'), '', 525);
            }
        }
    }

    /**
     * 盘点单详情/开始盘点/继续盘点页面--ok
     *
     * @参数 int inventory_id  盘点单ID
     * @return mixed
     * @author wgj
     */
    public function inventory_edit()
    {
        $inventory_id = $this->request->request('inventory_id');
        empty($inventory_id) && $this->error(__('盘点单ID不能为空'), [], 530);
        //获取盘点单数据
        $_inventory_info = $this->_inventory->get($inventory_id);
        empty($_inventory_info) && $this->error(__('盘点单不存在'), [], 531);
        //        $inventory_item_info = $_inventory_item->field('id,sku,inventory_qty,error_qty,real_time_qty,available_stock,distribution_occupy_stock')->where(['inventory_id'=>$inventory_id])->select();

        $inventory_item_info = $this->_inventory_item
            ->field('id,sku,inventory_qty,error_qty,real_time_qty,available_stock,distribution_occupy_stock,warehouse_name,area_id,library_name,sku_agg')
            ->where(['inventory_id' => $inventory_id])
            ->order('id', 'desc')
            ->select();
        $item_list = collection($inventory_item_info)->toArray();

        //获取条形码数据
        // $bar_code_list = $this->_product_bar_code_item
        //     ->where(['inventory_id' => $inventory_id])
        //     ->field('sku,code')
        //     ->select();
        // $bar_code_list = collection($bar_code_list)->toArray();

        foreach (array_filter($item_list) as $key => $value) {
            $item_list[$key]['stock'] = $this->_item->where('sku', $value['sku'])->value('stock');
            //            $stock = $this->_item->where('sku',$value['sku'])->value('stock');
            // $sku = $value['sku'];
            //条形码列表
            // $sku_agg = array_filter($bar_code_list, function ($v) use ($sku) {
            //     if ($v['sku'] == $sku) {
            //         return $v;
            //     }
            // });

            // if (!empty($sku_agg)) {
            //     array_walk($sku_agg, function (&$value, $k, $p) {
            //         $value = array_merge($value, $p);
            //     }, ['is_new' => 0]);
            // }

            $item_list[$key]['sku_agg'] = unserialize($value['sku_agg']) ?: [];
        }

        //盘点单所需数据
        $info = [
            'inventory_id' => $_inventory_info['id'],
            'inventory_number' => $_inventory_info['number'],
            //            'status'=>$_inventory_info['status'],
            'item_list' => !empty($item_list) ? $item_list : []
        ];

        $this->success('', ['info' => $info], 200);
    }

    /**
     * 开始盘点页面，保存/提交--ok
     *
     * @参数 int inventory_id  盘点单ID
     * @参数 int do_type  提交类型 1提交-盘点结束 2保存-盘点中
     * @参数 json item_sku  sku数据集合
     * @return mixed
     * @author wgj
     */
    public function inventory_submit()
    {
        $do_type = $this->request->request('do_type');
        $item_sku = $this->request->request("item_data");
        empty($item_sku) && $this->error(__('sku集合不能为空！！'), [], 508);
        $item_sku = json_decode(htmlspecialchars_decode($item_sku), true);
        empty($item_sku) && $this->error(__('sku集合不能为空'), [], 403);
        $item_sku = array_filter($item_sku);
        $inventory_id = $this->request->request("inventory_id");
        empty($inventory_id) && $this->error(__('盘点单号不能为空'), [], 541);
        //获取盘点单数据
        $row = $this->_inventory->get($inventory_id);
        empty($row) && $this->error(__('盘点单不存在'), [], 543);
        if ($row['status'] > 1) {
            $this->error(__('此状态不能编辑'), [], 544);
        }

        if ($do_type == 1) {
            //提交
            $params['status'] = 2; //盘点完成
            $params['end_time'] = date('Y-m-d H:i:s', time());
            $is_add = 1; //更新为盘点
            $msg = '提交';
        } else {
            //保存
            $is_add = 0; //未盘点
            $params['status'] = 1;
            $msg = '保存';
        }

        Log::write("盘点提交数据");
        Log::write($item_sku);

        //检测条形码是否已绑定
        foreach ($item_sku as $key => $value) {

            $sku_code = array_column($value['sku_agg'], 'code');
            //查询条形码是否已绑定过sku
            $where = [];
            $where['code'] = ['in', array_unique($sku_code)];
            $where['sku'] = ['<>', $value['sku']];
            $code = $this->_product_bar_code_item
                ->where($where)
                ->where($where)
                ->column('code');
            if ($code) {
                $this->error(__('条形码:' . implode(',', $code) . ' 已绑定,请移除'), [], 405);
                exit;
            }
        }

        //保存不需要编辑盘点单
        //编辑盘点单明细item
        $result = false;
        $this->_inventory_item->startTrans();
        $this->_product_bar_code_item->startTrans();
        try {
            //更新数据
            //提交盘点单状态为已完成，保存盘点单状态为盘点中
            $result = $this->_inventory->allowField(true)->save($params, ['id' => $inventory_id]);
            if ($result !== false) {
                // $where_code = [];
                // $sku_in = [];
                foreach ($item_sku as $k => $v) {
                    if (!$v['sku']) {
                        continue;
                    }

                    $item_map['sku'] = $v['sku'];
                    $item_map['is_del'] = 1;
                    $sku_item = $this->_item->where($item_map)->field('stock,available_stock,distribution_occupy_stock')->find();
                    if (empty($sku_item)) {
                        throw new Exception('SKU=>'.$v['sku'].'不存在');
                    }
                    //等PDA改为 以此为准
                    $item_list = $this->_inventory_item->where(['inventory_id' => $inventory_id, 'sku' => $v['sku'], 'area_id' => $v['area_id'], 'library_name' => $v['library_name']])->find();
                    $save_data = [];
                    $save_data['is_add'] = $is_add; //是否盘点
                    $save_data['inventory_qty'] = $v['inventory_qty'] ?? 0; //盘点数量
                    $save_data['error_qty'] = $v['inventory_qty'] - $item_list['real_time_qty']; //误差数量
                    $save_data['remark'] = $v['remark']; //备注
                    $save_data['real_time_qty'] = $item_list['real_time_qty']; //实时库存即为库位实时库存
                    $save_data['sku_agg'] = count($v['sku_agg']) > 0 ? serialize($v['sku_agg']) : $item_list['sku_agg']; //SKU 条形码集合
                    $save_data['remove_agg'] = count($v['remove_agg']) > 0 ? serialize($v['remove_agg']) : $item_list['remove_agg']; //SKU需移除的条形码集合
                    $this->_inventory_item->where(['inventory_id' => $inventory_id, 'sku' => $v['sku'], 'area_id' => $v['area_id'], 'library_name' => $v['library_name']])->update($save_data);

                }
            }
            $this->_inventory_item->commit();
            $this->_product_bar_code_item->commit();
        } catch (ValidateException $e) {
            $this->_inventory_item->rollback();
            $this->_product_bar_code_item->rollback();
            $this->error($e->getMessage(), [], 444);
        } catch (PDOException $e) {
            $this->_inventory_item->rollback();
            $this->_product_bar_code_item->rollback();
            $this->error($e->getMessage(), [], 444);
        } catch (Exception $e) {
            $this->_inventory_item->rollback();
            $this->_product_bar_code_item->rollback();
            $this->error($e->getMessage(), [], 444);
        }

        if ($result !== false) {
            $this->success($msg . '成功！！', '', 200);
        } else {
            $this->error(__($msg . '失败'), [], 511);
        }
    }


    /**
     * 审核盘点单
     *
     * @参数 int inventory_id  盘点单ID
     * @参数 int do_type  审核类型 2通过-盘点结束-更改状态-创建入库单-盘盈加库存、盘亏扣减库存; 3拒绝-盘点结束-更改状态
     * @return mixed
     * @author wgj
     */
    public function inventory_examine()
    {
        $data = input('param.');
        Log::write("===========输出所传参数====================");
        Log::write($data);
        $do_type = $this->request->request('do_type');

        $inventory_id = $this->request->request("inventory_id");
        empty($inventory_id) && $this->error(__('盘点单号不能为空'), [], 545);
        //获取盘点单数据
        $row = $this->_inventory->get($inventory_id);
        empty($row) && $this->error(__('盘点单不存在'), [], 546);
        !in_array($row['check_status'], [1, 2]) && $this->error(__('只有待审核、已完成状态才能操作'), [], 547);
        $data['check_time'] = date('Y-m-d H:i:s', time());
        $data['check_person'] = $this->auth->nickname;

        $msg = '';
        if (3 == $do_type) {
            $data['check_status'] = 3;
            $this->_inventory->allowField(true)->save($data, ['id' => $inventory_id]);
            $msg = '操作成功';
        } else {
            $data['check_status'] = 2;
        }

        $this->_item->startTrans();
        $this->_in_stock->startTrans();
        $this->_out_stock->startTrans();
        $this->_inventory->startTrans();
        $this->_stock_log->startTrans();
        $this->_in_stock_item->startTrans();
        $this->_out_stock_item->startTrans();
        $this->_item_platform_sku->startTrans();
        (new StockLog())->startTrans();
        try {
            $res = $this->_inventory->allowField(true)->isUpdate(true, ['id' => $inventory_id])->save($data);
            Log::write("====输出审核盘点单001======");
            Log::write($res);
            //审核通过 生成出、入库单 并同步库存
            if ($data['check_status'] == 2) {
                $infos = $this->_inventory_item->where(['inventory_id' => $inventory_id])
                    ->field('sku,error_qty,inventory_id,area_id,library_name,sku_agg')
                    ->select();
                $infos = collection($infos)->toArray();
                $sku_code = [];
                Log::write("====输出审核盘点单======");
                Log::write($infos);
                foreach ($infos as $k => $v) {
                    Log::write($v);
                    //如果误差为0则跳过
//                    if ($v['error_qty'] == 0) {
//                        continue;
//                    }
                    //同步对应SKU库存 更新商品表商品总库存 总库存
                    $item_map['sku'] = $v['sku'];
                    $item_map['is_del'] = 1;
                    $sku_item = $this->_item->where($item_map)->field('stock,available_stock,sample_num,wait_instock_num,occupy_stock,distribution_occupy_stock')->find();
                    if ($v['sku']) {
                        $stock = $this->_item->where($item_map)->inc('stock', $v['error_qty'])->inc('available_stock', $v['error_qty'])->update();
                        //插入日志表
                        (new StockLog())->setData([
                            'type'                   => 2,
                            'site'                   => 0,
                            'modular'                => 12,
                            'change_type'            => $v['error_qty'] > 0 ? 20 : 21,
                            'sku'                    => $v['sku'],
                            'order_number'           => $v['inventory_id'],
                            'source'                 => 2,
                            'stock_before'           => $sku_item['stock'],
                            'stock_change'           => $v['error_qty'],
                            'available_stock_before' => $sku_item['available_stock'],
                            'available_stock_change' => $v['error_qty'],
                            'create_person'          => $this->auth->nickname,
                            'create_time' => time(),
                            'number_type' => 5,
                        ]);
                        //盘点的时候盘盈入库 盘亏出库 的同时要对虚拟库存进行一定的操作
                        //查出映射表中此sku对应的所有平台sku 并根据库存数量进行排序（用于遍历数据的时候首先分配到那个站点）
                        $item_platform_sku = $this->_item_platform_sku->where('sku', $v['sku'])->order('stock asc')->field('platform_type,stock')->select();
                        $all_num = count($item_platform_sku);
                        $whole_num = $this->_item_platform_sku
                            ->where('sku', $v['sku'])
                            ->field('stock')
                            ->select();
                        $num_num = 0;
                        foreach ($whole_num as $kk => $vv) {
                            $num_num += abs($vv['stock']);
                        }
                        //盘盈或者盘亏的数量 根据此数量对平台sku虚拟库存进行操作
                        $stock_num = $v['error_qty'];
                        //计算当前sku的总虚拟库存 如果总的为0 表示当前所有平台的此sku都为0 此时入库的话按照平均规则分配 例如五个站都有此品 那么比例就是20%
                        $stock_all_num = array_sum(array_column($item_platform_sku, 'stock'));
                        if ($stock_all_num == 0) {
                            $rate_rate = 1 / $all_num;
                            foreach ($item_platform_sku as $key => $val) {
                                //最后一个站点 剩余数量分给最后一个站
                                if (($all_num - $key) == 1) {
                                    $item_platform_sku_detail = $this->_item_platform_sku->where(['sku' => $v['sku'], 'platform_type' => $val['platform_type']])->find();
                                    $this->_item_platform_sku->where(['sku' => $v['sku'], 'platform_type' => $val['platform_type']])->inc('stock', $stock_num)->update();
                                    //插入日志表
                                    (new StockLog())->setData([
                                        'type' => 2,
                                        'site' => $val['platform_type'],
                                        'modular' => 12,
                                        'change_type' => $v['error_qty'] > 0 ? 20 : 21,
                                        'sku' => $v['sku'],
                                        'order_number' => $v['inventory_id'],
                                        'source' => 2,
                                        'fictitious_before' => $item_platform_sku_detail['stock'],
                                        'fictitious_change' => $stock_num,
                                        'create_person' => $this->auth->nickname,
                                        'create_time' => time(),
                                        'number_type' => 5,
                                    ]);
                                } else {
                                    $num = round($v['error_qty'] * $rate_rate);
                                    $stock_num -= $num;
                                    $item_platform_sku_detail = $this->_item_platform_sku->where(['sku' => $v['sku'], 'platform_type' => $val['platform_type']])->find();
                                    $this->_item_platform_sku->where(['sku' => $v['sku'], 'platform_type' => $val['platform_type']])->inc('stock', $num)->update();
                                    //插入日志表
                                    (new StockLog())->setData([
                                        'type' => 2,
                                        'site' => $val['platform_type'],
                                        'modular' => 12,
                                        'change_type' => $v['error_qty'] > 0 ? 20 : 21,
                                        'sku' => $v['sku'],
                                        'order_number' => $v['inventory_id'],
                                        'source' => 2,
                                        'fictitious_before' => $item_platform_sku_detail['stock'],
                                        'fictitious_change' => $num,
                                        'create_person' => $this->auth->nickname,
                                        'create_time' => time(),
                                        'number_type' => 5,
                                    ]);
                                }
                            }
                        } else {
                            foreach ($item_platform_sku as $key => $val) {
                                //最后一个站点 剩余数量分给最后一个站
                                if (($all_num - $key) == 1) {
                                    $item_platform_sku_detail = $this->_item_platform_sku->where(['sku' => $v['sku'], 'platform_type' => $val['platform_type']])->find();
                                    $this->_item_platform_sku->where(['sku' => $v['sku'], 'platform_type' => $val['platform_type']])->inc('stock', $stock_num)->update();
                                    //插入日志表
                                    (new StockLog())->setData([
                                        'type' => 2,
                                        'site' => $val['platform_type'],
                                        'modular' => 12,
                                        'change_type' => $v['error_qty'] > 0 ? 20 : 21,
                                        'sku' => $v['sku'],
                                        'order_number' => $v['inventory_id'],
                                        'source' => 2,
                                        'fictitious_before' => $item_platform_sku_detail['stock'],
                                        'fictitious_change' => $stock_num,
                                        'create_person' => $this->auth->nickname,
                                        'create_time' => time(),
                                        'number_type' => 5,
                                    ]);
                                } else {
                                    $num = round($v['error_qty'] * abs($val['stock']) / $num_num);
                                    $stock_num -= $num;
                                    $item_platform_sku_detail = $this->_item_platform_sku->where(['sku' => $v['sku'], 'platform_type' => $val['platform_type']])->find();
                                    $this->_item_platform_sku->where(['sku' => $v['sku'], 'platform_type' => $val['platform_type']])->inc('stock', $num)->update();
                                    //插入日志表
                                    (new StockLog())->setData([
                                        'type' => 2,
                                        'site' => $val['platform_type'],
                                        'modular' => 12,
                                        'change_type' => $v['error_qty'] > 0 ? 20 : 21,
                                        'sku' => $v['sku'],
                                        'order_number' => $v['inventory_id'],
                                        'source' => 2,
                                        'fictitious_before' => $item_platform_sku_detail['stock'],
                                        'fictitious_change' => $num,
                                        'create_person' => $this->auth->nickname,
                                        'create_time' => time(),
                                        'number_type' => 5,
                                    ]);
                                }
                            }
                        }
                    }

                    //修改库存结果为真
                    if ($stock === false) {
                        throw new Exception('同步库存失败,请检查SKU=>'.$v['sku']);
                    }

                    //重新绑定条形码
                    $codes = [];
                    if ($v['sku_agg']) {
                        $codes = array_unique(array_column(unserialize($v['sku_agg']), 'code'));
                    }

                    Log::write("输出误差数");
                    Log::write($v['error_qty']);
                    if ($v['error_qty'] > 0) {

                        $other_message_count = $this->_product_bar_code_item
                            ->where(['code' => ['in', $codes], 'location_code' => $v['library_name'], 'location_id' => $v['area_id'], 'sku' => $v['sku']])
                            ->where("item_order_number=''")
                            ->count();
                        Log::write("输出查询的数字");
                        Log::write($other_message_count);
                        //生成入库单
                        $info[$k]['sku'] = $v['sku'];
//                        $info[$k]['in_stock_num'] = abs($v['error_qty']);
                        $info[$k]['in_stock_num'] = count($codes) - $other_message_count;
                        $info[$k]['no_stock_num'] = abs($v['error_qty']);
                        Log::write("===入库单内容==");
                        Log::write($info);
                        $other_message = $this->_product_bar_code_item
                            ->where(['code' => ['not in', $codes], 'location_code' => $v['library_name'], 'location_id' => $v['area_id'], 'library_status' => 1, 'sku' => $v['sku']])
                            ->where("item_order_number=''")
                            ->count();
                        Log::write("===输出条数==");
                        Log::write($other_message);
                        Log::write($codes);
                        if ($other_message > 0) {
                            $list[$k]['sku'] = $v['sku'];
                            $list[$k]['out_stock_num'] = $other_message;
                        }
                        Log::write("输出出库单信息");
                        Log::write($list);
                        //通过sku 查询应该包含的数据
                        //比对数据，将没有的设置成出库
                        //新增的这些设置为入库

                        //查询库位id
                        $store_id = $this->_store_house->where(['area_id' => $v['area_id'], 'coding' => $v['library_name'], 'status' => 1])->value('id');
                        $this->_product_bar_code_item
                            ->where(['code' => ['in', $codes]])
                            ->update(['inventory_id' => $inventory_id, 'library_status' => 1, 'location_code' => $v['library_name'], 'location_id' => $v['area_id'], 'location_code_id' => $store_id]);
                        $this->_product_bar_code_item
<<<<<<< HEAD
                            ->where(['code' => ['not in', $codes],'library_status' => 1, 'location_code' => $v['library_name'], 'location_id' => $v['area_id'], 'sku' => $v['sku']])
=======
                            ->where(['code' => ['not in', $codes], 'library_status' => 1, 'location_code' => $v['library_name'], 'location_id' => $v['area_id'], 'sku' => $v['sku']])
>>>>>>> 3b3a7d2a
                            ->where("item_order_number=''")
                            ->update(['library_status' => 2, 'inventory_id' => $inventory_id]);

                    } elseif ($v['error_qty'] < 0) {
                        $other_message = $this->_product_bar_code_item
                            ->where(['code' => ['not in', $codes], 'location_code' => $v['library_name'], 'location_id' => $v['area_id'], 'library_status' => 1, 'sku' => $v['sku']])
                            ->where("item_order_number=''")
                            ->count();
                        $list[$k]['sku'] = $v['sku'];
                        $list[$k]['out_stock_num'] = $other_message;
                        $store_id = $this->_store_house->where(['area_id' => $v['area_id'], 'coding' => $v['library_name'], 'status' => 1])->value('id');
                        $this->_product_bar_code_item
                            ->where(['code' => ['in', $codes]])
                            ->update(['inventory_id' => $inventory_id, 'library_status' => 1, 'location_code' => $v['library_name'], 'location_id' => $v['area_id'], 'location_code_id' => $store_id]);
                        //更新如果出库单id为空 添加出库单id
                        $this->_product_bar_code_item
<<<<<<< HEAD
                            ->where(['code' => ['not in', $codes],'library_status' => 1, 'location_code' => $v['library_name'], 'location_id' => $v['area_id'], 'sku' => $v['sku']])
=======
                            ->where(['code' => ['not in', $codes],'library_status' => 1,'location_code' => $v['library_name'], 'location_id' => $v['area_id'], 'sku' => $v['sku']])
>>>>>>> 3b3a7d2a
                            ->where("item_order_number=''")
                            ->update(['library_status' => 2, 'inventory_id' => $inventory_id]);
                    } else {
                        if ($codes) {
                            //查询库位id
                            $store_id = $this->_store_house->where(['area_id' => $v['area_id'], 'coding' => $v['library_name'], 'status' => 1])->value('id');
                            //更新如果出库单id为空 添加出库单id
                            $this->_product_bar_code_item
                                ->where(['code' => ['in', $codes], 'sku' => $v['sku']])
                                ->where("item_order_number=''")
                                ->update(['inventory_id' => $inventory_id, 'library_status' => 1, 'location_code' => $v['library_name'], 'location_id' => $v['area_id'], 'location_code_id' => $store_id]);

                            $this->_product_bar_code_item
<<<<<<< HEAD
                                ->where(['code' => ['not in', $codes],'library_status' => 1, 'location_code' => $v['library_name'], 'location_id' => $v['area_id'], 'sku' => $v['sku']])
=======
                                ->where(['code' => ['not in', $codes],'library_status' => 1,'location_code' => $v['library_name'], 'location_id' => $v['area_id'], 'sku' => $v['sku']])
>>>>>>> 3b3a7d2a
                                ->where("item_order_number=''")
                                ->update(['library_status' => 2, 'inventory_id' => $inventory_id]);
                        }
                    }
                }


                //入库记录
                if ($info) {
                    $params['in_stock_number'] = 'IN' . date('YmdHis') . rand(100, 999) . rand(100, 999);
                    $params['create_person'] = $this->auth->nickname;
                    $params['createtime'] = date('Y-m-d H:i:s', time());
                    $params['type_id'] = 2;
                    $params['status'] = 2;
                    $params['remark'] = '盘盈入库';
                    $params['check_time'] = date('Y-m-d H:i:s', time());
                    $params['check_person'] = $this->auth->nickname;
                    $instorck_res = $this->_in_stock->isUpdate(false)->allowField(true)->data($params, true)->save();

                    //更新如果入库单id为空 添加入库单id
                    $this->_product_bar_code_item->where(['inventory_id' => $inventory_id, 'library_status' => 1, 'in_stock_id' => 0])
                        ->update(['in_stock_id' => $this->_in_stock->id, 'in_stock_time' => date('Y-m-d H:i:s')]);

                    //添加入库信息
                    if ($instorck_res !== false) {
                        $instockItemList = array_values($info);
                        unset($info);
                        foreach ($instockItemList as &$v) {
                            $v['in_stock_id'] = $this->_in_stock->id;
                        }
                        unset($v);
                        //批量添加
                        $this->_in_stock_item->allowField(true)->saveAll($instockItemList);
                    } else {
                        throw new Exception('生成入库记录失败！！数据回滚');
                    }
                }

                //出库记录
                if ($list) {
                    $params = [];
                    $params['out_stock_number'] = 'OUT' . date('YmdHis') . rand(100, 999) . rand(100, 999);
                    $params['create_person'] = $this->auth->nickname;
                    $params['createtime'] = date('Y-m-d H:i:s', time());
                    $params['type_id'] = 1;
                    $params['status'] = 2;
                    $params['remark'] = '盘亏出库';
                    $params['check_time'] = date('Y-m-d H:i:s', time());
                    $params['check_person'] = $this->auth->nickname;
                    $outstock_res = $this->_out_stock->isUpdate(false)->allowField(true)->data($params, true)->save();

                    //更新如果出库单id为空 添加出库单id
                    $this->_product_bar_code_item
                        ->where(['inventory_id' => $inventory_id, 'library_status' => 2])
                        ->update(['out_stock_id' => $this->_out_stock->id, 'out_stock_time' => date('Y-m-d H:i:s')]);

                    //添加出库信息
                    if ($outstock_res !== false) {
                        $outstockItemList = array_values($list);
                        foreach ($outstockItemList as $k => $v) {
                            $outstockItemList[$k]['out_stock_id'] = $this->_out_stock->id;
                        }
                        //批量添加
                        $this->_out_stock_item->allowField(true)->saveAll($outstockItemList);
                    } else {
                        throw new Exception('生成出库记录失败！！数据回滚');
                    }
                }
            }

            // else {
            //     //审核拒绝 解除条形码绑定的盘点单号
            //     $code_clear = [
            //         'inventory_id' => 0
            //     ];
            //     $this->_product_bar_code_item->where(['inventory_id' => $inventory_id])->update($code_clear);
            // }
            $this->_item->commit();
            $this->_in_stock->commit();
            $this->_out_stock->commit();
            $this->_inventory->commit();
            $this->_stock_log->commit();
            $this->_in_stock_item->commit();
            $this->_out_stock_item->commit();
            $this->_item_platform_sku->commit();
            (new StockLog())->commit();
        } catch (ValidateException $e) {
            $this->_item->rollback();
            $this->_in_stock->rollback();
            $this->_out_stock->rollback();
            $this->_inventory->rollback();
            $this->_stock_log->rollback();
            $this->_in_stock_item->rollback();
            $this->_out_stock_item->rollback();
            $this->_item_platform_sku->rollback();
            (new StockLog())->rollback();
            $this->error($e->getMessage(), [], 443);
        } catch (PDOException $e) {
            $this->_item->rollback();
            $this->_in_stock->rollback();
            $this->_out_stock->rollback();
            $this->_inventory->rollback();
            $this->_stock_log->rollback();
            $this->_in_stock_item->rollback();
            $this->_out_stock_item->rollback();
            $this->_item_platform_sku->rollback();
            (new StockLog())->rollback();
            $this->error($e->getMessage(), [], 442);
        } catch (Exception $e) {
            $this->_item->rollback();
            $this->_in_stock->rollback();
            $this->_out_stock->rollback();
            $this->_inventory->rollback();
            $this->_stock_log->rollback();
            $this->_in_stock_item->rollback();
            $this->_out_stock_item->rollback();
            $this->_item_platform_sku->rollback();
            (new StockLog())->rollback();
            $this->error($e->getMessage(), [], 441);
        }
        if ($res) {
            $msg = '审核成功';
        }

        $this->success($msg, ['info' => ''], 200);
    }


    /**
     * 盘点时检查条形码绑定关系是否正确
     *
     * @Description
     * @author wpl
     * @since 2021/03/08 13:56:55 
     * @return void
     */
    public function check_code()
    {
        if ($this->request->isPost()) {
            $code = $this->request->request('code'); //条形码
            $sku = $this->request->request('sku'); //sku
            empty($code) && $this->error(__('条形码不能为空'), [], 405);
            empty($sku) && $this->error(__('sku不能为空'), [], 406);
            $list = $this->_product_bar_code_item->where(['code' => $code])->find();
            if ($list->sku && $list->sku != $sku) {
                $this->error('条形码和sku不匹配,条形码:' . $code, [], 402);
            }

            if ($list->purchase_id < 1) {
                $this->error('条形码没有采购单绑定关系,条形码:' . $code, [], 402);
            }

            $this->success('获取成功', [], 200);
        }
        $this->error('网络异常', [], 401);
    }

    /**
     * 获取库区
     *
     * @Description
     * @author wpl
     * @since 2021/03/03 09:14:36 
     * @return void
     */
    public function inventory_warehouse_area()
    {
        if ($this->request->isPost()) {
            $area_name = $this->request->request('area_name'); //库区名称
            $list = $this->_warehouse_area->getRowsData($area_name);
            $this->success('获取成功', $list, 200);
        }
        $this->error('网络异常', '', 401);
    }

    /**
     * 获取库位
     *
     * @Description
     * @author wpl
     * @since 2021/03/03 09:14:36 
     * @return void
     */
    public function inventory_warehouse_location()
    {
        if ($this->request->isPost()) {
            $area_id = $this->request->request('area_id'); //库区id 多个逗号拼接
            $coding = $this->request->request('coding'); //库位编码
            empty($area_id) && $this->error(__('库区id不能为空'), '', 403);
            $list = $this->_store_house->getLocationData($area_id, $coding);
            foreach ($list as $k => $v) {
                $list[$k]['sku'] = '';
                $list[$k]['name'] = $v['library_name'];
                $list[$k]['bind_id'] = 1;
                $list[$k]['area_id'] = $area_id;
                $list[$k]['area'] = Db::name('warehouse_area')->where('id', $area_id)->value('coding');
            }
            $this->success('获取成功', ['list' => $list], 200);
        }
        $this->error('网络异常', [], 401);
    }

    /**
     * 根据库位获取对应SKU
     *
     * @Description
     * @author wpl
     * @since 2021/03/03 13:38:05 
     * @return void
     */
    public function inventory_location_sku()
    {
        if ($this->request->isPost()) {
            $location_id = $this->request->request('location_id'); //库位id 多个逗号拼接
            empty($location_id) && $this->error(__('库位id不能为空'), '', 403);
            $list = $this->_store_sku->getRowsData($location_id);
            $this->success('获取成功', $list, 200);
        }
        $this->error('网络异常', [], 401);
    }




    /***************************************end******************************************/


    //判断条形码是否绑定过sku
    public function is_empty_code()
    {
        $code = $this->request->request('code');
        empty($code) && $this->error(__('条形码不能为空'), '', 403);

        //检测条形码是否存在
        $check_quantity = $this->_product_bar_code_item
            ->field('code,sku')
            ->where(['code' => $code])
            ->find();
        !empty($check_quantity['sku']) && $this->error(__('条形码不可用'), '', 405);

        $this->success('扫码成功', [], 200);
    }
    /***************************************库内调拨单******************************************/
    /**
     * 库内调拨单列表--ok
     *
     * @参数 string query  查询内容
     * @参数 int status  状态
     * @参数 string start_time  开始时间
     * @参数 string end_time  结束时间
     * @参数 int page  * 页码
     * @参数 int page_size  * 每页显示数量
     * Created by Phpstorm.
     * User: jhh
     * Date: 2021/3/3
     * Time: 10:48:36
     */
    public function transfer_order_list()
    {
        $query = $this->request->request('query');
        $status = $this->request->request('status');
        $start_time = $this->request->request('start_time');
        $end_time = $this->request->request('end_time');
        $page = $this->request->request('page');
        $page_size = $this->request->request('page_size');

        empty($page) && $this->error(__('Page can not be empty'), '', 520);
        empty($page_size) && $this->error(__('Page size can not be empty'), '', 521);

        $where = [];
        if ($query) {
            $where['transfer_order_number|create_person'] = ['like', '%' . $query . '%'];
        }
        if (isset($status)) {
            $where['status'] = $status;
        }
        if ($start_time && $end_time) {
            $where['create_time'] = ['between', [$start_time, $end_time]];
        }

        $offset = ($page - 1) * $page_size;
        $limit = $page_size;

        //获取库内调拨单列表数据
        $list = $this->_warehouse_transfer_order
            ->where($where)
            ->order('create_time', 'desc')
            ->limit($offset, $limit)
            ->select();
        $list = collection($list)->toArray();
        $check_status = [0 => '新建', 1 => '待审核', 2 => '已审核', 3 => '已拒绝', 4 => '已取消', 5 => '调拨中', 6 => '已完成'];
        foreach ($list as $key => $value) {
            $list[$key]['status'] = $check_status[$value['status']];
            //按钮
            $list[$key]['show_start'] = 0 == $value['status'] ? 1 : 0; //编辑按钮
            $list[$key]['show_cancel'] = 0 == $value['status'] ? 1 : 0; //取消按钮
            $list[$key]['show_detail'] = 6 == $value['status'] ? 1 : 0; //详情按钮
            $list[$key]['show_examine'] = 1 == $value['status'] ? 1 : 0; //审核按钮
            $list[$key]['show_trans'] = 5 == $value['status'] ? 1 : 0; //调拨中编辑按钮
        }
        $this->success('', ['list' => $list], 200);
    }

    /**
     * 创建库内调拨单页面/筛选/保存/编辑
     * Created by Phpstorm.
     * User: jhh
     * Date: 2021/3/3
     * Time: 15:54:44
     */
    public function transfer_order_add()
    {
        //库内调拨子单详情
        $item_sku = $this->request->request("item_sku");
        $number = $this->request->request("number");
        $type = $this->request->request("type");
        $id = $this->request->request("transfer_order_id");
        $item_sku = html_entity_decode($item_sku);
        $item_sku = array_filter(json_decode($item_sku, true));
        if (count(array_filter($item_sku)) < 1) {
            $this->error(__('调拨单子数据集合不能为空！！'), '', 524);
        }
        $codes = array_column($item_sku, 'call_out_site');
        $call_in_site_id = array_column($item_sku, 'call_in_site_id');

<<<<<<< HEAD
        if (!empty($codes)){
            $call_in_site_coding =     $this->_store_house->where(['id' => ['in',$call_in_site_id]])->column('coding');
            $vat = array_merge($codes,$call_in_site_coding);
=======
        if (!empty($codes)) {
            $call_in_site_coding = $this->_store_house->where(['id' => ['in', $call_in_site_id]])->column('coding');
            $vat = array_merge($codes, $call_in_site_coding);

>>>>>>> 3b3a7d2a
            $count = $this->_inventory->alias('a')
                ->join(['fa_inventory_item' => 'b'], 'a.id=b.inventory_id')->where(['a.is_del' => 1, 'a.check_status' => ['in', [0, 1]], 'b.library_name' => ['in', $vat], 'b.area_id' => '3'])
                ->count();
            if ($count > 0) {
                $this->error(__('此数据下对应库位正在盘点,暂无法进行出入库操作'), '', 525);
            }
        }


        if (!empty($number) && !$id) {
            //有调拨单号没有调拨单id说明是第一次保存
            $result = false;
            $this->_warehouse_transfer_order->startTrans();
            $this->_warehouse_transfer_order_item->startTrans();
            try {
                //保存--创建库内调拨单
                $arr = [];
                $arr['transfer_order_number'] = $number;
                $arr['create_person'] = $this->auth->nickname;
                $arr['status'] = $type;
                $arr['create_time'] = date('Y-m-d H:i:s', time());
                $result = $this->_warehouse_transfer_order->allowField(true)->save($arr);
                if ($result) {
                    $list = [];
                    foreach ($item_sku as $k => $v) {
                        $list[$k]['transfer_order_id'] = $this->_warehouse_transfer_order->id;
                        $list[$k]['sku'] = $v['sku'];
                        $list[$k]['num'] = $v['num'];
                        $list[$k]['outarea_id'] = $v['outarea_id']; //调出库区id
                        $list[$k]['outarea'] = $v['outarea']; //调出库区
                        $list[$k]['call_out_site_id'] = $v['call_out_site_id']; //调出库位id
                        $list[$k]['call_out_site'] = $v['call_out_site']; //调出库位
                        $list[$k]['inarea_id'] = $v['inarea_id']; //调入库区id
                        $list[$k]['inarea'] = $v['inarea']; //调入库区
                        $list[$k]['call_in_site_id'] = $v['call_in_site_id']; //调入库位id
                        $list[$k]['call_in_site'] = Db::name('store_house')->where('id', $v['call_in_site_id'])->value('coding'); //调入库位
                    }
                    //添加明细表数据
                    $result = $this->_warehouse_transfer_order_item->allowField(true)->saveAll($list);
                }
                $this->_warehouse_transfer_order->commit();
                $this->_warehouse_transfer_order_item->commit();
            } catch (ValidateException $e) {
                $this->_warehouse_transfer_order->rollback();
                $this->_warehouse_transfer_order_item->rollback();
                $this->error($e->getMessage(), [], 444);
            } catch (PDOException $e) {
                $this->_warehouse_transfer_order->rollback();
                $this->_warehouse_transfer_order_item->rollback();
                $this->error($e->getMessage(), [], 444);
            } catch (Exception $e) {
                $this->_warehouse_transfer_order->rollback();
                $this->_warehouse_transfer_order_item->rollback();
                $this->error($e->getMessage(), [], 444);
            }
            if ($result !== false) {
                $this->success('添加成功！！', '', 200);
            } else {
                $this->error(__('No rows were inserted'), '', 525);
            }
        } else if ($id) { //编辑调拨单
            empty($id) && $this->error(__('调拨单id不能为空！！'), '', 523);
            $warehouse_trans_order_detail = $this->_warehouse_transfer_order->where('id', $id)->find();
            $this->_warehouse_transfer_order->startTrans();
            $this->_warehouse_transfer_order_item->startTrans();
            try {
                //状态为5说明是调拨中 只能提交
                if ($warehouse_trans_order_detail['status'] == 5) {
                    //调拨中提交需要判断子调拨单是不是都已经完成了
                    $is_complete = $this->_warehouse_transfer_order_item->where('transfer_order_id', $id)->field('id,sku,inarea_id,call_in_site_id')->select();
                    foreach ($is_complete as $key => $value) {
                        $transfer_order_item_code = Db::name('warehouse_transfer_order_item_code')->where('transfer_order_item_id', $value['id'])->select();
                        if (empty($transfer_order_item_code)) {
                            $this->error(__('请先扫码调出调入'), '', 525);
                        }
                        foreach ($transfer_order_item_code as $key1 => $value1) {
                            $product_bar_code = $this->_product_bar_code_item->where(['code' => $value1['code'], 'location_id' => $value['inarea_id'], 'location_code_id' => $value['call_in_site_id']])->find();
                            if (empty($product_bar_code)) {
                                $this->error(__($value1['code'] . '未调入'), '', 525);
                            }
                        }
                    }
                    $result = $this->_warehouse_transfer_order->where('id', $id)->update(['status' => 6]);
                } else {
                    //type为0是保存 1是提交
                    0 != $warehouse_trans_order_detail['status'] && $this->error(__('只有新建状态才能编辑'), '', 405);
                    $result = $this->_warehouse_transfer_order->where('id', $id)->update(['status' => $type]);
                    $results = $this->_warehouse_transfer_order_item->where('transfer_order_id', $id)->delete();
                    if ($results) {
                        $list = [];
                        foreach ($item_sku as $k => $v) {
                            $list[$k]['transfer_order_id'] = $id;
                            $list[$k]['sku'] = $v['sku'];
                            $list[$k]['num'] = $v['num'];
                            $list[$k]['outarea_id'] = $v['outarea_id']; //调出库区id
                            $list[$k]['outarea'] = $v['outarea']; //调出库区
                            $list[$k]['call_out_site_id'] = $v['call_out_site_id']; //调出库位id
                            $list[$k]['call_out_site'] = $v['call_out_site']; //调出库位
                            $list[$k]['inarea_id'] = $v['inarea_id']; //调入库区id
                            $list[$k]['inarea'] = $v['inarea']; //调入库区
                            $list[$k]['call_in_site_id'] = $v['call_in_site_id']; //调入库位id
                            $list[$k]['call_in_site'] = Db::name('store_house')->where('id', $v['call_in_site_id'])->value('coding'); //调入库位
                        }
                        //添加明细表数据
                        $result1 = $this->_warehouse_transfer_order_item->allowField(true)->saveAll($list);
                    }
                }
                $this->_warehouse_transfer_order->commit();
                $this->_warehouse_transfer_order_item->commit();
            } catch (ValidateException $e) {
                $this->_warehouse_transfer_order->rollback();
                $this->_warehouse_transfer_order_item->rollback();
                $this->error($e->getMessage(), [], 444);
            } catch (PDOException $e) {
                $this->_warehouse_transfer_order->rollback();
                $this->_warehouse_transfer_order_item->rollback();
                $this->error($e->getMessage(), [], 444);
            } catch (Exception $e) {
                $this->_warehouse_transfer_order->rollback();
                $this->_warehouse_transfer_order_item->rollback();
                $this->error($e->getMessage(), [], 444);
            }
            if ($result !== false) {
                $this->success('提交成功！！', '', 200);
            } else {
                $this->error(__('No rows were inserted'), '', 525);
            }
        }
    }

    /**
     * 库内调拨单详情
     * Created by Phpstorm.
     * User: jhh
     * Date: 2021/3/4
     * Time: 13:41:11
     */
    public function transfer_order_detail()
    {
        $id = $this->request->request("transfer_order_id");
        empty($id) && $this->error(__('调拨单id不能为空！！'), '', 523);
        $list['transfer_order_number'] = $this->_warehouse_transfer_order->where('id', $id)->value('transfer_order_number');
        $list['item_list'] = $this->_warehouse_transfer_order_item->where('transfer_order_id', $id)->select();
        foreach ($list['item_list'] as $k => $v) {
            $area_id = Db::name('warehouse_area')->where('coding', $v['outarea'])->value('id');
            $store_id = Db::name('store_house')->where('coding', $v['call_out_site'])->where('area_id', $area_id)->value('id');
            $list['item_list'][$k]['skuid'] = $store_id;
        }
        $this->success('', ['info' => $list], 200);
    }

    /**
     * 调拨中提交子单 扫调出库位二维码-扫商品条形码-扫调入库位条形码（弃用）
     * Created by Phpstorm.
     * User: jhh
     * Date: 2021/3/4
     * Time: 15:49:12
     */
    public function transfer_ing()
    {
        $id = $this->request->request("transfer_order_item_id");
        $transfer_order_item = $this->_warehouse_transfer_order_item->where('id', $id)->find();
        $area_all = $this->_warehouse_area->column('id', 'coding');
        $num = $this->request->request("num");
        $do_type = $this->request->request("do_type");
        $sku_agg = $this->request->request("sku_agg");
        $remove_agg = $this->request->request("remove_agg");
        $sku_agg = html_entity_decode($sku_agg);
        $sku_agg = array_filter(json_decode($sku_agg, true));
        if ($remove_agg) {
            $remove_agg = html_entity_decode($remove_agg);
            $remove_agg = array_filter(json_decode($remove_agg, true));
        }
        if (count(array_filter($sku_agg)) < 1) {
            $this->error(__('条形码数据不能为空！！'), '', 524);
        }
        $res = false;
        $this->_product_bar_code_item->startTrans();
        $this->_warehouse_transfer_order_item->startTrans();
        try {
            $this->_warehouse_transfer_order_item->where('id', $id)->update(['status' => $do_type]);
            foreach ($sku_agg as $k => $v) {
                //当前条形码详情
                $detail = $this->_product_bar_code_item->where('code', $v['code'])->find();
                if ($transfer_order_item['call_out_site'] != $detail['location_code']) {
                    $this->error(__('条形码' . $v['code'] . '当前未在调出库位！！' . $transfer_order_item['call_out_site']), '', 546);
                }
                //调入仓库位id
                $store_house_id = $this->_store_house->where(['coding' => $transfer_order_item['call_in_site'], 'area_id' => $area_all[$transfer_order_item['in_area']]])->value('id');
                //判断调入库位是否有sku跟库位的绑定关系
                $store_sku = $this->_store_sku->where('sku', $transfer_order_item['sku'])->where('store_id', $store_house_id)->find();
                empty($store_sku) && $this->error(__('调入库位' . $transfer_order_item['call_in_site'] . '与sku：' . $transfer_order_item['sku'] . '没有绑定关系！！'), '', 546);
                //更新条形码当前所属的库区库位
                $this->_product_bar_code_item->where(['code' => $v['code']])->update(['location_code' => $transfer_order_item['call_in_site'], 'location_id' => $area_all[$transfer_order_item['inarea']]]);
            }
            if ($remove_agg) {
                //调拨单移除条形码
                foreach ($remove_agg as $k => $v) {
                    //更新条形码当前所属的库区库位 移除条形码 此条形码应该再次回到调出的库区库位
                    $this->_product_bar_code_item->where('code', $v['code'])->update(['location_code' => $transfer_order_item['call_out_site'], 'location_id' => $area_all[$transfer_order_item['outarea']]]);
                }
            }
            //更新库内调拨单子单的调拨数量
            $res = $this->_warehouse_transfer_order_item->where('id', $id)->update(['num' => $num]);
            $this->_product_bar_code_item->commit();
            $this->_warehouse_transfer_order_item->commit();
        } catch (ValidateException $e) {
            $this->_product_bar_code_item->rollback();
            $this->_warehouse_transfer_order_item->rollback();
            $this->error($e->getMessage(), [], 444);
        } catch (PDOException $e) {
            $this->_product_bar_code_item->rollback();
            $this->_warehouse_transfer_order_item->rollback();
            $this->error($e->getMessage(), [], 444);
        } catch (Exception $e) {
            $this->_product_bar_code_item->rollback();
            $this->_warehouse_transfer_order_item->rollback();
            $this->error($e->getMessage(), [], 444);
        }
        if ($res !== false) {
            $this->success('调拨成功！！', '', 200);
        } else {
            $this->error(__('No rows were inserted'), '', 525);
        }
    }

    /**
     * 库内调拨单 出库记录
     * Created by Phpstorm.
     * User: jhh
     * Date: 2021/3/6
     * Time: 18:58:35
     */
    public function warehouse_item_history()
    {
        $transfer_order_item_id = $this->request->request('transfer_order_item_id');
        $sku_agg = $this->request->request("sku_agg");
        $do_type = $this->request->request("do_type");
        $remove_agg = $this->request->request("remove_agg");
        $sku_agg = html_entity_decode($sku_agg);
        $sku_agg = array_filter(json_decode($sku_agg, true));

        /*****************限制如果有盘点单未结束不能操作配货完成*******************/
        //配货完成时判断
        //拣货区盘点时不能操作
        //查询条形码库区库位
        $codes = array_column($sku_agg, 'code');
        $barcodedata = $this->_product_bar_code_item->where(['code' => ['in', $codes]])->column('location_code');
        $count = $this->_inventory->alias('a')
            ->join(['fa_inventory_item' => 'b'], 'a.id=b.inventory_id')->where(['a.is_del' => 1, 'a.check_status' => ['in', [0, 1]], 'library_name' => ['in', $barcodedata]])
            ->count();
        if ($count > 0) {
            $this->error(__('此库位正在盘点,暂无法调拨'), '', 403);
        }
        /****************************end*****************************************/


        if ($remove_agg) {
            $remove_agg = html_entity_decode($remove_agg);
            $remove_agg = array_filter(json_decode($remove_agg, true));
        }
        if (count(array_filter($sku_agg)) < 1) {
            $this->error(__('条形码数据不能为空！！'), '', 524);
        }
        foreach ($sku_agg as $k => $v) {
            //判断当前条码的在库状态
            $code_status = $this->_product_bar_code_item->where('code', $v['code'])->value('library_status');
            if ($code_status == 2) {
                $this->error(__($v['code'] . '当前不是在库状态，请检查！！'), '', 524);
            }
        }
        //当前调拨子单详情
        $transfer_order_item = Db::name('warehouse_transfer_order_item')->where('id', $transfer_order_item_id)->find();
        //调入库位的库容
        $in_store_house = Db::name('store_house')->where('id', $transfer_order_item['call_in_site_id'])->value('volume');
        //调入库位当前的库存
        $in_store_house_stock = $this->_product_bar_code_item
            ->where(['location_id' => $transfer_order_item['inarea_id'], 'location_code' => $transfer_order_item['call_in_site'], 'library_status' => 1, 'item_order_number' => '', 'sku' => $transfer_order_item['sku']])
            ->count();
        //当前调入库位的库存加调拨进入的库存不能大于库容
        if (!empty($in_store_house) && (count(array_filter($sku_agg)) + $in_store_house_stock) > $in_store_house) {
            $this->error(__('调入后超出当前库位库容，请检查！！'), '', 524);
        }
        empty($transfer_order_item) && $this->error(__('调拨子单不存在'), '', 546);
        $transfer_order_item['status'] == 1 && $this->error(__('调拨子单已提交，不要重复提交'), '', 546);
        $res = false;
        $warehouse_transfer_order_item_code = new WarehouseTransferOrderItemCode();
        $warehouse_transfer_order_item_code->startTrans();
        $this->_warehouse_transfer_order_item->startTrans();
        try {
            if ($do_type == 1) {
                $warehouse_transfer_order_item_code->where('transfer_order_item_id', $transfer_order_item_id)->delete();
                $this->_warehouse_transfer_order_item->where('id', $transfer_order_item_id)->update(['status' => $do_type]);
                $msg = '调拨成功';
            } else {
                $warehouse_transfer_order_item_code->where('transfer_order_item_id', $transfer_order_item_id)->delete();
                $msg = '保存成功';
            }
            //所有的库区编码
            $area_all = $this->_warehouse_area->column('id', 'coding');
            foreach ($sku_agg as $k => $v) {
                //当前条形码详情
                // $detail = $this->_product_bar_code_item->where('code', $v['code'])->find();
                //判断调拨单子单sku是否与条形码sku一致
                // if ($transfer_order_item['sku'] != $detail['sku']) {
                //     $this->error(__('条形码' . $v['code'] . '与当前调拨单sku不一致请确认后重试'), '', 546);
                // }
                // //判断当前扫码的sku是否在当前调出的库位
                // if ($transfer_order_item['call_out_site'] != $detail['location_code']) {
                //     $this->error(__('条形码' . $v['code'] . '当前未在调出库位！！' . $transfer_order_item['call_out_site']), '', 546);
                // }
                // if (strcmp($transfer_order_item['call_out_site'], $detail['location_code']) !== 0) {
                //     $this->error(__('条形码' . $v['code'] . '当前未在调出库位！！' . $transfer_order_item['call_out_site']), '', 546);
                // }
                //调入仓库位id
                $store_house_id = $this->_store_house->where(['coding' => $transfer_order_item['call_in_site'], 'area_id' => $transfer_order_item['inarea_id']])->value('id');
                //判断调入库位是否有sku跟库位的绑定关系
                $store_sku = $this->_store_sku->where('sku', $transfer_order_item['sku'])->where('store_id', $store_house_id)->find();
                empty($store_sku) && $this->error(__('调入库位' . $transfer_order_item['call_in_site'] . '与sku：' . $transfer_order_item['sku'] . '没有绑定关系！！'), '', 546);
                $arr['transfer_order_item_id'] = $transfer_order_item_id;
                $arr['sku'] = $transfer_order_item['sku'];
                $arr['area'] = $transfer_order_item['outarea'];
                $arr['location'] = $transfer_order_item['call_out_site'];
                $arr['code'] = $v['code'];
                //生成一条子调拨单的出库记录
                $res = $warehouse_transfer_order_item_code->insert($arr);
            }
            $this->_warehouse_transfer_order_item->where('id', $transfer_order_item_id)->update(['num' => count(array_filter($sku_agg))]);
            if ($remove_agg) {
                //调拨单移除条形码
                foreach ($remove_agg as $k => $v) {
                    $warehouse_transfer_order_item_code->where('code', $v['code'])->where('transfer_order_item_id', $transfer_order_item_id)->delete();
                }
            }
            $warehouse_transfer_order_item_code->commit();
            $this->_warehouse_transfer_order_item->commit();
        } catch (ValidateException $e) {
            $warehouse_transfer_order_item_code->rollback();
            $this->_warehouse_transfer_order_item->rollback();
            $this->error($e->getMessage(), [], 444);
        } catch (PDOException $e) {
            $warehouse_transfer_order_item_code->rollback();
            $this->_warehouse_transfer_order_item->rollback();
            $this->error($e->getMessage(), [], 444);
        } catch (Exception $e) {
            $warehouse_transfer_order_item_code->rollback();
            $this->_warehouse_transfer_order_item->rollback();
            $this->error($e->getMessage(), [], 444);
        }
        if ($res !== false) {
            $this->success($msg, '', 200);
        } else {
            $this->error(__('No rows were inserted'), '', 525);
        }
    }

    /**
     * 调拨单入库提交
     * Created by Phpstorm.
     * User: jhh
     * Date: 2021/3/8
     * Time: 10:36:31
     */
    public function warehouse_in()
    {
        $transfer_order_item_id = $this->request->request('transfer_order_item_id');
        $transfer_order_item = $this->_warehouse_transfer_order_item->where('id', $transfer_order_item_id)->find();
        $area_all = $this->_warehouse_area->column('id', 'coding');
        $all_history = Db::name('warehouse_transfer_order_item_code')->where('transfer_order_item_id', $transfer_order_item_id)->select();
        //调入仓库位id
        $store_house_id = $this->_store_house->where(['coding' => $transfer_order_item['call_in_site'], 'area_id' => $area_all[$transfer_order_item['inarea']]])->value('id');
        //判断调入库位是否有sku跟库位的绑定关系
        $store_sku = $this->_store_sku->where('sku', $transfer_order_item['sku'])->where('store_id', $store_house_id)->find();
        empty($store_sku) && $this->error(__('调入库位' . $transfer_order_item['call_in_site'] . '与sku：' . $transfer_order_item['sku'] . '没有绑定关系！！'), '', 546);
        $this->_product_bar_code_item->startTrans();
        try {
            foreach ($all_history as $k => $v) {
                //当前库位的id 为了更新条形码当前所属的库区库位
                $location_code_id = $this->_store_house->where('coding', $transfer_order_item['call_in_site'])->where('area_id', $area_all[$transfer_order_item['inarea']])->value('id');
                //更新条形码当前所属的库区库位
                $res = $this->_product_bar_code_item->where(['code' => $v['code']])->update(['location_code' => $transfer_order_item['call_in_site'], 'location_code_id' => $location_code_id, 'location_id' => $area_all[$transfer_order_item['inarea']]]);
            }
            $this->_product_bar_code_item->commit();
        } catch (ValidateException $e) {
            $this->_product_bar_code_item->rollback();
            $this->error($e->getMessage(), [], 444);
        } catch (PDOException $e) {
            $this->_product_bar_code_item->rollback();
            $this->error($e->getMessage(), [], 444);
        } catch (Exception $e) {
            $this->_product_bar_code_item->rollback();
            $this->error($e->getMessage(), [], 444);
        }
        if ($res !== false) {
            $this->success('子单入库成功', '', 200);
        } else {
            $this->error(__('No rows were inserted'), '', 525);
        }
    }

    /**
     *
     * Created by Phpstorm.
     * User: jhh
     * Date: 2021/3/8
     * Time: 13:46:36
     */
    public function transfer_order_item_detail()
    {
        $id = $this->request->request("transfer_order_item_id");
        empty($id) && $this->error(__('调拨单子单id不能为空！！'), '', 523);
        $list['transfer_order_item'] = $this->_warehouse_transfer_order_item->where('id', $id)->find();
        $list['item_list'] = Db::name('warehouse_transfer_order_item_code')->where('transfer_order_item_id', $id)->select();
        $this->success('', ['info' => $list], 200);
    }

    /**
     * 调出的时候校验条形码 子单 sku是否一致
     * Created by Phpstorm.
     * User: jhh
     * Date: 2021/3/8
     * Time: 10:08:24
     */
    public function code_review()
    {
        $code = $this->request->request("code");
        $location = $this->request->request("location");
        $transfer_order_item_id = $this->request->request('transfer_order_item_id');
        //当前调拨子单详情
        $transfer_order_item = Db::name('warehouse_transfer_order_item')->where('id', $transfer_order_item_id)->find();
        empty($transfer_order_item) && $this->error(__('调拨子单不存在'), '', 546);
        //当前条形码详情
        $detail = $this->_product_bar_code_item->where('code', $code)->find();
        //判断调拨单子单sku是否与条形码sku一致
        if ($transfer_order_item['sku'] != $detail['sku']) {
            $this->error(__('条形码' . $code . 'sku：' . $detail['sku'] . '与当前调拨子单sku不一致请确认后重试'), '', 546);
        }
        if ($detail['purchase_id'] < 1) {
            $this->error(__('条形码没有采购单绑定关系,条形码:' . $code), '', 546);
        }
        // //判断当前扫码的sku是否在当前调出的库位
        // if ($transfer_order_item['call_out_site'] != $detail['location_code']) {
        //     $this->error(__('条形码' . $code . '当前未在调出库位！！' . $transfer_order_item['call_out_site']), '', 546);
        // }
        if (strcmp($transfer_order_item['call_out_site'], $detail['location_code']) !== 0) {
            $this->error(__('条形码' . $code . '当前未在调出库位！！' . $transfer_order_item['call_out_site']), '', 546);
        }
        //判断当前扫码的sku是否在当前调出的库位
        if ($transfer_order_item['call_out_site'] != $location) {
            $this->error(__('扫码库位' . $location . '与调拨单库位' . $transfer_order_item['call_out_site'] . '不一致'), '', 546);
        }
        $this->success('扫码成功！！', '', 200);
    }


    /**
     * //库区库位sku
     * Created by Phpstorm.
     * User: jhh
     * Date: 2021/3/4
     * Time: 10:21:30
     */
    public function area_warehouse_sku()
    {
        $area_id = $this->request->request("area_id");
        $store_id = $this->request->request("store_id");
        $sku = $this->request->request("sku");
        $where = [];
        if ($area_id) {
            $where['b.area_id'] = $area_id;
        }
        if ($store_id) {
            $where['b.id'] = $store_id;
        }
        if ($sku) {
            $where['a.sku'] = ['like', '%' . $sku . '%'];
        }
        $list = Db::name('store_sku')
            ->alias('a')
            ->join(['fa_store_house' => 'b'], 'a.store_id=b.id', 'left')
            ->join(['fa_warehouse_area' => 'c'], 'b.area_id=c.id')
            ->field('a.sku,b.coding,c.name,a.id as bind_id,c.id as area_id,a.store_id as location_id,c.coding as area')
            ->where('is_del', 1)
            ->where($where)
            ->select();

        $this->success('', ['list' => $list], 200);
    }

    /**
     * 审核库内调拨单
     * Created by Phpstorm.
     * User: jhh
     * Date: 2021/3/4
     * Time: 16:00:08
     */
    public function transfer_order_examine()
    {
        $transfer_order_id = $this->request->request('transfer_order_id');
        empty($transfer_order_id) && $this->error(__('库内调拨单ID不能为空'), '', 403);

        $do_type = $this->request->request('do_type');
        empty($do_type) && $this->error(__('审核类型不能为空'), '', 403);
        !in_array($do_type, [2, 3]) && $this->error(__('审核类型错误'), '', 403);

        //检测出库单状态
        $row = $this->_warehouse_transfer_order->where('id', $transfer_order_id)->find();
        1 != $row['status'] && $this->error(__('只有待审核状态才能审核'), '', 405);

        if ($do_type == 2) {
            //审核通过变为调拨中
            $do_type = 5;
        }

        $res = $this->_warehouse_transfer_order->allowField(true)->isUpdate(true, ['id' => $transfer_order_id])->save(['status' => $do_type]);
        false === $res ? $this->error(__('审核失败'), '', 404) : $this->success('审核成功', '', 200);
    }

    /**
     * 取消
     * Created by Phpstorm.
     * User: jhh
     * Date: 2021/3/5
     * Time: 18:17:14
     */
    public function transfer_order_cancel()
    {
        $transfer_order_id = $this->request->request('transfer_order_id');
        empty($transfer_order_id) && $this->error(__('库内调拨单ID不能为空'), '', 403);

        //检测出库单状态
        $row = $this->_warehouse_transfer_order->where('id', $transfer_order_id)->find();
        0 != $row['status'] && $this->error(__('只有新建状态才能取消'), '', 405);

        $res = $this->_warehouse_transfer_order->allowField(true)->isUpdate(true, ['id' => $transfer_order_id])->save(['status' => 4]);
        false === $res ? $this->error(__('取消失败'), '', 404) : $this->success('取消成功', '', 200);
    }

    /***************************************库内调拨单end******************************************/
}<|MERGE_RESOLUTION|>--- conflicted
+++ resolved
@@ -318,8 +318,6 @@
     public function out_stock_add()
     {
         $out_stock_id = $this->request->request('out_stock_id');
-        Log::write("输出出库单数据");
-        Log::write($out_stock_id);
         if ($out_stock_id) {
             $info = $this->_out_stock
                 ->field('out_stock_number,type_id,platform_id')
@@ -1444,9 +1442,6 @@
             ->where(['in_stock_id' => $in_stock_id])
             ->field('id,sku,in_stock_num,price')
             ->select();
-
-        Log::write("输出入库单数据02");
-        Log::write($item_list);
         empty($item_list) && $this->error(__('入库单子单数据异常'), [], 515);
 
         $item_list = collection($item_list)->toArray();
@@ -1459,8 +1454,6 @@
             ->field('sku,code')
             ->order('id', 'desc')
             ->select();
-        Log::write("输出入库单数据03");
-        Log::write($bar_code_list);
         $bar_code_list = collection($bar_code_list)->toArray();
 
         foreach ($item_list as $key => $value) {
@@ -1496,8 +1489,6 @@
         }
 
         $kuqu_kuwei = $this->_product_bar_code_item->where(['in_stock_id' => $in_stock_id])->find();
-        Log::write("输出库位信息");
-        Log::write($kuqu_kuwei);
         //入库单所需数据
         $info['in_stock_id'] = $_in_stock_info['id'];
         $info['in_stock_number'] = $_in_stock_info['in_stock_number'];
@@ -2206,9 +2197,6 @@
         //根据type值判断是筛选还是保存 type值为1是筛选 type值为2是保存
         $type = $this->request->request("type") ?? 1;
         $info = [];
-//        $a = input('param.');
-//        Log::write("============输出搜索内容====================");
-//        Log::write($a);
         if ($type == 1) {
             //创建盘点单筛选 ok
             $query = $this->request->request('query'); //sku 、 库位编码筛选
@@ -2326,8 +2314,6 @@
                 $arr['create_person'] = $this->auth->nickname;
                 $arr['createtime'] = date('Y-m-d H:i:s', time());
                 $result = $this->_inventory->allowField(true)->save($arr);
-                Log::write("===创建盘点单===");
-                Log::write($result);
                 if ($result) {
                     $list = [];
                     foreach (array_filter($item_sku) as $k => $v) {
@@ -2522,6 +2508,7 @@
                     if (empty($sku_item)) {
                         throw new Exception('SKU=>'.$v['sku'].'不存在');
                     }
+
                     //等PDA改为 以此为准
                     $item_list = $this->_inventory_item->where(['inventory_id' => $inventory_id, 'sku' => $v['sku'], 'area_id' => $v['area_id'], 'library_name' => $v['library_name']])->find();
                     $save_data = [];
@@ -2801,11 +2788,7 @@
                             ->where(['code' => ['in', $codes]])
                             ->update(['inventory_id' => $inventory_id, 'library_status' => 1, 'location_code' => $v['library_name'], 'location_id' => $v['area_id'], 'location_code_id' => $store_id]);
                         $this->_product_bar_code_item
-<<<<<<< HEAD
-                            ->where(['code' => ['not in', $codes],'library_status' => 1, 'location_code' => $v['library_name'], 'location_id' => $v['area_id'], 'sku' => $v['sku']])
-=======
                             ->where(['code' => ['not in', $codes], 'library_status' => 1, 'location_code' => $v['library_name'], 'location_id' => $v['area_id'], 'sku' => $v['sku']])
->>>>>>> 3b3a7d2a
                             ->where("item_order_number=''")
                             ->update(['library_status' => 2, 'inventory_id' => $inventory_id]);
 
@@ -2822,11 +2805,7 @@
                             ->update(['inventory_id' => $inventory_id, 'library_status' => 1, 'location_code' => $v['library_name'], 'location_id' => $v['area_id'], 'location_code_id' => $store_id]);
                         //更新如果出库单id为空 添加出库单id
                         $this->_product_bar_code_item
-<<<<<<< HEAD
-                            ->where(['code' => ['not in', $codes],'library_status' => 1, 'location_code' => $v['library_name'], 'location_id' => $v['area_id'], 'sku' => $v['sku']])
-=======
                             ->where(['code' => ['not in', $codes],'library_status' => 1,'location_code' => $v['library_name'], 'location_id' => $v['area_id'], 'sku' => $v['sku']])
->>>>>>> 3b3a7d2a
                             ->where("item_order_number=''")
                             ->update(['library_status' => 2, 'inventory_id' => $inventory_id]);
                     } else {
@@ -2840,11 +2819,7 @@
                                 ->update(['inventory_id' => $inventory_id, 'library_status' => 1, 'location_code' => $v['library_name'], 'location_id' => $v['area_id'], 'location_code_id' => $store_id]);
 
                             $this->_product_bar_code_item
-<<<<<<< HEAD
-                                ->where(['code' => ['not in', $codes],'library_status' => 1, 'location_code' => $v['library_name'], 'location_id' => $v['area_id'], 'sku' => $v['sku']])
-=======
                                 ->where(['code' => ['not in', $codes],'library_status' => 1,'location_code' => $v['library_name'], 'location_id' => $v['area_id'], 'sku' => $v['sku']])
->>>>>>> 3b3a7d2a
                                 ->where("item_order_number=''")
                                 ->update(['library_status' => 2, 'inventory_id' => $inventory_id]);
                         }
@@ -3167,19 +3142,15 @@
         if (count(array_filter($item_sku)) < 1) {
             $this->error(__('调拨单子数据集合不能为空！！'), '', 524);
         }
+
+
         $codes = array_column($item_sku, 'call_out_site');
         $call_in_site_id = array_column($item_sku, 'call_in_site_id');
 
-<<<<<<< HEAD
-        if (!empty($codes)){
-            $call_in_site_coding =     $this->_store_house->where(['id' => ['in',$call_in_site_id]])->column('coding');
-            $vat = array_merge($codes,$call_in_site_coding);
-=======
         if (!empty($codes)) {
             $call_in_site_coding = $this->_store_house->where(['id' => ['in', $call_in_site_id]])->column('coding');
             $vat = array_merge($codes, $call_in_site_coding);
 
->>>>>>> 3b3a7d2a
             $count = $this->_inventory->alias('a')
                 ->join(['fa_inventory_item' => 'b'], 'a.id=b.inventory_id')->where(['a.is_del' => 1, 'a.check_status' => ['in', [0, 1]], 'b.library_name' => ['in', $vat], 'b.area_id' => '3'])
                 ->count();
