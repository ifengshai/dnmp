<?php

namespace app\api\controller;

use app\admin\model\warehouse\StockTransferInOrder;
use app\admin\model\warehouse\StockTransferInOrderItem;
use app\admin\model\warehouse\StockTransferOrder;
use app\admin\model\warehouse\StockTransferOrderItem;
use app\admin\model\warehouse\StockTransferOrderItemCode;
use app\admin\model\warehouse\StockTransferOutOrder;
use app\admin\model\warehouse\StockTransferOutOrderItem;
use app\admin\model\warehouse\WarehouseTransferOrder;
use app\admin\model\warehouse\WarehouseTransferOrderItem;
use app\admin\model\warehouse\WarehouseTransferOrderItemCode;
use think\Db;
use think\Exception;
use think\exception\PDOException;
use think\exception\ValidateException;
use app\admin\model\warehouse\Outstock;
use app\admin\model\warehouse\OutStockItem;
use app\admin\model\warehouse\OutstockType;
use app\admin\model\warehouse\Check;
use app\admin\model\warehouse\CheckItem;
use app\admin\model\warehouse\Instock;
use app\admin\model\warehouse\InstockItem;
use app\admin\model\warehouse\InstockType;
use app\admin\model\purchase\PurchaseOrder;
use app\admin\model\purchase\PurchaseOrderItem;
use app\admin\model\warehouse\ProductBarCodeItem;
use app\admin\model\NewProductMapping;
use app\admin\model\itemmanage\Item;
use app\admin\model\itemmanage\ItemPlatformSku;
use app\admin\model\StockLog;
use app\admin\model\platformmanage\MagentoPlatform;
use app\admin\model\itemmanage\GoodsStockAllocated;
use app\admin\model\saleaftermanage\OrderReturn;
use app\admin\model\warehouse\Inventory;
use app\admin\model\warehouse\InventoryItem;
use app\admin\model\warehouse\StockSku;
use app\admin\model\warehouse\WarehouseArea;
use app\admin\model\warehouse\StockHouse;
use Think\Log;
<<<<<<< HEAD
use Util\LockService;
=======
>>>>>>> 36dfe99c

/**
 * 供应链出入库接口类
 * @author lzh
 * @since  2020-10-20
 */
class ScmWarehouse extends Scm
{
    /**
     * 出库主模型对象
     * @var object
     * @access protected
     */
    protected $_out_stock = null;

    /**
     * 出库子模型对象
     * @var object
     * @access protected
     */
    protected $_out_stock_item = null;

    /**
     * 出库类型模型对象
     * @var object
     * @access protected
     */
    protected $_out_stock_type = null;

    /**
     * 质检模型对象
     * @var object
     * @access protected
     */
    protected $_check = null;

    /**
     * 质检商品模型对象
     * @var object
     * @access protected
     */
    protected $_check_item = null;

    /**
     * 入库主模型对象
     * @var object
     * @access protected
     */
    protected $_in_stock = null;

    /**
     * 入库子模型对象
     * @var object
     * @access protected
     */
    protected $_in_stock_item = null;

    /**
     * 入库类型模型对象
     * @var object
     * @access protected
     */
    protected $_in_stock_type = null;

    /**
     * 采购单商品模型对象
     * @var object
     * @access protected
     */
    protected $_purchase_order_item = null;

    /**
     * 采购单商品模型对象
     * @var object
     * @access protected
     */
    protected $_purchase_order = null;

    /**
     * 补货需求清单模型对象
     * @var object
     * @access protected
     */
    protected $_new_product_mapping = null;

    /**
     * 商品条形码模型对象
     * @var object
     * @access protected
     */
    protected $_product_bar_code_item = null;

    /**
     * 商品库存模型对象
     * @var object
     * @access protected
     */
    protected $_item = null;

    /**
     * sku映射关系模型对象
     * @var object
     * @access protected
     */
    protected $_item_platform_sku = null;

    /**
     * 平台模型对象
     * @var object
     * @access protected
     */
    protected $_magento_platform = null;

    /**
     * 库存日志模型对象
     * @var object
     * @access protected
     */
    protected $_stock_log = null;

    /**
     * 入库待分配模型对象
     * @var object
     * @access protected
     */
    protected $_allocated = null;

    /**
     * 退货模型对象
     * @var object
     * @access protected
     */
    protected $_order_return = null;

    /**
     * 盘点单主模型对象
     * @var object
     * @access protected
     */
    protected $_inventory = null;

    /**
     * 盘点单子模型对象
     * @var object
     * @access protected
     */
    protected $_inventory_item = null;

    /**
     * 库区模型对象
     * @var object
     * @access protected
     */
    protected $_warehouse_area = null;

    /**
     * SKU库位绑定模型对象
     * @var object
     * @access protected
     */
    protected $_store_sku = null;

    /**
     * 库位模型对象
     * @var object
     * @access protected
     */
    protected $_store_house = null;

    protected function _initialize()
    {
        parent::_initialize();

        $this->_out_stock = new Outstock();
        $this->_out_stock_item = new OutStockItem();
        $this->_out_stock_type = new OutstockType();
        $this->_check = new Check();
        $this->_check_item = new CheckItem();
        $this->_in_stock = new Instock();
        $this->_in_stock_item = new InstockItem();
        $this->_in_stock_type = new InstockType();
        $this->_new_product_mapping = new NewProductMapping();
        $this->_purchase_order = new PurchaseOrder();
        $this->_purchase_order_item = new PurchaseOrderItem();
        $this->_product_bar_code_item = new ProductBarCodeItem();
        $this->_item = new Item();
        $this->_item_platform_sku = new ItemPlatformSku();
        $this->_stock_log = new StockLog();
        $this->_magento_platform = new MagentoPlatform();
        $this->_allocated = new GoodsStockAllocated();
        $this->_order_return = new OrderReturn();
        $this->_inventory = new Inventory();
        $this->_inventory_item = new InventoryItem();
        $this->_store_sku = new StockSku();
        $this->_warehouse_area = new WarehouseArea();
        $this->_store_house = new StockHouse();
        $this->_warehouse_transfer_order = new WarehouseTransferOrder();
        $this->_warehouse_transfer_order_item = new WarehouseTransferOrderItem();
        $this->_stock_transfer_order = new StockTransferOrder();
        $this->_stock_transfer_order_item = new StockTransferOrderItem();
        $this->_stock_transfer_order_item_code = new StockTransferOrderItemCode();
        $this->_stock_transfer_in_order = new StockTransferInOrder();
        $this->_stock_transfer_out_order = new StockTransferOutOrder();
        $this->_stock_transfer_in_order_item = new StockTransferInOrderItem();
        $this->_stock_transfer_out_order_item = new StockTransferOutOrderItem();
    }

    /**
     * 出库单列表
     *
     * @参数 string query  查询内容
     * @参数 int status  状态：0新建 1待审核 2 已审核 3已拒绝 4已取消
     * @参数 string start_time  开始时间
     * @参数 string end_time  结束时间
     * @参数 int page  页码
     * @参数 int page_size  每页显示数量
     * @return mixed
     * @author lzh
     */
    public function out_stock_list()
    {
        $query = $this->request->request('query');
        $status = $this->request->request('status');
        $start_time = $this->request->request('start_time');
        $end_time = $this->request->request('end_time');
        $page = $this->request->request('page');
        $page_size = $this->request->request('page_size');
        $stockId = $this->request->request('stock_id');

        empty($page) && $this->error(__('Page can not be empty'), [], 403);
        empty($page_size) && $this->error(__('Page size can not be empty'), [], 403);

        $where = [];
        if ($query) {
            //            $where['a.out_stock_number|a.create_person|b.sku'] = ['like', '%' . $query . '%'];
            $where['a.id'] = [
                'in',
                function ($search) use ($query) {
                    $search
                        ->table('fa_out_stock')
                        ->field('id')
                        ->union("SELECT out_stock_id FROM fa_out_stock_item WHERE sku like '" . $query . "%'")
                        ->union("SELECT id FROM fa_out_stock WHERE create_person like '" . $query . "%'")
                        ->where(['out_stock_number' => ['like', $query . '%']]);
                },
            ];
        }
        if (isset($status)) {
            $where['a.status'] = $status;
        }
        if ($start_time && $end_time) {
            $where['a.createtime'] = ['between', [$start_time, $end_time]];
        }

        if ($stockId) {
            $where['a.stock_id'] = $stockId;
        }

        $offset = ($page - 1) * $page_size;
        $limit = $page_size;

        //获取出库单列表数据
        $list = $this->_out_stock
            ->alias('a')
            ->where($where)
            ->field('a.id,a.out_stock_number,a.createtime,a.status,a.type_id,a.remark')
            //            ->join(['fa_out_stock_item' => 'b'], 'a.id=b.out_stock_id', 'left')
            ->order('a.createtime', 'desc')
            ->limit($offset, $limit)
            ->select();
        $list = collection($list)->toArray();

        //获取出库分类数据
        $type_list = $this->_out_stock_type
            ->where('is_del', 1)
            ->column('name', 'id');

        $status = [0 => '新建', 1 => '待审核', 2 => '已审核', 3 => '已拒绝', 4 => '已取消'];
        foreach ($list as $key => $value) {
            $list[$key]['status'] = $status[$value['status']];
            $list[$key]['type_name'] = $type_list[$value['type_id']];
            $list[$key]['cancel_show'] = 0 == $value['status'] ? 1 : 0;
            $list[$key]['edit_show'] = 0 == $value['status'] ? 1 : 0;
            $list[$key]['detail_show'] = 1 < $value['status'] ? 1 : 0;
            $list[$key]['examine_show'] = 1 == $value['status'] ? 1 : 0;
        }

        $this->success('', ['list' => $list], 200);
    }

    /**
     * 新建/编辑/详情出库单页面
     *
     * @参数 int out_stock_id  出库单ID
     * @return mixed
     * @author lzh
     */
    public function out_stock_add()
    {
<<<<<<< HEAD
        $outStockId = $this->request->request('out_stock_id');
        if ($outStockId) {
=======
        $out_stock_id = $this->request->request('out_stock_id');
        Log::write("输出出库单数据");
        Log::write($out_stock_id);
        if ($out_stock_id) {
>>>>>>> 36dfe99c
            $info = $this->_out_stock
                ->field('out_stock_number,type_id,platform_id,stock_id,location_id as location_code_id,area_id as location_id')
                ->where('id', $outStockId)
                ->find();

            //获取出库单商品数据
            $itemData = $this->_out_stock_item
                ->field('sku,out_stock_num')
                ->where('out_stock_id', $outStockId)
                ->select();

            //获取各站点虚拟仓库存
            $stockList = $this->_item_platform_sku
                ->where('platform_type', $info['platform_id'])
                ->column('stock', 'sku');

            //获取条形码数据
            $barCodeList = $this->_product_bar_code_item
                ->where(['out_stock_id' => $outStockId])
                ->field('sku,code')
                ->select();
            $barCodeList = collection($barCodeList)->toArray();

            foreach ($itemData as $key => $value) {
                $sku = $value['sku'];
                //条形码列表
                $skuAgg = array_filter($barCodeList, function ($v) use ($sku) {
                    if ($v['sku'] == $sku) {
                        return $v;
                    }
                });

                if (!empty($skuAgg)) {
                    array_walk($skuAgg, function (&$value, $k, $p) {
                        $value = array_merge($value, $p);
                    }, ['is_new' => 0]);
                }

                $itemData[$key]['sku_agg'] = array_values($skuAgg);
                $itemData[$key]['stock'] = $stockList[$sku];
            }

            $info['item_data'] = $itemData;
            $info['stock_name'] = $info['stock_id'] == 2 ? '丹阳仓' : '郑州仓';
        } else {
            $info = [
                'out_stock_number' => 'OUT' . date('YmdHis') . rand(100, 999) . rand(100, 999),
                'type_id'          => 0,
                'platform_id'      => 0,
                'item_data'        => [],
            ];
        }

        //出库单所需数据
        $info['location_area'] = Db::name('warehouse_area')->where('id', $info['location_id'])->value('coding');
        $info['location_code'] = Db::name('store_house')->where('id', $info['location_code_id'])->value('coding');

        //获取出库分类数据
        $typeList = $this->_out_stock_type
            ->field('id,name')
            ->where('is_del', 1)
            ->select();

        //站点列表
        $siteList = [
            ['id' => 1, 'title' => 'zeelool'],
            ['id' => 2, 'title' => 'voogueme'],
            ['id' => 3, 'title' => 'meeloog'],
            ['id' => 4, 'title' => 'vicmoo'],
            ['id' => 5, 'title' => 'wesee'],
            ['id' => 8, 'title' => 'amazon'],
            ['id' => 9, 'title' => 'zeelool_es'],
            ['id' => 10, 'title' => 'zeelool_de'],
            ['id' => 11, 'title' => 'zeelool_jp'],
            ['id' => 12, 'title' => 'voogmechic'],
            ['id' => 13, 'title' => 'zeelool_cn'],
            ['id' => 14, 'title' => 'alibaba'],
            ['id' => 15, 'title' => 'zeelool_fr'],
        ];

        $this->success('', ['type_list' => $typeList, 'site_list' => $siteList, 'info' => $info], 200);
    }

    /**
     * 新建/编辑出库单提交
     *
     * @参数 int out_stock_id  出库单ID
     * @参数 string out_stock_number  出库单号
     * @参数 int do_type  提交类型：1提交，2保存
     * @参数 int type_id  出库分类ID
     * @参数 int platform_id  平台ID
     * @参数 json item_data  sku集合
     * @return mixed
     * @author lzh
     */
    public function out_stock_submit()
    {
        $type_id = $this->request->request('type_id');
        empty($type_id) && $this->error(__('出库分类ID不能为空'), [], 403);

        $platform_id = $this->request->request('platform_id');
        empty($platform_id) && $this->error(__('平台ID不能为空'), [], 403);

        $warehouse_area_id = $this->request->request("warehouse_area_id"); //出库库库位id
        empty($warehouse_area_id) && $this->error(__('请选择出库库位'), [], 510);

        $area_id = $this->request->request("area_id"); //出库库库区id
        empty($area_id) && $this->error(__('请选择出库区'), [], 510);

        $stockId = $this->request->request("stock_id"); //仓库ID
        empty($stockId) && $this->error(__('请选择出仓库'), [], 510);

        $item_data = $this->request->request('item_data');
        $item_data = json_decode(htmlspecialchars_decode($item_data), true);
        empty($item_data) && $this->error(__('sku集合不能为空'), [], 403);
        $item_data = array_filter($item_data);

        $do_type = $this->request->request('do_type');
        $get_out_stock_id = $this->request->request('out_stock_id');

        //出库库位详情
        $warehouse_area = $this->_store_house->where('id', $warehouse_area_id)->find();

        /*****************限制如果有盘点单未结束不能操作配货完成*******************/
        //配货完成时判断
        //拣货区盘点时不能操作
        //查询条形码库区库位
        $count = $this->_inventory->alias('a')
            ->join(['fa_inventory_item' => 'b'], 'a.id=b.inventory_id')->where(['a.stock_id' => $stockId, 'a.is_del' => 1, 'a.check_status' => ['in', [0, 1]], 'library_name' => $warehouse_area['coding'], 'area_id' => $warehouse_area['area_id']])
            ->count();
        if ($count > 0) {
            $this->error(__('此库位正在盘点,暂无法出库提交'), [], 403);
        }
        /****************************end*****************************************/


        $this->_out_stock->startTrans();
        $this->_out_stock_item->startTrans();
        $this->_product_bar_code_item->startTrans();
        try {
            //编辑提交
            if ($get_out_stock_id) {
                $row = $this->_out_stock->get($get_out_stock_id);
                if (empty($row)) {
                    throw new Exception('出库单不存在');
                }
                if (0 != $row['status']) {
                    throw new Exception('只有新建状态才能编辑');
                }

                //更新出库单
                $out_stock_data = [
                    'type_id'     => $type_id,
                    'platform_id' => $platform_id,
                    'location_id' => $warehouse_area_id ?? $row->location_id,
                    'area_id'     => $area_id ?? $row->area_id,
                    'status'      => 1 == $do_type ?: 0,
                ];
                $result = $this->_out_stock->allowField(true)->save($out_stock_data, ['id' => $get_out_stock_id]);
                $out_stock_id = $get_out_stock_id;

                $this->_out_stock_item->where(['out_stock_id' => $out_stock_id])->delete();
            } else {
                //新建提交
                $out_stock_number = $this->request->request('out_stock_number');
                if (empty($out_stock_number)) {
                    throw new Exception('出库单号不能为空');
                }
                $check_number = $this->_out_stock->where(['out_stock_number' => $out_stock_number])->value('id');
                if (!empty($check_number)) {
                    throw new Exception('出库单号已存在');
                }

                //创建出库单
                $out_stock_data = [
                    'out_stock_number' => $out_stock_number,
                    'type_id'          => $type_id,
                    'platform_id'      => $platform_id,
                    'stock_id'         => $stockId,
                    'location_id'      => $warehouse_area_id,
                    'area_id'          => $area_id,
                    'status'           => 1 == $do_type ?: 0,
                    'create_person'    => $this->auth->nickname,
                    'createtime'       => date('Y-m-d H:i:s'),
                ];
                $result = $this->_out_stock->allowField(true)->save($out_stock_data);
                $out_stock_id = $this->_out_stock->id;
            }
            foreach ($item_data as $key => $value) {
                //校验条形码当前是否在出库库区跟库位
                foreach ($value['sku_agg'] as $v) {
                    $detail = $this->_product_bar_code_item->where(['code' => $v['code'], 'location_code_id' => $warehouse_area_id, 'location_id' => $area_id])->find();
                    if (empty($detail)) {
                        throw new Exception($v['code'] . '不在当前库区库位');
                    }
                }
            }
            if (false === $result) {
                throw new Exception('提交失败');
            }

            if (count($item_data) != count(array_unique(array_column($item_data, 'sku')))) {
                throw new Exception('sku重复，请检查');
            }

            //获取各站点虚拟仓库存
            $stock_list = $this->_item_platform_sku
                ->where('platform_type', $platform_id)
                ->column('stock', 'sku');

            //校验各站点虚拟仓库存
            foreach ($item_data as $key => $value) {
                if (empty($stock_list[$value['sku']])) {
                    throw new Exception('sku: ' . $value['sku'] . ' 没有同步至对应平台');
                }
                if ($value['out_stock_num'] > $stock_list[$value['sku']]) {
                    throw new Exception('sku: ' . $value['sku'] . ' 出库数量不能大于虚拟仓库存');
                }
            }

            //检测条形码是否已绑定
            $where['out_stock_id'] = [['>', 0], ['neq', $out_stock_id]];
            foreach ($item_data as $key => $value) {
                $sku_code = array_column($value['sku_agg'], 'code');
                if (count($value['sku_agg']) != count(array_unique($sku_code))) {
                    throw new Exception(' 条形码有重复，请检查');
                }

                $where['code'] = ['in', $sku_code];
                $check_quantity = $this->_product_bar_code_item
                    ->where($where)
                    ->field('code')
                    ->find();
                if (!empty($check_quantity['code'])) {
                    throw new Exception('条形码:' . $check_quantity['code'] . ' 已绑定,请移除');
                }
            }

            //批量创建或更新出库单商品
            foreach ($item_data as $key => $value) {
                //出库单移除条形码
                if (!empty($value['remove_agg'])) {
                    $this->_product_bar_code_item
                        ->where(['code' => ['in', $value['remove_agg']]])
                        ->update(['out_stock_id' => 0]);
                }

                //新增出库单sku数据
                $item_save = [
                    'out_stock_num' => $value['out_stock_num'],
                    'out_stock_id'  => $out_stock_id,
                    'sku'           => $value['sku'],
                ];
                $this->_out_stock_item->allowField(true)->isUpdate(false)->data($item_save)->save();

                //绑定条形码
                foreach ($value['sku_agg'] as $v) {
                    $this->_product_bar_code_item->where(['code' => $v['code'], 'location_code' => $warehouse_area['coding']])->update(['out_stock_id' => $out_stock_id]);
                }
            }

            $this->_out_stock->commit();
            $this->_out_stock_item->commit();
            $this->_product_bar_code_item->commit();
        } catch (ValidateException $e) {
            $this->_out_stock->rollback();
            $this->_out_stock_item->rollback();
            $this->_product_bar_code_item->rollback();
            $this->error($e->getMessage(), [], 406);
        } catch (PDOException $e) {
            $this->_out_stock->rollback();
            $this->_out_stock_item->rollback();
            $this->_product_bar_code_item->rollback();
            $this->error($e->getMessage(), [], 407);
        } catch (Exception $e) {
            $this->_out_stock->rollback();
            $this->_out_stock_item->rollback();
            $this->_product_bar_code_item->rollback();
            $this->error($e->getMessage(), [], 408);
        }

        $this->success('提交成功', [], 200);
    }

    /**
     * 审核出库单
     *
     * @参数 int out_stock_id  出库单ID
     * @参数 int do_type  2审核通过，3审核拒绝
     * @return mixed
     * @author lzh
     */
    public function out_stock_examine()
    {

        $out_stock_id = $this->request->request('out_stock_id');
        empty($out_stock_id) && $this->error(__('出库单ID不能为空'), [], 403);

        $result = LockService::addLock($out_stock_id, 30, 'out_stock_lock_%s');
        if (!$result) {
            $this->error(__('服务异常,重复提交或加锁失败,请联系管理员！！'), '', 524);
        }

        $do_type = $this->request->request('do_type');
        empty($do_type) && $this->error(__('审核类型不能为空'), [], 403);
        !in_array($do_type, [2, 3]) && $this->error(__('审核类型错误'), [], 403);

        //检测出库单状态
        $row = $this->_out_stock->get($out_stock_id);
        1 != $row['status'] && $this->error(__('只有待审核状态才能审核'), [], 405);

        /*****************限制如果有盘点单未结束不能操作配货完成*******************/
        //配货完成时判断
        //拣货区盘点时不能操作
        //查询条形码库区库位
        $barcodedata = $this->_product_bar_code_item->where(['out_stock_id' => $out_stock_id])->column('location_code');
        $count = $this->_inventory->alias('a')
            ->join(['fa_inventory_item' => 'b'], 'a.id=b.inventory_id')
            ->where(['a.stock_id' => $row['stock_id'], 'area_id' => $row->area_id, 'a.is_del' => 1, 'a.check_status' => ['in', [0, 1]], 'library_name' => ['in', $barcodedata]])
            ->count();
        if ($count > 0) {
            $this->error(__('此库位正在盘点,暂无法出库审核'), [], 403);
        }
        /****************************end*****************************************/


        $this->_item->startTrans();
        $this->_stock_log->startTrans();
        $this->_item_platform_sku->startTrans();
        $this->_product_bar_code_item->startTrans();
        try {
            //审核通过扣减库存
            if ($do_type == 2) {
                //获取出库单商品数据
                $item_data = $this->_out_stock_item
                    ->field('sku,out_stock_num')
                    ->where('out_stock_id', $out_stock_id)
                    ->select();

                //获取各站点虚拟仓库存
                $stock_list = $this->_item_platform_sku
                    ->where('platform_type', $row['platform_id'])
                    ->column('stock', 'sku');

                //校验各站点虚拟仓库存
                foreach ($item_data as $value) {
                    $value['out_stock_num'] > $stock_list[$value['sku']] && $this->error(__('sku: ' . $value['sku'] . ' 出库数量不能大于虚拟仓库存'), [], 405);
                }

                $stock_data = [];
                //出库扣减库存
                foreach ($item_data as $value) {
                    //扣除商品表总库存
                    $sku = $value['sku'];
                    $sku_item = $this->_item->where(['sku' => $sku])->find();
                    $this->_item->where(['sku' => $sku])->dec('stock', $value['out_stock_num'])->dec('available_stock', $value['out_stock_num'])->update();

                    //扣减对应平台sku库存
                    $item_platform_sku_detail = $this->_item_platform_sku->where(['sku' => $sku, 'platform_type' => $row['platform_id']])->find();
                    $this->_item_platform_sku->where(['sku' => $sku, 'platform_type' => $row['platform_id']])->dec('stock', $value['out_stock_num'])->update();

                    $stock_data[] = [
                        //'大站点类型：1网站 2魔晶',
                        'type'                   => 2,
                        //'站点类型：1Zeelool  2Voogueme 3Nihao 4Meeloog 5Wesee 8Amazon 9Zeelool_es 10Zeelool_de 11Zeelool_jp'
                        'site'                   => 0,
                        //'模块：1普通订单 2配货 3质检 4审单 5异常处理 6更改镜架 7取消订单 8补发 9赠品 10采购入库 11出入库 12盘点 13调拨'
                        'modular'                => 11,
                        //'变动类型：1非预售下单 2预售下单-虚拟仓>0 3预售下单-虚拟仓<0 4配货 5质检拒绝-镜架报损 6审单-成功 7审单-配错镜框
                        // 8加工异常打回待配货 9印logo异常打回待配货 10更改镜架-配镜架前 11更改镜架-配镜架后 12取消订单-配镜架前 13取消订单-配镜架后
                        // 14补发 15赠品 16采购-有比例入库 17采购-没有比例入库 18手动入库 19手动出库 20盘盈入库 21盘亏出库 22调拨 23调拨 24库存调拨'
                        'change_type'            => 19,
                        // '关联sku'
                        'sku'                    => $sku,
                        //'关联订单号或子单号'
                        'order_number'           => $this->_out_stock->where('id', $out_stock_id)->value('out_stock_number'),
                        //'关联变化的ID'
                        'public_id'              => 0,
                        //'操作端：1PC端 2PDA'
                        'source'                 => 2,
                        //'总库存变动前'
                        'stock_before'           => $sku_item['stock'],
                        //'总库存变化量：正数为加，负数为减'
                        'stock_change'           => -$value['out_stock_num'],
                        //'可用库存变动前'
                        'available_stock_before' => $sku_item['available_stock'],
                        //'可用库存变化量：正数为加，负数为减'
                        'available_stock_change' => -$value['out_stock_num'],
                        'create_person'          => $this->auth->nickname,
                        'create_time'            => time(),
                        //'关联单号类型：1订单号 2子订单号 3入库单 4出库单 5盘点单 6调拨单'
                        'number_type'            => 4,
                    ];
                    //插入日志表
                    $stock_data1[] = [
                        'type'              => 2,
                        'site'              => $row['platform_id'],
                        'modular'           => 11,
                        'change_type'       => 19,
                        'sku'               => $sku,
                        'order_number'      => $this->_out_stock->where('id', $out_stock_id)->value('out_stock_number'),
                        'source'            => 2,
                        'fictitious_before' => $item_platform_sku_detail['stock'],
                        'fictitious_change' => -$value['out_stock_num'],
                        'create_person'     => $this->auth->nickname,
                        'create_time'       => time(),
                        'number_type'       => 4,
                    ];
                }

                //库存变动日志不分站点的
                $this->_stock_log->allowField(true)->saveAll($stock_data);

                //库存变动日志分站点的
                $this->_stock_log->allowField(true)->saveAll($stock_data1);

                //校验条形码是否已出库
                $check_bar_code = $this->_product_bar_code_item->where(['out_stock_id' => $out_stock_id, 'library_status' => 2])->value('code');
                if ($check_bar_code) {
                    throw new Exception("条形码：{$check_bar_code}已出库，请检查");
                }

                //条形码出库时间
                $this->_product_bar_code_item
                    ->allowField(true)
                    ->isUpdate(true, ['out_stock_id' => $out_stock_id])
                    // ->save(['out_stock_time' => date('Y-m-d H:i:s'), 'library_status' => 2, 'location_code' => '', 'location_code_id' => '', 'location_id' => '']); //出库解除库位号与商品条形码绑定
                    ->save(['out_stock_time' => date('Y-m-d H:i:s'), 'library_status' => 2]); //出库解除库位号与商品条形码绑定

                //计算出库成本
                $financecost = new \app\admin\model\finance\FinanceCost();
                $financecost->outstock_cost($out_stock_id, $row['out_stock_number']);
            } else { //审核拒绝解除条形码绑定关系
                $code_clear = [
                    'out_stock_id' => 0,
                ];
                $this->_product_bar_code_item
                    ->allowField(true)
                    ->isUpdate(true, ['out_stock_id' => $out_stock_id])
                    ->save($code_clear);
            }
            $this->_item->commit();
            $this->_stock_log->commit();
            $this->_item_platform_sku->commit();
            $this->_product_bar_code_item->commit();
        } catch (ValidateException $e) {
            $this->_item->rollback();
            $this->_stock_log->rollback();
            $this->_item_platform_sku->rollback();
            $this->_product_bar_code_item->rollback();
            $this->error($e->getMessage(), [], 406);
        } catch (PDOException $e) {
            $this->_item->rollback();
            $this->_stock_log->rollback();
            $this->_item_platform_sku->rollback();
            $this->_product_bar_code_item->rollback();
            $this->error($e->getMessage(), [], 407);
        } catch (Exception $e) {
            $this->_item->rollback();
            $this->_stock_log->rollback();
            $this->_item_platform_sku->rollback();
            $this->_product_bar_code_item->rollback();
            $this->error($e->getMessage(), [], 408);
        }

        $res = $this->_out_stock->allowField(true)->isUpdate(true, ['id' => $out_stock_id])->save(['status' => $do_type]);

        //解锁
        LockService::releaseLock($out_stock_id, $result);

        false === $res ? $this->error(__('审核失败'), [], 404) : $this->success('审核成功', [], 200);
    }

    /**
     * 取消出库
     *
     * @参数 int out_stock_id  出库单ID
     * @return mixed
     * @author lzh
     */
    public function out_stock_cancel()
    {
        $out_stock_id = $this->request->request('out_stock_id');
        empty($out_stock_id) && $this->error(__('出库单ID不能为空'), [], 403);

        //检测出库单状态
        $row = $this->_out_stock->get($out_stock_id);
        0 != $row['status'] && $this->error(__('只有新建状态才能取消'), [], 405);

        //解除条形码绑定关系
        $code_clear = [
            'out_stock_id' => 0,
        ];
        $this->_product_bar_code_item->allowField(true)->isUpdate(true, ['out_stock_id' => $out_stock_id])->save($code_clear);

        $res = $this->_out_stock->allowField(true)->isUpdate(true, ['id' => $out_stock_id])->save(['status' => 4]);
        $res ? $this->success('取消成功', [], 200) : $this->error(__('取消失败'), [], 404);
    }

    /**
     * 待入库列表--ok
     * 质检单审核时间examine_time即为完成时间
     *
     * @参数 string query  查询内容
     * @参数 int status  状态
     * @参数 string start_time  开始时间
     * @参数 string end_time  结束时间
     * @参数 int page  页码
     * @参数 int page_size  每页显示数量
     * @return mixed
     * @author wgj
     */
    public function no_in_stock_list()
    {
        $query = $this->request->request('query');
        $start_time = $this->request->request('start_time');
        $end_time = $this->request->request('end_time');
        $page = $this->request->request('page');
        $page_size = $this->request->request('page_size');

        empty($page) && $this->error(__('Page can not be empty'), [], 406);
        empty($page_size) && $this->error(__('Page size can not be empty'), [], 407);

        $where = [];
        $where['a.is_stock'] = 0; //质检单待入库 状态为0
        $where['a.status'] = 2; //质检单待入库 状态为2 已审核
        if ($query) {
            $where['a.check_order_number|b.sku|c.logistics_number'] = ['like', '%' . $query . '%'];
        }
        if ($start_time && $end_time) {

            $where['a.createtime'] = ['between', [$start_time, $end_time]];
        }

        $offset = ($page - 1) * $page_size;
        $limit = $page_size;

        //获取质检单列表数据
        $list = $this->_check
            ->alias('a')
            ->where($where)
            ->field('a.id,a.check_order_number,c.logistics_number,a.createtime,a.examine_time,b.sku,a.create_person,a.logistics_id,a.batch_id,b.remark,d.purchase_number')
            ->join(['fa_check_order_item' => 'b'], 'a.id=b.check_id', 'left')
            ->join(['fa_logistics_info' => 'c'], 'a.logistics_id=c.id', 'left')
            ->join(['fa_purchase_order' => 'd'], 'a.purchase_id=d.id')
            ->group('a.id')
            ->order('a.createtime', 'desc')
            ->limit($offset, $limit)
            ->select();
        $list = collection($list)->toArray();
        // dump($list);
        foreach ($list as $key => $value) {
            //签收编号
            $list[$key]['sign_number'] = Db::name('logistics_info')->where('id', $value['logistics_id'])->value('sign_number');
            //应到货数量
            $list[$key]['should_arrival_num'] = Db::name('check_order_item')->where('check_id', $value['id'])->value('should_arrival_num');
            //供应商名称
            $list[$key]['supplier_name'] = $this->_purchase_order
                ->alias('a')
                ->join(['fa_supplier' => 'b'], 'a.supplier_id=b.id')
                ->where('a.purchase_number', $value['purchase_number'])
                ->value('b.supplier_name');
            $list[$key]['batch_id'] = $value['batch_id'] == 0 ? '无批次' : $value['batch_id'];
        }

        $this->success('', ['list' => $list], 200);
    }

    /**
     * 入库单列表--ok
     *
     * @参数 string query  查询内容
     * @参数 int status  状态
     * @参数 string start_time  开始时间
     * @参数 string end_time  结束时间
     * @参数 int page  * 页码
     * @参数 int page_size  * 每页显示数量
     * @return mixed
     * @author wgj
     */
    public function in_stock_list()
    {
        $query = $this->request->request('query');
        $status = $this->request->request('status');
        $start_time = $this->request->request('start_time');
        $end_time = $this->request->request('end_time');
        $page = $this->request->request('page');
        $page_size = $this->request->request('page_size');

        empty($page) && $this->error(__('Page can not be empty'), [], 501);
        empty($page_size) && $this->error(__('Page size can not be empty'), [], 502);

        $where = [];
        if ($query) {
            //            $where['a.in_stock_number|b.check_order_number|c.sku|a.create_person|b.create_person'] = ['like', '%' . $query . '%'];
            $where['a.check_id'] = [
                'in',
                function ($search) use ($query) {
                    $search
                        ->table('fa_check_order')
                        ->field('id')
                        ->union("SELECT id FROM fa_check_order WHERE create_person like '" . $query . "%'")
                        ->union("SELECT check_id FROM fa_check_order_item WHERE sku like '" . $query . "%'")
                        ->where(['check_order_number' => ['like', $query . '%']]);
                },
            ];
        }
        if (isset($status)) {
            $where['a.status'] = $status;
        }
        if ($start_time && $end_time) {
            $where['a.createtime'] = ['between', [$start_time, $end_time]];
        }

        $offset = ($page - 1) * $page_size;
        $limit = $page_size;

        //获取入库单列表数据
        $list = $this->_in_stock
            ->alias('a')
            ->where($where)
            ->field('a.id,a.check_id,a.in_stock_number,b.check_order_number,a.createtime,a.status,a.type_id')
            ->join(['fa_check_order' => 'b'], 'a.check_id=b.id', 'left')
            //            ->join(['fa_check_order_item' => 'c'], 'a.check_id=c.check_id', 'left')
            ->group('a.id')
            ->order('a.createtime', 'desc')
            ->limit($offset, $limit)
            ->select();
        $list = collection($list)->toArray();

        $status_list = [0 => '新建', 1 => '待审核', 2 => '已审核', 3 => '已拒绝', 4 => '已取消'];
        foreach ($list as $key => $value) {
            $list[$key]['status'] = $status_list[$value['status']];
            //按钮
            if ($list[$key]['check_id']) {
                $list[$key]['check_in'] = 1; //是否有质检单 1有 0没有
            } else {
                $list[$key]['check_in'] = 0; //是否有质检单 1有 0没有
            }
            //退货入库
            if ($list[$key]['type_id'] == 3) {
                $list[$key]['check_in'] = 0;
                $list[$key]['check_id'] = 0;
            }
            $list[$key]['show_edit'] = 0 == $value['status'] ? 1 : 0; //编辑按钮
            $list[$key]['cancel_show'] = 0 == $value['status'] ? 1 : 0; //取消按钮
            $list[$key]['show_examine'] = 1 == $value['status'] ? 1 : 0; //审核按钮
            $list[$key]['show_detail'] = in_array($value['status'], [2, 3, 4]) ? 1 : 0; //详情按钮
        }

        $this->success('', ['list' => $list], 200);
    }

    /**
     * 取消入库单--ok
     *
     * @参数 int in_stock_id  入库单ID
     * @return mixed
     * @author wgj
     */
    public function in_stock_cancel()
    {
        $in_stock_id = $this->request->request('in_stock_id');
        empty($in_stock_id) && $this->error(__('Id can not be empty'), [], 503);

        //检测入库单状态
        $row = $this->_in_stock->get($in_stock_id);
        empty($row) && $this->error(__('入库单不存在'), [], 503);
        0 != $row['status'] && $this->error(__('只有新建状态才能取消'), [], 504);

        //解除条形码绑定关系
        $this->_product_bar_code_item->allowField(true)->isUpdate(true, ['in_stock_id' => $in_stock_id])->save(['in_stock_id' => 0, 'location_code' => '', 'location_code_id' => '', 'location_id' => '']); //解除库位号条形码绑定

        $res = $this->_in_stock->allowField(true)->isUpdate(true, ['id' => $in_stock_id])->save(['status' => 4]);
        $res ? $this->success('取消成功', [], 200) : $this->error(__('取消失败'), [], 505);
    }

    /**
     * 新建/编辑入库提交/保存--ok
     *
     * 提交后状态为待审核status=1/保存后状态为新建status=0
     *
     * @参数 int in_stock_id  入库单ID（编辑时必传）
     * @参数 int type_id  入库分类ID（新建时必传）
     * @参数 string in_stock_number  入库单号（必传）
     * @参数 string check_order_number  质检单号（入库单新创建时必传，质检单入口创建时不传）
     * @参数 int platform_id  平台/站点ID（入库单新创建时必传，质检单入口创建时不传）
     * @参数 int do_type  操作类型：1提交2保存
     * @参数 json item_sku  sku数据集合
     * @return mixed
     * @author wgj
     */
    public function in_stock_submit()
    {
        $do_type = $this->request->request('do_type');
        empty($do_type) && $this->error(__('请选择操作类型'), '', 510);
        if ($do_type == 1) {
            $msg = '提交';
        } else {
            $msg = '保存';
        }
        $in_stock_number = $this->request->request("in_stock_number");
        empty($in_stock_number) && $this->error(__('入库单号不能为空'), '', 510);
        $type_id = $this->request->request("type_id"); //入库分类
        empty($type_id) && $this->error(__('请选择入库分类'), '', 510);
        $area_id = $this->request->request("area_id"); //入库库区id
        empty($area_id) && $this->error(__('请选择入库库区'), '', 510);
        $warehouse_area_id = $this->request->request("warehouse_area_id"); //入库库位id
        empty($warehouse_area_id) && $this->error(__('请选择入库库位'), '', 510);
        $item_sku = $this->request->request("item_data");
        empty($item_sku) && $this->error(__('sku集合不能为空！！'), '', 508);
        $item_sku = json_decode(htmlspecialchars_decode($item_sku), true);
        empty($item_sku) && $this->error(__('sku集合不能为空'), '', 403);
        $item_sku = array_filter($item_sku);
        $in_stock_id = $this->request->request("in_stock_id"); //入库单ID，
        $platform_id = $this->request->request("platform_id"); //站点，判断是否是新创建入库 还是 质检单入库
        $result = false;

        //入库库位详情
        $warehouse_area = $this->_store_house->where('id', $warehouse_area_id)->find();
        /*****************限制如果有盘点单未结束不能操作配货完成*******************/
        //配货完成时判断
        //拣货区盘点时不能操作
        //查询条形码库区库位
        $count = $this->_inventory->alias('a')
            ->join(['fa_inventory_item' => 'b'], 'a.id=b.inventory_id')->where(['a.is_del' => 1, 'a.check_status' => ['in', [0, 1]], 'library_name' => $warehouse_area['coding'], 'area_id' => $area_id])
            ->count();
        if ($count > 0) {
            $this->error(__('此库位正在盘点,暂无法入库提交'), [], 403);
        }
        /****************************end*****************************************/


        $area = $this->_warehouse_area->where('id', $area_id)->find();
        foreach ($item_sku as $key1 => $value1) {
            $store_sku = Db::name('store_sku')->where('sku', $value1['sku'])->where('store_id', $warehouse_area_id)->find();
            //判断sku跟库位号是否有绑定关系
            if (empty($store_sku)) {
                $this->error('sku:' . $value1['sku'] . '与' . $warehouse_area['coding'] . '没有绑定关系，请先绑定', '', 503);
            }
            //有库容 入库数量大于库容不能继续
            if ($warehouse_area['volume'] && $value1['in_stock_num'] > $warehouse_area['volume']) {
                $this->error('sku:' . $value1['sku'] . '入库数量大于' . $warehouse_area['coding'] . '库容', '', 503);
            }
        }
        $this->_check->startTrans();
        $this->_in_stock->startTrans();
        $this->_in_stock_item->startTrans();
        $this->_product_bar_code_item->startTrans();
        try {
            if ($in_stock_id) {
                //有入库单ID，编辑
                //检测条形码是否已绑定
                $where['in_stock_id'] = [['>', 0], ['neq', $in_stock_id]];
                foreach ($item_sku as $key => $value) {
                    $sku_code = array_column($value['sku_agg'], 'code');
                    if (count($value['sku_agg']) != count(array_unique($sku_code))) {
                        throw new Exception(' 条形码有重复，请检查');
                    }

                    //样品入库不限制
                    if ($type_id == 6) {
                        continue;
                    }

                    $where['code'] = ['in', $sku_code];
                    $check_quantity = $this->_product_bar_code_item
                        ->where($where)
                        ->field('code')
                        ->find();
                    if (!empty($check_quantity['code'])) {
                        throw new Exception('条形码:' . $check_quantity['code'] . ' 已绑定,请移除');
                    }
                }

                $_in_stock_info = $this->_in_stock->get($in_stock_id);
                if (empty($_in_stock_info)) {
                    throw new Exception('入库单不存在');
                }
                if ($_in_stock_info['status'] != 0) {
                    throw new Exception('只有新建状态才可以修改');
                }
                //更新数据组装
                $_in_stock_data = [
                    'type_id'     => $type_id,
                    'status'      => 1 == $do_type ? 1 : 0,
                    'location_id' => $warehouse_area_id ?? $_in_stock_info->location_id,
                    'area_id'     => $area_id ?? $_in_stock_info->area_id,
                ];

                if ($platform_id) {
                    //有站点，入库单创建入口
                    $row = $this->_in_stock->get($in_stock_id);
                    if (empty($row)) {
                        throw new Exception('入库单不存在');
                    }

                    //编辑入库单主表
                    $_in_stock_data['platform_id'] = $platform_id;
                    $purchase_id = 0; //无采购单id
                    $check_data = []; //质检单子表数据
                } else {
                    //无站点，是质检单入口
                    $check_order_number = $this->request->request("check_order_number");
                    if (empty($check_order_number)) {
                        throw new Exception('质检单号不能为空');
                    }
                    $check_info = $this->_check->where(['check_order_number' => $check_order_number])->field('id,purchase_id,replenish_id')->find();
                    if (empty($check_info)) {
                        throw new Exception('质检单不存在');
                    }
                    $_in_stock_data['check_id'] = $check_info['id'];
                    $_in_stock_data['replenish_id'] = $check_info['replenish_id']; //补货单ID
                    $purchase_id = $check_info['purchase_id']; //有采购单id

                    //获取质检单子表数据
                    $check_data = $this->_check_item
                        ->where('check_id', $_in_stock_info['check_id'])
                        ->column('sample_num', 'sku');
                }

                //更新数据
                $result = $this->_in_stock->allowField(true)->save($_in_stock_data, ['id' => $in_stock_id]);
                //添加入库商品信息
                if ($result !== false) {
                    $where_code = [];
                    $where_code_sku = [];
                    foreach (array_filter($item_sku) as $k => $v) {
                        $item_save['purchase_id'] = $purchase_id; //采购单id
                        $item_save['in_stock_num'] = $v['in_stock_num']; //入库数量
                        $item_save['price'] = $v['price']; //退货入库采购单单价
                        $item_save['sample_num'] = $check_data[$v['sku']] ?: 0; //留样数量
                        //修改入库单子表
                        $where = ['sku' => $v['sku'], 'in_stock_id' => $in_stock_id];
                        $this->_in_stock_item->where($where)->update($item_save);

                        //入库单绑定条形码数组组装
                        foreach ($v['sku_agg'] as $k_code => $v_code) {
                            if (!empty($v_code['code'])) {
                                $where_code[] = $v_code['code'];
                                $where_code_sku[$v_code['code']] = $v['sku'];
                            }
                        }
                        //入库单移除条形码
                        if (!empty($value['remove_agg'])) {
                            $code_clear = [
                                'in_stock_id'      => 0,
                                'location_code'    => '',
                                'location_code_id' => '',
                                'location_id'      => '', //解除库位号条形码绑定
                            ];
                            $this->_product_bar_code_item->where(['code' => ['in', $value['remove_agg']]])->update($code_clear);
                        }
                    }
                    //入库单绑定条形码执行
                    if ($where_code) {
                        $save_code_data = [];
                        if ($type_id == 3) { //退货入库绑定sku和商品条形码
                            foreach ($where_code_sku as $key => $value) {
                                $save_code_data['in_stock_id'] = $in_stock_id;
                                $save_code_data['sku'] = $where_code_sku[$key];
                                $save_code_data['location_code'] = $warehouse_area['coding']; //绑定条形码与库位号
                                $save_code_data['location_code_id'] = $warehouse_area_id; //绑定条形码与库位号
                                $save_code_data['location_id'] = $area['id']; //绑定条形码与库区id
                                $save_code_data['library_status'] = 1; //在库状态
                                $this->_product_bar_code_item->where(['code' => $key])->update($save_code_data);
                            }
                        } else {
                            $save_code_data['in_stock_id'] = $in_stock_id;
                            $save_code_data['location_code'] = $warehouse_area['coding']; //绑定条形码与库位号
                            $save_code_data['location_code_id'] = $warehouse_area_id; //绑定条形码与库位号
                            $save_code_data['location_id'] = $area['id']; //绑定条形码与库区id
                            $save_code_data['library_status'] = 1; //在库状态
                            $this->_product_bar_code_item->allowField(true)->isUpdate(true, ['code' => ['in', $where_code]])->save($save_code_data);
                        }
                    }
                }
            } else {
                //无入库单ID，新建入库单

                //检测条形码是否已绑定
                $where['in_stock_id'] = ['>', 0];
                foreach ($item_sku as $key => $value) {

                    $sku_code = array_column($value['sku_agg'], 'code');
                    if (count($value['sku_agg']) != count(array_unique($sku_code))) {
                        throw new Exception('条形码有重复，请检查');
                    }

                    //样品入库不限制
                    if ($type_id == 6) {
                        continue;
                    }

                    $where['code'] = ['in', $sku_code];
                    $check_quantity = $this->_product_bar_code_item
                        ->where($where)
                        ->field('code')
                        ->find();
                    if (!empty($check_quantity['code'])) {
                        throw new Exception('条形码:' . $check_quantity['code'] . ' 已绑定,请移除');
                    }
                }

                //组装新增数据
                $params['location_id'] = $warehouse_area_id;
                $params['area_id'] = $area_id;
                $params['in_stock_number'] = $in_stock_number;
                $params['type_id'] = $type_id;
                $params['status'] = 1 == $do_type ? 1 : 0;

                //存在平台id 代表把当前入库单的sku分给这个平台 首先做判断 判断入库单的sku是否都有此平台对应的映射关系
                $params['create_person'] = $this->auth->nickname;
                $params['createtime'] = date('Y-m-d H:i:s', time());
                if ($platform_id) {
                    $params['platform_id'] = $platform_id;

                    foreach (array_filter($item_sku) as $k => $v) {
                        $sku_platform = $this->_item_platform_sku->where(['sku' => $v['sku'], 'platform_type' => $params['platform_id']])->find();
                        if (!$sku_platform) {
                            $this->error('此sku：' . $v['sku'] . '没有同步至此平台，请先同步后重试');
                        }
                    }
                    //新增入库单
                    $result = $this->_in_stock->allowField(true)->save($params);

                    //添加入库商品信息
                    if ($result !== false) {
                        $data = [];
                        $where_code = [];
                        $where_code_sku = [];
                        foreach (array_filter($item_sku) as $k => $v) {
                            $data[$k]['sku'] = $v['sku'];
                            $data[$k]['in_stock_num'] = $v['in_stock_num']; //入库数量
                            $data[$k]['price'] = $v['price']; //退货入库采购单单价
                            $data[$k]['in_stock_id'] = $this->_in_stock->id;
                            if ($type_id == 3) {
                                $data[$k]['price'] = $v['price'];
                            }

                            //入库单绑定条形码数组组装
                            foreach ($v['sku_agg'] as $k_code => $v_code) {
                                if (!empty($v_code['code'])) {
                                    $where_code[] = $v_code['code'];
                                    $where_code_sku[$v_code['code']] = $v['sku'];
                                }
                            }
                        }

                        //入库单绑定条形码执行
                        if ($where_code) {
                            $save_code_data = [];
                            if ($type_id == 3) { //退货入库绑定sku和商品条形码
                                foreach ($where_code_sku as $key => $value) {
                                    $save_code_data['in_stock_id'] = $this->_in_stock->id;
                                    $save_code_data['sku'] = $where_code_sku[$key];
                                    $save_code_data['location_code'] = $warehouse_area['coding']; //绑定条形码与库位号
                                    $save_code_data['location_code_id'] = $warehouse_area_id; //绑定条形码与库位号
                                    $save_code_data['location_id'] = $area['id']; //绑定条形码与库区id
                                    $save_code_data['library_status'] = 1; //在库状态为1
                                    $this->_product_bar_code_item->where(['code' => $key])->update($save_code_data);
                                }
                            } else {
                                $save_code_data['in_stock_id'] = $this->_in_stock->id;
                                $save_code_data['location_code'] = $warehouse_area['coding']; //绑定条形码与库位号
                                $save_code_data['location_code_id'] = $warehouse_area_id; //绑定条形码与库位号
                                $save_code_data['location_id'] = $area['id']; //绑定条形码与库区id
                                $save_code_data['library_status'] = 1; //在库状态
                                $this->_product_bar_code_item->allowField(true)->isUpdate(true, ['code' => ['in', $where_code]])->save($save_code_data);
                            }
                        }

                        //批量添加
                        $this->_in_stock_item->allowField(true)->saveAll($data);
                    }
                    //                    $purchase_id = 0;//无采购单id
                } else {
                    //无站点，是质检单入口
                    $check_order_number = $this->request->request("check_order_number");
                    if (empty($check_order_number)) {
                        throw new Exception('质检单号不能为空');
                    }
                    $check_info = $this->_check->where(['check_order_number' => $check_order_number])->field('id,purchase_id,replenish_id')->find();
                    if (empty($check_info)) {
                        throw new Exception('质检单不存在');
                    }

                    //获取质检单子表数据
                    $check_data = $this->_check_item
                        ->where('check_id', $check_info['id'])
                        ->column('sample_num', 'sku');

                    $params['check_id'] = $check_info['id'];
                    $params['replenish_id'] = $check_info['replenish_id']; //补货单ID
                    $purchase_id = $check_info['purchase_id']; //有采购单id
                    //质检单页面去创建入库单
                    $result = $this->_in_stock->allowField(true)->save($params);
                    //添加入库信息
                    if ($result !== false) {
                        //更改质检单为已创建入库单
                        $this->_check->allowField(true)->save(['is_stock' => 1], ['id' => $params['check_id']]);
                        $data = [];
                        $where_code = [];
                        foreach (array_filter($item_sku) as $k => $v) {
                            $data[$k]['sku'] = $v['sku'];
                            $data[$k]['purchase_id'] = $purchase_id; //采购单id
                            $data[$k]['in_stock_num'] = $v['in_stock_num']; //入库数量
                            $data[$k]['price'] = $v['price']; //退货入库采购单价
                            $data[$k]['in_stock_id'] = $this->_in_stock->id; //入库单ID
                            $data[$k]['sample_num'] = $check_data[$v['sku']] ?: 0; //留样数量

                            //入库单绑定条形码数组组装
                            foreach ($v['sku_agg'] as $k_code => $v_code) {
                                if (!empty($v_code['code'])) {
                                    $where_code[] = $v_code['code'];
                                }
                            }
                        }

                        //入库单绑定条形码执行
                        if ($where_code) {
                            $this->_product_bar_code_item
                                ->allowField(true)
                                ->isUpdate(true, ['code' => ['in', $where_code]])
                                ->save(['in_stock_id' => $this->_in_stock->id, 'location_code' => $warehouse_area['coding'], 'location_code_id' => $warehouse_area_id, 'location_id' => $area['id']]); //绑定条形码与库位号//绑定条形码与库区id
                        }

                        //批量添加
                        $this->_in_stock_item->allowField(true)->saveAll($data);
                    }
                }
            }
            $this->_check->commit();
            $this->_in_stock->commit();
            $this->_in_stock_item->commit();
            $this->_product_bar_code_item->commit();
        } catch (ValidateException $e) {
            $this->_check->rollback();
            $this->_in_stock->rollback();
            $this->_in_stock_item->rollback();
            $this->_product_bar_code_item->rollback();
            $this->error($e->getMessage(), [], 444);
        } catch (PDOException $e) {
            $this->_check->rollback();
            $this->_in_stock->rollback();
            $this->_in_stock_item->rollback();
            $this->_product_bar_code_item->rollback();
            $this->error($e->getMessage(), [], 444);
        } catch (Exception $e) {
            $this->_check->rollback();
            $this->_in_stock->rollback();
            $this->_in_stock_item->rollback();
            $this->_product_bar_code_item->rollback();
            $this->error($e->getMessage(), [], 444);
        }

        if ($result !== false) {
            $this->success($msg . '成功！！', '', 200);
        } else {
            $this->error(__($msg . '失败'), '', 511);
        }
    }

    //生成退货入库采购单质检单
    public function generate_purchase_check($item_sku)
    {
        $gen_check = new \app\admin\model\warehouse\Check;
        $gen_check_item = new \app\admin\model\warehouse\CheckItem;
        $gen_purchase_order = new \app\admin\model\purchase\PurchaseOrder;
        $gen_purchase_order_item = new \app\admin\model\purchase\PurchaseOrderItem;

        foreach ($item_sku as $key => $value) {
            //计算总金额
            $all_total = $value['price'] * $value['in_stock_num'];
            //生成采购单
            $purchase_number = 'PO' . date('YmdHis') . rand(100, 999) . rand(100, 999);
            $purchase_data = ['purchase_number' => $purchase_number, 'purchase_name' => $value['sku'], 'purchase_status' => 10, 'check_status' => 2, 'is_in_stock' => 1, 'stock_status' => 2, 'createtime' => date('Y-m-d H:i:s'), 'product_total' => $all_total, 'purchase_total' => $all_total];

            $purchase = $gen_purchase_order->insertGetId($purchase_data);
            //生成质检单
            $check_order_number = 'QC' . date('YmdHis') . rand(100, 999) . rand(100, 999);
            $check_data = ['check_order_number' => $check_order_number, 'type' => 2, 'purchase_id' => $purchase, 'status' => 2, 'is_in_stock' => 1, 'is_stock' => 1, 'createtime' => date('Y-m-d H:i:s')];
            $check = $gen_check->insertGetId($check_data);

            //生成子数据
            $check_item_data = ['check_id' => $check, 'sku' => $value['sku'], 'purchase_num' => $value['in_stock_num'], 'check_num' => $value['in_stock_num'], 'purchase_id' => $purchase];
            $gen_check_item->insert($check_item_data);
            $purchase_order_item_data = ['purchase_id' => $purchase, 'sku' => $value['sku'], 'purchase_order_number' => $purchase_number, 'purchase_num' => $value['in_stock_num'], 'purchase_price' => $value['price'], 'purchase_total' => $value['price'] * $value['in_stock_num'], 'instock_num' => $value['in_stock_num']];
            $gen_purchase_order_item->insert($purchase_order_item_data);
        }

        return ['purchase_id' => $purchase, 'check_id' => $check];
    }

    /**
     * 新建入库单页面--ok
     *
     * @参数 int type  新建入口 1.质检单，2.入库单
     * @参数 int check_id  质检单ID（type为1时必填，为2时不填）
     * @return mixed
     * @author wgj
     */
    public function in_stock_add()
    {
        //根据type值判断是从哪个入口进入的添加入库单 type值为1是从质检入口进入 type值为2是从入库单直接添加 直接添加的需要选择站点
        $type = $this->request->request("type");
        empty($type) && $this->error(__('入口类型不能为空'), [], 513);
        $info = [];
        //入库单所需数据
        $info['in_stock_number'] = 'IN' . date('YmdHis') . rand(100, 999) . rand(100, 999);
        //查询入库分类
        $in_stock_type = $this->_in_stock_type->field('id, name')->where('is_del', 1)->select();
        if ($type == 1) {
            //质检单页面进入创建入库单
            $check_id = $this->request->request("check_id");
            empty($check_id) && $this->error(__('质检单号不能为空'), [], 513);
            $check_data = $this->_check->get($check_id);
            empty($check_data) && $this->error(__('质检单不存在'), [], 403);
            //入库单所需数据
            $info['check_id'] = $check_id;
            $info['check_order_number'] = $check_data['check_order_number'];
            $info['check_order_number'] = $check_data['check_order_number'];
            //有关联质检单ID，则入库类型只取第一条数据：采购入库
            //            $in_stock_type = $in_stock_type[0];
            $in_stock_type_list[] = $in_stock_type[0];

            //获取质检单商品数据
            $item_list = $this->_check_item
                ->where(['check_id' => $check_id])
                ->field('sku,quantity_num,sample_num,arrivals_num')
                ->select();
            $item_list = collection($item_list)->toArray();
            //获取条形码数据
            $bar_code_list = $this->_product_bar_code_item
                ->where(['check_id' => $check_id, 'is_sample' => 0])
                ->field('sku,code')
                ->order('id', 'desc')
                ->select();
            $bar_code_list = collection($bar_code_list)->toArray();
            //拼接sku条形码数据
            foreach ($item_list as $key => $value) {
                $sku = $value['sku'];
                //条形码列表
                $sku_agg = [];
                foreach ($bar_code_list as $k => $v) {
                    if ($v['sku'] == $sku) {
                        $v['is_new'] = 0;
                        $sku_agg[] = $v;
                    }
                }
                $item_list[$key]['sku_agg'] = $sku_agg;
                //质检单默认留样数量为1，入库数量为质检合格数量 - 留样数量
                $item_list[$key]['in_stock_num'] = $value['quantity_num'] - $value['sample_num'];
                $item_list[$key]['remark'] = $this->_check_item->where('check_id', $check_id)->value('remark');
            }
            $info['item_list'] = $item_list;
        } else {
            //入库单直接添加，查询站点数据
            $platform_list = $this->_magento_platform->field('id, name')->where(['is_del' => 1, 'status' => 1])->select();
            $info['platform_list'] = $platform_list;
            $in_stock_type_list = $in_stock_type;
        }

        $info['in_stock_type'] = $in_stock_type_list;

        $this->success('', ['info' => $info], 200);
    }

    /**
     * 编辑入库单页面/详情/入库单审核页面--只允许编辑入库分类和SKU入库数量--去除了质检合格数量--ok.
     * 修改编辑页面可更改
     *
     * @参数 int in_stock_id  入库单ID
     * @return mixed
     * @author wgj
     */
    public function in_stock_edit()
    {
        $in_stock_id = $this->request->request('in_stock_id');
        empty($in_stock_id) && $this->error(__('入库单ID不能为空'), [], 514);
        //获取入库单数据
        $_in_stock_info = $this->_in_stock->get($in_stock_id);
        empty($_in_stock_info) && $this->error(__('入库单不存在'), [], 515);
<<<<<<< HEAD
=======
        Log::write("输出入库单数据");
        Log::write($in_stock_id);
>>>>>>> 36dfe99c
        $item_list = $this->_in_stock_item
            ->where(['in_stock_id' => $in_stock_id])
            ->field('id,sku,in_stock_num,price')
            ->select();

        Log::write("输出入库单数据02");
        Log::write($item_list);
        empty($item_list) && $this->error(__('入库单子单数据异常'), [], 515);

        $item_list = collection($item_list)->toArray();
        $check_order_info = $this->_check->get($_in_stock_info['check_id']);
        //查询入库分类
        $in_stock_type = $this->_in_stock_type->field('id, name')->where('is_del', 1)->select();
        //获取条形码数据
        $bar_code_list = $this->_product_bar_code_item
            ->where(['in_stock_id' => $in_stock_id])
            ->field('sku,code')
            ->order('id', 'desc')
            ->select();
        Log::write("输出入库单数据03");
        Log::write($bar_code_list);
        $bar_code_list = collection($bar_code_list)->toArray();

        foreach ($item_list as $key => $value) {
            $sku = $value['sku'];
            //条形码列表
            $sku_agg = [];
            foreach ($bar_code_list as $k => $v) {
                if ($v['sku'] == $sku) {
                    $v['is_new'] = 0;
                    $sku_agg[] = $v;
                }
            }
            $item_list[$key]['sku_agg'] = $sku_agg;
        }

        $info = [];
        if ($check_order_info && $_in_stock_info['type_id'] != 3) {
            //存在质检单号，则入库类型只取第一条数据：采购入库
            $in_stock_type_list[] = $in_stock_type[0];
            foreach ($item_list as $key => $value) {
                //质检单默认留样数量为1，质检合格数量为入库数量 + 留样数量
                $item_list[$key]['quantity_num'] = $value['in_stock_num'] + $value['sample_num'];
                //从质检单子表获得应到货数量
                $item_list[$key]['arrivals_num'] = $this->_check_item->where('check_id', $check_order_info['id'])->value('arrivals_num');
                $item_list[$key]['remark'] = $this->_check_item->where('check_id', $check_order_info['id'])->value('remark');
            }
            $info['check_order_number'] = $check_order_info['check_order_number'];
        } else {
            $platform_list = $this->_magento_platform->field('id, name')->where(['is_del' => 1, 'status' => 1])->select();
            $info['platform_check_id'] = $_in_stock_info['platform_id'];
            $info['platform_list'] = $platform_list;
            $in_stock_type_list = $in_stock_type;
        }

<<<<<<< HEAD
=======
        $kuqu_kuwei = $this->_product_bar_code_item->where(['in_stock_id' => $in_stock_id])->find();
        Log::write("输出库位信息");
        Log::write($kuqu_kuwei);
>>>>>>> 36dfe99c
        //入库单所需数据
        $info['in_stock_id'] = $_in_stock_info['id'];
        $info['in_stock_number'] = $_in_stock_info['in_stock_number'];
        $info['location_id'] = $_in_stock_info['area_id'];
        $info['location_area'] = Db::name('warehouse_area')->where('id', $_in_stock_info['area_id'])->value('name');
        $info['location_code_id'] = $_in_stock_info['location_id'];
        $info['location_code'] = Db::name('store_house')->where('id', $_in_stock_info['location_id'])->value('coding');
        $info['in_stock_type_check_id'] = $_in_stock_info['type_id'];
        $info['in_stock_type'] = $in_stock_type_list;
        $info['item_list'] = $item_list;

        $this->success('', ['info' => $info], 200);
    }

    //入库单编辑删除sku
    public function in_stock_edit_delete_sku()
    {
        $in_stock_item_id = $this->request->request('in_stock_item_id');
        empty($in_stock_item_id) && $this->error(__('入库单子项ID不能为空'), [], 514);
        $instock_id = $this->_in_stock_item
            ->where(['id' => $in_stock_item_id])
            ->find();
        $all_item_count = $this->_in_stock_item
            ->where(['in_stock_id' => $instock_id['instock_id']])
            ->count();
        if ($all_item_count <= 1) {
            $this->success('子单数据不能全部为空，请先添加再删除', '', 515);
        }
        $this->_in_stock_item->startTrans();
        $this->_product_bar_code_item->startTrans();
        try {
            //删除入库单子表的数据
            $item_list = $this->_in_stock_item
                ->where(['id' => $in_stock_item_id])
                ->delete();
            //入库单子表的sku与条形码有绑定 先解除绑定
            $barcode = $this->_product_bar_code_item
                ->where(['in_stock_id' => $instock_id['instock_id'], 'sku' => $instock_id['sku']])
                ->update(['in_stock_id' => 0, 'location_code' => '', 'location_code_id' => '', 'location_id' => '']); //解除条形码与库位号的绑定关系
            $this->_in_stock_item->commit();
            $this->_product_bar_code_item->commit();
        } catch (ValidateException $e) {
            $this->_in_stock_item->rollback();
            $this->_product_bar_code_item->rollback();
            $this->error($e->getMessage(), [], 4441);
        } catch (PDOException $e) {
            $this->_in_stock_item->rollback();
            $this->_product_bar_code_item->rollback();
            $this->error($e->getMessage(), [], 4442);
        } catch (Exception $e) {
            $this->_in_stock_item->rollback();
            $this->_product_bar_code_item->rollback();
            $this->error($e->getMessage(), [], 4443);
        }
        if ($item_list && $barcode) {
            $this->success('删除成功', '', 200);
        } else {
            $this->success('删除失败', '', 515);
        }
    }

    /**
     * 入库审核 通过/拒绝--ok
     *
     * @参数 int check_id  入库单ID
     * @参数 int do_type  2审核通过，3审核拒绝
     * @return mixed
     * @author wgj
     */
    public function in_stock_examine()
    {
        $in_stock_id = $this->request->request('in_stock_id');
        empty($in_stock_id) && $this->error(__('入库单ID不能为空'), [], 516);

        $result = LockService::addLock($in_stock_id, 30, 'in_stock_lock_%s');
        if (!$result) {
            $this->error(__('服务异常,重复提交或加锁失败,请联系管理员！！'), '', 524);
        }

        $do_type = $this->request->request('do_type');
        empty($do_type) && $this->error(__('审核类型不能为空'), [], 517);
        !in_array($do_type, [2, 3]) && $this->error(__('审核类型错误'), [], 517);

        //检测入库单状态
        $row = $this->_in_stock->get($in_stock_id);
        empty($row) && $this->error(__('入库单不存在'), [], 516);
        1 != $row['status'] && $this->error(__('只有待审核状态才能操作'), [], 518);

        /*****************限制如果有盘点单未结束不能操作配货完成*******************/
        //配货完成时判断
        //拣货区盘点时不能操作
        //查询条形码库区库位
        $barcodedata = $this->_product_bar_code_item->where(['in_stock_id' => $in_stock_id])->column('location_code');
        $count = $this->_inventory->alias('a')
            ->join(['fa_inventory_item' => 'b'], 'a.id=b.inventory_id')->where(['a.is_del' => 1, 'a.check_status' => ['in', [0, 1]], 'library_name' => ['in', $barcodedata], 'area_id' => $row->area_id])
            ->count();
        if ($count > 0) {
            $this->error(__('此库位正在盘点,暂无法入库审核'), [], 403);
        }
        /****************************end*****************************************/

        $data['status'] = $do_type; //审核状态，2通过，3拒绝
        if (2 == $data['status']) {
            $data['check_time'] = date('Y-m-d H:i:s', time());
            $msg = '审核';
        } else {
            $msg = '拒绝';
        }

        //查询入库明细数据
        $list = $this->_in_stock
            ->alias('a')
            ->join(['fa_in_stock_item' => 'b'], 'a.id=b.in_stock_id')
            ->where(['a.id' => $in_stock_id])
            ->select();
        $list = collection($list)->toArray();

        //查询存在产品库的sku
        $skus = array_column($list, 'sku');
        $skus = $this->_item->where(['sku' => ['in', $skus]])->column('sku');
        foreach ($list as $v) {
            if (!in_array($v['sku'], $skus)) {
                $this->error('此sku:' . $v['sku'] . '不存在！！', [], 516);
            }
        }

        $res = false;
        $this->_item->startTrans();
        $this->_in_stock->startTrans();
        $this->_stock_log->startTrans();
        $this->_allocated->startTrans();
        $this->_order_return->startTrans();
        $this->_purchase_order->startTrans();
        $this->_item_platform_sku->startTrans();
        $this->_purchase_order_item->startTrans();
        (new StockLog())->startTrans();
        try {
            $data['create_person'] = $this->auth->nickname;
            $res = $this->_in_stock->allowField(true)->isUpdate(true, ['id' => $in_stock_id])->save($data); //审核拒绝不更新数据

            if ($data['status'] == 2) {
                $error_num = [];
                foreach ($list as $k => $v) {
                    //查询商品库存
                    $item_map = [];
                    $item_map['sku'] = $v['sku'];
                    $item_map['is_del'] = 1;
                    $sku_item = $this->_item->where($item_map)->find();

                    //审核通过对虚拟库存的操作
                    //审核通过时按照补货需求比例 划分各站虚拟库存 如果未关联补货需求单则按照当前各站虚拟库存数量实时计算各站比例（弃用）
                    //采购过来的 有采购单的 1、有补货需求单的直接按比例分配 2、没有补货需求单的都给m站
                    if ($v['purchase_id']) {
                        //采购入库
                        $is_purchase = 10;
                        if ($v['replenish_id']) {
                            //采购有比例入库
                            $change_type = 16;
                            //查询各站补货需求量占比
                            $rate_arr = $this->_new_product_mapping
                                ->where(['replenish_id' => $v['replenish_id'], 'sku' => $v['sku'], 'is_show' => 0])
                                ->field('rate,website_type')
                                ->select();
                            //根据入库数量插入各站虚拟仓库存
                            $all_num = count($rate_arr);
                            $stock_num = $v['in_stock_num'];
                            //获得应到货数量
                            $check = new \app\admin\model\warehouse\CheckItem();
                            $should_arrivals_num = $check->where('check_id', $v['check_id'])->value('should_arrival_num');
                            foreach ($rate_arr as $key => $val) {
                                //最后一个站点 剩余数量分给最后一个站
                                if (($all_num - $key) == 1) {
                                    //当前sku映射关系详情
                                    $sku_platform = $this->_item_platform_sku->where(['sku' => $v['sku'], 'platform_type' => $val['website_type']])->find();
                                    //如果站点是Z站 且虚拟仓库存为0
                                    if ($val['website_type'] == 1) {
                                        if ($sku_platform['stock'] == 0 && $stock_num > 0) {
                                            $value['sku'] = $sku_platform['platform_sku'];
                                            $url = config('url.zeelool_url') . 'magic/product/productArrival';
                                            $this->submission_post($url, $value);
                                        }
                                    }

                                    //增加站点虚拟仓库存
                                    $this->_item_platform_sku->where(['sku' => $v['sku'], 'platform_type' => $val['website_type']])->setInc('stock', $stock_num);
                                    //入库的时候减少待入库数量
                                    $this->_item_platform_sku->where(['sku' => $v['sku'], 'platform_type' => $val['website_type']])->setDec('wait_instock_num', $should_arrivals_num);

                                    //插入日志表
                                    (new StockLog())->setData([
                                        'type'                    => 2,
                                        'site'                    => $val['website_type'],
                                        'modular'                 => 10,
                                        'change_type'             => 16,
                                        'sku'                     => $v['sku'],
                                        'order_number'            => $v['in_stock_number'],
                                        'source'                  => 2,
                                        'fictitious_before'       => $sku_platform['stock'],
                                        'fictitious_change'       => $stock_num,
                                        'wait_instock_num_before' => $sku_platform['wait_instock_num'],
                                        'wait_instock_num_change' => -$should_arrivals_num,
                                        'create_person'           => $this->auth->nickname,
                                        'create_time'             => time(),
                                        'number_type'             => 3,
                                    ]);
                                } else {
                                    $num = round($v['in_stock_num'] * $val['rate']);
                                    $should_arrivals_num_plat = round($should_arrivals_num * $val['rate']);
                                    $stock_num -= $num;
                                    $should_arrivals_num -= $should_arrivals_num_plat;
                                    $sku_platform = $this->_item_platform_sku->where(['sku' => $v['sku'], 'platform_type' => $val['website_type']])->find();
                                    if ($val['website_type'] == 1) {
                                        if ($sku_platform['stock'] == 0 && $num > 0) {
                                            $value['sku'] = $sku_platform['platform_sku'];
                                            $url = config('url.zeelool_url') . 'magic/product/productArrival';
                                            $this->submission_post($url, $value);
                                        }
                                    }
                                    //增加站点虚拟仓库存
                                    $this->_item_platform_sku->where(['sku' => $v['sku'], 'platform_type' => $val['website_type']])->setInc('stock', $num);
                                    //入库的时候减少待入库数量
                                    $this->_item_platform_sku->where(['sku' => $v['sku'], 'platform_type' => $val['website_type']])->setDec('wait_instock_num', $should_arrivals_num_plat);
                                    //插入日志表
                                    (new StockLog())->setData([
                                        'type'                    => 2,
                                        'site'                    => $val['website_type'],
                                        'modular'                 => 10,
                                        'change_type'             => 16,
                                        'sku'                     => $v['sku'],
                                        'order_number'            => $v['in_stock_number'],
                                        'source'                  => 2,
                                        'fictitious_before'       => $sku_platform['stock'],
                                        'fictitious_change'       => $num,
                                        'wait_instock_num_before' => $sku_platform['wait_instock_num'],
                                        'wait_instock_num_change' => -$should_arrivals_num_plat,
                                        'create_person'           => $this->auth->nickname,
                                        'create_time'             => time(),
                                        'number_type'             => 3,
                                    ]);
                                }
                            }
                        } else {
                            //采购没有比例入库
                            $change_type = 17;

                            //记录没有采购比例直接入库的sku
                            $this->_allocated
                                ->allowField(true)
                                ->isUpdate(false)
                                ->data(['sku' => $v['sku'], 'change_num' => $v['in_stock_num'], 'create_time' => date('Y-m-d H:i:s')])
                                ->save();

                            $item_platform_sku = $this->_item_platform_sku->where(['sku' => $v['sku'], 'platform_type' => 4])->find();
                            //sku没有同步meeloog站 无法添加虚拟库存 必须先同步
                            if (empty($item_platform_sku)) {
                                throw new Exception('sku：' . $v['sku'] . '没有同步meeloog站，请先同步');
                            }
                            $this->_item_platform_sku->where(['sku' => $v['sku'], 'platform_type' => 4])->setInc('stock', $v['in_stock_num']);

                            //插入日志表
                            (new StockLog())->setData([
                                'type'              => 2,
                                'site'              => 4,
                                'modular'           => 10,
                                'change_type'       => 17,
                                'sku'               => $v['sku'],
                                'order_number'      => $v['in_stock_number'],
                                'source'            => 2,
                                'fictitious_before' => $item_platform_sku['stock'],
                                'fictitious_change' => $v['in_stock_num'],
                                // 'wait_instock_num_before' => $item_platform_sku['wait_instock_num'],
                                // 'wait_instock_num_change' => -$v['in_stock_num'],
                                'create_person'     => $this->auth->nickname,
                                'create_time'       => time(),
                                'number_type'       => 3,
                            ]);
                        }
                    } //不是采购过来的 如果有站点id 说明是指定增加此平台sku
                    elseif ($v['platform_id']) {
                        //手动入库
                        $change_type = 18;
                        //出入库
                        $is_purchase = 11;
                        $item_platform_sku = $this->_item_platform_sku->where(['sku' => $v['sku'], 'platform_type' => $v['platform_id']])->find();
                        $this->_item_platform_sku->where(['sku' => $v['sku'], 'platform_type' => $v['platform_id']])->setInc('stock', $v['in_stock_num']);
                        //退货入库生成采购单质检单
                        if ($v['type_id'] == 3 && $k == 0) {
                            $item_sku = $this->_in_stock_item->where(['in_stock_id' => $in_stock_id])->select();
                            $item_sku = collection($item_sku)->toArray();
                            $generate_purchase_check = $this->generate_purchase_check($item_sku);
                            //更新质检单信息
                            $this->_in_stock->allowField(true)->isUpdate(true, ['id' => $in_stock_id])->save(['check_id' => $generate_purchase_check['check_id']]);
                            $this->_product_bar_code_item
                                ->allowField(true)
                                ->isUpdate(true, ['in_stock_id' => $in_stock_id])
                                ->save(['check_id' => $generate_purchase_check['check_id'], 'purchase_id' => $generate_purchase_check['purchase_id']]);
                        }
                        (new StockLog())->setData([
                            'type'              => 2,
                            'site'              => $v['platform_id'],
                            'modular'           => 11,
                            'change_type'       => 18,
                            'sku'               => $v['sku'],
                            'order_number'      => $v['in_stock_number'],
                            'source'            => 2,
                            'fictitious_before' => $item_platform_sku['stock'],
                            'fictitious_change' => $v['in_stock_num'],
                            'create_person'     => $this->auth->nickname,
                            'create_time'       => time(),
                            'number_type'       => 3,
                        ]);
                    }

                    //更新商品表商品总库存
                    //总库存
                    $item_map['sku'] = $v['sku'];
                    $item_map['is_del'] = 1;
                    $stock_res = false;
                    if ($v['sku']) {
                        //增加商品表里的商品库存、可用库存、留样库存
                        $stock_res = $this->_item->where($item_map)->inc('stock', $v['in_stock_num'])->inc('available_stock', $v['in_stock_num'])->inc('sample_num', $v['sample_num'])->update();

                        //有采购单减少待入库数量
                        if ($v['purchase_id']) {
                            //获得应到货数量
                            $check = new \app\admin\model\warehouse\CheckItem();
                            $should_arrivals_num = $check->where('check_id', $v['check_id'])->value('should_arrival_num');
                            if (!$should_arrivals_num) {
                                $should_arrivals_num = $check->where('check_id', $v['check_id'])->value('purchase_num');
                            }
                            $this->_item->where($item_map)->dec('wait_instock_num', $should_arrivals_num)->update();
                        }

                        //插入日志表
                        (new StockLog())->setData([
                            'type'                    => 2,
                            'site'                    => 0,
                            'modular'                 => $is_purchase,
                            'change_type'             => $change_type,
                            'sku'                     => $v['sku'],
                            'order_number'            => $v['in_stock_number'],
                            'source'                  => 2,
                            'stock_before'            => $sku_item['stock'],
                            'stock_change'            => $v['in_stock_num'],
                            'available_stock_before'  => $sku_item['available_stock'],
                            'available_stock_change'  => $v['in_stock_num'],
                            'sample_num_before'       => $sku_item['sample_num'],
                            'sample_num_change'       => $v['sample_num'],
                            'wait_instock_num_before' => $sku_item['wait_instock_num'],
                            'wait_instock_num_change' => -$should_arrivals_num,
                            'create_person'           => $this->auth->nickname,
                            'create_time'             => time(),
                            'number_type'             => 3,
                        ]);

                    }

                    if ($stock_res === false) {
                        $error_num[] = $k;
                    }

                    //根据质检id 查询采购单id
                    $check_res = $this->_check->where('id', $v['check_id'])->find();
                    //更新采购商品表 入库数量 如果为真则为采购入库
                    if ($check_res['purchase_id']) {
                        $purchase_map['sku'] = $v['sku'];
                        $purchase_map['purchase_id'] = $check_res['purchase_id'];
                        $this->_purchase_order_item->where($purchase_map)->setInc('instock_num', $v['in_stock_num']);

                        //更新采购单状态 已入库 或 部分入库
                        //查询采购单商品总到货数量 以及采购数量
                        //查询质检信息
                        $check_map['Check.purchase_id'] = $check_res['purchase_id'];
                        $check_map['type'] = 1;
                        //总到货数量
                        $all_arrivals_num = $this->_check->hasWhere('checkItem')->where($check_map)->group('Check.purchase_id')->sum('arrivals_num');

                        $all_purchase_num = $this->_purchase_order_item->where('purchase_id', $check_res['purchase_id'])->sum('purchase_num');
                        //总到货数量 小于 采购单采购数量 则为部分入库
                        if ($all_arrivals_num < $all_purchase_num) {
                            $stock_status = 1;
                        } else {
                            $stock_status = 2;
                        }
                        //修改采购单入库状态
                        $purchase_data['stock_status'] = $stock_status;
                        $this->_purchase_order->where(['id' => $check_res['purchase_id']])->update($purchase_data);
                    }
                    //如果为退货单 修改退货单状态为入库
                    if ($check_res['order_return_id']) {
                        $this->_order_return->where(['id' => $check_res['order_return_id']])->update(['in_stock_status' => 1]);
                    }


                }

                //有错误 则回滚数据
                if (count($error_num) > 0) {
                    throw new Exception('入库失败！！请检查SKU');
                }

                //条形码入库时间
                $this->_product_bar_code_item
                    ->allowField(true)
                    ->isUpdate(true, ['in_stock_id' => $in_stock_id])
                    ->save(['in_stock_time' => date('Y-m-d H:i:s')]);

                //新品流程日志
                $logSku = array_column($list, 'sku');
                createNewProductProcessLog($logSku, 4, $this->auth->id);
            } else {
                //审核拒绝解除条形码绑定关系
                $this->_product_bar_code_item
                    ->allowField(true)
                    ->isUpdate(true, ['in_stock_id' => $in_stock_id])
                    ->save(['in_stock_id' => 0, 'location_code' => '', 'location_code_id' => '', 'location_id' => '']); //解除条形码与库位号的绑定关系
            }

            $this->_item->commit();
            $this->_in_stock->commit();
            $this->_stock_log->commit();
            $this->_allocated->commit();
            $this->_order_return->commit();
            $this->_purchase_order->commit();
            $this->_item_platform_sku->commit();
            $this->_purchase_order_item->commit();
            (new StockLog())->commit();
        } catch (ValidateException $e) {
            $this->_item->rollback();
            $this->_in_stock->rollback();
            $this->_stock_log->rollback();
            $this->_allocated->rollback();
            $this->_order_return->rollback();
            $this->_purchase_order->rollback();
            $this->_item_platform_sku->rollback();
            $this->_purchase_order_item->rollback();
            (new StockLog())->rollback();
            $this->error($e->getMessage(), [], 4441);
        } catch (PDOException $e) {
            $this->_item->rollback();
            $this->_in_stock->rollback();
            $this->_stock_log->rollback();
            $this->_allocated->rollback();
            $this->_order_return->rollback();
            $this->_purchase_order->rollback();
            $this->_item_platform_sku->rollback();
            $this->_purchase_order_item->rollback();
            (new StockLog())->rollback();
            $this->error($e->getMessage(), [], 4442);
        } catch (Exception $e) {
            $this->_item->rollback();
            $this->_in_stock->rollback();
            $this->_stock_log->rollback();
            $this->_allocated->rollback();
            $this->_order_return->rollback();
            $this->_purchase_order->rollback();
            $this->_item_platform_sku->rollback();
            $this->_purchase_order_item->rollback();
            (new StockLog())->rollback();
            $this->error($e->getMessage(), [], 4443);
        }

        //解锁
        LockService::releaseLock($in_stock_id, $result);

        if ($res !== false) {
            $this->success($msg . '成功', [], 200);
        } else {
            $this->error(__($msg . '失败'), [], 519);
        }
    }


    /**
     * post方式请求接口
     *
     * @Description
     * @author zjw
     * @since 
     * @return
     */
    function submission_post($url, $value)
    {
        $curl = curl_init();
        curl_setopt($curl, CURLOPT_URL, $url);
        curl_setopt($curl, CURLOPT_USERAGENT, $_SERVER['HTTP_USER_AGENT']);
        curl_setopt($curl, CURLOPT_HEADER, 0);
        curl_setopt($curl, CURLOPT_POST, true);
        curl_setopt($curl, CURLOPT_POSTFIELDS, $value);
        curl_setopt($curl, CURLOPT_FOLLOWLOCATION, 1);
        curl_setopt($curl, CURLOPT_RETURNTRANSFER, true);
        curl_setopt($curl, CURLOPT_TIMEOUT, 20);
        $content = json_decode(curl_exec($curl), true);
        curl_close($curl);

        return $content;
    }


    /***************************************盘点单******************************************/
    /**
     * 盘点单列表--ok
     *
     * @参数 string query  查询内容
     * @参数 int status  状态
     * @参数 int check_status  审核状态
     * @参数 string start_time  开始时间
     * @参数 string end_time  结束时间
     * @参数 int page  * 页码
     * @参数 int page_size  * 每页显示数量
     * @return mixed
     * @author wgj
     */
    public function inventory_list()
    {
        $query = $this->request->request('query');
        $status = $this->request->request('status');
        $check_status = $this->request->request('check_status');
        $start_time = $this->request->request('start_time');
        $end_time = $this->request->request('end_time');
        $page = $this->request->request('page');
        $page_size = $this->request->request('page_size');
        $stockId = $this->request->request('stock_id');

        empty($page) && $this->error(__('Page can not be empty'), [], 520);
        empty($page_size) && $this->error(__('Page size can not be empty'), [], 521);

        $where = [];
        if ($query) {
            $where['a.number|b.sku|a.create_person'] = ['like', '%' . $query . '%'];
        }
        if (isset($status)) {
            $where['a.status'] = $status;
        }
        if ($check_status) {
            $where['a.check_status'] = $check_status;
        }
        if ($start_time && $end_time) {
            $where['a.createtime'] = ['between', [$start_time, $end_time]];
        }

        if ($stockId) {
            $where['a.stock_id'] = $stockId;
        }

        $offset = ($page - 1) * $page_size;
        $limit = $page_size;

        //获取入库单列表数据
        $list = $this->_inventory
            ->alias('a')
            ->where($where)
            ->field('a.id,a.number,a.createtime,a.status,a.check_status')
            ->join(['fa_inventory_item' => 'b'], 'a.id=b.inventory_id', 'left')
            ->group('a.id')
            ->order('a.createtime', 'desc')
            ->limit($offset, $limit)
            ->select();
        $list = collection($list)->toArray();

        $check_status = [0 => '新建', 1 => '待审核', 2 => '已审核', 3 => '已拒绝', 4 => '已取消'];
        foreach ($list as $key => $value) {
            unset($list[$key]['status']);
            $list[$key]['check_status'] = $check_status[$value['check_status']];
            //按钮
            $list[$key]['show_start'] = 0 == $value['status'] ? 1 : 0; //开始盘点按钮
            $list[$key]['show_continue'] = 1 == $value['status'] ? 1 : 0; //继续盘点按钮
            $list[$key]['show_examine'] = 2 == $value['status'] && 1 == $value['check_status'] ? 1 : 0; //审核按钮
            $list[$key]['show_detail'] = in_array($value['check_status'], [2, 3, 4]) ? 1 : 0; //详情按钮
            //计算已盘点数量
            $count = $this->_inventory_item->where(['inventory_id' => $value['id']])->count();

            //查询盘点的库区
            $warehouse_name = $this->_inventory_item->where(['inventory_id' => $value['id']])->group('warehouse_name')->column('warehouse_name');

            $list[$key]['sum_count'] = $count; //需要fa_inventory_item表数据加和
            $list[$key]['warehouse_name'] = implode(',', $warehouse_name); //拼接库区
        }

        $this->success('', ['list' => $list], 200);
    }

    /**
     * 创建盘点单页面/筛选/保存  版本2.0
     *
     * @参数 int type  新建入口 1.筛选，2.保存
     * @参数 json item_sku  sku集合
     * @return mixed
     * @author wgj
     */
    public function inventory_add()
    {
        //根据type值判断是筛选还是保存 type值为1是筛选 type值为2是保存
        $type = $this->request->request("type") ?? 1;
        $stockId = $this->request->request('stock_id');
        $info = [];
//        $a = input('param.');
//        Log::write("============输出搜索内容====================");
//        Log::write($a);
        if ($type == 1) {
            //创建盘点单筛选 ok
            $query = $this->request->request('query'); //sku 、 库位编码筛选
            $area_name = $this->request->request('area_name'); //库区编码 筛选
            $start_stock = $this->request->request('start_stock');
            $end_stock = $this->request->request('end_stock');
            $page = $this->request->request('page');
            $page_size = $this->request->request('page_size');
            empty($page) && $this->error(__('Page can not be empty'), [], 522);
            empty($page_size) && $this->error(__('Page size can not be empty'), [], 523);
            if ($query){
                $cat['a.sku'] = ['like', '%' . $query . '%'];
                $cat['a.inventory_id'] = ['neq',0];
//                $cat['a.is_add'] = ['eq',1];

//            //通过盘点明细表+库存盘点单 过滤对应库位编码
                $library_name =  Db::table('fa_inventory_item')
                    ->alias('a')
                    ->join(['fa_inventory_list' => 'b'], 'a.inventory_id=b.id')
                    ->where(['b.is_del' => 1, 'b.check_status' => ['in', [0, 1]]])
                    ->where($cat)
                    ->column('a.library_name');
                if ($library_name){
                    $where['b.coding'] = ['not in', array_unique($library_name)];
                }

<<<<<<< HEAD
            if ($query) {
                $cat['a.sku'] = ['like', '%' . $query . '%'];
                $cat['a.inventory_id'] = ['neq', 0];
                if ($stockId) {
                    $cat['b.stock_id'] = $stockId;
                }
=======
            }
            //排除待盘点sku
            $sku_arr = $this->_inventory_item->alias('a')->join(['fa_inventory_list' => 'b'], 'a.inventory_id=b.id')
                ->where(['b.status' => ['in', [0, 1]]])
                ->where(['a.sku' => ['not like', '%' . $query . '%']])
                ->column('sku');
            foreach ($sku_arr as $k=>$v){
                $sku_arr_sku[] = $k;
                $sku_area_id[] = $v;
            }

            if ($sku_arr) {
                $where['sku'] = ['not in', $sku_arr];
>>>>>>> 36dfe99c
            }
            if ($sku_area_id) {
                $where['b.area_id'] = ['not in', $sku_area_id];
            }

            //通过盘点明细表+库存盘点单 过滤对应库位编码
            $library_name = Db::table('fa_inventory_item')
                ->alias('a')
                ->join(['fa_inventory_list' => 'b'], 'a.inventory_id=b.id')
                ->where(['b.is_del' => 1, 'b.check_status' => ['in', [0, 1]]])
                ->where($cat)
                ->column('a.library_name');
            if ($library_name) {
                $where['b.coding'] = ['not in', array_unique($library_name)];
            }
            //库存范围
            if ($start_stock && $end_stock) {
                $item_where = [
                    'is_open' => ['in', [1, 2]],
                ];
                $item_where['stock'] = ['between', [$start_stock, $end_stock]];
                $item_sku = $this->_item
                    ->where($item_where)
                    ->column('sku');
                $where['a.sku'] = ['in', $item_sku];
            }

            //库区编码筛选
            if ($area_name) {
                $where['c.coding'] = ['like', '%' . $area_name . '%']; //库区编码
            }

            //库位筛选 sku筛选
            if ($query) {
                $where['a.sku|b.coding'] = ['like', '%' . $query . '%']; //coding库位编码，library_name库位名称
            }

            $where['a.is_del'] = 1;
            $where['b.status'] = 1;
            $where['b.type'] = 1;
            if ($stockId) {
                $where['b.stock_id'] = $stockId;
            }
            $offset = ($page - 1) * $page_size;
            $limit = $page_size;
            //获取SKU库位绑定表（fa_store_sku）数据列表
            $list = $this->_store_sku
                ->alias('a')
                ->field('a.id,a.sku,b.coding as library_name,c.coding as warehouse_name,b.area_id,b.stock_id')
                ->where($where)
                ->join(['fa_store_house' => 'b'], 'a.store_id=b.id')
                ->join(['fa_warehouse_area' => 'c'], 'b.area_id=c.id')
                ->order('a.id', 'desc')
                ->limit($offset, $limit)
                ->select();
            $list = collection($list)->toArray();

            //盘点单所需数据
            $info['list'] = !empty($list) ? $list : [];
            $this->success('', ['info' => $info], 200);
        } else {
            //点击保存，创建盘点单
            //继续写
            $item_sku = $this->request->request("item_sku");
            empty($item_sku) && $this->error(__('sku集合不能为空！！'), [], 523);
            $item_sku = html_entity_decode($item_sku);
            $item_sku = array_filter(json_decode($item_sku, true));
            if (count(array_filter($item_sku)) < 1) {
                $this->error(__('sku集合不能为空！！'), [], 524);
            }
            $no_sku = [];
            foreach ($item_sku as $k => $v) {
                $item_id = $this->_item->where('sku', $v['sku'])->value('id');
                if (!$item_id) {
                    $no_sku[] = $v['sku'];
                }
            }
            if ($no_sku) {
                $this->error(__('SKU：' . implode(',', $no_sku) . '不存在'), [], 523);
            }

            $result = false;
            $this->_inventory->startTrans();
            $this->_inventory_item->startTrans();
            try {
                //保存--创建盘点单
                $arr = [];
                $arr['number'] = 'IS' . date('YmdHis') . rand(100, 999) . rand(100, 999);
                $arr['create_person'] = $this->auth->nickname;
                $arr['createtime'] = date('Y-m-d H:i:s', time());
                $arr['stock_id'] = $stockId;
                $result = $this->_inventory->allowField(true)->save($arr);
                Log::write("===创建盘点单===");
                Log::write($result);
                if ($result) {
                    $list = [];
                    foreach (array_filter($item_sku) as $k => $v) {
                        $list[$k]['inventory_id'] = $this->_inventory->id;
                        $list[$k]['sku'] = $v['sku'];
                        $item = $this->_item->field('name,stock,available_stock,distribution_occupy_stock')->where('sku', $v['sku'])->find();
                        if (empty($item)) {
                            $this->error(__($v['sku'] . '不存在'), [], 525);
                        }

                        $list[$k]['name'] = $item['name']; //商品名
                        $list[$k]['distribution_occupy_stock'] = $item['distribution_occupy_stock'] ?? 0; //配货占用数量

                        // //查询库位实时库存
                        $real_time_qty = $this->_product_bar_code_item->where(['sku' => $v['sku'], 'stock_id' => $stockId, 'location_id' => $v['area_id'], 'location_code' => $v['library_name'], 'library_status' => 1])->where("item_order_number=''")->count();
                        $list[$k]['real_time_qty'] = $real_time_qty; //库区实时库存
                        $list[$k]['available_stock'] = $item['available_stock'] ?? 0; //可用库存
//                        $list[$k]['remark'] = $v['remark']; //备注
<<<<<<< HEAD
                        $list[$k]['remark'] = isset($v['remark']) ? $v['remark'] : '无'; //备注
=======
                        $list[$k]['remark'] = isset($v['remark'])?$v['remark']:'无'; //备注
>>>>>>> 36dfe99c
                        $list[$k]['warehouse_name'] = $v['warehouse_name']; //库区编码
                        $list[$k]['area_id'] = $v['area_id']; //库区id
                        $list[$k]['library_name'] = $v['library_name']; //库位编码
                    }
<<<<<<< HEAD
=======
                    Log::write($list);
>>>>>>> 36dfe99c
                    //添加明细表数据
                    $result = $this->_inventory_item->allowField(true)->saveAll($list);
                }

                $this->_inventory->commit();
                $this->_inventory_item->commit();
            } catch (ValidateException $e) {
                $this->_inventory->rollback();
                $this->_inventory_item->rollback();
                $this->error($e->getMessage(), [], 444);
            } catch (PDOException $e) {
                $this->_inventory->rollback();
                $this->_inventory_item->rollback();
                $this->error($e->getMessage(), [], 444);
            } catch (Exception $e) {
                $this->_inventory->rollback();
                $this->_inventory_item->rollback();
                $this->error($e->getMessage(), [], 444);
            }
            if ($result !== false) {
                $this->success('添加成功！！', '', 200);
            } else {
                $this->error(__('No rows were inserted'), '', 525);
            }
        }
    }

    /**
     * 盘点单详情/开始盘点/继续盘点页面--ok
     *
     * @参数 int inventory_id  盘点单ID
     * @return mixed
     * @author wgj
     */
    public function inventory_edit()
    {
        $inventory_id = $this->request->request('inventory_id');
        empty($inventory_id) && $this->error(__('盘点单ID不能为空'), [], 530);
        //获取盘点单数据
        $_inventory_info = $this->_inventory->get($inventory_id);
        empty($_inventory_info) && $this->error(__('盘点单不存在'), [], 531);

        $inventory_item_info = $this->_inventory_item
            ->field('id,sku,inventory_qty,error_qty,real_time_qty,available_stock,distribution_occupy_stock,warehouse_name,area_id,library_name,sku_agg')
            ->where(['inventory_id' => $inventory_id])
            ->order('id', 'desc')
            ->select();
        $item_list = collection($inventory_item_info)->toArray();

        foreach (array_filter($item_list) as $key => $value) {
            $item_list[$key]['stock'] = $this->_item->where('sku', $value['sku'])->value('stock');
            $item_list[$key]['sku_agg'] = unserialize($value['sku_agg']) ?: [];
        }

        //盘点单所需数据
        $info = [
            'inventory_id'     => $_inventory_info['id'],
            'stock_id'         => $_inventory_info['stock_id'],
            'stock_name'       => $_inventory_info['stock_id'] == 2 ? '丹阳仓' : '郑州仓',
            'inventory_number' => $_inventory_info['number'],
            'item_list'        => !empty($item_list) ? $item_list : [],
        ];

        $this->success('', ['info' => $info], 200);
    }

    /**
     * 开始盘点页面，保存/提交--ok
     *
     * @参数 int inventory_id  盘点单ID
     * @参数 int do_type  提交类型 1提交-盘点结束 2保存-盘点中
     * @参数 json item_sku  sku数据集合
     * @return mixed
     * @author wgj
     */
    public function inventory_submit()
    {
        $do_type = $this->request->request('do_type');
        $item_sku = $this->request->request("item_data");
        empty($item_sku) && $this->error(__('sku集合不能为空！！'), [], 508);
        $item_sku = json_decode(htmlspecialchars_decode($item_sku), true);
        empty($item_sku) && $this->error(__('sku集合不能为空'), [], 403);
        $item_sku = array_filter($item_sku);
        $inventory_id = $this->request->request("inventory_id");
        empty($inventory_id) && $this->error(__('盘点单号不能为空'), [], 541);
        //获取盘点单数据
        $row = $this->_inventory->get($inventory_id);
        empty($row) && $this->error(__('盘点单不存在'), [], 543);
        if ($row['status'] > 1) {
            $this->error(__('此状态不能编辑'), [], 544);
        }

        if ($do_type == 1) {
            //提交
            $params['status'] = 2; //盘点完成
            $params['end_time'] = date('Y-m-d H:i:s', time());
            $is_add = 1; //更新为盘点
            $msg = '提交';
        } else {
            //保存
            $is_add = 0; //未盘点
            $params['status'] = 1;
            $msg = '保存';
        }

<<<<<<< HEAD
        Log::write("盘点提交数据");
        Log::write($item_sku);
=======

>>>>>>> 36dfe99c

        //检测条形码是否已绑定
        foreach ($item_sku as $key => $value) {

            $sku_code = array_column($value['sku_agg'], 'code');
<<<<<<< HEAD
            if ($sku_code) {
                //查询条形码是否已绑定过sku
                $where = [];
                $where['code'] = ['in', array_unique($sku_code)];
                $where['sku'] = ['<>', $value['sku']];
                $code = $this->_product_bar_code_item
                    ->where($where)
                    ->where($where)
                    ->column('code');
                if ($code) {
                    $this->error(__('条形码:' . implode(',', $code) . ' 已绑定,请移除'), [], 405);
                    exit;
                }
=======
            //查询条形码是否已绑定过sku
            $where = [];
            $where['code'] = ['in', array_unique($sku_code)];
            $where['sku'] = ['<>', $value['sku']];
            $code = $this->_product_bar_code_item
                ->where($where)
                ->where($where)
                ->column('code');
            if ($code) {
                $this->error(__('条形码:' . implode(',', $code) . ' 已绑定,请移除'), [], 405);
                exit;
>>>>>>> 36dfe99c
            }
        }

        //保存不需要编辑盘点单
        //编辑盘点单明细item
        $result = false;
        $this->_inventory_item->startTrans();
        $this->_product_bar_code_item->startTrans();
        try {
            //更新数据
            //提交盘点单状态为已完成，保存盘点单状态为盘点中
            $result = $this->_inventory->allowField(true)->save($params, ['id' => $inventory_id]);
            if ($result !== false) {
                // $where_code = [];
                // $sku_in = [];
                foreach ($item_sku as $k => $v) {
                    if (!$v['sku']) {
                        continue;
                    }

                    $item_map['sku'] = $v['sku'];
                    $item_map['is_del'] = 1;
                    $sku_item = $this->_item->where($item_map)->field('stock,available_stock,distribution_occupy_stock')->find();
                    if (empty($sku_item)) {
                        throw new Exception('SKU=>' . $v['sku'] . '不存在');
                    }
<<<<<<< HEAD

=======
//                    $sku_code = array_column($v['sku_agg'], 'code');
//                    $whecat['code'] = ['in', array_unique($sku_code)];
//                    Log::write("====输出信息=====");
//                    Log::write($v['library_name']);
//                    Log::write($v['area_id']);
//                    $whe['coding'] = $v['library_name'];
//                    $whe['area_id'] = $v['area_id'];
//
//                    $code_id = Db::table('fa_store_house')->where($whe)->value('id');
//                    Log::write("===========输出code=============");
//                    Log::write($code_id);
//                    if (!empty($code_id)){
//                        $save_value['location_code'] = $v['library_name'];
//                        $save_value['location_id'] = $v['area_id'];
//                        $save_value['location_code_id'] = $code_id;
//                        Log::write($save_value);
//                        Log::write("===输出where条件==");
//                        Db::table('fa_product_barcode_item')->where($whecat)->update($save_value);
//                    }
>>>>>>> 36dfe99c
                    //等PDA改为 以此为准
                    $item_list = $this->_inventory_item->where(['inventory_id' => $inventory_id, 'sku' => $v['sku'], 'area_id' => $v['area_id'], 'library_name' => $v['library_name']])->find();
                    $save_data = [];
                    $save_data['is_add'] = $is_add; //是否盘点
                    $save_data['inventory_qty'] = $v['inventory_qty'] ?? 0; //盘点数量
                    $save_data['error_qty'] = $v['inventory_qty'] - $item_list['real_time_qty']; //误差数量
                    $save_data['remark'] = $v['remark']; //备注
                    $save_data['real_time_qty'] = $item_list['real_time_qty']; //实时库存即为库位实时库存
                    $save_data['sku_agg'] = count($v['sku_agg']) > 0 ? serialize($v['sku_agg']) : $item_list['sku_agg']; //SKU 条形码集合
                    $save_data['remove_agg'] = count($v['remove_agg']) > 0 ? serialize($v['remove_agg']) : $item_list['remove_agg']; //SKU需移除的条形码集合
                    $this->_inventory_item->where(['inventory_id' => $inventory_id, 'sku' => $v['sku'], 'area_id' => $v['area_id'], 'library_name' => $v['library_name']])->update($save_data);

                }
            }
            $this->_inventory_item->commit();
            $this->_product_bar_code_item->commit();
        } catch (ValidateException $e) {
            $this->_inventory_item->rollback();
            $this->_product_bar_code_item->rollback();
            $this->error($e->getMessage(), [], 444);
        } catch (PDOException $e) {
            $this->_inventory_item->rollback();
            $this->_product_bar_code_item->rollback();
            $this->error($e->getMessage(), [], 444);
        } catch (Exception $e) {
            $this->_inventory_item->rollback();
            $this->_product_bar_code_item->rollback();
            $this->error($e->getMessage(), [], 444);
        }

        if ($result !== false) {
            $this->success($msg . '成功！！', '', 200);
        } else {
            $this->error(__($msg . '失败'), [], 511);
        }
    }


    /**
     * 审核盘点单
     *
     * @参数 int inventory_id  盘点单ID
     * @参数 int do_type  审核类型 2通过-盘点结束-更改状态-创建入库单-盘盈加库存、盘亏扣减库存; 3拒绝-盘点结束-更改状态
     * @return mixed
     * @author wgj
     */
    public function inventory_examine()
    {
        $data = input('param.');
<<<<<<< HEAD
=======
        Log::write("===========输出所传参数====================");
        Log::write($data);
>>>>>>> 36dfe99c
        $do_type = $this->request->request('do_type');

        $inventory_id = $this->request->request("inventory_id");
        empty($inventory_id) && $this->error(__('盘点单号不能为空'), [], 545);

        $result = LockService::addLock($inventory_id, 30, 'inventory_lock_%s');
        if (!$result) {
            $this->error(__('服务异常,重复提交或加锁失败,请联系管理员！！'), '', 524);
        }

        //获取盘点单数据
        $row = $this->_inventory->get($inventory_id);
        empty($row) && $this->error(__('盘点单不存在'), [], 546);
        !in_array($row['check_status'], [1, 2]) && $this->error(__('只有待审核、已完成状态才能操作'), [], 547);
        $data['check_time'] = date('Y-m-d H:i:s', time());
        $data['check_person'] = $this->auth->nickname;

        $msg = '';
        if (3 == $do_type) {
            $data['check_status'] = 3;
            $this->_inventory->allowField(true)->save($data, ['id' => $inventory_id]);
            $msg = '操作成功';
        } else {
            $data['check_status'] = 2;
        }

        $this->_item->startTrans();
        $this->_in_stock->startTrans();
        $this->_out_stock->startTrans();
        $this->_inventory->startTrans();
        $this->_stock_log->startTrans();
        $this->_in_stock_item->startTrans();
        $this->_out_stock_item->startTrans();
        $this->_item_platform_sku->startTrans();
        (new StockLog())->startTrans();
        try {
            $res = $this->_inventory->allowField(true)->isUpdate(true, ['id' => $inventory_id])->save($data);
<<<<<<< HEAD
=======
            Log::write("====输出审核盘点单001======");
            Log::write($res);
>>>>>>> 36dfe99c
            //审核通过 生成出、入库单 并同步库存
            if ($data['check_status'] == 2) {
                //查询盘点单数据
                $infos = $this->_inventory_item->where(['inventory_id' => $inventory_id])
                    ->field('sku,error_qty,inventory_id,area_id,library_name,sku_agg')
                    ->select();
                $infos = collection($infos)->toArray();
                $sku_code = [];
                Log::write("====输出审核盘点单======");
                Log::write($infos);
                foreach ($infos as $k => $v) {
<<<<<<< HEAD
=======
                    Log::write($v);
                    //如果误差为0则跳过
//                    if ($v['error_qty'] == 0) {
//                        continue;
//                    }
>>>>>>> 36dfe99c
                    //同步对应SKU库存 更新商品表商品总库存 总库存
                    $item_map['sku'] = $v['sku'];
                    $item_map['is_del'] = 1;
                    $sku_item = $this->_item->where($item_map)->field('stock,available_stock,sample_num,wait_instock_num,occupy_stock,distribution_occupy_stock')->find();
                    if ($v['sku']) {
                        $stock = $this->_item->where($item_map)->inc('stock', $v['error_qty'])->inc('available_stock', $v['error_qty'])->update();
                        //插入日志表
                        (new StockLog())->setData([
                            'type'                   => 2,
                            'site'                   => 0,
                            'modular'                => 12,
                            'change_type'            => $v['error_qty'] > 0 ? 20 : 21,
                            'sku'                    => $v['sku'],
                            'order_number'           => $v['inventory_id'],
                            'source'                 => 2,
                            'stock_before'           => $sku_item['stock'],
                            'stock_change'           => $v['error_qty'],
                            'available_stock_before' => $sku_item['available_stock'],
                            'available_stock_change' => $v['error_qty'],
                            'create_person'          => $this->auth->nickname,
                            'create_time'            => time(),
                            'number_type'            => 5,
                        ]);
                        //盘点的时候盘盈入库 盘亏出库 的同时要对虚拟库存进行一定的操作
                        //查出映射表中此sku对应的所有平台sku 并根据库存数量进行排序（用于遍历数据的时候首先分配到那个站点）
                        $item_platform_sku = $this->_item_platform_sku->where('sku', $v['sku'])->order('stock asc')->field('platform_type,stock')->select();
                        $all_num = count($item_platform_sku);
                        $whole_num = $this->_item_platform_sku
                            ->where('sku', $v['sku'])
                            ->field('stock')
                            ->select();
                        $num_num = 0;
                        foreach ($whole_num as $kk => $vv) {
                            $num_num += abs($vv['stock']);
                        }
                        //盘盈或者盘亏的数量 根据此数量对平台sku虚拟库存进行操作
                        $stock_num = $v['error_qty'];
                        //计算当前sku的总虚拟库存 如果总的为0 表示当前所有平台的此sku都为0 此时入库的话按照平均规则分配 例如五个站都有此品 那么比例就是20%
                        $stock_all_num = array_sum(array_column($item_platform_sku, 'stock'));
                        if ($stock_all_num == 0) {
                            $rate_rate = 1 / $all_num;
                            foreach ($item_platform_sku as $key => $val) {
                                //最后一个站点 剩余数量分给最后一个站
                                if (($all_num - $key) == 1) {
                                    $item_platform_sku_detail = $this->_item_platform_sku->where(['sku' => $v['sku'], 'platform_type' => $val['platform_type']])->find();
                                    $this->_item_platform_sku->where(['sku' => $v['sku'], 'platform_type' => $val['platform_type']])->inc('stock', $stock_num)->update();
                                    //插入日志表
                                    (new StockLog())->setData([
                                        'type'              => 2,
                                        'site'              => $val['platform_type'],
                                        'modular'           => 12,
                                        'change_type'       => $v['error_qty'] > 0 ? 20 : 21,
                                        'sku'               => $v['sku'],
                                        'order_number'      => $v['inventory_id'],
                                        'source'            => 2,
                                        'fictitious_before' => $item_platform_sku_detail['stock'],
                                        'fictitious_change' => $stock_num,
                                        'create_person'     => $this->auth->nickname,
                                        'create_time'       => time(),
                                        'number_type'       => 5,
                                    ]);
                                } else {
                                    $num = round($v['error_qty'] * $rate_rate);
                                    $stock_num -= $num;
                                    $item_platform_sku_detail = $this->_item_platform_sku->where(['sku' => $v['sku'], 'platform_type' => $val['platform_type']])->find();
                                    $this->_item_platform_sku->where(['sku' => $v['sku'], 'platform_type' => $val['platform_type']])->inc('stock', $num)->update();
                                    //插入日志表
                                    (new StockLog())->setData([
                                        'type'              => 2,
                                        'site'              => $val['platform_type'],
                                        'modular'           => 12,
                                        'change_type'       => $v['error_qty'] > 0 ? 20 : 21,
                                        'sku'               => $v['sku'],
                                        'order_number'      => $v['inventory_id'],
                                        'source'            => 2,
                                        'fictitious_before' => $item_platform_sku_detail['stock'],
                                        'fictitious_change' => $num,
                                        'create_person'     => $this->auth->nickname,
                                        'create_time'       => time(),
                                        'number_type'       => 5,
                                    ]);
                                }
                            }
                        } else {
                            foreach ($item_platform_sku as $key => $val) {
                                //最后一个站点 剩余数量分给最后一个站
                                if (($all_num - $key) == 1) {
                                    $item_platform_sku_detail = $this->_item_platform_sku->where(['sku' => $v['sku'], 'platform_type' => $val['platform_type']])->find();
                                    $this->_item_platform_sku->where(['sku' => $v['sku'], 'platform_type' => $val['platform_type']])->inc('stock', $stock_num)->update();
                                    //插入日志表
                                    (new StockLog())->setData([
                                        'type'              => 2,
                                        'site'              => $val['platform_type'],
                                        'modular'           => 12,
                                        'change_type'       => $v['error_qty'] > 0 ? 20 : 21,
                                        'sku'               => $v['sku'],
                                        'order_number'      => $v['inventory_id'],
                                        'source'            => 2,
                                        'fictitious_before' => $item_platform_sku_detail['stock'],
                                        'fictitious_change' => $stock_num,
                                        'create_person'     => $this->auth->nickname,
                                        'create_time'       => time(),
                                        'number_type'       => 5,
                                    ]);
                                } else {
                                    $num = round($v['error_qty'] * abs($val['stock']) / $num_num);
                                    $stock_num -= $num;
                                    $item_platform_sku_detail = $this->_item_platform_sku->where(['sku' => $v['sku'], 'platform_type' => $val['platform_type']])->find();
                                    $this->_item_platform_sku->where(['sku' => $v['sku'], 'platform_type' => $val['platform_type']])->inc('stock', $num)->update();
                                    //插入日志表
                                    (new StockLog())->setData([
                                        'type'              => 2,
                                        'site'              => $val['platform_type'],
                                        'modular'           => 12,
                                        'change_type'       => $v['error_qty'] > 0 ? 20 : 21,
                                        'sku'               => $v['sku'],
                                        'order_number'      => $v['inventory_id'],
                                        'source'            => 2,
                                        'fictitious_before' => $item_platform_sku_detail['stock'],
                                        'fictitious_change' => $num,
                                        'create_person'     => $this->auth->nickname,
                                        'create_time'       => time(),
                                        'number_type'       => 5,
                                    ]);
                                }
                            }
                        }
                    }

                    //修改库存结果为真
                    if ($stock === false) {
                        throw new Exception('同步库存失败,请检查SKU=>' . $v['sku']);
                    }

                    //重新绑定条形码
                    $codes = [];
                    if ($v['sku_agg']) {
                        $codes = array_unique(array_column(unserialize($v['sku_agg']), 'code'));
                    }
<<<<<<< HEAD
                    if ($v['error_qty'] > 0) {
                        $other_message_count = $this->_product_bar_code_item
                            ->where(['code' => ['in', $codes], 'location_code' => $v['library_name'], 'location_id' => $v['area_id'], 'sku' => $v['sku']])
                            ->where("item_order_number=''")
                            ->count();
                        //生成入库单
                        $info[$k]['sku'] = $v['sku'];
                        $info[$k]['in_stock_num'] = count($codes) - $other_message_count;
                        $info[$k]['no_stock_num'] = abs($v['error_qty']);
                        $other_message = $this->_product_bar_code_item
                            ->where(['code' => ['not in', $codes], 'location_code' => $v['library_name'], 'location_id' => $v['area_id'], 'library_status' => 1, 'sku' => $v['sku']])
                            ->where("item_order_number=''")
                            ->count();
                        if ($other_message > 0) {
                            $list[$k]['sku'] = $v['sku'];
                            $list[$k]['out_stock_num'] = $other_message;
                        }

                        //通过sku 查询应该包含的数据
                        //比对数据，将没有的设置成出库
                        //新增的这些设置为入库

                        //查询库位id
                        $store_id = $this->_store_house->where(['stock_id' => $row->stock_id, 'area_id' => $v['area_id'], 'coding' => $v['library_name'], 'status' => 1])->value('id');
=======

                    Log::write("输出误差数");
                    Log::write($v['error_qty']);
                    if ($v['error_qty'] > 0) {

                        $other_message_count =  $this->_product_bar_code_item
                            ->where(['code' => ['in', $codes], 'location_code' => $v['library_name'], 'location_id' => $v['area_id'], 'sku' => $v['sku']])
                            ->where("item_order_number=''")
                            ->count();
                        Log::write("输出查询的数字");
                        Log::write($other_message_count);
                        //生成入库单
                        $info[$k]['sku'] = $v['sku'];
//                        $info[$k]['in_stock_num'] = abs($v['error_qty']);
                        $info[$k]['in_stock_num'] = count($codes) - $other_message_count;
                        $info[$k]['no_stock_num'] = abs($v['error_qty']);
                        Log::write("===入库单内容==");
                        Log::write($info);
                        $other_message =  $this->_product_bar_code_item
                            ->where(['code' => ['not in', $codes], 'location_code' => $v['library_name'], 'location_id' => $v['area_id'],'library_status'=>1, 'sku' => $v['sku']])
                            ->where("item_order_number=''")
                            ->count();
                        Log::write("===输出条数==");
                        Log::write($other_message);
                        Log::write($codes);
                        if ($other_message >0){
                            $list[$k]['sku'] = $v['sku'];
                            $list[$k]['out_stock_num'] = $other_message;
                        }
                        Log::write("输出出库单信息");
                        Log::write($list);
                        //通过sku 查询应该包含的数据
                        //比对数据，将没有的设置成出库
                        //新增的这些设置为入库

                        //查询库位id
                        $store_id = $this->_store_house->where(['area_id' => $v['area_id'], 'coding' => $v['library_name'], 'status' => 1])->value('id');
>>>>>>> 36dfe99c
                        $this->_product_bar_code_item
                            ->where(['code' => ['in', $codes]])
                            ->update(['inventory_id' => $inventory_id, 'library_status' => 1, 'location_code' => $v['library_name'], 'location_id' => $v['area_id'], 'location_code_id' => $store_id]);
                        $this->_product_bar_code_item
<<<<<<< HEAD
                            ->where(['code' => ['not in', $codes], 'library_status' => 1, 'location_code' => $v['library_name'], 'location_id' => $v['area_id'], 'sku' => $v['sku']])
=======
                            ->where(['code' => ['not in', $codes], 'location_code' => $v['library_name'], 'location_id' => $v['area_id'], 'sku' => $v['sku']])
>>>>>>> 36dfe99c
                            ->where("item_order_number=''")
                            ->update(['library_status' => 2, 'inventory_id' => $inventory_id]);

                    } elseif ($v['error_qty'] < 0) {
<<<<<<< HEAD
                        $other_message = $this->_product_bar_code_item
                            ->where(['code' => ['not in', $codes], 'location_code' => $v['library_name'], 'location_id' => $v['area_id'], 'library_status' => 1, 'sku' => $v['sku']])
=======
                        $other_message =  $this->_product_bar_code_item
                            ->where(['code' => ['not in', $codes], 'location_code' => $v['library_name'], 'location_id' => $v['area_id'],'library_status'=>1, 'sku' => $v['sku']])
>>>>>>> 36dfe99c
                            ->where("item_order_number=''")
                            ->count();
                        $list[$k]['sku'] = $v['sku'];
                        $list[$k]['out_stock_num'] = $other_message;
<<<<<<< HEAD
                        $store_id = $this->_store_house->where(['area_id' => $v['area_id'], 'coding' => $v['library_name'], 'status' => 1])->value('id');
                        $this->_product_bar_code_item
                            ->where(['code' => ['in', $codes]])
                            ->update(['inventory_id' => $inventory_id, 'library_status' => 1, 'location_code' => $v['library_name'], 'location_id' => $v['area_id'], 'location_code_id' => $store_id]);
                        //更新如果出库单id为空 添加出库单id
                        $this->_product_bar_code_item
                            ->where(['code' => ['not in', $codes], 'library_status' => 1, 'location_code' => $v['library_name'], 'location_id' => $v['area_id'], 'sku' => $v['sku']])
=======
                        //更新如果出库单id为空 添加出库单id
                        $this->_product_bar_code_item
                            ->where(['code' => ['not in', $codes], 'location_code' => $v['library_name'], 'location_id' => $v['area_id'], 'sku' => $v['sku']])
>>>>>>> 36dfe99c
                            ->where("item_order_number=''")
                            ->update(['library_status' => 2, 'inventory_id' => $inventory_id]);
                    } else {
                        if ($codes) {

                            //查询库位id
                            $store_id = $this->_store_house->where(['stock_id' => $row->stock_id, 'area_id' => $v['area_id'], 'coding' => $v['library_name'], 'status' => 1])->value('id');
                            //更新如果出库单id为空 添加出库单id
                            $this->_product_bar_code_item
                                ->where(['code' => ['in', $codes], 'sku' => $v['sku']])
                                ->where("item_order_number=''")
                                ->update(['inventory_id' => $inventory_id, 'library_status' => 1, 'location_code' => $v['library_name'], 'location_id' => $v['area_id'], 'location_code_id' => $store_id]);

                            $this->_product_bar_code_item
<<<<<<< HEAD
                                ->where(['code' => ['not in', $codes], 'library_status' => 1, 'location_code' => $v['library_name'], 'location_id' => $v['area_id'], 'sku' => $v['sku']])
                                ->where("item_order_number=''")
                                ->update(['library_status' => 2, 'inventory_id' => $inventory_id]);
=======
                                ->where(['code' => ['not in', $codes], 'location_code' => $v['library_name'], 'location_id' => $v['area_id'], 'sku' => $v['sku']])
                                ->where("item_order_number=''")
                                ->update(['library_status' => 2, 'inventory_id' => $inventory_id]);

>>>>>>> 36dfe99c
                        }
                    }
                }


                //入库记录
                if ($info) {
                    $params['in_stock_number'] = 'IN' . date('YmdHis') . rand(100, 999) . rand(100, 999);
                    $params['create_person'] = $this->auth->nickname;
                    $params['createtime'] = date('Y-m-d H:i:s', time());
                    $params['type_id'] = 2;
                    $params['status'] = 2;
                    $params['stock_id'] = $row->stock_id;
                    $params['remark'] = '盘盈入库';
                    $params['check_time'] = date('Y-m-d H:i:s', time());
                    $params['check_person'] = $this->auth->nickname;
                    $instorck_res = $this->_in_stock->isUpdate(false)->allowField(true)->data($params, true)->save();

                    //更新如果入库单id为空 添加入库单id
                    $this->_product_bar_code_item->where(['inventory_id' => $inventory_id, 'library_status' => 1, 'in_stock_id' => 0])
                        ->update(['in_stock_id' => $this->_in_stock->id, 'in_stock_time' => date('Y-m-d H:i:s')]);

                    //添加入库信息
                    if ($instorck_res !== false) {
                        $instockItemList = array_values($info);
                        unset($info);
                        foreach ($instockItemList as &$v) {
                            $v['in_stock_id'] = $this->_in_stock->id;
                        }
                        unset($v);
                        //批量添加
                        $this->_in_stock_item->allowField(true)->saveAll($instockItemList);
                    } else {
                        throw new Exception('生成入库记录失败！！数据回滚');
                    }
                }

                //出库记录
                if ($list) {
                    $params = [];
                    $params['out_stock_number'] = 'OUT' . date('YmdHis') . rand(100, 999) . rand(100, 999);
                    $params['create_person'] = $this->auth->nickname;
                    $params['createtime'] = date('Y-m-d H:i:s', time());
                    $params['type_id'] = 1;
                    $params['status'] = 2;
                    $params['stock_id'] = $row->stock_id;
                    $params['remark'] = '盘亏出库';
                    $params['check_time'] = date('Y-m-d H:i:s', time());
                    $params['check_person'] = $this->auth->nickname;
                    $outstock_res = $this->_out_stock->isUpdate(false)->allowField(true)->data($params, true)->save();

                    //更新如果出库单id为空 添加出库单id
                    $this->_product_bar_code_item
                        ->where(['inventory_id' => $inventory_id, 'library_status' => 2])
                        ->update(['out_stock_id' => $this->_out_stock->id, 'out_stock_time' => date('Y-m-d H:i:s')]);

                    //添加出库信息
                    if ($outstock_res !== false) {
                        $outstockItemList = array_values($list);
                        foreach ($outstockItemList as $k => $v) {
                            $outstockItemList[$k]['out_stock_id'] = $this->_out_stock->id;
                        }
                        //批量添加
                        $this->_out_stock_item->allowField(true)->saveAll($outstockItemList);
                    } else {
                        throw new Exception('生成出库记录失败！！数据回滚');
                    }
                }
            }

            $this->_item->commit();
            $this->_in_stock->commit();
            $this->_out_stock->commit();
            $this->_inventory->commit();
            $this->_stock_log->commit();
            $this->_in_stock_item->commit();
            $this->_out_stock_item->commit();
            $this->_item_platform_sku->commit();
            (new StockLog())->commit();
        } catch (ValidateException $e) {
            $this->_item->rollback();
            $this->_in_stock->rollback();
            $this->_out_stock->rollback();
            $this->_inventory->rollback();
            $this->_stock_log->rollback();
            $this->_in_stock_item->rollback();
            $this->_out_stock_item->rollback();
            $this->_item_platform_sku->rollback();
            (new StockLog())->rollback();
            $this->error($e->getMessage(), [], 443);
        } catch (PDOException $e) {
            $this->_item->rollback();
            $this->_in_stock->rollback();
            $this->_out_stock->rollback();
            $this->_inventory->rollback();
            $this->_stock_log->rollback();
            $this->_in_stock_item->rollback();
            $this->_out_stock_item->rollback();
            $this->_item_platform_sku->rollback();
            (new StockLog())->rollback();
            $this->error($e->getMessage(), [], 442);
        } catch (Exception $e) {
            $this->_item->rollback();
            $this->_in_stock->rollback();
            $this->_out_stock->rollback();
            $this->_inventory->rollback();
            $this->_stock_log->rollback();
            $this->_in_stock_item->rollback();
            $this->_out_stock_item->rollback();
            $this->_item_platform_sku->rollback();
            (new StockLog())->rollback();
            $this->error($e->getMessage(), [], 441);
        }
        if ($res) {
            $msg = '审核成功';
        }
        //解锁
        LockService::releaseLock($inventory_id, $result);

        $this->success($msg, ['info' => ''], 200);
    }


    /**
     * 盘点时检查条形码绑定关系是否正确
     *
     * @Description
     * @author wpl
     * @since 2021/03/08 13:56:55 
     * @return void
     */
    public function check_code()
    {
        if ($this->request->isPost()) {
            $code = $this->request->request('code'); //条形码
            $sku = $this->request->request('sku'); //sku
            empty($code) && $this->error(__('条形码不能为空'), [], 405);
            empty($sku) && $this->error(__('sku不能为空'), [], 406);
            $list = $this->_product_bar_code_item->where(['code' => $code])->find();
            if ($list->sku && $list->sku != $sku) {
                $this->error('条形码和sku不匹配,条形码:' . $code, [], 402);
            }

            if ($list->purchase_id < 1) {
                $this->error('条形码没有采购单绑定关系,条形码:' . $code, [], 402);
            }

            $this->success('获取成功', [], 200);
        }
        $this->error('网络异常', [], 401);
    }

    /**
     * 获取所有仓库
     * Interface get_all_stock
     * @package app\api\controller
     * @author  jhh
     * @date    2021/5/21 14:28:13
     */
    public function get_all_stock()
    {
        $allStock = Db::name('warehouse_stock')->field('name,id')->select();
        $this->success('获取成功', $allStock, 200);
    }

    /**
     * 获取库区
     *
     * @Description
     * @author wpl
     * @since 2021/03/03 09:14:36 
     * @return void
     */
    public function inventory_warehouse_area()
    {
        if ($this->request->isPost()) {
            $areaName = $this->request->request('area_name'); //库区名称
            $stockId = $this->request->request('stock_id'); //仓库id
            $list = $this->_warehouse_area->getRowsData($areaName, $stockId);
            $this->success('获取成功', $list, 200);
        }
        $this->error('网络异常', '', 401);
    }

    /**
     * 获取库位
     *
     * @Description
     * @author wpl
     * @since 2021/03/03 09:14:36 
     * @return void
     */
    public function inventory_warehouse_location()
    {
        if ($this->request->isPost()) {
            $area_id = $this->request->request('area_id'); //库区id 多个逗号拼接
            $coding = $this->request->request('coding'); //库位编码
            $stockId = $this->request->request('stock_id'); //仓库id
            empty($area_id) && $this->error(__('库区id不能为空'), '', 403);
<<<<<<< HEAD
            $list = $this->_store_house->getLocationData($area_id, $coding, $stockId);
            $areaList = Db::name('warehouse_area')->column('coding', 'id');
            foreach ($list as $k => $v) {
=======
            $list = $this->_store_house->getLocationData($area_id, $coding);
            foreach ($list as $k=>$v){
>>>>>>> 36dfe99c
                $list[$k]['sku'] = '';
                $list[$k]['name'] = $v['library_name'];
                $list[$k]['bind_id'] = 1;
                $list[$k]['area_id'] = $area_id;
<<<<<<< HEAD
                $list[$k]['area'] = $areaList[$area_id];
=======
                $list[$k]['area'] = Db::name('warehouse_area')->where('id',$area_id)->value('coding');
>>>>>>> 36dfe99c
            }
            $this->success('获取成功', ['list' => $list], 200);
        }
        $this->error('网络异常', [], 401);
    }

    /**
     * 根据库位获取对应SKU
     *
     * @Description
     * @author wpl
     * @since 2021/03/03 13:38:05 
     * @return void
     */
    public function inventory_location_sku()
    {
        if ($this->request->isPost()) {
            $location_id = $this->request->request('location_id'); //库位id 多个逗号拼接
            $stockId = $this->request->request('stock_id'); //库位id 多个逗号拼接
            empty($location_id) && $this->error(__('库位id不能为空'), '', 403);
            $list = $this->_store_sku->getRowsData($location_id, $stockId);
            $this->success('获取成功', $list, 200);
        }
        $this->error('网络异常', [], 401);
    }


    /***************************************end******************************************/


    //判断条形码是否绑定过sku
    public function is_empty_code()
    {
        $code = $this->request->request('code');
        empty($code) && $this->error(__('条形码不能为空'), '', 403);

        //检测条形码是否存在
        $check_quantity = $this->_product_bar_code_item
            ->field('code,sku')
            ->where(['code' => $code])
            ->find();
        !empty($check_quantity['sku']) && $this->error(__('条形码不可用'), '', 405);

        $this->success('扫码成功', [], 200);
    }
    /***************************************库内调拨单******************************************/
    /**
     * 库内调拨单列表--ok
     *
     * @参数 string query  查询内容
     * @参数 int status  状态
     * @参数 string start_time  开始时间
     * @参数 string end_time  结束时间
     * @参数 int page  * 页码
     * @参数 int page_size  * 每页显示数量
     * Created by Phpstorm.
     * User: jhh
     * Date: 2021/3/3
     * Time: 10:48:36
     */
    public function transfer_order_list()
    {
        $query = $this->request->request('query');
        $stockId = $this->request->request('stock_id');
        $status = $this->request->request('status');
        $start_time = $this->request->request('start_time');
        $end_time = $this->request->request('end_time');
        $page = $this->request->request('page');
        $page_size = $this->request->request('page_size');

        empty($page) && $this->error(__('Page can not be empty'), '', 520);
        empty($page_size) && $this->error(__('Page size can not be empty'), '', 521);

        $where = [];
        if ($query) {
            $where['transfer_order_number|create_person'] = ['like', '%' . $query . '%'];
        }
        if ($stockId) {
            $where['stock_id'] = $stockId;
        }
        if (isset($status)) {
            $where['status'] = $status;
        }
        if ($start_time && $end_time) {
            $where['create_time'] = ['between', [$start_time, $end_time]];
        }

        $offset = ($page - 1) * $page_size;
        $limit = $page_size;

        //获取库内调拨单列表数据
        $list = $this->_warehouse_transfer_order
            ->where($where)
            ->order('create_time', 'desc')
            ->limit($offset, $limit)
            ->select();
        $list = collection($list)->toArray();
        $check_status = [0 => '新建', 1 => '待审核', 2 => '已审核', 3 => '已拒绝', 4 => '已取消', 5 => '调拨中', 6 => '已完成'];
        foreach ($list as $key => $value) {
            $list[$key]['status'] = $check_status[$value['status']];
            //按钮
            $list[$key]['show_start'] = 0 == $value['status'] ? 1 : 0; //编辑按钮
            $list[$key]['show_cancel'] = 0 == $value['status'] ? 1 : 0; //取消按钮
            $list[$key]['show_detail'] = 6 == $value['status'] ? 1 : 0; //详情按钮
            $list[$key]['show_examine'] = 1 == $value['status'] ? 1 : 0; //审核按钮
            $list[$key]['show_trans'] = 5 == $value['status'] ? 1 : 0; //调拨中编辑按钮
            $list[$key]['stock_name'] = Db::name('warehouse_stock')->where('id', $value['stock_id'])->value('name');
        }
        $this->success('', ['list' => $list], 200);
    }

    /**
     * 创建库内调拨单页面/筛选/保存/编辑
     * Created by Phpstorm.
     * User: jhh
     * Date: 2021/3/3
     * Time: 15:54:44
     */
    public function transfer_order_add()
    {
        //库内调拨子单详情
        $item_sku = $this->request->request("item_sku");
        $number = $this->request->request("number");
        $type = $this->request->request("type");
        $id = $this->request->request("transfer_order_id");
        $stockId = $this->request->request("stock_id");
        if (!$stockId) {
            $this->error(__('仓库id不能为空'), '', 524);
        }
        $item_sku = html_entity_decode($item_sku);
        $item_sku = array_filter(json_decode($item_sku, true));
        if (count(array_filter($item_sku)) < 1) {
            $this->error(__('调拨单子数据集合不能为空！！'), '', 524);
        }
<<<<<<< HEAD
        $codes = array_column($item_sku, 'call_out_site');
        $call_in_site_id = array_column($item_sku, 'call_in_site_id');

        if (!empty($codes)) {
            $call_in_site_coding = $this->_store_house->where(['id' => ['in', $call_in_site_id]])->column('coding');
            $vat = array_merge($codes, $call_in_site_coding);
            //所有拣货库区ids
            $allPickingIds = Db::name('warehouse_area')->column('id');

            $count = $this->_inventory->alias('a')
                ->join(['fa_inventory_item' => 'b'], 'a.id=b.inventory_id')->where(['a.stock_id' => $stockId, 'a.is_del' => 1, 'a.check_status' => ['in', [0, 1]], 'b.library_name' => ['in', $vat], 'b.area_id' => ['in', $allPickingIds]])
                ->count();
            if ($count > 0) {
                $this->error(__('此数据下对应库位正在盘点,暂无法进行出入库操作'), '', 525);
            }
        }
        //实体分仓导致库内调拨单新逻辑 判断调出库区及调入库区是否为同一仓库的
        foreach ($item_sku as $k => $v) {
            $outStockId = Db::name('warehouse_area')->where('id', $v['outarea_id'])->value('stock_id'); //调出库区仓库id
            $inStockId = Db::name('warehouse_area')->where('id', $v['inarea_id'])->value('stock_id'); //调出库区仓库id
            if ($outStockId != $stockId) {
                $this->error(__('调出库区id' . $v['outarea_id'] . '的仓库id' . $outStockId . '与当前调拨单仓库仓库id' . $stockId . '不一致'), '', 525);
            }
            if ($inStockId != $stockId) {
                $this->error(__('调入库区id' . $v['inarea_id'] . '的仓库id' . $inStockId . '与当前调拨单仓库仓库id' . $stockId . '不一致'), '', 525);
            }
            if ($outStockId != $inStockId) {
                $this->error(__('调出库区与调入库区非同一仓库'), '', 525);
            }
            $outStockId1 = Db::name('store_house')->where('id', $v['call_out_site_id'])->value('stock_id'); //调出库位仓库id
            $inStockId1 = Db::name('store_house')->where('id', $v['call_in_site_id'])->value('stock_id'); //调出库位仓库id
            if ($outStockId1 !== $inStockId1) {
                $this->error(__('调出库位与调入库位非同一仓库'), '', 525);
            }
        }

=======
        Log::write("输出sku集合");
        Log::write($item_sku);

        $codes = array_column($item_sku, 'call_out_site');
        $call_in_site_id = array_column($item_sku, 'call_in_site_id');
        Log::write($codes);
        if (!empty($codes)){
            $call_in_site_coding =     $this->_store_house->where(['id' => ['in',$call_in_site_id]])->column('coding');
            $vat = array_merge($codes,$call_in_site_coding);
            Log::write("输出001");
            Log::write($call_in_site_coding);
            Log::write($vat);
            $count = $this->_inventory->alias('a')
                ->join(['fa_inventory_item' => 'b'], 'a.id=b.inventory_id')->where(['a.is_del' => 1, 'a.check_status' => ['in', [0, 1]], 'b.library_name' => ['in', $vat],'b.area_id' => '3'])
                ->count();
            if ($count > 0) {
                    $this->error(__('此数据下对应库位正在盘点,暂无法进行出入库操作'), '', 525);
                }
        }


>>>>>>> 36dfe99c
        if (!empty($number) && !$id) {
            //有调拨单号没有调拨单id说明是第一次保存
            $result = false;
            $this->_warehouse_transfer_order->startTrans();
            $this->_warehouse_transfer_order_item->startTrans();
            try {
                //保存--创建库内调拨单
                $arr = [];
                $arr['transfer_order_number'] = $number;
                $arr['create_person'] = $this->auth->nickname;
                $arr['status'] = $type;
                $arr['stock_id'] = $stockId;
                $arr['create_time'] = date('Y-m-d H:i:s', time());
                $result = $this->_warehouse_transfer_order->allowField(true)->save($arr);
                if ($result) {
                    $list = [];
                    foreach ($item_sku as $k => $v) {
                        $list[$k]['transfer_order_id'] = $this->_warehouse_transfer_order->id;
                        $list[$k]['sku'] = $v['sku'];
                        $list[$k]['num'] = $v['num'];
                        $list[$k]['outarea_id'] = $v['outarea_id']; //调出库区id
                        $list[$k]['outarea'] = $v['outarea']; //调出库区
                        $list[$k]['call_out_site_id'] = $v['call_out_site_id']; //调出库位id
                        $list[$k]['call_out_site'] = $v['call_out_site']; //调出库位
                        $list[$k]['inarea_id'] = $v['inarea_id']; //调入库区id
                        $list[$k]['inarea'] = $v['inarea']; //调入库区
                        $list[$k]['call_in_site_id'] = $v['call_in_site_id']; //调入库位id
                        $list[$k]['call_in_site'] = Db::name('store_house')->where('id', $v['call_in_site_id'])->value('coding'); //调入库位
                    }
                    //添加明细表数据
                    $result = $this->_warehouse_transfer_order_item->allowField(true)->saveAll($list);
                }
                $this->_warehouse_transfer_order->commit();
                $this->_warehouse_transfer_order_item->commit();
            } catch (ValidateException $e) {
                $this->_warehouse_transfer_order->rollback();
                $this->_warehouse_transfer_order_item->rollback();
                $this->error($e->getMessage(), [], 444);
            } catch (PDOException $e) {
                $this->_warehouse_transfer_order->rollback();
                $this->_warehouse_transfer_order_item->rollback();
                $this->error($e->getMessage(), [], 444);
            } catch (Exception $e) {
                $this->_warehouse_transfer_order->rollback();
                $this->_warehouse_transfer_order_item->rollback();
                $this->error($e->getMessage(), [], 444);
            }
            if ($result !== false) {
                $this->success('添加成功！！', '', 200);
            } else {
                $this->error(__('No rows were inserted'), '', 525);
            }
        } else {
            if ($id) { //编辑调拨单
                empty($id) && $this->error(__('调拨单id不能为空！！'), '', 523);
                $warehouse_trans_order_detail = $this->_warehouse_transfer_order->where('id', $id)->find();
                $this->_warehouse_transfer_order->startTrans();
                $this->_warehouse_transfer_order_item->startTrans();
                try {
                    //状态为5说明是调拨中 只能提交
                    if ($warehouse_trans_order_detail['status'] == 5) {
                        //调拨中提交需要判断子调拨单是不是都已经完成了
                        $is_complete = $this->_warehouse_transfer_order_item->where('transfer_order_id', $id)->field('id,sku,inarea_id,call_in_site_id')->select();
                        foreach ($is_complete as $key => $value) {
                            $transfer_order_item_code = Db::name('warehouse_transfer_order_item_code')->where('transfer_order_item_id', $value['id'])->select();
                            if (empty($transfer_order_item_code)) {
                                $this->error(__('请先扫码调出调入'), '', 525);
                            }
                            foreach ($transfer_order_item_code as $key1 => $value1) {
                                $product_bar_code = $this->_product_bar_code_item->where(['code' => $value1['code'], 'location_id' => $value['inarea_id'], 'location_code_id' => $value['call_in_site_id']])->find();
                                if (empty($product_bar_code)) {
                                    $this->error(__($value1['code'] . '未调入'), '', 525);
                                }
                            }
                        }
                        $result = $this->_warehouse_transfer_order->where('id', $id)->update(['status' => 6]);
                    } else {
                        //type为0是保存 1是提交
                        0 != $warehouse_trans_order_detail['status'] && $this->error(__('只有新建状态才能编辑'), '', 405);
                        $result = $this->_warehouse_transfer_order->where('id', $id)->update(['status' => $type]);
                        $results = $this->_warehouse_transfer_order_item->where('transfer_order_id', $id)->delete();
                        if ($results) {
                            $list = [];
                            foreach ($item_sku as $k => $v) {
                                $list[$k]['transfer_order_id'] = $id;
                                $list[$k]['sku'] = $v['sku'];
                                $list[$k]['num'] = $v['num'];
                                $list[$k]['outarea_id'] = $v['outarea_id']; //调出库区id
                                $list[$k]['outarea'] = $v['outarea']; //调出库区
                                $list[$k]['call_out_site_id'] = $v['call_out_site_id']; //调出库位id
                                $list[$k]['call_out_site'] = $v['call_out_site']; //调出库位
                                $list[$k]['inarea_id'] = $v['inarea_id']; //调入库区id
                                $list[$k]['inarea'] = $v['inarea']; //调入库区
                                $list[$k]['call_in_site_id'] = $v['call_in_site_id']; //调入库位id
                                $list[$k]['call_in_site'] = Db::name('store_house')->where('id', $v['call_in_site_id'])->value('coding'); //调入库位
                            }
                            //添加明细表数据
                            $result1 = $this->_warehouse_transfer_order_item->allowField(true)->saveAll($list);
                        }
                    }
                    $this->_warehouse_transfer_order->commit();
                    $this->_warehouse_transfer_order_item->commit();
                } catch (ValidateException $e) {
                    $this->_warehouse_transfer_order->rollback();
                    $this->_warehouse_transfer_order_item->rollback();
                    $this->error($e->getMessage(), [], 444);
                } catch (PDOException $e) {
                    $this->_warehouse_transfer_order->rollback();
                    $this->_warehouse_transfer_order_item->rollback();
                    $this->error($e->getMessage(), [], 444);
                } catch (Exception $e) {
                    $this->_warehouse_transfer_order->rollback();
                    $this->_warehouse_transfer_order_item->rollback();
                    $this->error($e->getMessage(), [], 444);
                }
                if ($result !== false) {
                    $this->success('提交成功！！', '', 200);
                } else {
                    $this->error(__('No rows were inserted'), '', 525);
                }
            }
        }
    }

    /**
     * 库内调拨单详情
     * Created by Phpstorm.
     * User: jhh
     * Date: 2021/3/4
     * Time: 13:41:11
     */
    public function transfer_order_detail()
    {
        $id = $this->request->request("transfer_order_id");
        empty($id) && $this->error(__('调拨单id不能为空！！'), '', 523);
        $list['transfer_order_number'] = $this->_warehouse_transfer_order->where('id', $id)->value('transfer_order_number');
        $list['stock_id'] = $this->_warehouse_transfer_order->where('id', $id)->value('stock_id');
        $list['stock_name'] = Db::name('warehouse_stock')->where('id', $list['stock_id'])->value('name');
        $list['item_list'] = $this->_warehouse_transfer_order_item->where('transfer_order_id', $id)->select();
        foreach ($list['item_list'] as $k => $v) {
            $area_id = Db::name('warehouse_area')->where('coding', $v['outarea'])->value('id');
            $store_id = Db::name('store_house')->where('coding', $v['call_out_site'])->where('area_id', $area_id)->value('id');
            $list['item_list'][$k]['skuid'] = $store_id;
        }
        $this->success('', ['info' => $list], 200);
    }

    /**
     * 调拨中提交子单 扫调出库位二维码-扫商品条形码-扫调入库位条形码（弃用）
     * Created by Phpstorm.
     * User: jhh
     * Date: 2021/3/4
     * Time: 15:49:12
     */
    public function transfer_ing()
    {
        $id = $this->request->request("transfer_order_item_id");
        $transfer_order_item = $this->_warehouse_transfer_order_item->where('id', $id)->find();
        $area_all = $this->_warehouse_area->column('id', 'coding');
        $num = $this->request->request("num");
        $do_type = $this->request->request("do_type");
        $sku_agg = $this->request->request("sku_agg");
        $remove_agg = $this->request->request("remove_agg");
        $sku_agg = html_entity_decode($sku_agg);
        $sku_agg = array_filter(json_decode($sku_agg, true));
        if ($remove_agg) {
            $remove_agg = html_entity_decode($remove_agg);
            $remove_agg = array_filter(json_decode($remove_agg, true));
        }
        if (count(array_filter($sku_agg)) < 1) {
            $this->error(__('条形码数据不能为空！！'), '', 524);
        }
        $res = false;
        $this->_product_bar_code_item->startTrans();
        $this->_warehouse_transfer_order_item->startTrans();
        try {
            $this->_warehouse_transfer_order_item->where('id', $id)->update(['status' => $do_type]);
            foreach ($sku_agg as $k => $v) {
                //当前条形码详情
                $detail = $this->_product_bar_code_item->where('code', $v['code'])->find();
                if ($transfer_order_item['call_out_site'] != $detail['location_code']) {
                    $this->error(__('条形码' . $v['code'] . '当前未在调出库位！！' . $transfer_order_item['call_out_site']), '', 546);
                }
                //调入仓库位id
                $store_house_id = $this->_store_house->where(['coding' => $transfer_order_item['call_in_site'], 'area_id' => $area_all[$transfer_order_item['in_area']]])->value('id');
                //判断调入库位是否有sku跟库位的绑定关系
                $store_sku = $this->_store_sku->where('sku', $transfer_order_item['sku'])->where('store_id', $store_house_id)->find();
                empty($store_sku) && $this->error(__('调入库位' . $transfer_order_item['call_in_site'] . '与sku：' . $transfer_order_item['sku'] . '没有绑定关系！！'), '', 546);
                //更新条形码当前所属的库区库位
                $this->_product_bar_code_item->where(['code' => $v['code']])->update(['location_code' => $transfer_order_item['call_in_site'], 'location_id' => $area_all[$transfer_order_item['inarea']]]);
            }
            if ($remove_agg) {
                //调拨单移除条形码
                foreach ($remove_agg as $k => $v) {
                    //更新条形码当前所属的库区库位 移除条形码 此条形码应该再次回到调出的库区库位
                    $this->_product_bar_code_item->where('code', $v['code'])->update(['location_code' => $transfer_order_item['call_out_site'], 'location_id' => $area_all[$transfer_order_item['outarea']]]);
                }
            }
            //更新库内调拨单子单的调拨数量
            $res = $this->_warehouse_transfer_order_item->where('id', $id)->update(['num' => $num]);
            $this->_product_bar_code_item->commit();
            $this->_warehouse_transfer_order_item->commit();
        } catch (ValidateException $e) {
            $this->_product_bar_code_item->rollback();
            $this->_warehouse_transfer_order_item->rollback();
            $this->error($e->getMessage(), [], 444);
        } catch (PDOException $e) {
            $this->_product_bar_code_item->rollback();
            $this->_warehouse_transfer_order_item->rollback();
            $this->error($e->getMessage(), [], 444);
        } catch (Exception $e) {
            $this->_product_bar_code_item->rollback();
            $this->_warehouse_transfer_order_item->rollback();
            $this->error($e->getMessage(), [], 444);
        }
        if ($res !== false) {
            $this->success('调拨成功！！', '', 200);
        } else {
            $this->error(__('No rows were inserted'), '', 525);
        }
    }

    /**
     * 库内调拨单 出库记录
     * Created by Phpstorm.
     * User: jhh
     * Date: 2021/3/6
     * Time: 18:58:35
     */
    public function warehouse_item_history()
    {
        $transfer_order_item_id = $this->request->request('transfer_order_item_id');
        $sku_agg = $this->request->request("sku_agg");
        $do_type = $this->request->request("do_type");
        $remove_agg = $this->request->request("remove_agg");
        $sku_agg = html_entity_decode($sku_agg);
        $sku_agg = array_filter(json_decode($sku_agg, true));

        /*****************限制如果有盘点单未结束不能操作配货完成*******************/
        //配货完成时判断
        //拣货区盘点时不能操作
        //查询条形码库区库位
        $codes = array_column($sku_agg, 'code');
        $barcodedata = $this->_product_bar_code_item->where(['code' => ['in', $codes]])->column('location_code');
        $count = $this->_inventory->alias('a')
            ->join(['fa_inventory_item' => 'b'], 'a.id=b.inventory_id')->where(['a.is_del' => 1, 'a.check_status' => ['in', [0, 1]], 'library_name' => ['in', $barcodedata]])
            ->count();
        if ($count > 0) {
            $this->error(__('此库位正在盘点,暂无法调拨'), '', 403);
        }
        /****************************end*****************************************/


        if ($remove_agg) {
            $remove_agg = html_entity_decode($remove_agg);
            $remove_agg = array_filter(json_decode($remove_agg, true));
        }
        if (count(array_filter($sku_agg)) < 1) {
            $this->error(__('条形码数据不能为空！！'), '', 524);
        }
        foreach ($sku_agg as $k => $v) {
            //判断当前条码的在库状态
            $code_status = $this->_product_bar_code_item->where('code', $v['code'])->value('library_status');
            if ($code_status == 2) {
                $this->error(__($v['code'] . '当前不是在库状态，请检查！！'), '', 524);
            }
        }
        //当前调拨子单详情
        $transfer_order_item = Db::name('warehouse_transfer_order_item')->where('id', $transfer_order_item_id)->find();
        //调入库位的库容
        $in_store_house = Db::name('store_house')->where('id', $transfer_order_item['call_in_site_id'])->value('volume');
        //调入库位当前的库存
        $in_store_house_stock = $this->_product_bar_code_item
            ->where(['location_id' => $transfer_order_item['inarea_id'], 'location_code' => $transfer_order_item['call_in_site'], 'library_status' => 1, 'item_order_number' => '', 'sku' => $transfer_order_item['sku']])
            ->count();
        //当前调入库位的库存加调拨进入的库存不能大于库容
        if (!empty($in_store_house) && (count(array_filter($sku_agg)) + $in_store_house_stock) > $in_store_house) {
            $this->error(__('调入后超出当前库位库容，请检查！！'), '', 524);
        }
        empty($transfer_order_item) && $this->error(__('调拨子单不存在'), '', 546);
        $transfer_order_item['status'] == 1 && $this->error(__('调拨子单已提交，不要重复提交'), '', 546);
        $res = false;
        $warehouse_transfer_order_item_code = new WarehouseTransferOrderItemCode();
        $warehouse_transfer_order_item_code->startTrans();
        $this->_warehouse_transfer_order_item->startTrans();
        try {
            if ($do_type == 1) {
                $warehouse_transfer_order_item_code->where('transfer_order_item_id', $transfer_order_item_id)->delete();
                $this->_warehouse_transfer_order_item->where('id', $transfer_order_item_id)->update(['status' => $do_type]);
                $msg = '调拨成功';
            } else {
                $warehouse_transfer_order_item_code->where('transfer_order_item_id', $transfer_order_item_id)->delete();
                $msg = '保存成功';
            }
            //所有的库区编码
            $area_all = $this->_warehouse_area->column('id', 'coding');
            foreach ($sku_agg as $k => $v) {
                //当前条形码详情
                // $detail = $this->_product_bar_code_item->where('code', $v['code'])->find();
                //判断调拨单子单sku是否与条形码sku一致
                // if ($transfer_order_item['sku'] != $detail['sku']) {
                //     $this->error(__('条形码' . $v['code'] . '与当前调拨单sku不一致请确认后重试'), '', 546);
                // }
                // //判断当前扫码的sku是否在当前调出的库位
                // if ($transfer_order_item['call_out_site'] != $detail['location_code']) {
                //     $this->error(__('条形码' . $v['code'] . '当前未在调出库位！！' . $transfer_order_item['call_out_site']), '', 546);
                // }
                // if (strcmp($transfer_order_item['call_out_site'], $detail['location_code']) !== 0) {
                //     $this->error(__('条形码' . $v['code'] . '当前未在调出库位！！' . $transfer_order_item['call_out_site']), '', 546);
                // }
                //调入仓库位id
                $store_house_id = $this->_store_house->where(['coding' => $transfer_order_item['call_in_site'], 'area_id' => $transfer_order_item['inarea_id']])->value('id');
                //判断调入库位是否有sku跟库位的绑定关系
                $store_sku = $this->_store_sku->where('sku', $transfer_order_item['sku'])->where('store_id', $store_house_id)->find();
                empty($store_sku) && $this->error(__('调入库位' . $transfer_order_item['call_in_site'] . '与sku：' . $transfer_order_item['sku'] . '没有绑定关系！！'), '', 546);
                $arr['transfer_order_item_id'] = $transfer_order_item_id;
                $arr['sku'] = $transfer_order_item['sku'];
                $arr['area'] = $transfer_order_item['outarea'];
                $arr['location'] = $transfer_order_item['call_out_site'];
                $arr['code'] = $v['code'];
                //生成一条子调拨单的出库记录
                $res = $warehouse_transfer_order_item_code->insert($arr);
            }
            $this->_warehouse_transfer_order_item->where('id', $transfer_order_item_id)->update(['num' => count(array_filter($sku_agg))]);
            if ($remove_agg) {
                //调拨单移除条形码
                foreach ($remove_agg as $k => $v) {
                    $warehouse_transfer_order_item_code->where('code', $v['code'])->where('transfer_order_item_id', $transfer_order_item_id)->delete();
                }
            }
            $warehouse_transfer_order_item_code->commit();
            $this->_warehouse_transfer_order_item->commit();
        } catch (ValidateException $e) {
            $warehouse_transfer_order_item_code->rollback();
            $this->_warehouse_transfer_order_item->rollback();
            $this->error($e->getMessage(), [], 444);
        } catch (PDOException $e) {
            $warehouse_transfer_order_item_code->rollback();
            $this->_warehouse_transfer_order_item->rollback();
            $this->error($e->getMessage(), [], 444);
        } catch (Exception $e) {
            $warehouse_transfer_order_item_code->rollback();
            $this->_warehouse_transfer_order_item->rollback();
            $this->error($e->getMessage(), [], 444);
        }
        if ($res !== false) {
            $this->success($msg, '', 200);
        } else {
            $this->error(__('No rows were inserted'), '', 525);
        }
    }

    /**
     * 调拨单入库提交
     * Created by Phpstorm.
     * User: jhh
     * Date: 2021/3/8
     * Time: 10:36:31
     */
    public function warehouse_in()
    {
        $transfer_order_item_id = $this->request->request('transfer_order_item_id');
        $transfer_order_item = $this->_warehouse_transfer_order_item->where('id', $transfer_order_item_id)->find();
        $area_all = $this->_warehouse_area->column('id', 'coding');
        $all_history = Db::name('warehouse_transfer_order_item_code')->where('transfer_order_item_id', $transfer_order_item_id)->select();
        //调入仓库位id
        $store_house_id = $this->_store_house->where(['coding' => $transfer_order_item['call_in_site'], 'area_id' => $area_all[$transfer_order_item['inarea']]])->value('id');
        //判断调入库位是否有sku跟库位的绑定关系
        $store_sku = $this->_store_sku->where('sku', $transfer_order_item['sku'])->where('store_id', $store_house_id)->find();
        empty($store_sku) && $this->error(__('调入库位' . $transfer_order_item['call_in_site'] . '与sku：' . $transfer_order_item['sku'] . '没有绑定关系！！'), '', 546);
        $this->_product_bar_code_item->startTrans();
        try {
            foreach ($all_history as $k => $v) {
                //当前库位的id 为了更新条形码当前所属的库区库位
                $location_code_id = $this->_store_house->where('coding', $transfer_order_item['call_in_site'])->where('area_id', $area_all[$transfer_order_item['inarea']])->value('id');
                //更新条形码当前所属的库区库位
                $res = $this->_product_bar_code_item->where(['code' => $v['code']])->update(['location_code' => $transfer_order_item['call_in_site'], 'location_code_id' => $location_code_id, 'location_id' => $area_all[$transfer_order_item['inarea']]]);
            }
            $this->_product_bar_code_item->commit();
        } catch (ValidateException $e) {
            $this->_product_bar_code_item->rollback();
            $this->error($e->getMessage(), [], 444);
        } catch (PDOException $e) {
            $this->_product_bar_code_item->rollback();
            $this->error($e->getMessage(), [], 444);
        } catch (Exception $e) {
            $this->_product_bar_code_item->rollback();
            $this->error($e->getMessage(), [], 444);
        }
        if ($res !== false) {
            $this->success('子单入库成功', '', 200);
        } else {
            $this->error(__('No rows were inserted'), '', 525);
        }
    }

    /**
     *
     * Created by Phpstorm.
     * User: jhh
     * Date: 2021/3/8
     * Time: 13:46:36
     */
    public function transfer_order_item_detail()
    {
        $id = $this->request->request("transfer_order_item_id");
        empty($id) && $this->error(__('调拨单子单id不能为空！！'), '', 523);
        $list['transfer_order_item'] = $this->_warehouse_transfer_order_item->where('id', $id)->find();
        $list['item_list'] = Db::name('warehouse_transfer_order_item_code')->where('transfer_order_item_id', $id)->select();
        $this->success('', ['info' => $list], 200);
    }

    /**
     * 调出的时候校验条形码 子单 sku是否一致
     * Created by Phpstorm.
     * User: jhh
     * Date: 2021/3/8
     * Time: 10:08:24
     */
    public function code_review()
    {
        $code = $this->request->request("code");
        $location = $this->request->request("location");
        $transfer_order_item_id = $this->request->request('transfer_order_item_id');
        //当前调拨子单详情
        $transfer_order_item = Db::name('warehouse_transfer_order_item')->where('id', $transfer_order_item_id)->find();
        empty($transfer_order_item) && $this->error(__('调拨子单不存在'), '', 546);
        //当前条形码详情
        $detail = $this->_product_bar_code_item->where('code', $code)->find();
        //判断调拨单子单sku是否与条形码sku一致
        if ($transfer_order_item['sku'] != $detail['sku']) {
            $this->error(__('条形码' . $code . 'sku：' . $detail['sku'] . '与当前调拨子单sku不一致请确认后重试'), '', 546);
        }
        if ($detail['purchase_id'] < 1) {
            $this->error(__('条形码没有采购单绑定关系,条形码:' . $code), '', 546);
        }
        // //判断当前扫码的sku是否在当前调出的库位
        // if ($transfer_order_item['call_out_site'] != $detail['location_code']) {
        //     $this->error(__('条形码' . $code . '当前未在调出库位！！' . $transfer_order_item['call_out_site']), '', 546);
        // }
        if (strcmp($transfer_order_item['call_out_site'], $detail['location_code']) !== 0) {
            $this->error(__('条形码' . $code . '当前未在调出库位！！' . $transfer_order_item['call_out_site']), '', 546);
        }
        //判断当前扫码的sku是否在当前调出的库位
        if ($transfer_order_item['call_out_site'] != $location) {
            $this->error(__('扫码库位' . $location . '与调拨单库位' . $transfer_order_item['call_out_site'] . '不一致'), '', 546);
        }
        $this->success('扫码成功！！', '', 200);
    }


    /**
     * //库区库位sku
     * Created by Phpstorm.
     * User: jhh
     * Date: 2021/3/4
     * Time: 10:21:30
     */
    public function area_warehouse_sku()
    {
        $areaId = $this->request->request("area_id");
        $stockId = $this->request->request("stock_id");
        $storeId = $this->request->request("store_id");
        $sku = $this->request->request("sku");
        $where = [];
        if ($areaId) {
            $where['b.area_id'] = $areaId;
        }
        if ($stockId) {
            $where['a.stock_id'] = $stockId;
        }
        if ($storeId) {
            $where['b.id'] = $storeId;
        }
        if ($sku) {
            $where['a.sku'] = ['like', '%' . $sku . '%'];
        }
        $list = Db::name('store_sku')
            ->alias('a')
            ->join(['fa_store_house' => 'b'], 'a.store_id=b.id', 'left')
            ->join(['fa_warehouse_area' => 'c'], 'b.area_id=c.id')
            ->join(['fa_warehouse_stock' => 'd'], 'b.stock_id=d.id')
            ->field('a.sku,b.coding,c.name,a.id as bind_id,c.id as area_id,a.store_id as location_id,c.coding as area,d.id as stock_id,d.name as stock_name')
            ->where('is_del', 1)
            ->where($where)
            ->select();

        $this->success('', ['list' => $list], 200);
    }

    /**
     * 审核库内调拨单
     * Created by Phpstorm.
     * User: jhh
     * Date: 2021/3/4
     * Time: 16:00:08
     */
    public function transfer_order_examine()
    {
        $transfer_order_id = $this->request->request('transfer_order_id');
        empty($transfer_order_id) && $this->error(__('库内调拨单ID不能为空'), '', 403);

        $do_type = $this->request->request('do_type');
        empty($do_type) && $this->error(__('审核类型不能为空'), '', 403);
        !in_array($do_type, [2, 3]) && $this->error(__('审核类型错误'), '', 403);

        //检测出库单状态
        $row = $this->_warehouse_transfer_order->where('id', $transfer_order_id)->find();
        1 != $row['status'] && $this->error(__('只有待审核状态才能审核'), '', 405);

        if ($do_type == 2) {
            //审核通过变为调拨中
            $do_type = 5;
        }

        $res = $this->_warehouse_transfer_order->allowField(true)->isUpdate(true, ['id' => $transfer_order_id])->save(['status' => $do_type]);
        false === $res ? $this->error(__('审核失败'), '', 404) : $this->success('审核成功', '', 200);
    }

    /**
     * 取消
     * Created by Phpstorm.
     * User: jhh
     * Date: 2021/3/5
     * Time: 18:17:14
     */
    public function transfer_order_cancel()
    {
        $transfer_order_id = $this->request->request('transfer_order_id');
        empty($transfer_order_id) && $this->error(__('库内调拨单ID不能为空'), '', 403);

        //检测出库单状态
        $row = $this->_warehouse_transfer_order->where('id', $transfer_order_id)->find();
        0 != $row['status'] && $this->error(__('只有新建状态才能取消'), '', 405);

        $res = $this->_warehouse_transfer_order->allowField(true)->isUpdate(true, ['id' => $transfer_order_id])->save(['status' => 4]);
        false === $res ? $this->error(__('取消失败'), '', 404) : $this->success('取消成功', '', 200);
    }

    /***************************************库内调拨单end******************************************/

    /***************************************实体仓调拨单start******************************************/
    /**
     * 实体仓调拨单列表
     * Interface stock_transfer_list
     * @package app\api\controller
     * @author  jhh
     * @date    2021/5/14 13:38:01
     */
    public function stock_transfer_list()
    {
        $query = $this->request->request('query');
        $sku = $this->request->request('sku');
        $status = $this->request->request('status');
        $start_time = $this->request->request('start_time');
        $end_time = $this->request->request('end_time');
        $page = $this->request->request('page');
        $pageSize = $this->request->request('page_size');

        empty($page) && $this->error(__('Page can not be empty'), '', 520);
        empty($pageSize) && $this->error(__('Page size can not be empty'), '', 521);

        $where = [];
        if ($query) {
            $where['transfer_order_number|create_person|response_person'] = ['like', '%' . $query . '%'];
        }
        if ($sku) {
            $allIds = $this->_stock_transfer_order_item->where('sku', 'like', '%' . $sku . '%')->group('transfer_order_id')->column('transfer_order_id');
            $where['id'] = ['in', $allIds];
        }
        if (isset($status)) {
            $where['status'] = $status;
        }
        if ($start_time && $end_time) {
            $where['create_time'] = ['between', [$start_time, $end_time]];
        }

        $offset = ($page - 1) * $pageSize;
        $limit = $pageSize;

        //获取库内调拨单列表数据
        $list = $this->_stock_transfer_order
            ->where($where)
            ->order('create_time', 'desc')
            ->limit($offset, $limit)
            ->select();
        $list = collection($list)->toArray();
        $checkStatus = [0 => '新建', 1 => '待审核', 2 => '待配货', 3 => '待物流揽收', 4 => '待收货', 5 => '待入库', 6 => '已完成', 7 => '审核拒绝', 8 => '已取消'];
        $allStock = Db::name('warehouse_stock')->column('name', 'id');
        foreach ($list as $key => $value) {
            $list[$key]['status'] = $checkStatus[$value['status']];
            $list[$key]['create_time'] = date("Y-m-d H:i:s", $value['create_time']);
            $list[$key]['out_stock_name'] = $allStock[$value['out_stock_id']];
            $list[$key]['in_stock_name'] = $allStock[$value['in_stock_id']];
            //按钮
            $list[$key]['show_out'] = 2 == $value['status'] ? 1 : 0; //配货出库按钮 待配货状态有
            $list[$key]['show_logistics'] = 3 == $value['status'] ? 1 : 0; //扫描物流单号按钮 待物流揽收状态有
            $list[$key]['show_sign'] = 4 == $value['status'] ? 1 : 0; //待收货 有签收按钮
            $list[$key]['show_in'] = 5 == $value['status'] ? 1 : 0; //待入库有入库按钮
            $list[$key]['show_detail'] = 6 == $value['status'] ? 1 : 0; //已完成状态有显示详情按钮
        }
        $this->success('', ['list' => $list], 200);
    }

    /**
     * 配货出库实体仓调拨单详情
     * Interface stock_transfer_out
     * @package app\api\controller
     * @author  jhh
     * @date    2021/5/17 14:08:04
     */
    public function stock_transfer_out()
    {
        $id = $this->request->request("transfer_order_id");
        if (empty($id)) {
            $this->error(__('error，调拨单id为空'), '', 546);
        }
        $transferOrder = $this->_stock_transfer_order->where('id', $id)->find();
        $transfer_order_item = $this->_stock_transfer_order_item->where('transfer_order_id', $id)->select();
        foreach ($transfer_order_item as $k => $v) {
            $transfer_order_item[$k]['transfer_order_item_id'] = $v['id'];
            unset($transfer_order_item[$k]['id']);
        }
        $allStock = Db::name('warehouse_stock')->column('name', 'id');
        $data['transfer_order_number'] = $transferOrder['transfer_order_number'];
        $data['out_stock_id'] = $transferOrder['out_stock_id'];
        $data['out_stock'] = $allStock[$transferOrder['out_stock_id']];
        $data['in_stock_id'] = $transferOrder['in_stock_id'];
        $data['in_stock'] = $allStock[$transferOrder['in_stock_id']];
        $data['response_person'] = $transferOrder['response_person'];
        $data['item_list'] = $transfer_order_item;
        $this->success('', $data, 200);
    }

    /**
     * 配货出库保存/提交
     * Interface stock_transfer_out_add
     * @package app\api\controller
     * @author  jhh
     * @date    2021/5/20 14:18:40
     */
    public function stock_transfer_out_add()
    {
        $id = $this->request->request("transfer_order_id");
        $type = $this->request->request('type');
        if ($type == 1) {
            $status = 2;
        } else {
            //提交进入下一步 该扫描物流单号了
            $status = 3;
        }
        //当前实体仓调拨单详情
        $detail = $this->_stock_transfer_order->where('id', $id)->find();
        if (empty($detail)) {
            $this->error(__('调拨单信息不存在，请联系管理员'), '', 546);
        }
        //当前调拨单待配货状态提交 会进入待物流揽收状态
        if ($detail['status'] == 2) {
            $allItemDetail = $this->_stock_transfer_order_item
                ->where('transfer_order_id', $id)
                ->field('sku,id,real_num')
                ->select();
            // foreach ($allItemDetail as $k0 => $v0) {
            //     if ($v0['real_num'] == 0) {
            //         $this->error(__($v0['sku'] . '调拨数量为0，请检查或重新创建仓库调拨单'), '', 546);
            //     }
            // }
            $allItemIds = array_column($allItemDetail, 'id');
            $allCodes = $this->_stock_transfer_order_item_code->where('transfer_order_item_id', 'in', $allItemIds)->column('code');
            $res = false;
            $this->_product_bar_code_item->startTrans();
            $this->_stock_transfer_order->startTrans();
            $this->_item->startTrans();
            $this->_item_platform_sku->startTrans();
            $this->_stock_transfer_out_order->startTrans();
            $this->_stock_transfer_in_order_item->startTrans();
            try {
                /****************库存逻辑开始**********************/
                //提交的时候操作库存 以及更新条形码状态为出库
                if ($status == 3) {
                    foreach ($allItemDetail as $sk => $sv) {
                        $StockTransferOutOrderItem[$sk]['sku'] = $sv['sku'];
                        $StockTransferOutOrderItem[$sk]['out_num'] = $sv['real_num'];
                        //同步对应SKU库存 更新商品表商品总库存 总库存
                        $itemMap['sku'] = $sv['sku'];
                        $itemMap['is_del'] = 1;
                        $skuItem = $this->_item->where($itemMap)->field('stock,available_stock,sample_num,wait_instock_num,occupy_stock,distribution_occupy_stock')->find();
                        if ($sv['sku']) {
                            //扣减sku总库存 可用库存
                            $stock = $this->_item->where($itemMap)->setDec('stock', $sv['real_num']);
                            $stock = $this->_item->where($itemMap)->setDec('available_stock', $sv['real_num']);
                            //插入日志表
                            (new StockLog())->setData([
                                'type'                   => 2,
                                'site'                   => 0,
                                'modular'                => 14,//实体仓调拨
                                'change_type'            => 25,//实体仓调拨出库
                                'sku'                    => $sv['sku'],
                                'order_number'           => $detail['transfer_order_number'],//实体仓调拨单id
                                'source'                 => 2,
                                'stock_before'           => $skuItem['stock'],
                                'stock_change'           => -$sv['real_num'],
                                'available_stock_before' => $skuItem['available_stock'],
                                'available_stock_change' => -$sv['real_num'],
                                'create_person'          => $this->auth->nickname,
                                'create_time'            => time(),
                                'number_type'            => 8,//实体仓调拨单
                            ]);
                            //实体仓调拨出库的同时要对虚拟库存进行一定的操作
                            //查出映射表中此sku对应的所有平台sku 并根据库存数量进行排序（用于遍历数据的时候首先分配到那个站点）
                            $itemPlatformSku = $this->_item_platform_sku->where('sku', $sv['sku'])->order('stock asc')->field('platform_type,stock')->select();
                            $allNum = count($itemPlatformSku);
                            $wholeNum = $this->_item_platform_sku
                                ->where('sku', $sv['sku'])
                                ->field('stock')
                                ->select();
                            $numNum = 0;
                            foreach ($wholeNum as $kk => $vv) {
                                $numNum += abs($vv['stock']);
                            }
                            //sku实际调拨的数量
                            $stockNum = $sv['real_num'];
                            //计算当前sku的总虚拟库存 如果总的为0 表示当前所有平台的此sku都为0 此时入库的话按照平均规则分配 例如五个站都有此品 那么比例就是20%
                            $stockAllNum = array_sum(array_column($itemPlatformSku, 'stock'));
                            if ($stockAllNum == 0) {
                                $rateRate = 1 / $allNum;
                                foreach ($itemPlatformSku as $key => $val) {
                                    //最后一个站点 剩余数量分给最后一个站
                                    if (($allNum - $key) == 1) {
                                        $itemPlatformSkuDetail = $this->_item_platform_sku->where('sku', $sv['sku'])->where('platform_type', $val['platform_type'])->find();
                                        $this->_item_platform_sku->where('sku', $sv['sku'])->where('platform_type', $val['platform_type'])->setDec('stock', $stockNum);
                                        //插入日志表
                                        (new StockLog())->setData([
                                            'type'              => 2,
                                            'site'              => $val['platform_type'],
                                            'modular'           => 14,//实体仓调拨
                                            'change_type'       => 25,//实体仓调拨出库
                                            'sku'               => $sv['sku'],
                                            'order_number'      => $detail['transfer_order_number'],
                                            'source'            => 2,
                                            'fictitious_before' => $itemPlatformSkuDetail['stock'],
                                            'fictitious_change' => -$stockNum,
                                            'create_person'     => $this->auth->nickname,
                                            'create_time'       => time(),
                                            'number_type'       => 8,//实体仓调拨单
                                        ]);
                                    } else {
                                        $num = round($sv['real_num'] * $rateRate);
                                        $stockNum -= $num;
                                        $itemPlatformSkuDetail = $this->_item_platform_sku->where('sku', $sv['sku'])->where('platform_type', $val['platform_type'])->find();
                                        $this->_item_platform_sku->where('sku', $sv['sku'])->where('platform_type', $val['platform_type'])->setDec('stock', $num);
                                        //插入日志表
                                        (new StockLog())->setData([
                                            'type'              => 2,
                                            'site'              => $val['platform_type'],
                                            'modular'           => 14,//实体仓调拨
                                            'change_type'       => 25,//实体仓调拨出库
                                            'sku'               => $sv['sku'],
                                            'order_number'      => $detail['transfer_order_number'],
                                            'source'            => 2,
                                            'fictitious_before' => $itemPlatformSkuDetail['stock'],
                                            'fictitious_change' => -$num,
                                            'create_person'     => $this->auth->nickname,
                                            'create_time'       => time(),
                                            'number_type'       => 8,//实体仓调拨单
                                        ]);
                                        if ($stockNum == 0) {
                                            break;
                                        }
                                    }
                                }
                            } else {
                                foreach ($itemPlatformSku as $key => $val) {
                                    //最后一个站点 剩余数量分给最后一个站
                                    if (($allNum - $key) == 1) {
                                        /** @var ItemPlatformSku $itemPlatformSkuDetail */
                                        $itemPlatformSkuDetail = $this->_item_platform_sku->where('sku', $sv['sku'])->where('platform_type', $val['platform_type'])->find();

                                        $this->_item_platform_sku->where("sku = '" . $sv['sku'] . "' and platform_type={$val['platform_type']}")->setDec('stock', $stockNum);
                                        //插入日志表
                                        (new StockLog())->setData([
                                            'type'              => 2,
                                            'site'              => $val['platform_type'],
                                            'modular'           => 14,//实体仓调拨
                                            'change_type'       => 25,//实体仓调拨出库
                                            'sku'               => $sv['sku'],
                                            'order_number'      => $detail['transfer_order_number'],
                                            'source'            => 2,
                                            'fictitious_before' => $itemPlatformSkuDetail['stock'],
                                            'fictitious_change' => -$stockNum,
                                            'create_person'     => $this->auth->nickname,
                                            'create_time'       => time(),
                                            'number_type'       => 8,//实体仓调拨单
                                        ]);
                                    } else {
                                        $num = round($sv['real_num'] * abs($val['stock']) / $numNum);
                                        $stockNum -= $num;
                                        $itemPlatformSkuDetail = $this->_item_platform_sku->where('sku', $sv['sku'])->where('platform_type', $val['platform_type'])->find();
                                        $this->_item_platform_sku->where('sku', $sv['sku'])->where('platform_type', $val['platform_type'])->setDec('stock', $num);

                                        //插入日志表
                                        (new StockLog())->setData([
                                            'type'              => 2,
                                            'site'              => $val['platform_type'],
                                            'modular'           => 14,//实体仓调拨
                                            'change_type'       => 25,//实体仓调拨出库
                                            'sku'               => $sv['sku'],
                                            'order_number'      => $detail['transfer_order_number'],
                                            'source'            => 2,
                                            'fictitious_before' => $itemPlatformSkuDetail['stock'],
                                            'fictitious_change' => -$num,
                                            'create_person'     => $this->auth->nickname,
                                            'create_time'       => time(),
                                            'number_type'       => 8,//实体仓调拨单
                                        ]);
                                    }
                                }
                            }
                        }
                        //修改库存结果为真
                        if ($stock === false) {
                            throw new Exception('同步库存失败,请检查SKU=>' . $sv['sku']);
                        }
                    }
                    //条形码全部改为出库状态
                    $res = $this->_product_bar_code_item->where('code', 'in', $allCodes)->update(['library_status' => 2]);
                    //实体仓调拨单出库单 主单添加记录 item子单批量添加并统一添加主单id
                    $transferOutOrderId = $this->_stock_transfer_out_order
                        ->insertGetId(['transfer_out_order_number' => 'OUT' . date('YmdHis') . rand(100, 999) . rand(100, 999), 'stock_transfer_order_id' => $id, 'create_person' => $this->auth->nickname, 'create_time' => time()]);
                    $arrArr = ['transfer_out_order_id' => $transferOutOrderId];
                    array_walk($StockTransferOutOrderItem, function (&$value1, $key, $arrArr) {
                        $value1 = array_merge($value1, $arrArr);
                    }, $arrArr);
                    $this->_stock_transfer_out_order_item
                        ->insertAll($StockTransferOutOrderItem);
                }
                /****************库存逻辑结束**********************/
                //更新仓库调拨单状态为待物流揽收
                $res = $this->_stock_transfer_order->where('id', $id)->update(['status' => $status]);
                $this->_product_bar_code_item->commit();
                $this->_stock_transfer_order->commit();
                $this->_item->commit();
                $this->_item_platform_sku->commit();
                $this->_stock_transfer_out_order->commit();
                $this->_stock_transfer_in_order_item->commit();
            } catch (ValidateException $e) {
                $this->_product_bar_code_item->rollback();
                $this->_stock_transfer_order->rollback();
                $this->_item->rollback();
                $this->_item_platform_sku->rollback();
                $this->_stock_transfer_out_order->rollback();
                $this->_stock_transfer_in_order_item->rollback();
                Log::error('shiticang:' . $e->getMessage() . '-' . $e->getLine());
                $this->error($e->getMessage(), [], 444);
            } catch (PDOException $e) {
                $this->_product_bar_code_item->rollback();
                $this->_stock_transfer_order->rollback();
                $this->_item->rollback();
                $this->_item_platform_sku->rollback();
                $this->_stock_transfer_out_order->rollback();
                $this->_stock_transfer_in_order_item->rollback();
                Log::error('shiticang:' . $e->getMessage() . '-' . $e->getLine());
                $this->error($e->getMessage(), [], 444);
            } catch (Exception $e) {
                $this->_product_bar_code_item->rollback();
                $this->_stock_transfer_order->rollback();
                $this->_item->rollback();
                $this->_item_platform_sku->rollback();
                $this->_stock_transfer_out_order->rollback();
                $this->_stock_transfer_in_order_item->rollback();
                Log::error('shiticang:' . $e->getMessage() . '-' . $e->getLine());
                $this->error($e->getMessage(), [], 444);
            }
            if ($res !== false) {
                $this->success('提交成功', '', 200);
            } else {
                $this->error(__('No rows were inserted'), '', 525);
            }
        } elseif ($detail['status'] == 5) {
            //待入库状态提交 会进入已完成状态
            $allItemDetail = $this->_stock_transfer_order_item
                ->where('transfer_order_id', $id)
                ->field('sku,id,real_instock_num')
                ->select();
//            foreach ($allItemDetail as $k0 => $v0) {
//                if ($v0['real_instock_num'] == 0) {
//                    $this->error(__($v0['sku'] . '实际入库数量0，请检查'), '', 546);
//                }
//            }
            foreach ($allItemDetail as $sk => $sv) {
                $StockTransferOutOrderItem[$sk]['sku'] = $sv['sku'];
                $StockTransferOutOrderItem[$sk]['in_num'] = $sv['real_instock_num'];
            }
            $res = false;
            $this->_item->startTrans();
            $this->_item_platform_sku->startTrans();
            $this->_stock_transfer_order->startTrans();
            $this->_stock_transfer_out_order->startTrans();
            $this->_stock_transfer_in_order_item->startTrans();
            try {
                if ($status == 3) {
                    foreach ($allItemDetail as $sk => $sv) {
                        //同步对应SKU库存 更新商品表商品总库存 总库存
                        $itemMap['sku'] = $sv['sku'];
                        $itemMap['is_del'] = 1;
                        $skuItem = $this->_item->where($itemMap)->field('stock,available_stock,sample_num,wait_instock_num,occupy_stock,distribution_occupy_stock')->find();
                        if ($sv['sku']) {
                            //扣减sku总库存 可用库存
                            $stock = $this->_item->where($itemMap)->inc('stock', $sv['real_instock_num'])->inc('available_stock', $sv['real_instock_num'])->update();
                            //插入日志表
                            (new StockLog())->setData([
                                'type'                   => 2,
                                'site'                   => 0,
                                'modular'                => 14,//实体仓调拨
                                'change_type'            => 26,//实体仓调拨入库
                                'sku'                    => $sv['sku'],
                                'order_number'           => $detail['transfer_order_number'],//实体仓调拨单id
                                'source'                 => 2,
                                'stock_before'           => $skuItem['stock'],
                                'stock_change'           => $sv['real_instock_num'],
                                'available_stock_before' => $skuItem['available_stock'],
                                'available_stock_change' => $sv['real_instock_num'],
                                'create_person'          => $this->auth->nickname,
                                'create_time'            => time(),
                                'number_type'            => 8,//实体仓调拨单
                            ]);
                            //实体仓调拨出库的同时要对虚拟库存进行一定的操作
                            //查出映射表中此sku对应的所有平台sku 并根据库存数量进行排序（用于遍历数据的时候首先分配到那个站点）
                            $itemPlatformSku = $this->_item_platform_sku->where('sku', $sv['sku'])->order('stock asc')->field('platform_type,stock')->select();
                            $allNum = count($itemPlatformSku);
                            $wholeNum = $this->_item_platform_sku
                                ->where('sku', $sv['sku'])
                                ->field('stock')
                                ->select();
                            $numNum = 0;
                            foreach ($wholeNum as $kk => $vv) {
                                $numNum += abs($vv['stock']);
                            }
                            //sku实际调拨的数量
                            $stockNum = $sv['real_instock_num'];
                            //计算当前sku的总虚拟库存 如果总的为0 表示当前所有平台的此sku都为0 此时入库的话按照平均规则分配 例如五个站都有此品 那么比例就是20%
                            $stockAllNum = array_sum(array_column($itemPlatformSku, 'stock'));
                            if ($stockAllNum == 0) {
                                $rateRate = 1 / $allNum;
                                foreach ($itemPlatformSku as $key => $val) {
                                    //最后一个站点 剩余数量分给最后一个站
                                    if (($allNum - $key) == 1) {
                                        $itemPlatformSkuDetail = $this->_item_platform_sku->where(['sku' => $sv['sku'], 'platform_type' => $val['platform_type']])->find();
                                        $this->_item_platform_sku->where(['sku' => $sv['sku'], 'platform_type' => $val['platform_type']])->inc('stock', $stockNum)->update();
                                        //插入日志表
                                        (new StockLog())->setData([
                                            'type'              => 2,
                                            'site'              => $val['platform_type'],
                                            'modular'           => 14,//实体仓调拨
                                            'change_type'       => 26,//实体仓调拨出库
                                            'sku'               => $sv['sku'],
                                            'order_number'      => $detail['transfer_order_number'],
                                            'source'            => 2,
                                            'fictitious_before' => $itemPlatformSkuDetail['stock'],
                                            'fictitious_change' => $stockNum,
                                            'create_person'     => $this->auth->nickname,
                                            'create_time'       => time(),
                                            'number_type'       => 8,//实体仓调拨单
                                        ]);
                                    } else {
                                        $num = round($sv['real_instock_num'] * $rateRate);
                                        $stockNum -= $num;
                                        $itemPlatformSkuDetail = $this->_item_platform_sku->where(['sku' => $sv['sku'], 'platform_type' => $val['platform_type']])->find();
                                        $this->_item_platform_sku->where(['sku' => $sv['sku'], 'platform_type' => $val['platform_type']])->inc('stock', $num)->update();
                                        //插入日志表
                                        (new StockLog())->setData([
                                            'type'              => 2,
                                            'site'              => $val['platform_type'],
                                            'modular'           => 14,//实体仓调拨
                                            'change_type'       => 26,//实体仓调拨出库
                                            'sku'               => $sv['sku'],
                                            'order_number'      => $detail['transfer_order_number'],
                                            'source'            => 2,
                                            'fictitious_before' => $itemPlatformSkuDetail['stock'],
                                            'fictitious_change' => $num,
                                            'create_person'     => $this->auth->nickname,
                                            'create_time'       => time(),
                                            'number_type'       => 8,//实体仓调拨单
                                        ]);
                                    }
                                }
                            } else {
                                foreach ($itemPlatformSku as $key => $val) {
                                    //最后一个站点 剩余数量分给最后一个站
                                    if (($allNum - $key) == 1) {
                                        $itemPlatformSkuDetail = $this->_item_platform_sku->where(['sku' => $sv['sku'], 'platform_type' => $val['platform_type']])->find();
                                        $this->_item_platform_sku->where(['sku' => $sv['sku'], 'platform_type' => $val['platform_type']])->inc('stock', $stockNum)->update();
                                        //插入日志表
                                        (new StockLog())->setData([
                                            'type'              => 2,
                                            'site'              => $val['platform_type'],
                                            'modular'           => 14,//实体仓调拨
                                            'change_type'       => 26,//实体仓调拨出库
                                            'sku'               => $sv['sku'],
                                            'order_number'      => $detail['transfer_order_number'],
                                            'source'            => 2,
                                            'fictitious_before' => $itemPlatformSkuDetail['stock'],
                                            'fictitious_change' => $stockNum,
                                            'create_person'     => $this->auth->nickname,
                                            'create_time'       => time(),
                                            'number_type'       => 8,//实体仓调拨单
                                        ]);
                                    } else {
                                        $num = round($sv['real_instock_num'] * abs($val['stock']) / $numNum);
                                        $stockNum -= $num;
                                        $itemPlatformSkuDetail = $this->_item_platform_sku->where(['sku' => $sv['sku'], 'platform_type' => $val['platform_type']])->find();
                                        $this->_item_platform_sku->where(['sku' => $sv['sku'], 'platform_type' => $val['platform_type']])->inc('stock', $num)->update();
                                        //插入日志表
                                        (new StockLog())->setData([
                                            'type'              => 2,
                                            'site'              => $val['platform_type'],
                                            'modular'           => 14,//实体仓调拨
                                            'change_type'       => 26,//实体仓调拨出库
                                            'sku'               => $sv['sku'],
                                            'order_number'      => $detail['transfer_order_number'],
                                            'source'            => 2,
                                            'fictitious_before' => $itemPlatformSkuDetail['stock'],
                                            'fictitious_change' => $num,
                                            'create_person'     => $this->auth->nickname,
                                            'create_time'       => time(),
                                            'number_type'       => 8,//实体仓调拨单
                                        ]);
                                    }
                                }
                            }
                        }
                        //修改库存结果为真
                        if ($stock === false) {
                            throw new Exception('同步库存失败,请检查SKU=>' . $sv['sku']);
                        }
                    }
                    //实体仓调拨单入库单 主单添加记录 item子单批量添加并统一添加主单id
                    $transferOutOrderId = $this->_stock_transfer_in_order
                        ->insertGetId(['transfer_in_order_number' => 'IN' . date('YmdHis') . rand(100, 999) . rand(100, 999), 'stock_transfer_order_id' => $id, 'create_person' => $this->auth->nickname, 'create_time' => time()]);
                    $arrArr = ['transfer_in_order_id' => $transferOutOrderId];
                    array_walk($StockTransferOutOrderItem, function (&$value1, $key, $arrArr) {
                        $value1 = array_merge($value1, $arrArr);
                    }, $arrArr);
                    $this->_stock_transfer_in_order_item
                        ->insertAll($StockTransferOutOrderItem);
                }
                //更新仓库调拨单状态为已完成
                $res = $this->_stock_transfer_order->where('id', $id)->update(['status' => 6]);
                $this->_item->commit();
                $this->_item_platform_sku->commit();
                $this->_stock_transfer_order->commit();
                $this->_stock_transfer_out_order->commit();
                $this->_stock_transfer_in_order_item->commit();
            } catch (ValidateException $e) {
                $this->_item->rollback();
                $this->_item_platform_sku->rollback();
                $this->_stock_transfer_order->rollback();
                $this->_stock_transfer_out_order->rollback();
                $this->_stock_transfer_in_order_item->rollback();
                Log::error('shiticang:' . $e->getMessage());
                $this->error($e->getMessage(), [], 444);

            } catch (PDOException $e) {
                $this->_item->rollback();
                $this->_item_platform_sku->rollback();
                $this->_stock_transfer_order->rollback();
                $this->_stock_transfer_out_order->rollback();
                $this->_stock_transfer_in_order_item->rollback();
                Log::error('shiticang:' . $e->getMessage());
                $this->error($e->getMessage(), [], 444);
            } catch (Exception $e) {
                $this->_item->rollback();
                $this->_item_platform_sku->rollback();
                $this->_stock_transfer_order->rollback();
                $this->_stock_transfer_out_order->rollback();
                $this->_stock_transfer_in_order_item->rollback();
                Log::error('shiticang:' . $e->getMessage());
                $this->error($e->getMessage(), [], 444);
            }
            if ($res !== false) {
                $this->success('提交成功', '', 200);
            } else {
                $this->error(__('No rows were inserted'), '', 525);
            }
        } else {
            $this->error(__('调拨单非可提交状态，请检查'), '', 546);
        }

    }

    /**
     * 调出sku信息
     * Interface stock_transfer_out_sku
     * @package app\api\controller
     * @author  jhh
     * @date    2021/5/17 16:20:09
     */
    public function stock_transfer_out_sku()
    {
        $id = $this->request->request("transfer_order_item_id");
        $status = $this->request->request("status");
        if (empty($id)) {
            $this->error(__('error，调拨单id为空'), '', 546);
        }
        if (empty($status)) {
            $this->error(__('error，状态码为空'), '', 546);
        }
        $transferOrderItem = $this->_stock_transfer_order_item->where('id', $id)->find();
        $transferOrderItemCode = $this->_stock_transfer_order_item_code->where(['transfer_order_item_id' => $id, 'status' => $status])->select();
        $transferOrderItemCode = collection($transferOrderItemCode)->toArray();
        $arr = [];
        foreach ($transferOrderItemCode as $k => $v) {
            if (!empty($arr[$v['location_id']])) {
                $arr[$v['location_id']]['num'] += 1;
                array_push($arr[$v['location_id']]['code_agg'], $v['code']);
            } else {
                $arr[$v['location_id']]['area_id'] = $v['area_id'];
                $arr[$v['location_id']]['location_id'] = $v['location_id'];
                $arr[$v['location_id']]['area'] = Db::name('warehouse_area')->where('id', $v['area_id'])->value('coding');
                $arr[$v['location_id']]['location'] = Db::name('store_house')->where('id', $v['location_id'])->value('coding');
                $arr[$v['location_id']]['num'] += 1;
                $arr[$v['location_id']]['code_agg'] = [$v['code']];
            }
        }
        $data['sku'] = $transferOrderItem['sku'];
        $data['item_list'] = array_values($arr);
        $this->success('', $data, 200);
    }

    /**
     * 扫描条码返回信息
     * Interface stock_code_review
     * @package app\api\controller
     * @author  jhh
     * @date    2021/5/17 11:26:54
     */
    public function stock_code_review()
    {
        $code = $this->request->request("code");
        $sku = $this->request->request("sku");
        //当前条形码详情
        $detail = $this->_product_bar_code_item->where('code', $code)->find();
        if (empty($detail)) {
            $this->error(__('条形码:' . $code . '信息不存在，请联系管理员'), '', 546);
        }
        if (empty($detail['location_id']) || empty($detail['location_code_id'])) {
            $this->error(__('条形码没有库区或库位信息,条形码:' . $code), '', 546);
        }
        if ($sku !== $detail['sku']) {
            $this->error(__('条形码:' . $code . '与sku：' . $sku . '不匹配'), '', 546);
        }
        if ($detail['library_status'] == 2) {
            $this->error(__($code . '当前不是在库状态，请检查！！'), '', 524);
        }
        $arr['location'] = Db::name('warehouse_area')->where('id', $detail['location_id'])->value('coding');
        $arr['location_id'] = $detail['location_id'];
        $arr['location_code_id'] = $detail['location_code_id'];
        $arr['location_code'] = $detail['location_code'];
        $this->success('扫码成功！！', $arr, 200);
    }

    /**
     * 配货出库实体仓调拨单扫码页面提交
     * Interface stock_code_add
     * @package app\api\controller
     * @author  jhh
     * @date    2021/5/17 14:30:18
     */
    public function stock_code_add()
    {
        $transferOrderItemId = $this->request->request('transfer_order_item_id');
        $transferOrderItemDetail = $this->_stock_transfer_order_item->where('id', $transferOrderItemId)->find();
        $transferOrderDetail = $this->_stock_transfer_order->where('id', $transferOrderItemDetail['transfer_order_id'])->find();
        // $transferOrderItemCodeDetail = $this->_stock_transfer_order_item_code->where(['transfer_order_item_id' => $transferOrderItemId])->find();
        $allStock = Db::name('warehouse_stock')->column('name', 'id');
        // if (!empty($transferOrderItemCodeDetail)) {
        //     $this->error(__('实体仓调拨单子单sku' . $transferOrderItemDetail['sku'] . '已提交过,只可编辑单个sku，请检查！！'), '', 524);
        // }
        if (empty($transferOrderItemDetail)) {
            $this->error(__('实体仓调拨单子单不存在，请检查！！'), '', 524);
        }
        $codeAgg = $this->request->request("sku_agg");
        $codeAgg = html_entity_decode($codeAgg);
        $codeAgg = array_filter(json_decode($codeAgg, true));
        if (count(array_filter($codeAgg)) < 1) {
            $this->error(__('条形码数据不能为空！！'), '', 524);
        }
        $codeAggUnique = array_unique(array_column($codeAgg, 'code'));
        if (count($codeAggUnique) != count($codeAgg)) {
            $this->error(__('条形码数据有重复的，请检查！！'), '', 524);
        }
        //重复条码校验
        $stockTransferOrderItemCodes = $this->_stock_transfer_order_item_code->where('transfer_order_item_id', $transferOrderItemId)->column('code');
        $hasCode = array_intersect($stockTransferOrderItemCodes, $codeAggUnique);
        if ($hasCode) {
            $this->error(__(join(',', $hasCode) . '重复，请删除此条码！'), '', 524);
        }

        $arr = [];
        foreach ($codeAgg as $k => $v) {
            //判断当前条码的在库状态
            $codeStatus = $this->_product_bar_code_item->where('code', $v['code'])->find();
            if (empty($codeStatus)) {
                $this->error(__($v['code'] . '不存在，请检查！！'), '', 524);
            }
            if ($codeStatus['library_status'] == 2) {
                $this->error(__($v['code'] . '当前不是在库状态，请检查！！'), '', 524);
            }
            if ($codeStatus['sku'] !== $transferOrderItemDetail['sku']) {
                $this->error(__('条形码sku与调拨sku不一致，请检查！！'), '', 524);
            }
            if ($codeStatus['stock_id'] !== $transferOrderDetail['out_stock_id']) {
                $this->error(__($v['code'] . '当前不在调出仓库：' . $allStock[$transferOrderDetail['out_stock_id']] . '！！'), '', 524);
            }

            //实体仓调拨单子表的子表（条形码明细表）插入数据
            $arr[$k]['code'] = $v['code'];
            $arr[$k]['transfer_order_item_id'] = $transferOrderItemId;
            $arr[$k]['sku'] = $transferOrderItemDetail['sku'];
            $arr[$k]['area_id'] = $codeStatus['location_id'];
            $arr[$k]['location_id'] = $codeStatus['location_code_id'];
            $arr[$k]['status'] = 1;
        }
        $res = false;
        $this->_stock_transfer_order_item->startTrans();
        $this->_stock_transfer_order_item_code->startTrans();
        try {
            $res = $this->_stock_transfer_order_item_code->insertAll($arr);
            $this->_stock_transfer_order_item->where('id', $transferOrderItemId)->setInc('real_num', count(array_filter($codeAgg)));
            $this->_stock_transfer_order_item->commit();
            $this->_stock_transfer_order_item_code->commit();
        } catch (ValidateException $e) {
            $this->_stock_transfer_order_item->rollback();
            $this->_stock_transfer_order_item_code->rollback();
            $this->error($e->getMessage(), [], 444);
        } catch (PDOException $e) {
            $this->_stock_transfer_order_item->rollback();
            $this->_stock_transfer_order_item_code->rollback();
            $this->error($e->getMessage(), [], 444);
        } catch (Exception $e) {
            $this->_stock_transfer_order_item->rollback();
            $this->_stock_transfer_order_item_code->rollback();
            $this->error($e->getMessage(), [], 444);
        }
        if ($res !== false) {
            $this->success('提交成功', '', 200);
        } else {
            $this->error(__('No rows were inserted'), '', 525);
        }
    }

    /**
     * sku信息页面编辑条码
     * Interface stock_code_edit
     * @package app\api\controller
     * @author  jhh
     * @date    2021/5/17 17:28:25
     */
    public function stock_code_edit()
    {
        $transferOrderItemId = $this->request->request('transfer_order_item_id');
        $areaId = $this->request->request('area_id');
        $locationId = $this->request->request('location_id');
        $transferOrderItemDetail = $this->_stock_transfer_order_item->where('id', $transferOrderItemId)->find();
        $transferOrderDetail = $this->_stock_transfer_order->where('id', $transferOrderItemDetail['transfer_order_id'])->find();
        $transferOrderItemCodeDetail = $this->_stock_transfer_order_item_code->where(['transfer_order_item_id' => $transferOrderItemId, 'area_id' => $areaId, 'location_id' => $locationId])->find();
        $allStock = Db::name('warehouse_stock')->column('name', 'id');
        if (empty($transferOrderItemDetail)) {
            $this->error(__('实体仓调拨单子单不存在，请检查！！'), '', 524);
        }
        if (empty($areaId)) {
            $this->error(__('库区id为空，请检查！！'), '', 524);
        }
        if (empty($locationId)) {
            $this->error(__('库位id为空，请检查！！'), '', 524);
        }
        if (empty($transferOrderItemCodeDetail)) {
            $this->error(__('当前库区库位下没有此sku可编辑的条码'), '', 524);
        }
        $codeAgg = $this->request->request("sku_agg");
        if (empty($codeAgg)) {
            $this->error(__('条形码数据传递为空！！'), '', 524);
        }
        $codeAgg = html_entity_decode($codeAgg);
        $codeAgg = array_filter(json_decode($codeAgg, true));
        if (count(array_filter($codeAgg)) < 1) {
            $this->error(__('条形码数据不能为空！！'), '', 524);
        }
        $codeAggUnique = array_unique(array_column($codeAgg, 'code'));
        if (count($codeAggUnique) != count($codeAgg)) {
            $this->error(__('条形码数据有重复的，请检查！！'), '', 524);
        }
        $arr = [];
        foreach ($codeAgg as $k => $v) {
            //判断当前条码的在库状态
            $codeStatus = $this->_product_bar_code_item->where('code', $v['code'])->find();
            if (empty($codeStatus)) {
                $this->error(__($v['code'] . '不存在，请检查！！'), '', 524);
            }
            if ($codeStatus['library_status'] == 2) {
                $this->error(__($v['code'] . '当前不是在库状态，请检查！！'), '', 524);
            }
            if ($codeStatus['sku'] !== $transferOrderItemDetail['sku']) {
                $this->error(__('条形码sku与调拨sku不一致，请检查！！'), '', 524);
            }
            if ($codeStatus['stock_id'] !== $transferOrderDetail['out_stock_id']) {
                $this->error(__($v['code'] . '当前不在调出仓库：' . $allStock[$transferOrderDetail['out_stock_id']] . '！！'), '', 524);
            }
        }
        $res = false;
        $this->_stock_transfer_order_item->startTrans();
        $this->_stock_transfer_order_item_code->startTrans();
        try {
            //旧的这个库区库位下的调拨条码数目
            $oldCount = $this->_stock_transfer_order_item_code->where(['transfer_order_item_id' => $transferOrderItemId, 'area_id' => $areaId, 'location_id' => $locationId])->count();
            $res1 = $this->_stock_transfer_order_item_code->where(['transfer_order_item_id' => $transferOrderItemId, 'area_id' => $areaId, 'location_id' => $locationId])->delete();
            //先减后加 此步骤为先减
            $this->_stock_transfer_order_item->where('id', $transferOrderItemId)->setDec('real_num', $oldCount);
            if ($res1) {
                foreach ($codeAgg as $k => $v) {
                    //实体仓调拨单子表的子表（条形码明细表）插入数据
                    $codeStatus = $this->_product_bar_code_item->where('code', $v['code'])->find();
                    $arr[$k]['code'] = $v['code'];
                    $arr[$k]['transfer_order_item_id'] = $transferOrderItemId;
                    $arr[$k]['sku'] = $transferOrderItemDetail['sku'];
                    $arr[$k]['area_id'] = $codeStatus['location_id'];
                    $arr[$k]['location_id'] = $codeStatus['location_code_id'];
                    $arr[$k]['status'] = 1;
                }
                $res = $this->_stock_transfer_order_item_code->insertAll($arr);
                //先减后加 此步骤为后加 后加的数目为扫描的新的条形码的集合总数
                $this->_stock_transfer_order_item->where('id', $transferOrderItemId)->setInc('real_num', count(array_filter($codeAgg)));
            }
            $this->_stock_transfer_order_item->commit();
            $this->_stock_transfer_order_item_code->commit();
        } catch (ValidateException $e) {
            $this->_stock_transfer_order_item->rollback();
            $this->_stock_transfer_order_item_code->rollback();
            $this->error($e->getMessage(), [], 444);
        } catch (PDOException $e) {
            $this->_stock_transfer_order_item->rollback();
            $this->_stock_transfer_order_item_code->rollback();
            $this->error($e->getMessage(), [], 444);
        } catch (Exception $e) {
            $this->_stock_transfer_order_item->rollback();
            $this->_stock_transfer_order_item_code->rollback();
            $this->error($e->getMessage(), [], 444);
        }
        if ($res !== false) {
            $this->success('提交成功', '', 200);
        } else {
            $this->error(__('No rows were inserted'), '', 525);
        }
    }

    /**
     * 调出删除子条目
     * Interface stock_code_del
     * @package app\api\controller
     * @author  jhh
     * @date    2021/5/28 11:21:27
     */
    public function stock_code_del()
    {
        $transferOrderItemId = $this->request->request('transfer_order_item_id');
        $areaId = $this->request->request('area_id');
        $locationId = $this->request->request('location_id');
        $transferOrderItemDetail = $this->_stock_transfer_order_item->where('id', $transferOrderItemId)->find();
        if (empty($transferOrderItemDetail)) {
            $this->error(__('实体仓调拨单子单不存在，请检查！！'), '', 524);
        }
        if (empty($areaId)) {
            $this->error(__('库区id为空，请检查！！'), '', 524);
        }
        if (empty($locationId)) {
            $this->error(__('库位id为空，请检查！！'), '', 524);
        }

        $res = false;
        $res1 = false;
        $this->_stock_transfer_order_item->startTrans();
        $this->_stock_transfer_order_item_code->startTrans();
        try {
            //旧的这个库区库位下的调拨条码数目
            $oldCount = $this->_stock_transfer_order_item_code->where(['transfer_order_item_id' => $transferOrderItemId, 'area_id' => $areaId, 'location_id' => $locationId])->count();
            $res1 = $this->_stock_transfer_order_item_code->where(['transfer_order_item_id' => $transferOrderItemId, 'area_id' => $areaId, 'location_id' => $locationId])->delete();
            $res = $this->_stock_transfer_order_item_code->where(['transfer_order_item_id' => $transferOrderItemId, 'area_id' => $areaId, 'location_id' => $locationId])->delete();
            //此步骤为减
            $this->_stock_transfer_order_item->where('id', $transferOrderItemId)->setDec('real_num', $oldCount);

            $this->_stock_transfer_order_item->commit();
            $this->_stock_transfer_order_item_code->commit();
        } catch (ValidateException $e) {
            $this->_stock_transfer_order_item->rollback();
            $this->_stock_transfer_order_item_code->rollback();
            $this->error($e->getMessage(), [], 444);
        } catch (PDOException $e) {
            $this->_stock_transfer_order_item->rollback();
            $this->_stock_transfer_order_item_code->rollback();
            $this->error($e->getMessage(), [], 444);
        } catch (Exception $e) {
            $this->_stock_transfer_order_item->rollback();
            $this->_stock_transfer_order_item_code->rollback();
            $this->error($e->getMessage(), [], 444);
        }
        if ($res !== false && $res1 !== false) {
            $this->success('提交成功', '', 200);
        } else {
            $this->error(__('No rows were inserted'), '', 525);
        }
    }

    /**
     * 扫描物流单号
     * Interface scan_logistics_number
     * @package app\api\controller
     * @author  jhh
     * @date    2021/5/18 16:38:58
     */
    public function scan_logistics_number()
    {
        $number = $this->request->request("logistics_number");
        $id = $this->request->request("transfer_order_id");
        $detail = $this->_stock_transfer_order->where('id', $id)->find();
        if (empty($detail)) {
            $this->error(__('调拨单信息不存在，请联系管理员'), '', 546);
        }
        if ($detail['status'] !== 3) {
            $this->error(__('调拨单非待揽收状态'), '', 546);
        }
        $res = $this->_stock_transfer_order->where('id', $id)->update(['logistics_number' => $number, 'status' => 4]);
        if ($res) {
            $this->success('扫描物流单号成功！！', '', 200);
        } else {
            $this->error(__('扫描物流单号失败'), '', 403);
        }
    }

    /**
     * 签收
     * Interface sign_stock_transfer_order
     * @package app\api\controller
     * @author  jhh
     * @date    2021/5/18 16:51:30
     */
    public function sign_stock_transfer_order()
    {
        $id = $this->request->request("transfer_order_id");
        //当前条形码详情
        $detail = $this->_stock_transfer_order->where('id', $id)->find();
        if (empty($detail)) {
            $this->error(__('调拨单信息不存在，请联系管理员'), '', 546);
        }
        if ($detail['status'] !== 4) {
            $this->error(__('调拨单非待收货状态'), '', 546);
        }
        $res = $this->_stock_transfer_order->where('id', $id)->update(['status' => 5]);
        if ($res) {
            $this->success('签收成功！！', '', 200);
        } else {
            $this->error(__('签收失败'), '', 403);
        }
    }

    /**
     * 入库扫码提交
     * Interface stock_code_instcok_add
     * @package app\api\controller
     * @author  jhh
     * @date    2021/5/19 9:41:17
     */
    public function stock_code_instock_add()
    {
        $transferOrderItemId = $this->request->request('transfer_order_item_id');
        $res1 = LockService::addLock($transferOrderItemId);
        if (!$res1) {
            $this->error(__('服务异常,重复提交或加锁失败,请联系管理员！！'), '', 524);
        }
        $transferOrderItemDetail = $this->_stock_transfer_order_item->where('id', $transferOrderItemId)->find();
        $transferOrderDetail = $this->_stock_transfer_order->where('id', $transferOrderItemDetail['transfer_order_id'])->find();

        if ($transferOrderDetail['status'] !== 5) {
            $this->error(__('实体仓调拨单非待入库状态，禁止提交！！'), '', 524);
        }
        if ($transferOrderItemDetail['status'] > 1) {
            $this->error(__('实体仓调拨单子单已入库，禁止提交！！'), '', 524);
        }
        if (empty($transferOrderItemDetail)) {
            $this->error(__('实体仓调拨单子单不存在，请检查！！'), '', 524);
        }
        $codeAgg = $this->request->request("item_data");
        $codeAgg = html_entity_decode($codeAgg);
        $codeAgg = array_filter(json_decode($codeAgg, true));
        if (empty($codeAgg)) {
            $this->error(__('调入数据不能为空，请检查！！'), '', 524);
        }
        $arr = [];
        $key = 0;
        foreach ($codeAgg as $k => $v) {
            $skuCodeAggUnique = [];
            $skuCodeAggUnique = array_unique(array_column($v['sku_agg'], 'code'));
            if (count($skuCodeAggUnique) != count($v['sku_agg'])) {
                $this->error(__('条形码数据有重复的，请检查！！'), '', 524);
            }
            foreach ($v['sku_agg'] as $k1 => $v1) {
                if (count(array_filter($v1)) < 1) {
                    $this->error(__('条形码数据不能为空！！'), '', 524);
                }
                //判断当前条码是否在调出合集中
                $codeStatus = $this->_stock_transfer_order_item_code->where(['code' => $v1['code'], 'status' => 1, 'transfer_order_item_id' => $transferOrderItemId])->find();
                if (empty($codeStatus)) {
                    $this->error(__($v1['code'] . '不在调出合集中，请检查！！'), '', 524);
                }
                //判断调入库位是否有sku跟库位的绑定关系
                $storeSku = $this->_store_sku->where('sku', $v['sku'])->where(['store_id' => $v['location_code_id'], 'stock_id' => $transferOrderDetail['in_stock_id']])->find();
                //调入库位号
                $inStore = Db::name('store_house')->where('id', $v['location_code_id'])->value('coding');
                empty($storeSku) && $this->error(__('调入库位' . $inStore . '与sku：' . $v['sku'] . '没有绑定关系！！'), '', 546);
                //实体仓调拨单子表的子表（条形码明细表）插入数据
                $arr[$key]['code'] = $v1['code'];
                $arr[$key]['transfer_order_item_id'] = $transferOrderItemId;
                $arr[$key]['sku'] = $v['sku'];
                $arr[$key]['area_id'] = $v['location_id'];
                $arr[$key]['location_id'] = $v['location_code_id'];
                $arr[$key]['status'] = 2;
                $key += 1;
            }
        }

        $realInstokcNum = count($arr);
        $res = false;
        $this->_stock_transfer_order_item->startTrans();
        $this->_product_bar_code_item->startTrans();
        $this->_stock_transfer_order_item_code->startTrans();
        try {
            //插入实体仓调拨单 子表的子表也就是条码表 数据为实际入库的条码调拨子单id、sku、库区id、库位id、status为2表示是入库条码 为1表示是出库条码
            $res = $this->_stock_transfer_order_item_code->insertAll($arr);
            //更新实体仓调拨单子单的实际入库数量
            $this->_stock_transfer_order_item->where('id', $transferOrderItemId)->setInc('real_instock_num', $realInstokcNum);
            //更新子单为已入库
            $this->_stock_transfer_order_item->where('id', $transferOrderItemId)->update(['status' => 2]);
            foreach ($arr as $k => $v) {
                //更新条形码表 仓库id 库区id 库位id 库位号 在库状态
                $v['location_code'] = $this->_store_house->where('id', $v['location_id'])->value('coding');
                $this->_product_bar_code_item->where('code', $v['code'])->update(['stock_id' => $transferOrderDetail['in_stock_id'], 'location_id' => $v['area_id'], 'location_code_id' => $v['location_id'], 'location_code' => $v['location_code'], 'library_status' => 1]);
            }
            $this->_stock_transfer_order_item->commit();
            $this->_product_bar_code_item->commit();
            $this->_stock_transfer_order_item_code->commit();
        } catch (ValidateException $e) {
            $this->_stock_transfer_order_item->rollback();
            $this->_product_bar_code_item->rollback();
            $this->_stock_transfer_order_item_code->rollback();
            $this->error($e->getMessage(), [], 444);
        } catch (PDOException $e) {
            $this->_stock_transfer_order_item->rollback();
            $this->_product_bar_code_item->rollback();
            $this->_stock_transfer_order_item_code->rollback();
            $this->error($e->getMessage(), [], 444);
        } catch (Exception $e) {
            $this->_stock_transfer_order_item->rollback();
            $this->_product_bar_code_item->rollback();
            $this->_stock_transfer_order_item_code->rollback();
            $this->error($e->getMessage(), [], 444);
        }
        $res3 = LockService::releaseLock($transferOrderItemId, $res1);
        if ($res !== false) {
            if ($res3) {
                $this->success('提交成功', '', 200);
            } else {
                $this->error(__('实体仓调拨单' . $transferOrderDetail['transfer_order_number'] . '解锁失败，请记录id' . $transferOrderDetail['id'] . '反馈至产品经理'), '', 525);
            }
        } else {
            $this->error(__('No rows were inserted'), '', 525);
        }
    }

    /***************************************实体仓调拨单end******************************************/
}<|MERGE_RESOLUTION|>--- conflicted
+++ resolved
@@ -40,10 +40,7 @@
 use app\admin\model\warehouse\WarehouseArea;
 use app\admin\model\warehouse\StockHouse;
 use Think\Log;
-<<<<<<< HEAD
 use Util\LockService;
-=======
->>>>>>> 36dfe99c
 
 /**
  * 供应链出入库接口类
@@ -343,15 +340,8 @@
      */
     public function out_stock_add()
     {
-<<<<<<< HEAD
         $outStockId = $this->request->request('out_stock_id');
         if ($outStockId) {
-=======
-        $out_stock_id = $this->request->request('out_stock_id');
-        Log::write("输出出库单数据");
-        Log::write($out_stock_id);
-        if ($out_stock_id) {
->>>>>>> 36dfe99c
             $info = $this->_out_stock
                 ->field('out_stock_number,type_id,platform_id,stock_id,location_id as location_code_id,area_id as location_id')
                 ->where('id', $outStockId)
@@ -1535,18 +1525,10 @@
         //获取入库单数据
         $_in_stock_info = $this->_in_stock->get($in_stock_id);
         empty($_in_stock_info) && $this->error(__('入库单不存在'), [], 515);
-<<<<<<< HEAD
-=======
-        Log::write("输出入库单数据");
-        Log::write($in_stock_id);
->>>>>>> 36dfe99c
         $item_list = $this->_in_stock_item
             ->where(['in_stock_id' => $in_stock_id])
             ->field('id,sku,in_stock_num,price')
             ->select();
-
-        Log::write("输出入库单数据02");
-        Log::write($item_list);
         empty($item_list) && $this->error(__('入库单子单数据异常'), [], 515);
 
         $item_list = collection($item_list)->toArray();
@@ -1559,8 +1541,6 @@
             ->field('sku,code')
             ->order('id', 'desc')
             ->select();
-        Log::write("输出入库单数据03");
-        Log::write($bar_code_list);
         $bar_code_list = collection($bar_code_list)->toArray();
 
         foreach ($item_list as $key => $value) {
@@ -1595,12 +1575,6 @@
             $in_stock_type_list = $in_stock_type;
         }
 
-<<<<<<< HEAD
-=======
-        $kuqu_kuwei = $this->_product_bar_code_item->where(['in_stock_id' => $in_stock_id])->find();
-        Log::write("输出库位信息");
-        Log::write($kuqu_kuwei);
->>>>>>> 36dfe99c
         //入库单所需数据
         $info['in_stock_id'] = $_in_stock_info['id'];
         $info['in_stock_number'] = $_in_stock_info['in_stock_number'];
@@ -2197,9 +2171,6 @@
         $type = $this->request->request("type") ?? 1;
         $stockId = $this->request->request('stock_id');
         $info = [];
-//        $a = input('param.');
-//        Log::write("============输出搜索内容====================");
-//        Log::write($a);
         if ($type == 1) {
             //创建盘点单筛选 ok
             $query = $this->request->request('query'); //sku 、 库位编码筛选
@@ -2210,47 +2181,13 @@
             $page_size = $this->request->request('page_size');
             empty($page) && $this->error(__('Page can not be empty'), [], 522);
             empty($page_size) && $this->error(__('Page size can not be empty'), [], 523);
-            if ($query){
-                $cat['a.sku'] = ['like', '%' . $query . '%'];
-                $cat['a.inventory_id'] = ['neq',0];
-//                $cat['a.is_add'] = ['eq',1];
-
-//            //通过盘点明细表+库存盘点单 过滤对应库位编码
-                $library_name =  Db::table('fa_inventory_item')
-                    ->alias('a')
-                    ->join(['fa_inventory_list' => 'b'], 'a.inventory_id=b.id')
-                    ->where(['b.is_del' => 1, 'b.check_status' => ['in', [0, 1]]])
-                    ->where($cat)
-                    ->column('a.library_name');
-                if ($library_name){
-                    $where['b.coding'] = ['not in', array_unique($library_name)];
-                }
-
-<<<<<<< HEAD
+
             if ($query) {
                 $cat['a.sku'] = ['like', '%' . $query . '%'];
                 $cat['a.inventory_id'] = ['neq', 0];
                 if ($stockId) {
                     $cat['b.stock_id'] = $stockId;
                 }
-=======
-            }
-            //排除待盘点sku
-            $sku_arr = $this->_inventory_item->alias('a')->join(['fa_inventory_list' => 'b'], 'a.inventory_id=b.id')
-                ->where(['b.status' => ['in', [0, 1]]])
-                ->where(['a.sku' => ['not like', '%' . $query . '%']])
-                ->column('sku');
-            foreach ($sku_arr as $k=>$v){
-                $sku_arr_sku[] = $k;
-                $sku_area_id[] = $v;
-            }
-
-            if ($sku_arr) {
-                $where['sku'] = ['not in', $sku_arr];
->>>>>>> 36dfe99c
-            }
-            if ($sku_area_id) {
-                $where['b.area_id'] = ['not in', $sku_area_id];
             }
 
             //通过盘点明细表+库存盘点单 过滤对应库位编码
@@ -2340,8 +2277,6 @@
                 $arr['createtime'] = date('Y-m-d H:i:s', time());
                 $arr['stock_id'] = $stockId;
                 $result = $this->_inventory->allowField(true)->save($arr);
-                Log::write("===创建盘点单===");
-                Log::write($result);
                 if ($result) {
                     $list = [];
                     foreach (array_filter($item_sku) as $k => $v) {
@@ -2360,19 +2295,11 @@
                         $list[$k]['real_time_qty'] = $real_time_qty; //库区实时库存
                         $list[$k]['available_stock'] = $item['available_stock'] ?? 0; //可用库存
 //                        $list[$k]['remark'] = $v['remark']; //备注
-<<<<<<< HEAD
                         $list[$k]['remark'] = isset($v['remark']) ? $v['remark'] : '无'; //备注
-=======
-                        $list[$k]['remark'] = isset($v['remark'])?$v['remark']:'无'; //备注
->>>>>>> 36dfe99c
                         $list[$k]['warehouse_name'] = $v['warehouse_name']; //库区编码
                         $list[$k]['area_id'] = $v['area_id']; //库区id
                         $list[$k]['library_name'] = $v['library_name']; //库位编码
                     }
-<<<<<<< HEAD
-=======
-                    Log::write($list);
->>>>>>> 36dfe99c
                     //添加明细表数据
                     $result = $this->_inventory_item->allowField(true)->saveAll($list);
                 }
@@ -2478,18 +2405,13 @@
             $msg = '保存';
         }
 
-<<<<<<< HEAD
         Log::write("盘点提交数据");
         Log::write($item_sku);
-=======
-
->>>>>>> 36dfe99c
 
         //检测条形码是否已绑定
         foreach ($item_sku as $key => $value) {
 
             $sku_code = array_column($value['sku_agg'], 'code');
-<<<<<<< HEAD
             if ($sku_code) {
                 //查询条形码是否已绑定过sku
                 $where = [];
@@ -2503,19 +2425,6 @@
                     $this->error(__('条形码:' . implode(',', $code) . ' 已绑定,请移除'), [], 405);
                     exit;
                 }
-=======
-            //查询条形码是否已绑定过sku
-            $where = [];
-            $where['code'] = ['in', array_unique($sku_code)];
-            $where['sku'] = ['<>', $value['sku']];
-            $code = $this->_product_bar_code_item
-                ->where($where)
-                ->where($where)
-                ->column('code');
-            if ($code) {
-                $this->error(__('条形码:' . implode(',', $code) . ' 已绑定,请移除'), [], 405);
-                exit;
->>>>>>> 36dfe99c
             }
         }
 
@@ -2542,29 +2451,7 @@
                     if (empty($sku_item)) {
                         throw new Exception('SKU=>' . $v['sku'] . '不存在');
                     }
-<<<<<<< HEAD
-
-=======
-//                    $sku_code = array_column($v['sku_agg'], 'code');
-//                    $whecat['code'] = ['in', array_unique($sku_code)];
-//                    Log::write("====输出信息=====");
-//                    Log::write($v['library_name']);
-//                    Log::write($v['area_id']);
-//                    $whe['coding'] = $v['library_name'];
-//                    $whe['area_id'] = $v['area_id'];
-//
-//                    $code_id = Db::table('fa_store_house')->where($whe)->value('id');
-//                    Log::write("===========输出code=============");
-//                    Log::write($code_id);
-//                    if (!empty($code_id)){
-//                        $save_value['location_code'] = $v['library_name'];
-//                        $save_value['location_id'] = $v['area_id'];
-//                        $save_value['location_code_id'] = $code_id;
-//                        Log::write($save_value);
-//                        Log::write("===输出where条件==");
-//                        Db::table('fa_product_barcode_item')->where($whecat)->update($save_value);
-//                    }
->>>>>>> 36dfe99c
+
                     //等PDA改为 以此为准
                     $item_list = $this->_inventory_item->where(['inventory_id' => $inventory_id, 'sku' => $v['sku'], 'area_id' => $v['area_id'], 'library_name' => $v['library_name']])->find();
                     $save_data = [];
@@ -2614,11 +2501,6 @@
     public function inventory_examine()
     {
         $data = input('param.');
-<<<<<<< HEAD
-=======
-        Log::write("===========输出所传参数====================");
-        Log::write($data);
->>>>>>> 36dfe99c
         $do_type = $this->request->request('do_type');
 
         $inventory_id = $this->request->request("inventory_id");
@@ -2656,11 +2538,6 @@
         (new StockLog())->startTrans();
         try {
             $res = $this->_inventory->allowField(true)->isUpdate(true, ['id' => $inventory_id])->save($data);
-<<<<<<< HEAD
-=======
-            Log::write("====输出审核盘点单001======");
-            Log::write($res);
->>>>>>> 36dfe99c
             //审核通过 生成出、入库单 并同步库存
             if ($data['check_status'] == 2) {
                 //查询盘点单数据
@@ -2669,17 +2546,7 @@
                     ->select();
                 $infos = collection($infos)->toArray();
                 $sku_code = [];
-                Log::write("====输出审核盘点单======");
-                Log::write($infos);
                 foreach ($infos as $k => $v) {
-<<<<<<< HEAD
-=======
-                    Log::write($v);
-                    //如果误差为0则跳过
-//                    if ($v['error_qty'] == 0) {
-//                        continue;
-//                    }
->>>>>>> 36dfe99c
                     //同步对应SKU库存 更新商品表商品总库存 总库存
                     $item_map['sku'] = $v['sku'];
                     $item_map['is_del'] = 1;
@@ -2819,7 +2686,6 @@
                     if ($v['sku_agg']) {
                         $codes = array_unique(array_column(unserialize($v['sku_agg']), 'code'));
                     }
-<<<<<<< HEAD
                     if ($v['error_qty'] > 0) {
                         $other_message_count = $this->_product_bar_code_item
                             ->where(['code' => ['in', $codes], 'location_code' => $v['library_name'], 'location_id' => $v['area_id'], 'sku' => $v['sku']])
@@ -2844,70 +2710,21 @@
 
                         //查询库位id
                         $store_id = $this->_store_house->where(['stock_id' => $row->stock_id, 'area_id' => $v['area_id'], 'coding' => $v['library_name'], 'status' => 1])->value('id');
-=======
-
-                    Log::write("输出误差数");
-                    Log::write($v['error_qty']);
-                    if ($v['error_qty'] > 0) {
-
-                        $other_message_count =  $this->_product_bar_code_item
-                            ->where(['code' => ['in', $codes], 'location_code' => $v['library_name'], 'location_id' => $v['area_id'], 'sku' => $v['sku']])
-                            ->where("item_order_number=''")
-                            ->count();
-                        Log::write("输出查询的数字");
-                        Log::write($other_message_count);
-                        //生成入库单
-                        $info[$k]['sku'] = $v['sku'];
-//                        $info[$k]['in_stock_num'] = abs($v['error_qty']);
-                        $info[$k]['in_stock_num'] = count($codes) - $other_message_count;
-                        $info[$k]['no_stock_num'] = abs($v['error_qty']);
-                        Log::write("===入库单内容==");
-                        Log::write($info);
-                        $other_message =  $this->_product_bar_code_item
-                            ->where(['code' => ['not in', $codes], 'location_code' => $v['library_name'], 'location_id' => $v['area_id'],'library_status'=>1, 'sku' => $v['sku']])
-                            ->where("item_order_number=''")
-                            ->count();
-                        Log::write("===输出条数==");
-                        Log::write($other_message);
-                        Log::write($codes);
-                        if ($other_message >0){
-                            $list[$k]['sku'] = $v['sku'];
-                            $list[$k]['out_stock_num'] = $other_message;
-                        }
-                        Log::write("输出出库单信息");
-                        Log::write($list);
-                        //通过sku 查询应该包含的数据
-                        //比对数据，将没有的设置成出库
-                        //新增的这些设置为入库
-
-                        //查询库位id
-                        $store_id = $this->_store_house->where(['area_id' => $v['area_id'], 'coding' => $v['library_name'], 'status' => 1])->value('id');
->>>>>>> 36dfe99c
                         $this->_product_bar_code_item
                             ->where(['code' => ['in', $codes]])
                             ->update(['inventory_id' => $inventory_id, 'library_status' => 1, 'location_code' => $v['library_name'], 'location_id' => $v['area_id'], 'location_code_id' => $store_id]);
                         $this->_product_bar_code_item
-<<<<<<< HEAD
                             ->where(['code' => ['not in', $codes], 'library_status' => 1, 'location_code' => $v['library_name'], 'location_id' => $v['area_id'], 'sku' => $v['sku']])
-=======
-                            ->where(['code' => ['not in', $codes], 'location_code' => $v['library_name'], 'location_id' => $v['area_id'], 'sku' => $v['sku']])
->>>>>>> 36dfe99c
                             ->where("item_order_number=''")
                             ->update(['library_status' => 2, 'inventory_id' => $inventory_id]);
 
                     } elseif ($v['error_qty'] < 0) {
-<<<<<<< HEAD
                         $other_message = $this->_product_bar_code_item
                             ->where(['code' => ['not in', $codes], 'location_code' => $v['library_name'], 'location_id' => $v['area_id'], 'library_status' => 1, 'sku' => $v['sku']])
-=======
-                        $other_message =  $this->_product_bar_code_item
-                            ->where(['code' => ['not in', $codes], 'location_code' => $v['library_name'], 'location_id' => $v['area_id'],'library_status'=>1, 'sku' => $v['sku']])
->>>>>>> 36dfe99c
                             ->where("item_order_number=''")
                             ->count();
                         $list[$k]['sku'] = $v['sku'];
                         $list[$k]['out_stock_num'] = $other_message;
-<<<<<<< HEAD
                         $store_id = $this->_store_house->where(['area_id' => $v['area_id'], 'coding' => $v['library_name'], 'status' => 1])->value('id');
                         $this->_product_bar_code_item
                             ->where(['code' => ['in', $codes]])
@@ -2915,16 +2732,10 @@
                         //更新如果出库单id为空 添加出库单id
                         $this->_product_bar_code_item
                             ->where(['code' => ['not in', $codes], 'library_status' => 1, 'location_code' => $v['library_name'], 'location_id' => $v['area_id'], 'sku' => $v['sku']])
-=======
-                        //更新如果出库单id为空 添加出库单id
-                        $this->_product_bar_code_item
-                            ->where(['code' => ['not in', $codes], 'location_code' => $v['library_name'], 'location_id' => $v['area_id'], 'sku' => $v['sku']])
->>>>>>> 36dfe99c
                             ->where("item_order_number=''")
                             ->update(['library_status' => 2, 'inventory_id' => $inventory_id]);
                     } else {
                         if ($codes) {
-
                             //查询库位id
                             $store_id = $this->_store_house->where(['stock_id' => $row->stock_id, 'area_id' => $v['area_id'], 'coding' => $v['library_name'], 'status' => 1])->value('id');
                             //更新如果出库单id为空 添加出库单id
@@ -2934,16 +2745,9 @@
                                 ->update(['inventory_id' => $inventory_id, 'library_status' => 1, 'location_code' => $v['library_name'], 'location_id' => $v['area_id'], 'location_code_id' => $store_id]);
 
                             $this->_product_bar_code_item
-<<<<<<< HEAD
                                 ->where(['code' => ['not in', $codes], 'library_status' => 1, 'location_code' => $v['library_name'], 'location_id' => $v['area_id'], 'sku' => $v['sku']])
                                 ->where("item_order_number=''")
                                 ->update(['library_status' => 2, 'inventory_id' => $inventory_id]);
-=======
-                                ->where(['code' => ['not in', $codes], 'location_code' => $v['library_name'], 'location_id' => $v['area_id'], 'sku' => $v['sku']])
-                                ->where("item_order_number=''")
-                                ->update(['library_status' => 2, 'inventory_id' => $inventory_id]);
-
->>>>>>> 36dfe99c
                         }
                     }
                 }
@@ -3066,7 +2870,6 @@
         $this->success($msg, ['info' => ''], 200);
     }
 
-
     /**
      * 盘点时检查条形码绑定关系是否正确
      *
@@ -3143,23 +2946,14 @@
             $coding = $this->request->request('coding'); //库位编码
             $stockId = $this->request->request('stock_id'); //仓库id
             empty($area_id) && $this->error(__('库区id不能为空'), '', 403);
-<<<<<<< HEAD
             $list = $this->_store_house->getLocationData($area_id, $coding, $stockId);
             $areaList = Db::name('warehouse_area')->column('coding', 'id');
             foreach ($list as $k => $v) {
-=======
-            $list = $this->_store_house->getLocationData($area_id, $coding);
-            foreach ($list as $k=>$v){
->>>>>>> 36dfe99c
                 $list[$k]['sku'] = '';
                 $list[$k]['name'] = $v['library_name'];
                 $list[$k]['bind_id'] = 1;
                 $list[$k]['area_id'] = $area_id;
-<<<<<<< HEAD
                 $list[$k]['area'] = $areaList[$area_id];
-=======
-                $list[$k]['area'] = Db::name('warehouse_area')->where('id',$area_id)->value('coding');
->>>>>>> 36dfe99c
             }
             $this->success('获取成功', ['list' => $list], 200);
         }
@@ -3294,7 +3088,6 @@
         if (count(array_filter($item_sku)) < 1) {
             $this->error(__('调拨单子数据集合不能为空！！'), '', 524);
         }
-<<<<<<< HEAD
         $codes = array_column($item_sku, 'call_out_site');
         $call_in_site_id = array_column($item_sku, 'call_in_site_id');
 
@@ -3331,29 +3124,6 @@
             }
         }
 
-=======
-        Log::write("输出sku集合");
-        Log::write($item_sku);
-
-        $codes = array_column($item_sku, 'call_out_site');
-        $call_in_site_id = array_column($item_sku, 'call_in_site_id');
-        Log::write($codes);
-        if (!empty($codes)){
-            $call_in_site_coding =     $this->_store_house->where(['id' => ['in',$call_in_site_id]])->column('coding');
-            $vat = array_merge($codes,$call_in_site_coding);
-            Log::write("输出001");
-            Log::write($call_in_site_coding);
-            Log::write($vat);
-            $count = $this->_inventory->alias('a')
-                ->join(['fa_inventory_item' => 'b'], 'a.id=b.inventory_id')->where(['a.is_del' => 1, 'a.check_status' => ['in', [0, 1]], 'b.library_name' => ['in', $vat],'b.area_id' => '3'])
-                ->count();
-            if ($count > 0) {
-                    $this->error(__('此数据下对应库位正在盘点,暂无法进行出入库操作'), '', 525);
-                }
-        }
-
-
->>>>>>> 36dfe99c
         if (!empty($number) && !$id) {
             //有调拨单号没有调拨单id说明是第一次保存
             $result = false;
