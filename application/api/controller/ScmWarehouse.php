--- conflicted
+++ resolved
@@ -1520,10 +1520,7 @@
                                     \Think\Log::write($val);
                                     //当前sku映射关系详情
                                     $sku_platform =  $this->_item_platform_sku->where(['sku' => $v['sku'], 'platform_type' => $val['website_type']])->find();
-<<<<<<< HEAD
                                     \Think\Log::write($sku_platform);
-=======
->>>>>>> 9a4c275c
                                     //如果站点是Z站 且虚拟仓库存为0
                                     if ($val['website_type'] ==1){
                                         if ($sku_platform['stock'] == 0  && $stock_num > 0){
@@ -1561,11 +1558,8 @@
                                     $stock_num -= $num;
                                     $should_arrivals_num -= $should_arrivals_num_plat;
                                     $sku_platform = $this->_item_platform_sku->where(['sku' => $v['sku'], 'platform_type' => $val['website_type']])->find();
-<<<<<<< HEAD
                                     \Think\Log::write("第二次");
                                     \Think\Log::write($sku_platform);
-=======
->>>>>>> 9a4c275c
                                     if ($val['website_type'] ==1){
                                         if ($sku_platform['stock'] == 0  && $num > 0){
                                             $value['sku'] = $sku_platform['platform_sku'];
@@ -1573,10 +1567,6 @@
                                             $this->submission_post($url,$value);
                                         }
                                     }
-<<<<<<< HEAD
-
-=======
->>>>>>> 9a4c275c
                                     //增加站点虚拟仓库存
                                     $this->_item_platform_sku->where(['sku' => $v['sku'], 'platform_type' => $val['website_type']])->setInc('stock', $num);
                                     //入库的时候减少待入库数量
@@ -1957,9 +1947,6 @@
         }
 
     }
-
-
-<<<<<<< HEAD
     /**
      * post方式请求接口
      *
@@ -1983,9 +1970,6 @@
         return $content;
     }
 
-
-=======
->>>>>>> 9a4c275c
     /**
      * post方式请求接口
      *
