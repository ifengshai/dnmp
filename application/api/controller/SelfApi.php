--- conflicted
+++ resolved
@@ -353,12 +353,7 @@
         return $track;
     }
 
-<<<<<<< HEAD
-    public function query_order_node1()
-    {
-=======
     public function query_order_node_processing(){
->>>>>>> e46c5aad
         $order_number = $this->request->request('order_number'); //订单号
         $other_order_number = $this->request->request('other_order_number/a'); //其他订单号
         $site = $this->request->request('site'); //站点
