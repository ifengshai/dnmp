--- conflicted
+++ resolved
@@ -40,15 +40,15 @@
         $order_number = $this->request->request('order_number'); //订单号
         $site = $this->request->request('site'); //站点
         if (!$order_id) {
-            $this->error(__('缺少订单id参数'));
+            $this->error(__('缺少订单id参数'), [], 400);
         }
 
         if (!$order_number) {
-            $this->error(__('缺少订单号参数'));
+            $this->error(__('缺少订单号参数'), [], 400);
         }
 
         if (!$site) {
-            $this->error(__('缺少站点参数'));
+            $this->error(__('缺少站点参数'), [], 400);
         }
 
         //判断如果子节点大于等于0时  不插入
@@ -78,7 +78,7 @@
             'node_type' => 0
         ])->count();
         if ($count > 0) {
-            $this->error('已存在');
+            $this->error('已存在', [], 400);
         }
 
         $res_node_detail = (new OrderNodeDetail())->allowField(true)->save([
@@ -93,7 +93,7 @@
         if (false !== $res_node && false !== $res_node_detail) {
             $this->success('创建成功', [], 200);
         } else {
-            $this->error('创建失败');
+            $this->error('创建失败', [], 400);
         }
     }
 
@@ -190,38 +190,38 @@
         $shipment_data_type = $this->request->request('shipment_data_type'); //渠道名称
         $track_number = $this->request->request('track_number'); //快递单号
         if (!$order_id) {
-            $this->error(__('缺少订单id参数'));
+            $this->error(__('缺少订单id参数'), [], 400);
         }
 
         if (!$order_number) {
-            $this->error(__('缺少订单号参数'));
+            $this->error(__('缺少订单号参数'), [], 400);
         }
 
         if (!$site) {
-            $this->error(__('缺少站点参数'));
+            $this->error(__('缺少站点参数'), [], 400);
         }
 
         if (!$title) {
-            $this->error(__('缺少运营商参数'));
+            $this->error(__('缺少运营商参数'), [], 400);
         }
 
         if (!$track_number) {
-            $this->error(__('缺少快递单号参数'));
+            $this->error(__('缺少快递单号参数'), [], 400);
         }
 
         if (!$shipment_data_type) {
-            $this->error(__('缺少渠道名称'));
+            $this->error(__('缺少渠道名称'), [], 400);
         }
 
         //查询节点主表记录
         $row = (new OrderNode())->where(['order_number' => $order_number])->find();
         if (!$row) {
-            $this->error(__('订单记录不存在'));
+            $this->error(__('订单记录不存在'), [], 400);
         }
 
         //如果已发货 则不再更新发货时间
         if ($row->order_node >= 2 && $row->node_type >= 7) {
-            $this->error(__('订单节点已存在'));
+            $this->error(__('订单节点已存在'), [], 400);
         }
        
         //更新节点主表
@@ -259,7 +259,7 @@
         $track = $this->regitster17Track($shipment_reg);
 
         if (count($track['data']['rejected']) > 0) {
-            $this->error('物流接口注册失败！！');
+            $this->error('物流接口注册失败！！', [], $track['data']['rejected']['error']['code']);
         }
         $this->success('提交成功', [], 200);
     }
@@ -461,15 +461,15 @@
         $order_node = $this->request->request('order_node'); //订单节点
 
         if (!$order_number) {
-            $this->error(__('缺少订单号参数'));
+            $this->error(__('缺少订单号参数'), [], 400);
         }
 
         if (!$site) {
-            $this->error(__('缺少站点参数'));
+            $this->error(__('缺少站点参数'), [], 400);
         }
 
         if (!$order_node) {
-            $this->error(__('缺少节点参数'));
+            $this->error(__('缺少节点参数'), [], 400);
         }
 
         if ($order_number) {
@@ -521,11 +521,11 @@
         $site = $this->request->request('site'); //站点
 
         if (!$order_id && !$order_number && !$track_number) {
-            $this->error(__('缺少订单id或订单号或运单号参数'));
+            $this->error(__('缺少订单id或订单号或运单号参数'), [], 400);
         }
 
         if (!$site) {
-            $this->error(__('缺少站点参数'));
+            $this->error(__('缺少站点参数'), [], 400);
         }
 
         if ($order_id) {
@@ -622,20 +622,20 @@
             $sku = $this->request->request('sku'); //platform_sku
             $status = $this->request->request('status'); //status 1上架 2下架
             if (!$sku) {
-                $this->error(__('缺少SKU参数'));
+                $this->error(__('缺少SKU参数'), [], 400);
             }
 
             if (!$site) {
-                $this->error(__('缺少站点参数'));
+                $this->error(__('缺少站点参数'), [], 400);
             }
 
             if (!$status) {
-                $this->error(__('缺少状态参数'));
+                $this->error(__('缺少状态参数'), [], 400);
             }
             $platform = new \app\admin\model\itemmanage\ItemPlatformSku();
             $list = $platform->where(['platform_type' => $site, 'platform_sku' => $sku])->find();
             if (!$list) {
-                $this->error(__('未查询到记录'));
+                $this->error(__('未查询到记录'), [], 400);
             }
 
             $res = $platform->allowField(true)->isUpdate(true, ['platform_type' => $site, 'platform_sku' => $sku])->save(['outer_sku_status' => $status]);
@@ -653,65 +653,12 @@
                 }
                 $this->success('同步成功', [], 200);
             } else {
-                $this->error('同步失败');
-            }
-        }
-    }
-
-
-
-    /**
-     * 批量同步商品上下架状态
-     *
-     * @Description
-     * @author wpl
-     * @since 2020/07/23 09:26:56 
-     * @return void
-     */
-    public function batch_set_product_status()
-
-    {
-        $value = $this->request->post();
-        if (!$value['site']){
-            $this->error(__('缺少站点参数'));
-        }
-        foreach ($value['skus'] as $key=>$item){
-            if (!$item['sku']) {
-                $this->error(__('缺少SKU参数'));
-            }
-            if (!$item['status']) {
-                $this->error(__('缺少状态参数'));
-            }
-            $platform = new \app\admin\model\itemmanage\ItemPlatformSku();
-            $list = $platform->where(['platform_type' => $value['site'], 'platform_sku' => $item['sku']])->find();
-            if (!$list) {
-               unset($item);
-            }else{
-                $res = $platform->allowField(true)->isUpdate(true, ['platform_type' => $value['site'], 'platform_sku' => $item['sku']])->save(['outer_sku_status' => $item['status']]);
-                if (false !== $res) {
-                    //如果是上架 则查询此sku是否存在当天有效sku表里
-                    if ($item['status'] == 1) {
-                        $count = Db::name('sku_sales_num')->where(['platform_sku' =>  $item['sku'], 'site' =>  $value['site'], 'createtime' => ['between', [date('Y-m-d 00:00:00'), date('Y-m-d 23:59:59')]]])->count();
-                        //如果不存在则插入此sku
-                        if ($count < 1) {
-                            $data['sku'] = $list['sku'];
-                            $data['platform_sku'] = $list['platform_sku'];
-                            $data['site'] =  $value['site'];
-                            Db::name('sku_sales_num')->insert($data);
-                        }
-                    }
-
-                } else {
-                    $this->error('同步失败');
-                }
-            }
-        }
-        $this->success('同步成功', [], 200);
-    }
-
-
-<<<<<<< HEAD
-=======
+                $this->error('同步失败', [], 400);
+            }
+        }
+    }
+
+
     /**
      * 批量同步商品上下架状态
      *
@@ -761,7 +708,6 @@
     }
 
 
->>>>>>> 3b3a7d2a
     /**
      * 扣减库存及虚拟库存
      *
@@ -778,15 +724,15 @@
             $order_number = $this->request->request('order_number'); //订单号
             $order_data = $this->request->request('order_data'); //订单json数据
             if (!$site) {
-                $this->error(__('缺少站点参数'));
+                $this->error(__('缺少站点参数'), [], 400);
             }
 
             if (!$orderid) {
-                $this->error(__('缺少订单id参数'));
+                $this->error(__('缺少订单id参数'), [], 400);
             }
 
             if (!$order_number) {
-                $this->error(__('缺少订单号参数'));
+                $this->error(__('缺少订单号参数'), [], 400);
             }
 
             $item = new \app\admin\model\itemmanage\Item();
@@ -794,7 +740,7 @@
             //订单json数据 包含sku qty
             $order_data = json_decode(htmlspecialchars_decode($order_data), true);
             if (!$order_data) {
-                $this->error(__('缺少数据参数'));
+                $this->error(__('缺少数据参数'), [], 400);
             }
             $skus = array_column($order_data, 'sku');
             //查询所有true sku
@@ -862,7 +808,7 @@
             if (false !== $item_res) {
                 $this->success('处理成功', [], 200);
             } else {
-                $this->error('处理失败');
+                $this->error('处理失败', [], 400);
             }
         }
     }
@@ -881,11 +827,11 @@
             $site = $this->request->request('site'); //站点
             $skus = $this->request->request('skus'); // sku 数组
             if (!$site) {
-                $this->error(__('缺少站点参数'));
+                $this->error(__('缺少站点参数'), [], 400);
             }
 
             if (!$skus) {
-                $this->error(__('缺少sku参数'));
+                $this->error(__('缺少sku参数'), [], 400);
             }
             $platform = new \app\admin\model\itemmanage\ItemPlatformSku();
             $skus = json_decode(htmlspecialchars_decode($skus), true);
@@ -893,7 +839,7 @@
             $platform_data = $platform->where(['platform_sku' => ['in', $skus], 'platform_type' => $site])->select();
             $platform_data = collection($platform_data)->toArray();
             if (!$platform_data) {
-                $this->error(__('未查询到数据'));
+                $this->error(__('未查询到数据'), [], 400);
             }
             $list = [];
             foreach ($platform_data as $k => $v) {
@@ -918,7 +864,7 @@
             if ($list) {
                 $this->success('处理成功', $list, 200);
             } else {
-                $this->error('处理失败');
+                $this->error('处理失败', [], 400);
             }
         }
     }
@@ -936,14 +882,14 @@
         if ($this->request->isPost()) {
             $site = $this->request->request('site'); //站点
             if (!$site) {
-                $this->error(__('缺少站点参数'));
+                $this->error(__('缺少站点参数'), [], 400);
             }
             $platform = new \app\admin\model\itemmanage\ItemPlatformSku();
             //查询所有true sku
             $platform_data = $platform->where(['platform_type' => $site, 'outer_sku_status' => 1])->select();
             $platform_data = collection($platform_data)->toArray();
             if (!$platform_data) {
-                $this->error(__('未查询到数据'));
+                $this->error(__('未查询到数据'), [], 400);
             }
             $list = [];
             foreach ($platform_data as $k => $v) {
@@ -968,7 +914,7 @@
             if ($list) {
                 $this->success('返回成功', $list, 200);
             } else {
-                $this->error('返回失败');
+                $this->error('返回失败', [], 400);
             }
         }
     }
@@ -989,15 +935,15 @@
             $order_number = $this->request->request('order_number'); //订单号
             $order_data = $this->request->request('order_data'); //订单json数据
             if (!$site) {
-                $this->error(__('缺少站点参数'));
+                $this->error(__('缺少站点参数'), [], 400);
             }
 
             if (!$orderid) {
-                $this->error(__('缺少订单id参数'));
+                $this->error(__('缺少订单id参数'), [], 400);
             }
 
             if (!$order_number) {
-                $this->error(__('缺少订单号参数'));
+                $this->error(__('缺少订单号参数'), [], 400);
             }
 
             $item = new \app\admin\model\itemmanage\Item();
@@ -1005,7 +951,7 @@
             //订单json数据 包含sku qty
             $order_data = json_decode(htmlspecialchars_decode($order_data), true);
             if (!$order_data) {
-                $this->error(__('缺少数据参数'));
+                $this->error(__('缺少数据参数'), [], 400);
             }
 
             foreach ($order_data as $k => $v) {
@@ -1036,7 +982,7 @@
             if (false !== $item_res) {
                 $this->success('处理成功', [], 200);
             } else {
-                $this->error('处理失败');
+                $this->error('处理失败', [], 400);
             }
         }
     }
