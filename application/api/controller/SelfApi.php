<?php

namespace app\api\controller;

use app\common\controller\Api;
use app\admin\model\OrderNode;
use app\admin\model\OrderNodeDetail;
use app\admin\model\OrderNodeCourier;
use GuzzleHttp\Client;
use think\Db;
use SchGroup\SeventeenTrack\Connectors\TrackingConnector;
use app\admin\model\StockLog;


/**
 * 系统接口
 */
class SelfApi extends Api
{
    protected $noNeedLogin = '*';

    protected $apiKey = 'F26A807B685D794C676FA3CC76567035';

    public function _initialize()
    {
        parent::_initialize();
    }

    /**
     * 创建订单节点 订单号 站点 时间
     * @Description
     * @author wpl
     * @since 2020/05/18 14:22:06 
     * @return void
     */
    public function create_order()
    {
        //校验参数
        $order_id = $this->request->request('order_id'); //订单id
        $order_number = $this->request->request('order_number'); //订单号
        $site = $this->request->request('site'); //站点
        if (!$order_id) {
            $this->error(__('缺少订单id参数'), [], 400);
        }

        if (!$order_number) {
            $this->error(__('缺少订单号参数'), [], 400);
        }

        if (!$site) {
            $this->error(__('缺少站点参数'), [], 400);
        }

        //判断如果子节点大于等于0时  不插入
        $order_count = (new OrderNode)->where([
            'order_number' => $order_number,
            'order_id' => $order_id,
            'site' => $site,
            'node_type' => ['>=', 0]
        ])->count();
        if ($order_count <= 0) {
            $res_node = (new OrderNode())->allowField(true)->save([
                'order_number' => $order_number,
                'order_id' => $order_id,
                'site' => $site,
                'create_time' => date('Y-m-d H:i:s'),
                'order_node' => 0,
                'node_type' => 0,
                'update_time' => date('Y-m-d H:i:s'),
            ]);
        }

        $count = (new OrderNodeDetail())->where([
            'order_number' => $order_number,
            'order_id' => $order_id,
            'site' => $site,
            'order_node' => 0,
            'node_type' => 0
        ])->count();
        if ($count > 0) {
            $this->error('已存在', [], 400);
        }

        $res_node_detail = (new OrderNodeDetail())->allowField(true)->save([
            'order_number' => $order_number,
            'order_id' => $order_id,
            'content' => 'Your order has been created.',
            'site' => $site,
            'create_time' => date('Y-m-d H:i:s'),
            'order_node' => 0,
            'node_type' => 0
        ]);
        if (false !== $res_node && false !== $res_node_detail) {
            $this->success('创建成功', [], 200);
        } else {
            $this->error('创建失败', [], 400);
        }
    }

    /**
     * 订单支付成功节点 订单号 站点 时间
     * @Description
     * @author wpl
     * @since 2020/05/18 14:22:06 
     * @return void
     */
    public function order_pay()
    {
        //校验参数
        $order_id = $this->request->request('order_id'); //订单id
        $order_number = $this->request->request('order_number'); //订单号
        $site = $this->request->request('site'); //站点
        $status = $this->request->request('status'); //站点
        if (!$order_id) {
            $this->error(__('缺少订单id参数'), [], 400);
        }

        if (!$order_number) {
            $this->error(__('缺少订单号参数'), [], 400);
        }

        if (!$site) {
            $this->error(__('缺少站点参数'), [], 400);
        }

        if (!$status) {
            $this->error(__('缺少状态参数'), [], 400);
        }

        if (!in_array($status, ['processing', 'complete', 'paypal_reversed', 'paypal_canceled_reversal', 'payment_review'])) {
            $this->error(__('非支付成功状态'), [], 400);
        }

        //判断如果子节点大于等于1时  不更新
        $order_count = (new OrderNode)->where([
            'order_number' => $order_number,
            'order_id' => $order_id,
            'site' => $site,
            'node_type' => ['>=', 1]
        ])->count();
        if ($order_count < 0) {
            $res_node = (new OrderNode())->save([
                'order_node' => 0,
                'node_type' => 1,
                'update_time' => date('Y-m-d H:i:s'),
            ], ['order_id' => $order_id, 'site' => $site]);
        }

        $count = (new OrderNodeDetail())->where([
            'order_number' => $order_number,
            'order_id' => $order_id,
            'site' => $site,
            'order_node' => 0,
            'node_type' => 1
        ])->count();
        if ($count > 0) {
            $this->error('已存在', [], 400);
        }

        $res_node_detail = (new OrderNodeDetail())->allowField(true)->save([
            'order_number' => $order_number,
            'order_id' => $order_id,
            'content' => 'Your payment has been successful.',
            'site' => $site,
            'create_time' => date('Y-m-d H:i:s'),
            'order_node' => 0,
            'node_type' => 1
        ]);
        if (false !== $res_node && false !== $res_node_detail) {
            $this->success('创建成功', [], 200);
        } else {
            $this->error('创建失败', [], 400);
        }
    }

    /**
     * 发货接口
     *
     * @Description
     * @author wpl
     * @since 2020/05/18 15:44:19 
     * @return void
     */
    public function order_delivery()
    {
        //校验参数
        $order_id = $this->request->request('order_id'); //订单id
        $order_number = $this->request->request('order_number'); //订单号
        $site = $this->request->request('site'); //站点
        $title = $this->request->request('title'); //运营商
        $track_number = $this->request->request('track_number'); //快递单号

        file_put_contents('/www/wwwroot/mojing/runtime/log/order_delivery.log', $order_id . ' - ' . $order_number . ' - ' . $site  . "\r\n", FILE_APPEND);
        if (!$order_id) {
            $this->error(__('缺少订单id参数'), [], 400);
        }

        if (!$order_number) {
            $this->error(__('缺少订单号参数'), [], 400);
        }

        if (!$site) {
            $this->error(__('缺少站点参数'), [], 400);
        }

        if (!$title) {
            $this->error(__('缺少运营商参数'), [], 400);
        }

        if (!$track_number) {
            $this->error(__('缺少快递单号参数'), [], 400);
        }

        //查询节点主表记录
        $row = (new OrderNode())->where(['order_number' => $order_number])->find();
        if (!$row) {
            $this->error(__('订单记录不存在'), [], 400);
        }

        //区分usps运营商
        if (strtolower($title) == 'usps') {
            $track_num1 = substr($track_number, 0, 4);
            if ($track_num1 == '9200' || $track_num1 == '9205') {
                //郭伟峰
                $shipment_data_type = 'USPS_1';
            } else {
                $track_num2 = substr($track_number, 0, 4);
                if ($track_num2 == '9400') {
                    //加诺
                    $shipment_data_type = 'USPS_2';
                } else {
                    //杜明明
                    $shipment_data_type = 'USPS_3';
                }
            }
        } else {
            $shipment_data_type = $title;
        }

        //如果已发货 则不再更新发货时间
        if ($row->order_node >= 2 && $row->node_type >= 7) {
            $this->error(__('订单节点已存在'), [], 400);
        }

        //更新节点主表
        $row->allowField(true)->save([
            'order_node' => 2,
            'node_type' => 7,
            'update_time' => date('Y-m-d H:i:s'),
            'shipment_type' => $title,
            'shipment_data_type' => $shipment_data_type,
            'track_number' => $track_number,
            'delivery_time' => date('Y-m-d H:i:s')
        ]);

        //插入节点子表
        (new OrderNodeDetail())->allowField(true)->save([
            'order_number' => $order_number,
            'order_id' => $order_id,
            'content' => 'Leave warehouse, Waiting for being picked up.',
            'site' => $site,
            'create_time' => date('Y-m-d H:i:s'),
            'order_node' => 2,
            'node_type' => 7,
            'shipment_type' => $title,
            'shipment_data_type' => $shipment_data_type,
            'track_number' => $track_number,
        ]);


        //注册17track
        $title = strtolower(str_replace(' ', '-', $title));
        $carrier = $this->getCarrier($title);
        $shipment_reg[0]['number'] =  $track_number;
        $shipment_reg[0]['carrier'] =  $carrier['carrierId'];
        $track = $this->regitster17Track($shipment_reg);
        file_put_contents('/www/wwwroot/mojing/runtime/log/order_delivery.log', serialize($track)  . "\r\n", FILE_APPEND);
        if (count($track['data']['rejected']) > 0) {
            $this->error('物流接口注册失败！！', [], $track['data']['rejected']['error']['code']);
        }
        file_put_contents('/www/wwwroot/mojing/runtime/log/order_delivery.log', 200  . "\r\n", FILE_APPEND);
        $this->success('提交成功', [], 200);
    }

    /**
     * 获取快递号
     * @param $title
     * @return mixed|string
     */
    protected function getCarrier($title)
    {
        $carrierId = '';
        if (stripos($title, 'post') !== false) {
            $carrierId = 'chinapost';
            $title = 'China Post';
        } elseif (stripos($title, 'ems') !== false) {
            $carrierId = 'chinaems';
            $title = 'China Ems';
        } elseif (stripos($title, 'dhl') !== false) {
            $carrierId = 'dhl';
            $title = 'DHL';
        } elseif (stripos($title, 'fede') !== false) {
            $carrierId = 'fedex';
            $title = 'Fedex';
        } elseif (stripos($title, 'usps') !== false) {
            $carrierId = 'usps';
            $title = 'Usps';
        } elseif (stripos($title, 'yanwen') !== false) {
            $carrierId = 'yanwen';
            $title = 'YANWEN';
        } elseif (stripos($title, 'cpc') !== false) {
            $carrierId = 'cpc';
            $title = 'Canada Post';
        }
        $carrier = [
            'dhl' => '100001',
            'chinapost' => '03011',
            'chinaems' => '03013',
            'cpc' =>  '03041',
            'fedex' => '100003',
            'usps' => '21051',
            'yanwen' => '190012'
        ];
        if ($carrierId) {
            return ['title' => $title, 'carrierId' => $carrier[$carrierId]];
        }
        return ['title' => $title, 'carrierId' => $carrierId];
    }

    /**
     * 注册17track
     *
     * @Description
     * @author wpl
     * @since 2020/05/18 18:14:12 
     * @param [type] $params
     * @return void
     */
    protected function regitster17Track($params = [])
    {
        $trackingConnector = new TrackingConnector($this->apiKey);
        $track = $trackingConnector->registerMulti($params);
        return $track;
    }
    /**
     * 获取订单加工/物流节点流程 -- 新
     *
     * @Description
     * @author mjj
     * @since 2020/06/29 16:16:43 
     * @return void
     */
    public function query_order_node_track_processing()
    {
        $order_number = $this->request->request('order_number'); //订单号
        $other_order_number = $this->request->request('other_order_number/a'); //其他订单号
        $site = $this->request->request('site'); //站点

        $order_node1 = Db::name('order_node_detail')
            ->where('order_number', $order_number)
            ->where('site', $site)
            ->where('node_type', '<=', 7)
            ->select();
        $order_node2 = Db::name('order_node_courier')
            ->where('order_number', $order_number)
            ->where('site', $site)
            ->select();
        $order_data['order_data'] = array_merge($order_node1, $order_node2);
        if ($other_order_number) {

            foreach ($other_order_number as $val) {

                $other_order_node1 = Db::name('order_node_detail')
                    ->where('order_number', $val)
                    ->where('site', $site)
                    ->where('node_type', '<=', 7)
                    ->select();
                $other_order_node2 = Db::name('order_node_courier')
                    ->where('order_number', $val)
                    ->where('site', $site)
                    ->select();
                $order_data['other_order_data'][$val] = array_merge($other_order_node1, $other_order_node2);
            }
        }
        $this->success('成功', $order_data, 200);
    }
    /**
     * 获取订单物流节点流程 -- 新
     *
     * @Description
     * @author mjj
     * @since 2020/06/29 16:16:43 
     * @return void
     */
    public function query_order_node_track()
    {
        $order_number = $this->request->request('order_number'); //订单号
        $other_order_number = $this->request->request('other_order_number/a'); //其他订单号
        $site = $this->request->request('site'); //站点

        $order_data['order_data'] = Db::name('order_node_courier')
            ->where('order_number', $order_number)
            ->where('site', $site)
            ->select();
        if ($other_order_number) {

            foreach ($other_order_number as $val) {
                $order_data['other_order_data'][$val] = Db::name('order_node_courier')
                    ->where('order_number', $val)
                    ->where('site', $site)
                    ->select();
            }
        }
        $this->success('成功', $order_data, 200);
    }
    /**
     * 获取订单加工节点流程 -- 新
     *
     * @Description
     * @author mjj
     * @since 2020/06/29 16:16:43 
     * @return void
     */
    public function query_order_node_processing()
    {
        $order_number = $this->request->request('order_number'); //订单号
        $other_order_number = $this->request->request('other_order_number/a'); //其他订单号
        $site = $this->request->request('site'); //站点

        $order_data['order_data'] = Db::name('order_node_detail')
            ->where('order_number', $order_number)
            ->where('site', $site)
            ->where('node_type', '<=', 7)
            ->select();
        if ($other_order_number) {

            foreach ($other_order_number as $val) {

                $order_data['other_order_data'][$val] = Db::name('order_node_detail')
                    ->where('order_number', $val)
                    ->where('site', $site)
                    ->where('node_type', '<=', 7)
                    ->select();
            }
        }
        $this->success('成功', $order_data, 200);
    }

    /**
     * 获取订单节点流程 -- 旧（暂时不用）
     *
     * @Description
     * @author Lx
     * @since 2020/05/28 13:50:49 
     */
    public function query_order_node()
    {
        //校验参数
        $order_number = $this->request->request('order_number'); //订单号
        $other_order_number = $this->request->request('other_order_number/a'); //其他订单号
        $site = $this->request->request('site'); //站点
        $order_node = $this->request->request('order_node'); //订单节点

        if (!$order_number) {
            $this->error(__('缺少订单号参数'), [], 400);
        }

        if (!$site) {
            $this->error(__('缺少站点参数'), [], 400);
        }

        if (!$order_node) {
            $this->error(__('缺少节点参数'), [], 400);
        }

        if ($order_number) {
            $where['order_number'] = $order_number;
        }
        $where['site'] = $site;
        if ($order_node != 5) {
            if ($order_node == 3) {
                $where['order_node'] = ['in', ['3', '4']];
            } else {
                $where['order_node'] = $order_node;
            }
        }

        $order_node_data = (new OrderNodeDetail())->where($where)->select();
        $order_data['order_data'] = collection($order_node_data)->toArray();

        if ($other_order_number) {
            $orther_where['site'] = $site;
            if ($order_node != 5) {
                if ($order_node == 3) {
                    $orther_where['order_node'] = ['in', ['3', '4']];
                } else {
                    $orther_where['order_node'] = $order_node;
                }
            }
            foreach ($other_order_number as $val) {
                $orther_where['order_number'] = $val;
                $orther_order_node_data = (new OrderNodeDetail())->where($orther_where)->select();
                $order_data['other_order_data'][$val] = collection($orther_order_node_data)->toArray();
            }
        }
        $this->success('成功', $order_data, 200);
    }

    /**
     * 获取订单物流明细
     *
     * @Description
     * @author Lx
     * @since 2020/05/28 15:00:07 
     */
    public function query_track()
    {
        //校验参数
        $order_id = $this->request->request('order_id'); //订单id
        $order_number = $this->request->request('order_number'); //订单号
        $track_number = $this->request->request('track_number'); //快递单号
        $site = $this->request->request('site'); //站点

        if (!$order_id && !$order_number && !$track_number) {
            $this->error(__('缺少订单id或订单号或运单号参数'), [], 400);
        }

        if (!$site) {
            $this->error(__('缺少站点参数'), [], 400);
        }

        if ($order_id) {
            $where['order_id'] = $order_id;
        }
        if ($order_number) {
            $where['order_number'] = $order_number;
        }
        if ($track_number) {
            $where['track_number'] = $track_number;
        }

        $where['site'] = $site;

        $order_track_data = (new OrderNodeCourier())->where($where)->select();
        $order_track_data = collection($order_track_data)->toArray();

        $this->success('成功', $order_track_data, 200);
    }

    /**
     * 补差价订单支付成功 钉钉通知工单创建人
     *
     * @Description
     * @author wpl
     * @since 2020/06/05 13:37:18 
     * @return void
     */
    /**
     * 补差价订单支付成功 钉钉通知工单创建人
     *
     * @Description
     * @author wpl
     * @since 2020/06/05 13:37:18 
     * @return void
     */
    public function order_pay_ding()
    {
        //校验参数
        $work_order_id = $this->request->request('work_order_id');//魔晶工单id
        if (!$work_order_id) {
            $this->error(__('缺少工单号参数'), [], 400);
        }
        //根据工单id查询工单
        $workorder = new \app\admin\model\saleaftermanage\WorkOrderList();
        $list = $workorder->where(['id' => $work_order_id])->field('create_user_id,id')->find();
        if ($list) {
            //Ding::cc_ding($list['create_user_id'], '', '工单ID:' . $list['id'] . '😎😎😎😎补差价订单支付成功需要你处理😎😎😎😎', '补差价订单支付成功需要你处理');
            //判断查询的工单中有没有其他措施
            $measure_choose_id = Db::name('work_order_measure')->where('work_id', $list['id'])->column('measure_choose_id');
            if (count($measure_choose_id) == 1 && in_array(8, $measure_choose_id)) {
                //如果只有一个补差价，就更改主表的状态
                $workorder->where('id', $list['id'])->update(['work_status' => 6]);
            }
            $date = date('Y-m-d H:i:s');
            Db::name('work_order_measure')->where(['work_id'=>$list['id'],'measure_choose_id'=>8])->update(['operation_type' => 1,'operation_time'=>$date]);
            $measure_id = Db::name('work_order_measure')->where(['work_id'=>$list['id'],'measure_choose_id'=>8])->value('id');
<<<<<<< HEAD
=======
            //判断该工单中是否有其他措施，判断其他措施的状态去改主工单的状态
            $status_arr = Db::name('work_order_measure')->where(['work_id'=>$list['id'],'measure_choose_id'=>['neq',8]])->column('operation_type');
            if(!$status_arr){
                $data['work_status'] = 6;
                $data['complete_time'] = date('Y-m-d H:i:s');
            }elseif(in_array(2,$status_arr) || in_array(0,$status_arr)){
                $data['work_status'] = 5;
            }else{
                $data['work_status'] = 6;
                $data['complete_time'] = date('Y-m-d H:i:s');
            }
            $workorder->where('id', $list['id'])->update($data);
>>>>>>> 3934b287
            Db::name('work_order_recept')->where(['work_id'=>$list['id'],'measure_id'=>$measure_id])->update(['recept_status' => 1,'finish_time'=>$date,'note'=>'补差价支付成功']);
        } else {
            $this->error(__('未查询到数据'), [], 400);
        }
        $this->success('成功', [], 200);
    }

    /**
     * 同步商品上下架状态
     *
     * @Description
     * @author wpl
     * @since 2020/07/23 09:26:56 
     * @return void
     */
    public function set_product_status()
    {
        if ($this->request->isPost()) {
            $site = $this->request->request('site'); //站点
            $sku = $this->request->request('sku'); //true_sku
            $status = $this->request->request('status'); //status 1上架 2下架
            if (!$sku) {
                $this->error(__('缺少SKU参数'), [], 400);
            }

            if (!$site) {
                $this->error(__('缺少站点参数'), [], 400);
            }

            if (!$status) {
                $this->error(__('缺少状态参数'), [], 400);
            }
            $platform = new \app\admin\model\itemmanage\ItemPlatformSku();
            $list = $platform->where(['platform_type' => $site, 'platform_sku' => $sku])->find();
            if (!$list) {
                $this->error(__('未查询到记录'), [], 400);
            }

            $res = $platform->allowField(true)->isUpdate(true, ['platform_type' => $site, 'platform_sku' => $sku])->save(['outer_sku_status' => $status]);
            if (false !== $res) {
                //如果是上架 则查询此sku是否存在当天有效sku表里
                if ($status == 1) {
                    $count = Db::name('sku_sales_num')->where(['sku' => $sku, 'site' => $site, 'createtime' => ['between', [date('Y-m-d 00:00:00'), date('Y-m-d 23:59:59')]]])->count();
                    //如果不存在则插入此sku
                    if ($count < 1) {
                        $data['sku'] = $list['sku'];
                        $data['site'] = $site;
                        Db::name('sku_sales_num')->insert($data);
                    }
                }
                $this->success('同步成功', [], 200);
            } else {
                $this->error('同步失败', [], 400);
            }
        }
    }

    /**
     * 扣减库存及虚拟库存
     *
     * @Description
     * @author wpl
     * @since 2020/08/03 15:54:42 
     * @return void
     */
    public function set_goods_stock()
    {
        if ($this->request->isPost()) {
            $site = $this->request->request('site'); //站点
            $orderid = $this->request->request('orderid'); //订单id
            $order_number = $this->request->request('order_number'); //订单号
            $order_data = $this->request->request('order_data'); //订单json数据
            if (!$site) {
                $this->error(__('缺少站点参数'), [], 400);
            }

            if (!$orderid) {
                $this->error(__('缺少订单id参数'), [], 400);
            }

            if (!$order_number) {
                $this->error(__('缺少订单号参数'), [], 400);
            }

            $item = new \app\admin\model\itemmanage\Item();
            $platform = new \app\admin\model\itemmanage\ItemPlatformSku();
            //订单json数据 包含sku qty
            $order_data = json_decode(htmlspecialchars_decode($order_data), true);
            if (!$order_data) {
                $this->error(__('缺少数据参数'), [], 400);
            }
            $skus = array_column($order_data, 'sku');
            //查询所有true sku
            $platform_data = $platform->where(['platform_sku' => ['in', $skus], 'platform_type' => $site])->column('*', 'platform_sku');
            foreach ($order_data as $k => $v) {
                $true_sku = $platform_data[$v['sku']]['sku'];
                $qty = $v['qty'];
                //扣减对应站点虚拟仓库存
                $platform_res = $platform->where(['sku' => $true_sku, 'platform_type' => $site])->setDec('stock', $qty);
                if ($platform_res !== false) {
                    //扣减可用库存 增加订单占用库存
                    $item_res = $item->where(['is_del' => 1, 'is_open' => 1, 'sku' => $true_sku])->dec('available_stock', $qty)->inc('occupy_stock', $qty)->update();
                } else {
                    file_put_contents('/www/wwwroot/mojing/runtime/log/set_goods_stock.log', '扣减虚拟库存失败：site:' . $site . '|订单id:' . $orderid . '|sku:' . $true_sku . "\r\n", FILE_APPEND);
                }

                //如果虚拟仓库存不足 判断此sku 对应站点是否开启预售
                if ($platform_data[$v['sku']]['stock'] < $qty) {
                    //判断是否开启预售 并且在有效时间内 并且预售剩余数量大于0
                    if ($platform_data[$v['sku']]['presell_status'] == 1 && strtotime($platform_data[$v['sku']]['presell_create_time']) <= time() && strtotime($platform_data[$v['sku']]['presell_end_time']) >= time() && $platform_data[$v['sku']]['presell_residue_num'] > 0) {
                        $available_stock = $platform_data[$v['sku']]['stock'];
                        //判断可用库存小于0时 应扣减预售数量为当前qty 否则预售数量等于 qty 减去现有的可用库存
                        if ($available_stock <= 0) {
                            $presell_num = $qty;
                        } else {
                            $presell_num = $qty - $available_stock;
                        }

                        //判断如果剩余预售数量 大于 应扣减预售数量时 剩余预售数量= 现有剩余预售数量减去应扣减预售数量   否则 剩余预售数量全部扣减为0
                        if ($platform_data[$v['sku']]['presell_residue_num'] >= $presell_num) {
                            $presell_residue_num = $platform_data[$v['sku']]['presell_residue_num'] - $presell_num;
                        } else {
                            $presell_residue_num = 0;
                        }
                        //扣减剩余预售数量
                        $platform_res = $platform->where(['sku' => $true_sku, 'platform_type' => $site])->update(['presell_residue_num' => $presell_residue_num]);
                        if ($platform_res === false) {
                            file_put_contents('/www/wwwroot/mojing/runtime/log/set_goods_stock.log', '扣减预售数量：site:' . $site . '|订单id:' . $orderid . '|sku:' . $true_sku . '|扣减预售数量：' . $presell_residue_num . "\r\n", FILE_APPEND);
                        }
                    }
                }

                if (false !== $item_res) {
                    //生成扣减库存日志
                    (new StockLog())->setData([
                        'type'                      => 1,
                        'site'                      => $site,
                        'one_type'                  => 1,
                        'sku'                       => $true_sku,
                        'order_number'              => $order_number,
                        'public_id'                 => $orderid,
                        'occupy_stock_change'       => $qty,
                        'available_stock_change'    => -$qty,
                        'create_person'             => 'admin',
                        'create_time'               => date('Y-m-d H:i:s'),
                        'remark'                    => '生成订单扣减可用库存,增加占用库存'
                    ]);
                } else {
                    file_put_contents('/www/wwwroot/mojing/runtime/log/set_goods_stock.log', '可用库存扣减失败：site:' . $site . '|订单id:' . $orderid . '|sku:' . $true_sku . "\r\n", FILE_APPEND);
                }
            }

            if (false !== $item_res) {
                $this->success('处理成功', [], 200);
            } else {
                $this->error('处理失败', [], 400);
            }
        }
    }

    /**
     * 获取sku是否有库存
     *
     * @Description
     * @author wpl
     * @since 2020/08/04 10:00:37 
     * @return void
     */
    public function get_goods_stock()
    {
        if ($this->request->isPost()) {
            $site = $this->request->request('site'); //站点
            $skus = $this->request->request('skus'); // sku 数组
            if (!$site) {
                $this->error(__('缺少站点参数'), [], 400);
            }

            if (!$skus) {
                $this->error(__('缺少sku参数'), [], 400);
            }
            $platform = new \app\admin\model\itemmanage\ItemPlatformSku();
            $skus = json_decode(htmlspecialchars_decode($skus), true);
            //查询所有true sku
            $platform_data = $platform->where(['platform_sku' => ['in', $skus], 'platform_type' => $site])->select();
            $platform_data = collection($platform_data)->toArray();
            if (!$platform_data) {
                $this->error(__('未查询到数据'), [], 400);
            }
            $list = [];
            foreach ($platform_data as $k => $v) {
                //判断是否开启预售
                //如果开启预售并且库存大于0
                if ($v['stock'] >= 0 && $v['presell_status'] == 1 && strtotime($v['presell_create_time']) <= time() && strtotime($v['presell_end_time']) >= time()) {
                    $list[$k]['stock'] = $v['stock'] + $v['presell_residue_num'];
                    //如果开启预售并且库存小于0
                } elseif($v['stock'] < 0 && $v['presell_status'] == 1 && strtotime($v['presell_create_time']) <= time() && strtotime($v['presell_end_time']) >= time()) {
                    $list[$k]['stock'] = $v['presell_residue_num'];
                } else {
                    $list[$k]['stock'] = $v['stock'];
                }
                $list[$k]['sku'] = $v['platform_sku'];
                if ($list[$k]['stock'] <= 0) {
                    $list[$k]['is_sell_out'] = 1;
                } else {
                    $list[$k]['is_sell_out'] = 0;
                }
            }

            if ($list) {
                $this->success('处理成功', $list, 200);
            } else {
                $this->error('处理失败', [], 400);
            }
        }
    }

    /**
     * 获取全部上架sku库存
     *
     * @Description
     * @author wpl
     * @since 2020/08/04 10:00:37 
     * @return void
     */
    public function get_all_goods_stock()
    {
        if ($this->request->isPost()) {
            $site = $this->request->request('site'); //站点
            if (!$site) {
                $this->error(__('缺少站点参数'), [], 400);
            }
            $platform = new \app\admin\model\itemmanage\ItemPlatformSku();
            //查询所有true sku
            $platform_data = $platform->where(['platform_type' => $site, 'outer_sku_status' => 1])->select();
            $platform_data = collection($platform_data)->toArray();
            if (!$platform_data) {
                $this->error(__('未查询到数据'), [], 400);
            }
            $list = [];
            foreach ($platform_data as $k => $v) {
                //判断是否开启预售
                //如果开启预售并且库存大于0
                if ($v['stock'] >= 0 && $v['presell_status'] == 1 && strtotime($v['presell_create_time']) <= time() && strtotime($v['presell_end_time']) >= time()) {
                    $list[$k]['stock'] = $v['stock'] + $v['presell_residue_num'];
                    //如果开启预售并且库存小于0
                } elseif($v['stock'] < 0 && $v['presell_status'] == 1 && strtotime($v['presell_create_time']) <= time() && strtotime($v['presell_end_time']) >= time()) {
                    $list[$k]['stock'] = $v['presell_residue_num'];
                } else {
                    $list[$k]['stock'] = $v['stock'];
                }
                $list[$k]['sku'] = $v['platform_sku'];
                if ($list[$k]['stock'] <= 0) {
                    $list[$k]['is_sell_out'] = 1;
                } else {
                    $list[$k]['is_sell_out'] = 0;
                }
            }

            if ($list) {
                $this->success('返回成功', $list, 200);
            } else {
                $this->error('返回失败', [], 400);
            }
        }
    }

    /**
     * 小程序取消订单回滚库存
     *
     * @Description
     * @author wpl
     * @since 2020/08/10 09:23:55 
     * @return void
     */
    public function cancel_order_set_stock()
    {
        if ($this->request->isPost()) {
            $site = $this->request->request('site'); //站点
            $orderid = $this->request->request('orderid'); //订单id
            $order_number = $this->request->request('order_number'); //订单号
            $order_data = $this->request->request('order_data'); //订单json数据
            if (!$site) {
                $this->error(__('缺少站点参数'), [], 400);
            }

            if (!$orderid) {
                $this->error(__('缺少订单id参数'), [], 400);
            }

            if (!$order_number) {
                $this->error(__('缺少订单号参数'), [], 400);
            }

            $item = new \app\admin\model\itemmanage\Item();
            $platform = new \app\admin\model\itemmanage\ItemPlatformSku();
            //订单json数据 包含sku qty
            $order_data = json_decode(htmlspecialchars_decode($order_data), true);
            if (!$order_data) {
                $this->error(__('缺少数据参数'), [], 400);
            }
            
            foreach ($order_data as $k => $v) {
                $true_sku = $v['sku'];
                $qty = $v['qty'];
                //扣减可用库存 增加订单占用库存
                $item_res = $item->where(['is_del' => 1, 'is_open' => 1, 'sku' => $true_sku])->inc('available_stock', $qty)->dec('occupy_stock', $qty)->update();
                if (false !== $item_res) {
                    //生成扣减库存日志
                    (new StockLog())->setData([
                        'type'                      => 1,
                        'site'                      => $site,
                        'one_type'                  => 2,
                        'sku'                       => $true_sku,
                        'order_number'              => $order_number,
                        'public_id'                 => $orderid,
                        'occupy_stock_change'       => $qty,
                        'available_stock_change'    => -$qty,
                        'create_person'             => 'admin',
                        'create_time'               => date('Y-m-d H:i:s'),
                        'remark'                    => '如佛小程序取消订单增加可用库存,扣减占用库存'
                    ]);
                } else {
                    file_put_contents('/www/wwwroot/mojing/runtime/log/set_goods_stock.log', '如佛小程序取消订单增加可用库存：site:' . $site . '|订单id:' . $orderid . '|sku:' . $true_sku . "\r\n", FILE_APPEND);
                }
            }

            if (false !== $item_res) {
                $this->success('处理成功', [], 200);
            } else {
                $this->error('处理失败', [], 400);
            }
        }
    }
}<|MERGE_RESOLUTION|>--- conflicted
+++ resolved
@@ -584,8 +584,6 @@
             $date = date('Y-m-d H:i:s');
             Db::name('work_order_measure')->where(['work_id'=>$list['id'],'measure_choose_id'=>8])->update(['operation_type' => 1,'operation_time'=>$date]);
             $measure_id = Db::name('work_order_measure')->where(['work_id'=>$list['id'],'measure_choose_id'=>8])->value('id');
-<<<<<<< HEAD
-=======
             //判断该工单中是否有其他措施，判断其他措施的状态去改主工单的状态
             $status_arr = Db::name('work_order_measure')->where(['work_id'=>$list['id'],'measure_choose_id'=>['neq',8]])->column('operation_type');
             if(!$status_arr){
@@ -598,7 +596,6 @@
                 $data['complete_time'] = date('Y-m-d H:i:s');
             }
             $workorder->where('id', $list['id'])->update($data);
->>>>>>> 3934b287
             Db::name('work_order_recept')->where(['work_id'=>$list['id'],'measure_id'=>$measure_id])->update(['recept_status' => 1,'finish_time'=>$date,'note'=>'补差价支付成功']);
         } else {
             $this->error(__('未查询到数据'), [], 400);
