<?php

namespace app\api\controller;

use app\common\controller\Api;
use app\admin\model\OrderNode;
use app\admin\model\OrderNodeDetail;
use app\admin\model\OrderNodeCourier;
use GuzzleHttp\Client;
use think\Db;
use SchGroup\SeventeenTrack\Connectors\TrackingConnector;
use app\admin\model\StockLog;
use app\admin\model\finance\FinanceCost;

/**
 * 系统接口
 */
class SelfApi extends Api
{
    protected $noNeedLogin = '*';

    protected $apiKey = 'F26A807B685D794C676FA3CC76567035';

    public function _initialize()
    {
        parent::_initialize();
    }

    /**
     * 创建订单节点 订单号 站点 时间
     * @Description
     * @author wpl
     * @since 2020/05/18 14:22:06 
     * @return void
     */
    public function create_order()
    {
        //校验参数
        $order_id = $this->request->request('order_id'); //订单id
        $order_number = $this->request->request('order_number'); //订单号
        $site = $this->request->request('site'); //站点
        if (!$order_id) {
            $this->error(__('缺少订单id参数'), [], 400);
        }

        if (!$order_number) {
            $this->error(__('缺少订单号参数'), [], 400);
        }

        if (!$site) {
            $this->error(__('缺少站点参数'), [], 400);
        }

        //判断如果子节点大于等于0时  不插入
        $order_count = (new OrderNode)->where([
            'order_number' => $order_number,
            'order_id' => $order_id,
            'site' => $site,
            'node_type' => ['>=', 0]
        ])->count();
        if ($order_count <= 0) {
            $res_node = (new OrderNode())->allowField(true)->save([
                'order_number' => $order_number,
                'order_id' => $order_id,
                'site' => $site,
                'create_time' => date('Y-m-d H:i:s'),
                'order_node' => 0,
                'node_type' => 0,
                'update_time' => date('Y-m-d H:i:s'),
            ]);
        }

        $count = (new OrderNodeDetail())->where([
            'order_number' => $order_number,
            'order_id' => $order_id,
            'site' => $site,
            'order_node' => 0,
            'node_type' => 0
        ])->count();
        if ($count > 0) {
            $this->error('已存在', [], 400);
        }

        $res_node_detail = (new OrderNodeDetail())->allowField(true)->save([
            'order_number' => $order_number,
            'order_id' => $order_id,
            'content' => 'Your order has been created.',
            'site' => $site,
            'create_time' => date('Y-m-d H:i:s'),
            'order_node' => 0,
            'node_type' => 0
        ]);
        if (false !== $res_node && false !== $res_node_detail) {
            $this->success('创建成功', [], 200);
        } else {
            $this->error('创建失败', [], 400);
        }
    }

    /**
     * 订单支付成功节点 订单号 站点 时间
     * @Description
     * @author wpl
     * @since 2020/05/18 14:22:06 
     * @return void
     */
    public function order_pay()
    {
        //校验参数
        $order_id = $this->request->request('order_id'); //订单id
        $order_number = $this->request->request('order_number'); //订单号
        $site = $this->request->request('site'); //站点
        $status = $this->request->request('status'); //站点
        if (!$order_id) {
            $this->error(__('缺少订单id参数'));
        }

        if (!$order_number) {
            $this->error(__('缺少订单号参数'));
        }

        if (!$site) {
            $this->error(__('缺少站点参数'));
        }

        if (!$status) {
            $this->error(__('缺少状态参数'));
        }
        if ($status == 'processing'){
            //判断如果子节点大于等于1时  不更新
            $order_count = (new OrderNode)->where([
                'order_number' => $order_number,
                'order_id' => $order_id,
                'site' => $site,
                'node_type' => ['>=', 1]
            ])->count();
            if ($order_count < 0) {
                $res_node = (new OrderNode())->save([
                    'order_node' => 0,
                    'node_type' => 1,
                    'update_time' => date('Y-m-d H:i:s'),
                ], ['order_id' => $order_id, 'site' => $site]);
            }

            $count = (new OrderNodeDetail())->where([
                'order_number' => $order_number,
                'order_id' => $order_id,
                'site' => $site,
                'order_node' => 0,
                'node_type' => 1
            ])->count();
            if ($count > 0) {
                $this->error('已存在');
            }

            $res_node_detail = (new OrderNodeDetail())->allowField(true)->save([
                'order_number' => $order_number,
                'order_id' => $order_id,
                'content' => 'Your payment has been successful.',
                'site' => $site,
                'create_time' => date('Y-m-d H:i:s'),
                'order_node' => 0,
                'node_type' => 1
            ]);
            if (false !== $res_node && false !== $res_node_detail) {
                $this->success('创建成功', [], 200);
            } else {
                $this->error('创建失败');
            }
        }
        $this->success('创建成功', [], 200);

    }

    /**
     * 发货接口
     *
     * @Description
     * @author wpl
     * @since 2020/05/18 15:44:19 
     * @return void
     */
    public function order_delivery()
    {
        //校验参数
        $order_id = $this->request->request('order_id'); //订单id
        $order_number = $this->request->request('order_number'); //订单号
        $site = $this->request->request('site'); //站点
        $title = $this->request->request('title'); //运营商
        $shipment_data_type = $this->request->request('shipment_data_type'); //渠道名称
        $track_number = $this->request->request('track_number'); //快递单号
        if (!$order_id) {
            $this->error(__('缺少订单id参数'), [], 400);
        }

        if (!$order_number) {
            $this->error(__('缺少订单号参数'), [], 400);
        }

        if (!$site) {
            $this->error(__('缺少站点参数'), [], 400);
        }

        if (!$title) {
            $this->error(__('缺少运营商参数'), [], 400);
        }

        if (!$track_number) {
            $this->error(__('缺少快递单号参数'), [], 400);
        }

        if (!$shipment_data_type) {
            $this->error(__('缺少渠道名称'), [], 400);
        }

        //查询节点主表记录
        $row = (new OrderNode())->where(['order_number' => $order_number])->find();
        if (!$row) {
            $this->error(__('订单记录不存在'), [], 400);
        }

        //如果已发货 则不再更新发货时间
        if ($row->order_node >= 2 && $row->node_type >= 7) {
            $this->error(__('订单节点已存在'), [], 400);
        }
       
        //更新节点主表
        $row->allowField(true)->save([
            'order_node' => 2,
            'node_type' => 7,
            'update_time' => date('Y-m-d H:i:s'),
            'shipment_type' => $title,
            'shipment_data_type' => $shipment_data_type,
            'track_number' => $track_number,
            'delivery_time' => date('Y-m-d H:i:s')
        ]);

        //插入节点子表
        (new OrderNodeDetail())->allowField(true)->save([
            'order_number' => $order_number,
            'order_id' => $order_id,
//            'content' => 'Leave warehouse, Waiting for being picked up.',
            'content' => 'Order leave warehouse, waiting for being picked up.',
            'site' => $site,
            'create_time' => date('Y-m-d H:i:s'),
            'order_node' => 2,
            'node_type' => 7,
            'shipment_type' => $title,
            'shipment_data_type' => $shipment_data_type,
            'track_number' => $track_number,
        ]);
        
        file_put_contents('/www/wwwroot/mojing/runtime/log/order_delivery.log', $track_number . '-' . $shipment_data_type . "\r\n", FILE_APPEND);
        //注册17track
        $title = strtolower(str_replace(' ', '-', $title));
        $carrier = $this->getCarrier($title);
        $shipment_reg[0]['number'] =  $track_number;
        $shipment_reg[0]['carrier'] =  $carrier['carrierId'];
        $track = $this->regitster17Track($shipment_reg);

        if (count($track['data']['rejected']) > 0) {
            $this->error('物流接口注册失败！！', [], $track['data']['rejected']['error']['code']);
        }
        $this->success('提交成功', [], 200);
    }

    /**
     * 获取快递号
     * @param $title
     * @return mixed|string
     */
    protected function getCarrier($title)
    {
        $carrierId = '';
        if (stripos($title, 'post') !== false) {
            $carrierId = 'chinapost';
            $title = 'China Post';
        } elseif (stripos($title, 'ems') !== false) {
            $carrierId = 'chinaems';
            $title = 'China Ems';
        } elseif (stripos($title, 'dhl') !== false) {
            $carrierId = 'dhl';
            $title = 'DHL';
        } elseif (stripos($title, 'fede') !== false) {
            $carrierId = 'fedex';
            $title = 'Fedex';
        } elseif (stripos($title, 'usps') !== false) {
            $carrierId = 'usps';
            $title = 'Usps';
        } elseif (stripos($title, 'yanwen') !== false) {
            $carrierId = 'yanwen';
            $title = 'YANWEN';
        } elseif (stripos($title, 'cpc') !== false) {
            $carrierId = 'cpc';
            $title = 'Canada Post';
        } elseif (stripos($title, 'sua') !== false) {
            $carrierId = 'sua';
            $title = 'SUA';
        } elseif (stripos($title, 'cod') !== false) {
            $carrierId = 'cod';
            $title = 'COD';
        } elseif (stripos($title, 'tnt') !== false) {
            $carrierId = 'tnt';
            $title = 'TNT';
        }

        $carrier = [
            'dhl'       => '100001',
            'chinapost' => '03011',
            'chinaems'  => '03013',
            'cpc'       => '03041',
            'fedex'     => '100003',
            'usps'      => '21051',
            'yanwen'    => '190012',
            'sua'       => '190111',
            'cod'       => '100040',
            'tnt'       => '100004',
        ];
        if ($carrierId) {
            return ['title' => $title, 'carrierId' => $carrier[$carrierId]];
        }
        return ['title' => $title, 'carrierId' => $carrierId];
    }

    /**
     * 注册17track
     *
     * @Description
     * @author wpl
     * @since 2020/05/18 18:14:12 
     * @param [type] $params
     * @return void
     */
    protected function regitster17Track($params = [])
    {
        $trackingConnector = new TrackingConnector($this->apiKey);
        $track = $trackingConnector->registerMulti($params);
        return $track;
    }
    /**
     * 获取订单加工/物流节点流程 -- 新
     *
     * @Description
     * @author mjj
     * @since 2020/06/29 16:16:43 
     * @return void
     */
    public function query_order_node_track_processing()
    {
        $order_number = $this->request->request('order_number'); //订单号
        $other_order_number = $this->request->request('other_order_number/a'); //其他订单号
        $site = $this->request->request('site'); //站点

        $order_node1 = Db::name('order_node_detail')
            ->where('order_number', $order_number)
            ->where('site', $site)
            ->where('node_type', 'in', '1,2,3,4,5,6,7,13')
            ->order('create_time desc')
            ->select();
        $order_node2 = Db::name('order_node_courier')
            ->where('order_number', $order_number)
            ->where('site', $site)
            ->order('create_time desc')
            ->select();
        $order_data['order_data'] = array_merge($order_node2, $order_node1);
        if ($other_order_number) {

            foreach ($other_order_number as $val) {

                $other_order_node1 = Db::name('order_node_detail')
                    ->where('order_number', $val)
                    ->where('site', $site)
                    ->where('node_type', 'in', '1,2,3,4,5,6,7,13')
                    ->order('create_time desc')
                    ->select();
                $other_order_node2 = Db::name('order_node_courier')
                    ->where('order_number', $val)
                    ->where('site', $site)
                    ->order('create_time desc')
                    ->select();
                $order_data['other_order_data'][$val] = array_merge($other_order_node2, $other_order_node1);
            }
        }
        $this->success('成功', $order_data, 200);
    }
    /**
     * 获取订单物流节点流程 -- 新
     *
     * @Description
     * @author mjj
     * @since 2020/06/29 16:16:43 
     * @return void
     */
    public function query_order_node_track()
    {
        $order_number = $this->request->request('order_number'); //订单号
        $other_order_number = $this->request->request('other_order_number/a'); //其他订单号
        $site = $this->request->request('site'); //站点

        $order_data['order_data'] = Db::name('order_node_courier')
            ->where('order_number', $order_number)
            ->where('site', $site)
            ->order('create_time desc')
            ->select();
        if ($other_order_number) {

            foreach ($other_order_number as $val) {
                $order_data['other_order_data'][$val] = Db::name('order_node_courier')
                    ->where('order_number', $val)
                    ->where('site', $site)
                    ->order('create_time desc')
                    ->select();
            }
        }
        $this->success('成功', $order_data, 200);
    }
    /**
     * 获取订单加工节点流程 -- 新
     *
     * @Description
     * @author mjj
     * @since 2020/06/29 16:16:43 
     * @return void
     */
    public function query_order_node_processing()
    {
        $order_number = $this->request->request('order_number'); //订单号
        $other_order_number = $this->request->request('other_order_number/a'); //其他订单号
        $site = $this->request->request('site'); //站点

        $order_data['order_data'] = Db::name('order_node_detail')
            ->where('order_number', $order_number)
            ->where('site', $site)
            ->where('node_type', 'in', '1,2,3,4,5,6,7,13')
            ->order('create_time desc')
            ->select();
        if ($other_order_number) {

            foreach ($other_order_number as $val) {

                $order_data['other_order_data'][$val] = Db::name('order_node_detail')
                    ->where('order_number', $val)
                    ->where('site', $site)
                    ->where('node_type', 'in', '1,2,3,4,5,6,7,13')
                    ->order('create_time desc')
                    ->select();
            }
        }
        $this->success('成功', $order_data, 200);
    }

    /**
     * 获取订单节点流程 -- 旧（暂时不用）
     *
     * @Description
     * @author Lx
     * @since 2020/05/28 13:50:49 
     */
    public function query_order_node()
    {
        //校验参数
        $order_number = $this->request->request('order_number'); //订单号
        $other_order_number = $this->request->request('other_order_number/a'); //其他订单号
        $site = $this->request->request('site'); //站点
        $order_node = $this->request->request('order_node'); //订单节点

        if (!$order_number) {
            $this->error(__('缺少订单号参数'), [], 400);
        }

        if (!$site) {
            $this->error(__('缺少站点参数'), [], 400);
        }

        if (!$order_node) {
            $this->error(__('缺少节点参数'), [], 400);
        }

        if ($order_number) {
            $where['order_number'] = $order_number;
        }
        $where['site'] = $site;
        if ($order_node != 5) {
            if ($order_node == 3) {
                $where['order_node'] = ['in', ['3', '4']];
            } else {
                $where['order_node'] = $order_node;
            }
        }

        $order_node_data = (new OrderNodeDetail())->where($where)->select();
        $order_data['order_data'] = collection($order_node_data)->toArray();

        if ($other_order_number) {
            $orther_where['site'] = $site;
            if ($order_node != 5) {
                if ($order_node == 3) {
                    $orther_where['order_node'] = ['in', ['3', '4']];
                } else {
                    $orther_where['order_node'] = $order_node;
                }
            }
            foreach ($other_order_number as $val) {
                $orther_where['order_number'] = $val;
                $orther_order_node_data = (new OrderNodeDetail())->where($orther_where)->select();
                $order_data['other_order_data'][$val] = collection($orther_order_node_data)->toArray();
            }
        }
        $this->success('成功', $order_data, 200);
    }

    /**
     * 获取订单物流明细
     *
     * @Description
     * @author Lx
     * @since 2020/05/28 15:00:07 
     */
    public function query_track()
    {
        //校验参数
        $order_id = $this->request->request('order_id'); //订单id
        $order_number = $this->request->request('order_number'); //订单号
        $track_number = $this->request->request('track_number'); //快递单号
        $site = $this->request->request('site'); //站点

        if (!$order_id && !$order_number && !$track_number) {
            $this->error(__('缺少订单id或订单号或运单号参数'), [], 400);
        }

        if (!$site) {
            $this->error(__('缺少站点参数'), [], 400);
        }

        if ($order_id) {
            $where['order_id'] = $order_id;
        }
        if ($order_number) {
            $where['order_number'] = $order_number;
        }
        if ($track_number) {
            $where['track_number'] = $track_number;
        }

        $where['site'] = $site;

        $order_track_data = (new OrderNodeCourier())->where($where)->order('create_time desc')->select();
        $order_track_data = collection($order_track_data)->toArray();

        $this->success('成功', $order_track_data, 200);
    }

    /**
     * 补差价订单支付成功 钉钉通知工单创建人
     *
     * @Description
     * @author wpl
     * @since 2020/06/05 13:37:18 
     * @return void
     */
    /**
     * 补差价订单支付成功 钉钉通知工单创建人
     *
     * @Description
     * @author wpl
     * @since 2020/06/05 13:37:18 
     * @return void
     */
    public function order_pay_ding()
    {
        //校验参数
        $work_order_id = $this->request->request('work_order_id'); //魔晶工单id
        $order_number = $this->request->request('order_number'); //补差价单号
        if (!$work_order_id) {
            $this->error(__('缺少工单号参数'));
        }
        if (!$order_number) {
            $this->error(__('缺少补差价单号参数'));
        }
        //根据工单id查询工单
        $workorder = new \app\admin\model\saleaftermanage\WorkOrderList();
        $list = $workorder->where(['id' => $work_order_id])->field('create_user_id,id')->find();
        if ($list) {
            $workorder->where(['id' => $work_order_id])->update(['replenish_increment_id' => $order_number]);
            //Ding::cc_ding($list['create_user_id'], '', '工单ID:' . $list['id'] . '😎😎😎😎补差价订单支付成功需要你处理😎😎😎😎', '补差价订单支付成功需要你处理');
            //判断查询的工单中有没有其他措施
            /*$measure_choose_id = Db::name('work_order_measure')->where('work_id', $list['id'])->column('measure_choose_id');
            if (count($measure_choose_id) == 1 && in_array(8, $measure_choose_id)) {
                //如果只有一个补差价，就更改主表的状态
                $workorder->where('id', $list['id'])->update(['work_status' => 6]);
            }
            $date = date('Y-m-d H:i:s');
            Db::name('work_order_measure')->where(['work_id' => $list['id'], 'measure_choose_id' => 8])->update(['operation_type' => 1, 'operation_time' => $date]);
            $measure_id = Db::name('work_order_measure')->where(['work_id' => $list['id'], 'measure_choose_id' => 8])->value('id');
            //判断该工单中是否有其他措施，判断其他措施的状态去改主工单的状态
            $status_arr = Db::name('work_order_measure')->where(['work_id' => $list['id'], 'measure_choose_id' => ['neq', 8]])->column('operation_type');
            if (!$status_arr) {
                $data['work_status'] = 6;
                $data['complete_time'] = date('Y-m-d H:i:s');
            } elseif (in_array(2, $status_arr) || in_array(0, $status_arr)) {
                $data['work_status'] = 5;
            } else {
                $data['work_status'] = 6;
                $data['complete_time'] = date('Y-m-d H:i:s');
            }
            $workorder->where('id', $list['id'])->update($data);
            Db::name('work_order_recept')->where(['work_id' => $list['id'], 'measure_id' => $measure_id])->update(['recept_status' => 1, 'finish_time' => $date, 'note' => '补差价支付成功']);*/
        } else {
            $this->error(__('未查询到数据'));
        }
        $this->success('成功', [], 200);
    }

    /**
     * 同步商品上下架状态
     *
     * @Description
     * @author wpl
     * @since 2020/07/23 09:26:56 
     * @return void
     */
    public function set_product_status()
    {
        if ($this->request->isPost()) {
            $site = $this->request->request('site'); //站点
            $sku = $this->request->request('sku'); //platform_sku
            $status = $this->request->request('status'); //status 1上架 2下架
            if (!$sku) {
                $this->error(__('缺少SKU参数'), [], 400);
            }

            if (!$site) {
                $this->error(__('缺少站点参数'), [], 400);
            }

            if (!$status) {
                $this->error(__('缺少状态参数'), [], 400);
            }
            $platform = new \app\admin\model\itemmanage\ItemPlatformSku();
            $list = $platform->where(['platform_type' => $site, 'platform_sku' => $sku])->find();
            if (!$list) {
                $this->error(__('未查询到记录'), [], 400);
            }

            $res = $platform->allowField(true)->isUpdate(true, ['platform_type' => $site, 'platform_sku' => $sku])->save(['outer_sku_status' => $status]);
            if (false !== $res) {
                //如果是上架 则查询此sku是否存在当天有效sku表里
                if ($status == 1) {
                    $count = Db::name('sku_sales_num')->where(['platform_sku' => $sku, 'site' => $site, 'createtime' => ['between', [date('Y-m-d 00:00:00'), date('Y-m-d 23:59:59')]]])->count();
                    //如果不存在则插入此sku
                    if ($count < 1) {
                        $data['sku'] = $list['sku'];
                        $data['platform_sku'] = $list['platform_sku'];
                        $data['site'] = $site;
                        Db::name('sku_sales_num')->insert($data);
                    }
                }
                $this->success('同步成功', [], 200);
            } else {
                $this->error('同步失败', [], 400);
            }
        }
    }


    /**
     * 批量同步商品上下架状态
     *
     * @Description
     * @author wpl
     * @since 2020/07/23 09:26:56 
     * @return void
     */
    public function batch_set_product_status()
    {
        $value = $this->request->post();
        if (!$value['site']) {
            $this->error(__('缺少站点参数'));
        }
        foreach ($value['skus'] as $key => $item) {
            if (!$item['sku']) {
                $this->error(__('缺少SKU参数'));
            }
            if (!$item['status']) {
                $this->error(__('缺少状态参数'));
            }
            $platform = new \app\admin\model\itemmanage\ItemPlatformSku();
            $list = $platform->where(['platform_type' => $value['site'], 'platform_sku' => $item['sku']])->find();
            if (!$list) {
                unset($item);
            } else {
                $res = $platform->allowField(true)->isUpdate(true, ['platform_type' => $value['site'], 'platform_sku' => $item['sku']])->save(['outer_sku_status' => $item['status']]);
                if (false !== $res) {
                    //如果是上架 则查询此sku是否存在当天有效sku表里
                    if ($item['status'] == 1) {
                        $count = Db::name('sku_sales_num')->where(['platform_sku' => $item['sku'], 'site' => $value['site'], 'createtime' => ['between', [date('Y-m-d 00:00:00'), date('Y-m-d 23:59:59')]]])->count();
                        //如果不存在则插入此sku
                        if ($count < 1) {
                            $data['sku'] = $list['sku'];
                            $data['platform_sku'] = $list['platform_sku'];
                            $data['site'] = $value['site'];
                            Db::name('sku_sales_num')->insert($data);
                        }
                    }

                } else {
                    $this->error('同步失败');
                }
            }
        }
        $this->success('同步成功', [], 200);
    }


    /**
     * 扣减库存及虚拟库存
     *
     * @Description
     * @author wpl
     * @since 2020/08/03 15:54:42 
     * @return void
     */
    public function set_goods_stock()
    {
        if ($this->request->isPost()) {
            $site = $this->request->request('site'); //站点
            $orderid = $this->request->request('orderid'); //订单id
            $order_number = $this->request->request('order_number'); //订单号
            $order_data = $this->request->request('order_data'); //订单json数据
            if (!$site) {
                $this->error(__('缺少站点参数'), [], 400);
            }

            if (!$orderid) {
                $this->error(__('缺少订单id参数'), [], 400);
            }

            if (!$order_number) {
                $this->error(__('缺少订单号参数'), [], 400);
            }

            $item = new \app\admin\model\itemmanage\Item();
            $platform = new \app\admin\model\itemmanage\ItemPlatformSku();
            //订单json数据 包含sku qty
            $order_data = json_decode(htmlspecialchars_decode($order_data), true);
            if (!$order_data) {
                $this->error(__('缺少数据参数'), [], 400);
            }
            $skus = array_column($order_data, 'sku');
            //查询所有true sku
            $platform_data = $platform->where(['platform_sku' => ['in', $skus], 'platform_type' => $site])->column('*', 'platform_sku');
            foreach ($order_data as $k => $v) {
                $true_sku = $platform_data[$v['sku']]['sku'];
                $qty = $v['qty'];
                //扣减对应站点虚拟仓库存
                $platform_res = $platform->where(['sku' => $true_sku, 'platform_type' => $site])->setDec('stock', $qty);
                if ($platform_res !== false) {
                    //扣减可用库存 增加订单占用库存
                    $item_res = $item->where(['is_del' => 1, 'is_open' => 1, 'sku' => $true_sku])->dec('available_stock', $qty)->inc('occupy_stock', $qty)->update();
                } else {
                    file_put_contents('/www/wwwroot/mojing/runtime/log/set_goods_stock.log', '扣减虚拟库存失败：site:' . $site . '|订单id:' . $orderid . '|sku:' . $true_sku . "\r\n", FILE_APPEND);
                }



                //如果虚拟仓库存不足 判断此sku 对应站点是否开启预售
                if ($platform_data[$v['sku']]['stock'] < $qty) {
                    //判断是否开启预售 并且在有效时间内 并且预售剩余数量大于0
                    if ($platform_data[$v['sku']]['presell_status'] == 1 && strtotime($platform_data[$v['sku']]['presell_create_time']) <= time() && strtotime($platform_data[$v['sku']]['presell_end_time']) >= time() && $platform_data[$v['sku']]['presell_residue_num'] > 0) {
                        $available_stock = $platform_data[$v['sku']]['stock'];
                        //判断可用库存小于0时 应扣减预售数量为当前qty 否则预售数量等于 qty 减去现有的可用库存
                        if ($available_stock <= 0) {
                            $presell_num = $qty;
                        } else {
                            $presell_num = $qty - $available_stock;
                        }

                        //判断如果剩余预售数量 大于 应扣减预售数量时 剩余预售数量= 现有剩余预售数量减去应扣减预售数量   否则 剩余预售数量全部扣减为0
                        if ($platform_data[$v['sku']]['presell_residue_num'] >= $presell_num) {
                            $presell_residue_num = $platform_data[$v['sku']]['presell_residue_num'] - $presell_num;
                        } else {
                            $presell_residue_num = 0;
                        }
                        //扣减剩余预售数量
                        $platform_res = $platform->where(['sku' => $true_sku, 'platform_type' => $site])->update(['presell_residue_num' => $presell_residue_num]);
                        if ($platform_res === false) {
                            file_put_contents('/www/wwwroot/mojing/runtime/log/set_goods_stock.log', '扣减预售数量：site:' . $site . '|订单id:' . $orderid . '|sku:' . $true_sku . '|扣减预售数量：' . $presell_residue_num . "\r\n", FILE_APPEND);
                        }
                    }
                }

                if (false !== $item_res) {
                    //生成扣减库存日志
                    (new StockLog())->setData([
                        'type'                      => 1,
                        'site'                      => $site,
                        'one_type'                  => 1,
                        'sku'                       => $true_sku,
                        'order_number'              => $order_number,
                        'public_id'                 => $orderid,
                        'occupy_stock_change'       => $qty,
                        'available_stock_change'    => -$qty,
                        'create_person'             => 'admin',
                        'create_time'               => date('Y-m-d H:i:s'),
                        'remark'                    => '生成订单扣减可用库存,增加占用库存'
                    ]);
                } else {
                    file_put_contents('/www/wwwroot/mojing/runtime/log/set_goods_stock.log', '可用库存扣减失败：site:' . $site . '|订单id:' . $orderid . '|sku:' . $true_sku . "\r\n", FILE_APPEND);
                }
            }

            if (false !== $item_res) {
                $this->success('处理成功', [], 200);
            } else {
                $this->error('处理失败', [], 400);
            }
        }
    }

    /**
     * 获取sku是否有库存
     *
     * @Description
     * @author wpl
     * @since 2020/08/04 10:00:37 
     * @return void
     */
    public function get_goods_stock()
    {
        if ($this->request->isPost()) {
            $site = $this->request->request('site'); //站点
            $skus = $this->request->request('skus'); // sku 数组
            if (!$site) {
                $this->error(__('缺少站点参数'), [], 400);
            }

            if (!$skus) {
                $this->error(__('缺少sku参数'), [], 400);
            }
            $platform = new \app\admin\model\itemmanage\ItemPlatformSku();
            $skus = json_decode(htmlspecialchars_decode($skus), true);
            //查询所有true sku
            $platform_data = $platform->where(['platform_sku' => ['in', $skus], 'platform_type' => $site])->select();
            $platform_data = collection($platform_data)->toArray();
            if (!$platform_data) {
                $this->error(__('未查询到数据'), [], 400);
            }
            $list = [];
            foreach ($platform_data as $k => $v) {
                //判断是否开启预售
                //如果开启预售并且库存大于0
                if ($v['stock'] >= 0 && $v['presell_status'] == 1 && strtotime($v['presell_create_time']) <= time() && strtotime($v['presell_end_time']) >= time()) {
                    $list[$k]['stock'] = $v['stock'] + $v['presell_residue_num'];
                    //如果开启预售并且库存小于0
                } elseif ($v['stock'] < 0 && $v['presell_status'] == 1 && strtotime($v['presell_create_time']) <= time() && strtotime($v['presell_end_time']) >= time()) {
                    $list[$k]['stock'] = $v['presell_residue_num'];
                } else {
                    $list[$k]['stock'] = $v['stock'];
                }
                $list[$k]['sku'] = $v['platform_sku'];
                if ($list[$k]['stock'] <= 0) {
                    $list[$k]['is_sell_out'] = 1;
                } else {
                    $list[$k]['is_sell_out'] = 0;
                }
            }

            if ($list) {
                $this->success('处理成功', $list, 200);
            } else {
                $this->error('处理失败', [], 400);
            }
        }
    }

    /**
     * 获取全部上架sku库存
     *
     * @Description
     * @author wpl
     * @since 2020/08/04 10:00:37 
     * @return void
     */
    public function get_all_goods_stock()
    {
        if ($this->request->isPost()) {
            $site = $this->request->request('site'); //站点
            if (!$site) {
                $this->error(__('缺少站点参数'), [], 400);
            }
            $platform = new \app\admin\model\itemmanage\ItemPlatformSku();
            //查询所有true sku
            $platform_data = $platform->where(['platform_type' => $site, 'outer_sku_status' => 1])->select();
            $platform_data = collection($platform_data)->toArray();
            if (!$platform_data) {
                $this->error(__('未查询到数据'), [], 400);
            }
            $list = [];
            foreach ($platform_data as $k => $v) {
                //判断是否开启预售
                //如果开启预售并且库存大于0
                if ($v['stock'] >= 0 && $v['presell_status'] == 1 && strtotime($v['presell_create_time']) <= time() && strtotime($v['presell_end_time']) >= time()) {
                    $list[$k]['stock'] = $v['stock'] + $v['presell_residue_num'];
                    //如果开启预售并且库存小于0
                } elseif ($v['stock'] < 0 && $v['presell_status'] == 1 && strtotime($v['presell_create_time']) <= time() && strtotime($v['presell_end_time']) >= time()) {
                    $list[$k]['stock'] = $v['presell_residue_num'];
                } else {
                    $list[$k]['stock'] = $v['stock'];
                }
                $list[$k]['sku'] = $v['platform_sku'];
                if ($list[$k]['stock'] <= 0) {
                    $list[$k]['is_sell_out'] = 1;
                } else {
                    $list[$k]['is_sell_out'] = 0;
                }
            }

            if ($list) {
                $this->success('返回成功', $list, 200);
            } else {
                $this->error('返回失败', [], 400);
            }
        }
    }

    /**
     * 小程序取消订单回滚库存
     *
     * @Description
     * @author wpl
     * @since 2020/08/10 09:23:55 
     * @return void
     */
    public function cancel_order_set_stock()
    {
        if ($this->request->isPost()) {
            $site = $this->request->request('site'); //站点
            $orderid = $this->request->request('orderid'); //订单id
            $order_number = $this->request->request('order_number'); //订单号
            $order_data = $this->request->request('order_data'); //订单json数据
            if (!$site) {
                $this->error(__('缺少站点参数'), [], 400);
            }

            if (!$orderid) {
                $this->error(__('缺少订单id参数'), [], 400);
            }

            if (!$order_number) {
                $this->error(__('缺少订单号参数'), [], 400);
            }

            $item = new \app\admin\model\itemmanage\Item();
            $platform = new \app\admin\model\itemmanage\ItemPlatformSku();
            //订单json数据 包含sku qty
            $order_data = json_decode(htmlspecialchars_decode($order_data), true);
            if (!$order_data) {
                $this->error(__('缺少数据参数'), [], 400);
            }

            foreach ($order_data as $k => $v) {
                $true_sku = $v['sku'];
                $qty = $v['qty'];
                //扣减可用库存 增加订单占用库存
                $item_res = $item->where(['is_del' => 1, 'is_open' => 1, 'sku' => $true_sku])->inc('available_stock', $qty)->dec('occupy_stock', $qty)->update();
                if (false !== $item_res) {
                    //生成扣减库存日志
                    (new StockLog())->setData([
                        'type'                      => 1,
                        'site'                      => $site,
                        'one_type'                  => 2,
                        'sku'                       => $true_sku,
                        'order_number'              => $order_number,
                        'public_id'                 => $orderid,
                        'occupy_stock_change'       => $qty,
                        'available_stock_change'    => -$qty,
                        'create_person'             => 'admin',
                        'create_time'               => date('Y-m-d H:i:s'),
                        'remark'                    => '如佛小程序取消订单增加可用库存,扣减占用库存'
                    ]);
                } else {
                    file_put_contents('/www/wwwroot/mojing/runtime/log/set_goods_stock.log', '如佛小程序取消订单增加可用库存：site:' . $site . '|订单id:' . $orderid . '|sku:' . $true_sku . "\r\n", FILE_APPEND);
                }
            }

            if (false !== $item_res) {
                $this->success('处理成功', [], 200);
            } else {
                $this->error('处理失败', [], 400);
            }
        }
    }

    /**
     * vip订单-增加收入核算
     *
     * @Description
     * @author gyh
     * @param $income_amount 收入金额
     */
    public function vip_order_income($work_id = null){
        $order_detail = $this->request->request();
        $params['type'] = 1;
        $params['bill_type'] = 2;//单据类型
        $params['order_number'] = $order_detail['order_number'];//订单号
        $params['site'] = $order_detail['site'];//站点
        $params['order_type'] = 9;//
        $params['order_money'] = $order_detail['base_grand_total'];//订单金额
        $params['income_amount'] = $order_detail['base_grand_total'];//收入金额
        $params['order_currency_code'] = $order_detail['order_currency_code'];//币种
        $params['payment_time'] = $order_detail['payment_time'];//支付时间
        $params['payment_method'] = $order_detail['payment_method'];//支付方式
        $params['action_type'] = 1;//动作类型：1增加；2冲减；
        $params['createtime'] = time();
        $FinanceCost = new FinanceCost();
        $res = $FinanceCost->insert($params);//vip订单-增加

        if (false !== $res) {
            $this->success('成功', [], 200);
        } else {
            $this->error('失败', [], 400);
        }
    }
<<<<<<< HEAD
    
=======

>>>>>>> d3dbd366
}<|MERGE_RESOLUTION|>--- conflicted
+++ resolved
@@ -1021,9 +1021,5 @@
             $this->error('失败', [], 400);
         }
     }
-<<<<<<< HEAD
-    
-=======
-
->>>>>>> d3dbd366
+
 }