<?php

namespace app\api\controller;

use app\common\controller\Api;
use app\admin\model\OrderNode;
use app\admin\model\OrderNodeDetail;
use app\admin\model\OrderNodeCourier;
use GuzzleHttp\Client;
use think\Db;
use SchGroup\SeventeenTrack\Connectors\TrackingConnector;
use app\admin\model\StockLog;


/**
 * 系统接口
 */
class SelfApi extends Api
{
    protected $noNeedLogin = '*';

    protected $apiKey = 'F26A807B685D794C676FA3CC76567035';

    public function _initialize()
    {
        parent::_initialize();
    }

    /**
     * 创建订单节点 订单号 站点 时间
     * @Description
     * @author wpl
     * @since 2020/05/18 14:22:06 
     * @return void
     */
    public function create_order()
    {
        //校验参数
        $order_id = $this->request->request('order_id'); //订单id
        $order_number = $this->request->request('order_number'); //订单号
        $site = $this->request->request('site'); //站点
        if (!$order_id) {
            $this->error(__('缺少订单id参数'), [], 400);
        }

        if (!$order_number) {
            $this->error(__('缺少订单号参数'), [], 400);
        }

        if (!$site) {
            $this->error(__('缺少站点参数'), [], 400);
        }

        //判断如果子节点大于等于0时  不插入
        $order_count = (new OrderNode)->where([
            'order_number' => $order_number,
            'order_id' => $order_id,
            'site' => $site,
            'node_type' => ['>=', 0]
        ])->count();
        if ($order_count <= 0) {
            $res_node = (new OrderNode())->allowField(true)->save([
                'order_number' => $order_number,
                'order_id' => $order_id,
                'site' => $site,
                'create_time' => date('Y-m-d H:i:s'),
                'order_node' => 0,
                'node_type' => 0,
                'update_time' => date('Y-m-d H:i:s'),
            ]);
        }

        $count = (new OrderNodeDetail())->where([
            'order_number' => $order_number,
            'order_id' => $order_id,
            'site' => $site,
            'order_node' => 0,
            'node_type' => 0
        ])->count();
        if ($count > 0) {
            $this->error('已存在', [], 400);
        }

        $res_node_detail = (new OrderNodeDetail())->allowField(true)->save([
            'order_number' => $order_number,
            'order_id' => $order_id,
            'content' => 'Your order has been created.',
            'site' => $site,
            'create_time' => date('Y-m-d H:i:s'),
            'order_node' => 0,
            'node_type' => 0
        ]);
        if (false !== $res_node && false !== $res_node_detail) {
            $this->success('创建成功', [], 200);
        } else {
            $this->error('创建失败', [], 400);
        }
    }

    /**
     * 订单支付成功节点 订单号 站点 时间
     * @Description
     * @author wpl
     * @since 2020/05/18 14:22:06 
     * @return void
     */
    public function order_pay()
    {
        //校验参数
        $order_id = $this->request->request('order_id'); //订单id
        $order_number = $this->request->request('order_number'); //订单号
        $site = $this->request->request('site'); //站点
        $status = $this->request->request('status'); //站点
        if (!$order_id) {
            $this->error(__('缺少订单id参数'), [], 400);
        }

        if (!$order_number) {
            $this->error(__('缺少订单号参数'), [], 400);
        }

        if (!$site) {
            $this->error(__('缺少站点参数'), [], 400);
        }

        if (!$status) {
            $this->error(__('缺少状态参数'), [], 400);
        }

        if (!in_array($status, ['processing', 'complete', 'paypal_reversed', 'paypal_canceled_reversal', 'payment_review'])) {
            $this->error(__('非支付成功状态'), [], 400);
        }

        //判断如果子节点大于等于1时  不更新
        $order_count = (new OrderNode)->where([
            'order_number' => $order_number,
            'order_id' => $order_id,
            'site' => $site,
            'node_type' => ['>=', 1]
        ])->count();
        if ($order_count < 0) {
            $res_node = (new OrderNode())->save([
                'order_node' => 0,
                'node_type' => 1,
                'update_time' => date('Y-m-d H:i:s'),
            ], ['order_id' => $order_id, 'site' => $site]);
        }

        $count = (new OrderNodeDetail())->where([
            'order_number' => $order_number,
            'order_id' => $order_id,
            'site' => $site,
            'order_node' => 0,
            'node_type' => 1
        ])->count();
        if ($count > 0) {
            $this->error('已存在', [], 400);
        }

        $res_node_detail = (new OrderNodeDetail())->allowField(true)->save([
            'order_number' => $order_number,
            'order_id' => $order_id,
            'content' => 'Your payment has been successful.',
            'site' => $site,
            'create_time' => date('Y-m-d H:i:s'),
            'order_node' => 0,
            'node_type' => 1
        ]);
        if (false !== $res_node && false !== $res_node_detail) {
            $this->success('创建成功', [], 200);
        } else {
            $this->error('创建失败', [], 400);
        }
    }

    /**
     * 发货接口
     *
     * @Description
     * @author wpl
     * @since 2020/05/18 15:44:19 
     * @return void
     */
    public function order_delivery()
    {
        //校验参数
        $order_id = $this->request->request('order_id'); //订单id
        $order_number = $this->request->request('order_number'); //订单号
        $site = $this->request->request('site'); //站点
        $title = $this->request->request('title'); //运营商
        $track_number = $this->request->request('track_number'); //快递单号

        file_put_contents('/www/wwwroot/mojing/runtime/log/order_delivery.log', $order_id . ' - ' . $order_number . ' - ' . $site  . "\r\n", FILE_APPEND);
        if (!$order_id) {
            $this->error(__('缺少订单id参数'), [], 400);
        }

        if (!$order_number) {
            $this->error(__('缺少订单号参数'), [], 400);
        }

        if (!$site) {
            $this->error(__('缺少站点参数'), [], 400);
        }

        if (!$title) {
            $this->error(__('缺少运营商参数'), [], 400);
        }

        if (!$track_number) {
            $this->error(__('缺少快递单号参数'), [], 400);
        }

        //查询节点主表记录
        $row = (new OrderNode())->where(['order_number' => $order_number])->find();
        if (!$row) {
            $this->error(__('订单记录不存在'), [], 400);
        }

        //区分usps运营商
        if (strtolower($title) == 'usps') {
            $track_num1 = substr($track_number, 0, 4);
            if ($track_num1 == '9200' || $track_num1 == '9205') {
                //郭伟峰
                $shipment_data_type = 'USPS_1';
            } else {
                $track_num2 = substr($track_number, 0, 4);
                if ($track_num2 == '9400') {
                    //加诺
                    $shipment_data_type = 'USPS_2';
                } else {
                    //杜明明
                    $shipment_data_type = 'USPS_3';
                }
            }
        } else {
            $shipment_data_type = $title;
        }

        //如果已发货 则不再更新发货时间
        if ($row->order_node >= 2 && $row->node_type >= 7) {
            $this->error(__('订单节点已存在'), [], 400);
        }

        //更新节点主表
        $row->allowField(true)->save([
            'order_node' => 2,
            'node_type' => 7,
            'update_time' => date('Y-m-d H:i:s'),
            'shipment_type' => $title,
            'shipment_data_type' => $shipment_data_type,
            'track_number' => $track_number,
            'delivery_time' => date('Y-m-d H:i:s')
        ]);

        //插入节点子表
        (new OrderNodeDetail())->allowField(true)->save([
            'order_number' => $order_number,
            'order_id' => $order_id,
            'content' => 'Leave warehouse, Waiting for being picked up.',
            'site' => $site,
            'create_time' => date('Y-m-d H:i:s'),
            'order_node' => 2,
            'node_type' => 7,
            'shipment_type' => $title,
            'shipment_data_type' => $shipment_data_type,
            'track_number' => $track_number,
        ]);


        //注册17track
        $title = strtolower(str_replace(' ', '-', $title));
        $carrier = $this->getCarrier($title);
        $shipment_reg[0]['number'] =  $track_number;
        $shipment_reg[0]['carrier'] =  $carrier['carrierId'];
        $track = $this->regitster17Track($shipment_reg);
        file_put_contents('/www/wwwroot/mojing/runtime/log/order_delivery.log', serialize($track)  . "\r\n", FILE_APPEND);
        if (count($track['data']['rejected']) > 0) {
            $this->error('物流接口注册失败！！', [], $track['data']['rejected']['error']['code']);
        }
        file_put_contents('/www/wwwroot/mojing/runtime/log/order_delivery.log', 200  . "\r\n", FILE_APPEND);
        $this->success('提交成功', [], 200);
    }

    /**
     * 获取快递号
     * @param $title
     * @return mixed|string
     */
    protected function getCarrier($title)
    {
        $carrierId = '';
        if (stripos($title, 'post') !== false) {
            $carrierId = 'chinapost';
            $title = 'China Post';
        } elseif (stripos($title, 'ems') !== false) {
            $carrierId = 'chinaems';
            $title = 'China Ems';
        } elseif (stripos($title, 'dhl') !== false) {
            $carrierId = 'dhl';
            $title = 'DHL';
        } elseif (stripos($title, 'fede') !== false) {
            $carrierId = 'fedex';
            $title = 'Fedex';
        } elseif (stripos($title, 'usps') !== false) {
            $carrierId = 'usps';
            $title = 'Usps';
        } elseif (stripos($title, 'yanwen') !== false) {
            $carrierId = 'yanwen';
            $title = 'YANWEN';
        } elseif (stripos($title, 'cpc') !== false) {
            $carrierId = 'cpc';
            $title = 'Canada Post';
        }
        $carrier = [
            'dhl' => '100001',
            'chinapost' => '03011',
            'chinaems' => '03013',
            'cpc' =>  '03041',
            'fedex' => '100003',
            'usps' => '21051',
            'yanwen' => '190012'
        ];
        if ($carrierId) {
            return ['title' => $title, 'carrierId' => $carrier[$carrierId]];
        }
        return ['title' => $title, 'carrierId' => $carrierId];
    }

    /**
     * 注册17track
     *
     * @Description
     * @author wpl
     * @since 2020/05/18 18:14:12 
     * @param [type] $params
     * @return void
     */
    protected function regitster17Track($params = [])
    {
        $trackingConnector = new TrackingConnector($this->apiKey);
        $track = $trackingConnector->registerMulti($params);
        return $track;
    }
    /**
     * 获取订单加工/物流节点流程 -- 新
     *
     * @Description
     * @author mjj
     * @since 2020/06/29 16:16:43 
     * @return void
     */
    public function query_order_node_track_processing()
    {
        $order_number = $this->request->request('order_number'); //订单号
        $other_order_number = $this->request->request('other_order_number/a'); //其他订单号
        $site = $this->request->request('site'); //站点

        $order_node1 = Db::name('order_node_detail')
            ->where('order_number', $order_number)
            ->where('site', $site)
            ->where('node_type', '<=', 7)
            ->select();
        $order_node2 = Db::name('order_node_courier')
            ->where('order_number', $order_number)
            ->where('site', $site)
            ->select();
        $order_data['order_data'] = array_merge($order_node1, $order_node2);
        if ($other_order_number) {

            foreach ($other_order_number as $val) {

                $other_order_node1 = Db::name('order_node_detail')
                    ->where('order_number', $val)
                    ->where('site', $site)
                    ->where('node_type', '<=', 7)
                    ->select();
                $other_order_node2 = Db::name('order_node_courier')
                    ->where('order_number', $val)
                    ->where('site', $site)
                    ->select();
                $order_data['other_order_data'][$val] = array_merge($other_order_node1, $other_order_node2);
            }
        }
        $this->success('成功', $order_data, 200);
    }
    /**
     * 获取订单物流节点流程 -- 新
     *
     * @Description
     * @author mjj
     * @since 2020/06/29 16:16:43 
     * @return void
     */
    public function query_order_node_track()
    {
        $order_number = $this->request->request('order_number'); //订单号
        $other_order_number = $this->request->request('other_order_number/a'); //其他订单号
        $site = $this->request->request('site'); //站点

        $order_data['order_data'] = Db::name('order_node_courier')
            ->where('order_number', $order_number)
            ->where('site', $site)
            ->select();
        if ($other_order_number) {

            foreach ($other_order_number as $val) {
                $order_data['other_order_data'][$val] = Db::name('order_node_courier')
                    ->where('order_number', $val)
                    ->where('site', $site)
                    ->select();
            }
        }
        $this->success('成功', $order_data, 200);
    }
    /**
     * 获取订单加工节点流程 -- 新
     *
     * @Description
     * @author mjj
     * @since 2020/06/29 16:16:43 
     * @return void
     */
    public function query_order_node_processing()
    {
        $order_number = $this->request->request('order_number'); //订单号
        $other_order_number = $this->request->request('other_order_number/a'); //其他订单号
        $site = $this->request->request('site'); //站点

        $order_data['order_data'] = Db::name('order_node_detail')
            ->where('order_number', $order_number)
            ->where('site', $site)
            ->where('node_type', '<=', 7)
            ->select();
        if ($other_order_number) {

            foreach ($other_order_number as $val) {

                $order_data['other_order_data'][$val] = Db::name('order_node_detail')
                    ->where('order_number', $val)
                    ->where('site', $site)
                    ->where('node_type', '<=', 7)
                    ->select();
            }
        }
        $this->success('成功', $order_data, 200);
    }

    /**
     * 获取订单节点流程 -- 旧（暂时不用）
     *
     * @Description
     * @author Lx
     * @since 2020/05/28 13:50:49 
     */
    public function query_order_node()
    {
        //校验参数
        $order_number = $this->request->request('order_number'); //订单号
        $other_order_number = $this->request->request('other_order_number/a'); //其他订单号
        $site = $this->request->request('site'); //站点
        $order_node = $this->request->request('order_node'); //订单节点

        if (!$order_number) {
            $this->error(__('缺少订单号参数'), [], 400);
        }

        if (!$site) {
            $this->error(__('缺少站点参数'), [], 400);
        }

        if (!$order_node) {
            $this->error(__('缺少节点参数'), [], 400);
        }

        if ($order_number) {
            $where['order_number'] = $order_number;
        }
        $where['site'] = $site;
        if ($order_node != 5) {
            if ($order_node == 3) {
                $where['order_node'] = ['in', ['3', '4']];
            } else {
                $where['order_node'] = $order_node;
            }
        }

        $order_node_data = (new OrderNodeDetail())->where($where)->select();
        $order_data['order_data'] = collection($order_node_data)->toArray();

        if ($other_order_number) {
            $orther_where['site'] = $site;
            if ($order_node != 5) {
                if ($order_node == 3) {
                    $orther_where['order_node'] = ['in', ['3', '4']];
                } else {
                    $orther_where['order_node'] = $order_node;
                }
            }
            foreach ($other_order_number as $val) {
                $orther_where['order_number'] = $val;
                $orther_order_node_data = (new OrderNodeDetail())->where($orther_where)->select();
                $order_data['other_order_data'][$val] = collection($orther_order_node_data)->toArray();
            }
        }
        $this->success('成功', $order_data, 200);
    }

    /**
     * 获取订单物流明细
     *
     * @Description
     * @author Lx
     * @since 2020/05/28 15:00:07 
     */
    public function query_track()
    {
        //校验参数
        $order_id = $this->request->request('order_id'); //订单id
        $order_number = $this->request->request('order_number'); //订单号
        $track_number = $this->request->request('track_number'); //快递单号
        $site = $this->request->request('site'); //站点

        if (!$order_id && !$order_number && !$track_number) {
            $this->error(__('缺少订单id或订单号或运单号参数'), [], 400);
        }

        if (!$site) {
            $this->error(__('缺少站点参数'), [], 400);
        }

        if ($order_id) {
            $where['order_id'] = $order_id;
        }
        if ($order_number) {
            $where['order_number'] = $order_number;
        }
        if ($track_number) {
            $where['track_number'] = $track_number;
        }

        $where['site'] = $site;

        $order_track_data = (new OrderNodeCourier())->where($where)->select();
        $order_track_data = collection($order_track_data)->toArray();

        $this->success('成功', $order_track_data, 200);
    }

    /**
     * 补差价订单支付成功 钉钉通知工单创建人
     *
     * @Description
     * @author wpl
     * @since 2020/06/05 13:37:18 
     * @return void
     */
    /**
     * 补差价订单支付成功 钉钉通知工单创建人
     *
     * @Description
     * @author wpl
     * @since 2020/06/05 13:37:18 
     * @return void
     */
    public function order_pay_ding()
    {
        //校验参数
        $order_number = $this->request->request('order_number'); //订单号
        $site = $this->request->request('site'); //站点
        if (!$order_number) {
            $this->error(__('缺少订单号参数'), [], 400);
        }

        //根据订单号查询工单
        $workorder = new \app\admin\model\saleaftermanage\WorkOrderList();
        $list = $workorder->where(['platform_order' => $order_number, 'work_status' => 3, 'work_platform' => $site])->field('create_user_id,id')->find();
        if ($list) {
            //Ding::cc_ding($list['create_user_id'], '', '工单ID:' . $list['id'] . '😎😎😎😎补差价订单支付成功需要你处理😎😎😎😎', '补差价订单支付成功需要你处理');
            //判断查询的工单中有没有其他措施
            $measure_choose_id = Db::name('work_order_measure')->where('work_id', $list['id'])->column('measure_choose_id');
            if (count($measure_choose_id) == 1 && in_array(8, $measure_choose_id)) {
                //如果只有一个补差价，就更改主表的状态
                $workorder->where('id', $list['id'])->update(['work_status' => 6]);
            }
            Db::name('work_order_measure')->where('work_id', $list['id'])->update(['operation_type' => 1]);
            Db::name('work_order_recept')->where('work_id', $list['id'])->update(['recept_status' => 1]);
        } else {
            $this->error(__('未查询到数据'), [], 400);
        }
        $this->success('成功', [], 200);
    }
<<<<<<< HEAD
=======
    public function order_pay_ding1()
    {
        //校验参数
        $work_order_id = $this->request->request('work_order_id');//魔晶工单id
        if (!$work_order_id) {
            $this->error(__('缺少工单号参数'), [], 400);
        }
        //根据工单id查询工单
        $workorder = new \app\admin\model\saleaftermanage\WorkOrderList();
        $list = $workorder->where(['id' => $work_order_id])->field('create_user_id,id')->find();
        if ($list) {
            //Ding::cc_ding($list['create_user_id'], '', '工单ID:' . $list['id'] . '😎😎😎😎补差价订单支付成功需要你处理😎😎😎😎', '补差价订单支付成功需要你处理');
            //判断查询的工单中有没有其他措施
            $measure_choose_id = Db::name('work_order_measure')->where('work_id', $list['id'])->column('measure_choose_id');
            if (count($measure_choose_id) == 1 && in_array(8, $measure_choose_id)) {
                //如果只有一个补差价，就更改主表的状态
                $workorder->where('id', $list['id'])->update(['work_status' => 6]);
            }
            Db::name('work_order_measure')->where('work_id', $list['id'])->update(['operation_type' => 1]);
            Db::name('work_order_recept')->where('work_id', $list['id'])->update(['recept_status' => 1]);
        } else {
            $this->error(__('未查询到数据'), [], 400);
        }
        $this->success('成功', [], 200);
    }
>>>>>>> 4c06a84e

    /**
     * 同步商品上下架状态
     *
     * @Description
     * @author wpl
     * @since 2020/07/23 09:26:56 
     * @return void
     */
    public function set_product_status()
    {
        if ($this->request->isPost()) {
            $site = $this->request->request('site'); //站点
            $sku = $this->request->request('sku'); //true_sku
            $status = $this->request->request('status'); //status 1上架 2下架
            if (!$sku) {
                $this->error(__('缺少SKU参数'), [], 400);
            }

            if (!$site) {
                $this->error(__('缺少站点参数'), [], 400);
            }

            if (!$status) {
                $this->error(__('缺少状态参数'), [], 400);
            }
            $platform = new \app\admin\model\itemmanage\ItemPlatformSku();
<<<<<<< HEAD
            $res = $platform->allowField(true)->isUpdate(true, ['platform_type' => $site, 'sku' => $sku])->save(['outer_sku_status' => $status]);
=======
            $list = $platform->where(['platform_type' => $site, 'platform_sku' => $sku])->find();
            if (!$list) {
                $this->error(__('未查询到记录'), [], 400);
            }

            $res = $platform->allowField(true)->isUpdate(true, ['platform_type' => $site, 'platform_sku' => $sku])->save(['outer_sku_status' => $status]);
>>>>>>> 4c06a84e
            if (false !== $res) {
                //如果是上架 则查询此sku是否存在当天有效sku表里
                if ($status == 1) {
                    $count = Db::name('sku_sales_num')->where(['sku' => $sku, 'site' => $site, 'createtime' => ['between', [date('Y-m-d 00:00:00'), date('Y-m-d 23:59:59')]]])->count();
                    //如果不存在则插入此sku
                    if ($count < 1) {
<<<<<<< HEAD
                        $data['sku'] = $sku;
=======
                        $data['sku'] = $list['sku'];
>>>>>>> 4c06a84e
                        $data['site'] = $site;
                        Db::name('sku_sales_num')->insert($data);
                    }
                }
                $this->success('同步成功', [], 200);
            } else {
                $this->error('同步失败', [], 400);
            }
        }
    }

    /**
     * 扣减库存及虚拟库存
     *
     * @Description
     * @author wpl
     * @since 2020/08/03 15:54:42 
     * @return void
     */
    public function set_goods_stock()
    {
        if ($this->request->isPost()) {
            $site = $this->request->request('site'); //站点
            $orderid = $this->request->request('orderid'); //订单id
            $order_number = $this->request->request('order_number'); //订单号
            $order_data = $this->request->request('order_data'); //订单json数据
            if (!$site) {
                $this->error(__('缺少站点参数'), [], 400);
            }

            if (!$orderid) {
                $this->error(__('缺少订单id参数'), [], 400);
            }

            if (!$order_number) {
                $this->error(__('缺少订单号参数'), [], 400);
            }

            $item = new \app\admin\model\itemmanage\Item();
            $platform = new \app\admin\model\itemmanage\ItemPlatformSku();
            //订单json数据 包含sku qty
            $order_data = json_decode(htmlspecialchars_decode($order_data), true);
            if (!$order_data) {
                $this->error(__('缺少数据参数'), [], 400);
            }
            $skus = array_column($order_data, 'sku');
            //查询所有true sku
            $platform_data = $platform->where(['platform_sku' => ['in', $skus], 'platform_type' => $site])->column('*', 'platform_sku');
            foreach ($order_data as $k => $v) {
                $true_sku = $platform_data[$v['sku']]['sku'];
                $qty = $v['qty'];
                //扣减对应站点虚拟仓库存
                $platform_res = $platform->where(['sku' => $true_sku, 'platform_type' => $site])->setDec('stock', $qty);
                if ($platform_res !== false) {
                    //扣减可用库存 增加订单占用库存
                    $item_res = $item->where(['is_del' => 1, 'is_open' => 1, 'sku' => $true_sku])->dec('available_stock', $qty)->inc('occupy_stock', $qty)->update();
                } else {
                    file_put_contents('/www/wwwroot/mojing/runtime/log/set_goods_stock.log', '扣减虚拟库存失败：site:' . $site . '|订单id:' . $orderid . '|sku:' . $true_sku . "\r\n", FILE_APPEND);
                }

                //如果虚拟仓库存不足 判断此sku 对应站点是否开启预售
                if ($platform_data[$v['sku']]['stock'] < $qty) {
                    //判断是否开启预售 并且在有效时间内 并且预售剩余数量大于0
                    if ($platform_data[$v['sku']]['presell_status'] == 1 && strtotime($platform_data[$v['sku']]['presell_create_time']) <= time() && strtotime($platform_data[$v['sku']]['presell_end_time']) >= time() && $platform_data[$v['sku']]['presell_residue_num'] > 0) {
                        $available_stock = $platform_data[$v['sku']]['stock'];
                        //判断可用库存小于0时 应扣减预售数量为当前qty 否则预售数量等于 qty 减去现有的可用库存
                        if ($available_stock <= 0) {
                            $presell_num = $qty;
                        } else {
                            $presell_num = $qty - $available_stock;
                        }

                        //判断如果剩余预售数量 大于 应扣减预售数量时 剩余预售数量= 现有剩余预售数量减去应扣减预售数量   否则 剩余预售数量全部扣减为0
                        if ($platform_data[$v['sku']]['presell_residue_num'] >= $presell_num) {
                            $presell_residue_num = $platform_data[$v['sku']]['presell_residue_num'] - $presell_num;
                        } else {
                            $presell_residue_num = 0;
                        }
                        //扣减剩余预售数量
                        $platform_res = $platform->where(['sku' => $true_sku, 'platform_type' => $site])->update(['presell_residue_num' => $presell_residue_num]);
                        if ($platform_res === false) {
                            file_put_contents('/www/wwwroot/mojing/runtime/log/set_goods_stock.log', '扣减预售数量：site:' . $site . '|订单id:' . $orderid . '|sku:' . $true_sku . '|扣减预售数量：' . $presell_residue_num . "\r\n", FILE_APPEND);
                        }
                    }
                }

                if (false !== $item_res) {
                    //生成扣减库存日志
                    (new StockLog())->setData([
                        'type'                      => 1,
                        'site'                      => $site,
                        'one_type'                  => 1,
                        'sku'                       => $true_sku,
                        'order_number'              => $order_number,
                        'public_id'                 => $orderid,
                        'occupy_stock_change'       => $qty,
                        'available_stock_change'    => -$qty,
                        'create_person'             => 'admin',
                        'create_time'               => date('Y-m-d H:i:s'),
                        'remark'                    => '生成订单扣减可用库存,增加占用库存'
                    ]);
                } else {
                    file_put_contents('/www/wwwroot/mojing/runtime/log/set_goods_stock.log', '可用库存扣减失败：site:' . $site . '|订单id:' . $orderid . '|sku:' . $true_sku . "\r\n", FILE_APPEND);
                }
            }

            if (false !== $item_res) {
                $this->success('处理成功', [], 200);
            } else {
                $this->error('处理失败', [], 400);
            }
        }
    }

    /**
     * 获取sku是否有库存
     *
     * @Description
     * @author wpl
     * @since 2020/08/04 10:00:37 
     * @return void
     */
    public function get_goods_stock()
    {
        if ($this->request->isPost()) {
            $site = $this->request->request('site'); //站点
<<<<<<< HEAD
            $skus = $this->request->request('skus/a'); // sku 数组
=======
            $skus = $this->request->request('skus'); // sku 数组
>>>>>>> 4c06a84e
            if (!$site) {
                $this->error(__('缺少站点参数'), [], 400);
            }

            if (!$skus) {
                $this->error(__('缺少sku参数'), [], 400);
            }
            $platform = new \app\admin\model\itemmanage\ItemPlatformSku();
<<<<<<< HEAD
=======
            $skus = json_decode(htmlspecialchars_decode($skus), true);
>>>>>>> 4c06a84e
            //查询所有true sku
            $platform_data = $platform->where(['platform_sku' => ['in', $skus], 'platform_type' => $site])->select();
            $platform_data = collection($platform_data)->toArray();
            if (!$platform_data) {
                $this->error(__('未查询到数据'), [], 400);
            }
            $list = [];
            foreach ($platform_data as $k => $v) {
                //判断是否开启预售
<<<<<<< HEAD
                if ($v['presell_status'] == 1 && strtotime($v['presell_create_time']) <= time() && strtotime($v['presell_end_time']) >= time()) {
                    $list[$k]['stock'] = $v['stock'] + $v['presell_residue_num'];
=======
                //如果开启预售并且库存大于0
                if ($v['stock'] >= 0 && $v['presell_status'] == 1 && strtotime($v['presell_create_time']) <= time() && strtotime($v['presell_end_time']) >= time()) {
                    $list[$k]['stock'] = $v['stock'] + $v['presell_residue_num'];
                    //如果开启预售并且库存小于0
                } elseif($v['stock'] < 0 && $v['presell_status'] == 1 && strtotime($v['presell_create_time']) <= time() && strtotime($v['presell_end_time']) >= time()) {
                    $list[$k]['stock'] = $v['presell_residue_num'];
>>>>>>> 4c06a84e
                } else {
                    $list[$k]['stock'] = $v['stock'];
                }
                $list[$k]['sku'] = $v['platform_sku'];
                if ($list[$k]['stock'] <= 0) {
                    $list[$k]['is_sell_out'] = 1;
                } else {
                    $list[$k]['is_sell_out'] = 0;
                }
            }

            if ($list) {
                $this->success('处理成功', $list, 200);
            } else {
                $this->error('处理失败', [], 400);
            }
        }
    }

    /**
     * 获取全部上架sku库存
     *
     * @Description
     * @author wpl
     * @since 2020/08/04 10:00:37 
     * @return void
     */
    public function get_all_goods_stock()
    {
        if ($this->request->isPost()) {
            $site = $this->request->request('site'); //站点
            if (!$site) {
                $this->error(__('缺少站点参数'), [], 400);
            }
            $platform = new \app\admin\model\itemmanage\ItemPlatformSku();
            //查询所有true sku
            $platform_data = $platform->where(['platform_type' => $site, 'outer_sku_status' => 1])->select();
            $platform_data = collection($platform_data)->toArray();
            if (!$platform_data) {
                $this->error(__('未查询到数据'), [], 400);
            }
            $list = [];
            foreach ($platform_data as $k => $v) {
                //判断是否开启预售
<<<<<<< HEAD
                if ($v['presell_status'] == 1 && strtotime($v['presell_create_time']) <= time() && strtotime($v['presell_end_time']) >= time()) {
                    $list[$k]['stock'] = $v['stock'] + $v['presell_residue_num'];
=======
                //如果开启预售并且库存大于0
                if ($v['stock'] >= 0 && $v['presell_status'] == 1 && strtotime($v['presell_create_time']) <= time() && strtotime($v['presell_end_time']) >= time()) {
                    $list[$k]['stock'] = $v['stock'] + $v['presell_residue_num'];
                    //如果开启预售并且库存小于0
                } elseif($v['stock'] < 0 && $v['presell_status'] == 1 && strtotime($v['presell_create_time']) <= time() && strtotime($v['presell_end_time']) >= time()) {
                    $list[$k]['stock'] = $v['presell_residue_num'];
>>>>>>> 4c06a84e
                } else {
                    $list[$k]['stock'] = $v['stock'];
                }
                $list[$k]['sku'] = $v['platform_sku'];
                if ($list[$k]['stock'] <= 0) {
                    $list[$k]['is_sell_out'] = 1;
                } else {
                    $list[$k]['is_sell_out'] = 0;
                }
            }

            if ($list) {
                $this->success('返回成功', $list, 200);
            } else {
                $this->error('返回失败', [], 400);
            }
        }
    }
<<<<<<< HEAD
=======

    /**
     * 小程序取消订单回滚库存
     *
     * @Description
     * @author wpl
     * @since 2020/08/10 09:23:55 
     * @return void
     */
    public function cancel_order_set_stock()
    {
        if ($this->request->isPost()) {
            $site = $this->request->request('site'); //站点
            $orderid = $this->request->request('orderid'); //订单id
            $order_number = $this->request->request('order_number'); //订单号
            $order_data = $this->request->request('order_data'); //订单json数据
            if (!$site) {
                $this->error(__('缺少站点参数'), [], 400);
            }

            if (!$orderid) {
                $this->error(__('缺少订单id参数'), [], 400);
            }

            if (!$order_number) {
                $this->error(__('缺少订单号参数'), [], 400);
            }

            $item = new \app\admin\model\itemmanage\Item();
            $platform = new \app\admin\model\itemmanage\ItemPlatformSku();
            //订单json数据 包含sku qty
            $order_data = json_decode(htmlspecialchars_decode($order_data), true);
            if (!$order_data) {
                $this->error(__('缺少数据参数'), [], 400);
            }
            
            foreach ($order_data as $k => $v) {
                $true_sku = $v['sku'];
                $qty = $v['qty'];
                //扣减可用库存 增加订单占用库存
                $item_res = $item->where(['is_del' => 1, 'is_open' => 1, 'sku' => $true_sku])->inc('available_stock', $qty)->dec('occupy_stock', $qty)->update();
                if (false !== $item_res) {
                    //生成扣减库存日志
                    (new StockLog())->setData([
                        'type'                      => 1,
                        'site'                      => $site,
                        'one_type'                  => 2,
                        'sku'                       => $true_sku,
                        'order_number'              => $order_number,
                        'public_id'                 => $orderid,
                        'occupy_stock_change'       => $qty,
                        'available_stock_change'    => -$qty,
                        'create_person'             => 'admin',
                        'create_time'               => date('Y-m-d H:i:s'),
                        'remark'                    => '如佛小程序取消订单增加可用库存,扣减占用库存'
                    ]);
                } else {
                    file_put_contents('/www/wwwroot/mojing/runtime/log/set_goods_stock.log', '如佛小程序取消订单增加可用库存：site:' . $site . '|订单id:' . $orderid . '|sku:' . $true_sku . "\r\n", FILE_APPEND);
                }
            }

            if (false !== $item_res) {
                $this->success('处理成功', [], 200);
            } else {
                $this->error('处理失败', [], 400);
            }
        }
    }
>>>>>>> 4c06a84e
}<|MERGE_RESOLUTION|>--- conflicted
+++ resolved
@@ -590,8 +590,6 @@
         }
         $this->success('成功', [], 200);
     }
-<<<<<<< HEAD
-=======
     public function order_pay_ding1()
     {
         //校验参数
@@ -617,7 +615,6 @@
         }
         $this->success('成功', [], 200);
     }
->>>>>>> 4c06a84e
 
     /**
      * 同步商品上下架状态
@@ -645,27 +642,19 @@
                 $this->error(__('缺少状态参数'), [], 400);
             }
             $platform = new \app\admin\model\itemmanage\ItemPlatformSku();
-<<<<<<< HEAD
-            $res = $platform->allowField(true)->isUpdate(true, ['platform_type' => $site, 'sku' => $sku])->save(['outer_sku_status' => $status]);
-=======
             $list = $platform->where(['platform_type' => $site, 'platform_sku' => $sku])->find();
             if (!$list) {
                 $this->error(__('未查询到记录'), [], 400);
             }
 
             $res = $platform->allowField(true)->isUpdate(true, ['platform_type' => $site, 'platform_sku' => $sku])->save(['outer_sku_status' => $status]);
->>>>>>> 4c06a84e
             if (false !== $res) {
                 //如果是上架 则查询此sku是否存在当天有效sku表里
                 if ($status == 1) {
                     $count = Db::name('sku_sales_num')->where(['sku' => $sku, 'site' => $site, 'createtime' => ['between', [date('Y-m-d 00:00:00'), date('Y-m-d 23:59:59')]]])->count();
                     //如果不存在则插入此sku
                     if ($count < 1) {
-<<<<<<< HEAD
-                        $data['sku'] = $sku;
-=======
                         $data['sku'] = $list['sku'];
->>>>>>> 4c06a84e
                         $data['site'] = $site;
                         Db::name('sku_sales_num')->insert($data);
                     }
@@ -792,11 +781,7 @@
     {
         if ($this->request->isPost()) {
             $site = $this->request->request('site'); //站点
-<<<<<<< HEAD
-            $skus = $this->request->request('skus/a'); // sku 数组
-=======
             $skus = $this->request->request('skus'); // sku 数组
->>>>>>> 4c06a84e
             if (!$site) {
                 $this->error(__('缺少站点参数'), [], 400);
             }
@@ -805,10 +790,7 @@
                 $this->error(__('缺少sku参数'), [], 400);
             }
             $platform = new \app\admin\model\itemmanage\ItemPlatformSku();
-<<<<<<< HEAD
-=======
             $skus = json_decode(htmlspecialchars_decode($skus), true);
->>>>>>> 4c06a84e
             //查询所有true sku
             $platform_data = $platform->where(['platform_sku' => ['in', $skus], 'platform_type' => $site])->select();
             $platform_data = collection($platform_data)->toArray();
@@ -818,17 +800,12 @@
             $list = [];
             foreach ($platform_data as $k => $v) {
                 //判断是否开启预售
-<<<<<<< HEAD
-                if ($v['presell_status'] == 1 && strtotime($v['presell_create_time']) <= time() && strtotime($v['presell_end_time']) >= time()) {
-                    $list[$k]['stock'] = $v['stock'] + $v['presell_residue_num'];
-=======
                 //如果开启预售并且库存大于0
                 if ($v['stock'] >= 0 && $v['presell_status'] == 1 && strtotime($v['presell_create_time']) <= time() && strtotime($v['presell_end_time']) >= time()) {
                     $list[$k]['stock'] = $v['stock'] + $v['presell_residue_num'];
                     //如果开启预售并且库存小于0
                 } elseif($v['stock'] < 0 && $v['presell_status'] == 1 && strtotime($v['presell_create_time']) <= time() && strtotime($v['presell_end_time']) >= time()) {
                     $list[$k]['stock'] = $v['presell_residue_num'];
->>>>>>> 4c06a84e
                 } else {
                     $list[$k]['stock'] = $v['stock'];
                 }
@@ -873,17 +850,12 @@
             $list = [];
             foreach ($platform_data as $k => $v) {
                 //判断是否开启预售
-<<<<<<< HEAD
-                if ($v['presell_status'] == 1 && strtotime($v['presell_create_time']) <= time() && strtotime($v['presell_end_time']) >= time()) {
-                    $list[$k]['stock'] = $v['stock'] + $v['presell_residue_num'];
-=======
                 //如果开启预售并且库存大于0
                 if ($v['stock'] >= 0 && $v['presell_status'] == 1 && strtotime($v['presell_create_time']) <= time() && strtotime($v['presell_end_time']) >= time()) {
                     $list[$k]['stock'] = $v['stock'] + $v['presell_residue_num'];
                     //如果开启预售并且库存小于0
                 } elseif($v['stock'] < 0 && $v['presell_status'] == 1 && strtotime($v['presell_create_time']) <= time() && strtotime($v['presell_end_time']) >= time()) {
                     $list[$k]['stock'] = $v['presell_residue_num'];
->>>>>>> 4c06a84e
                 } else {
                     $list[$k]['stock'] = $v['stock'];
                 }
@@ -902,8 +874,6 @@
             }
         }
     }
-<<<<<<< HEAD
-=======
 
     /**
      * 小程序取消订单回滚库存
@@ -972,5 +942,4 @@
             }
         }
     }
->>>>>>> 4c06a84e
 }