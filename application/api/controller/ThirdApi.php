--- conflicted
+++ resolved
@@ -42,9 +42,6 @@
             $order_node = Db::name('order_node')->field('site,order_id,order_number,shipment_type,shipment_data_type')->where('track_number', $track_arr['data']['number'])->find();
             $url = config('url.zeelool_url').'magic/order/updateOrderStatus';
             $value['increment_id']  = $order_node['order_number'];
-<<<<<<< HEAD
-            $this->post_json_data($url,$value);
-=======
             $curl = curl_init();
             curl_setopt($curl, CURLOPT_URL, $url);
             curl_setopt($curl, CURLOPT_USERAGENT, $_SERVER['HTTP_USER_AGENT']); //在HTTP请求中包含一个"User-Agent: "头的字符串。
@@ -58,7 +55,6 @@
             curl_close($curl);
             Log::write("输出接口返回信息");
             Log::write($content);
->>>>>>> f0394aa8
         }
         if ($track_arr['event'] != 'TRACKING_STOPPED') {
             // file_put_contents('/www/wwwroot/mojing/runtime/log/track.txt',$track_info."\r\n",FILE_APPEND);
