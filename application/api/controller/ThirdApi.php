<?php

namespace app\api\controller;

use app\common\controller\Api;
use think\Db;
use Think\Log;


/**
 * 会员接口
 */
class ThirdApi extends Api
{
    protected $noNeedLogin = '*';
    protected $apiKey = 'F26A807B685D794C676FA3CC76567035';
    protected $str1 = 'Arrived Shipping Partner Facility, Awaiting Item.';
    protected $str2 = 'Delivered to Air Transport.';
    protected $str3 = 'In Transit to Next Facility.';
    protected $str4 = 'Arrived in the Final Destination Country.';
    protected $str30 = 'Out for delivery or arrived at local facility, you may schedule for delivery or pickup. Please be aware of the collection deadline.'; //到达待取
    protected $str35 = 'Attempted for delivery but failed, this may due to several reasons. Please contact the carrier for clarification.'; //投递失败
    protected $str40 = 'Delivered successfully.'; //投递成功
    protected $str50 = 'Item might undergo unusual shipping condition, this may due to several reasons, most likely item was returned to sender, customs issue etc.'; //可能异常

    public function _initialize()
    {
        parent::_initialize();
    }
    /*
     * 17track物流查询webhook访问方法
     * */
    public function track_return()
    {
        $track_info = file_get_contents("php://input");
        $track_arr = json_decode($track_info, true);
        $verify_sign = $track_arr['event'] . '/' . json_encode($track_arr['data']) . '/' . $this->apiKey;
        $verify_sign = hash("sha256", $verify_sign);
        // if($verify_sign == $track_arr['sign']){
        //妥投给maagento接口

        if ($track_arr['data']['track']['e'] ==40){
            $order_node = Db::name('order_node')->field('site,order_id,order_number,shipment_type,shipment_data_type')
                ->where('track_number', $track_arr['data']['number'])->find();
            $url = config('url.zeelool_url').'magic/order/updateOrderStatus';
            $value['increment_id']  = $order_node['order_number'];
            $curl = curl_init();
            curl_setopt($curl, CURLOPT_URL, $url);
            curl_setopt($curl, CURLOPT_USERAGENT, $_SERVER['HTTP_USER_AGENT']); //在HTTP请求中包含一个"User-Agent: "头的字符串。
            curl_setopt($curl, CURLOPT_HEADER, 0); //启用时会将头文件的信息作为数据流输出。
            curl_setopt($curl, CURLOPT_POST, true); //发送一个常规的Post请求
            curl_setopt($curl, CURLOPT_POSTFIELDS, $value);//Post提交的数据包
            curl_setopt($curl, CURLOPT_FOLLOWLOCATION, 1); //启用时会将服务器服务器返回的"Location: "放在header中递归的返回给服务器，使用CURLOPT_MAXREDIRS可以限定递归返回的数量。
            curl_setopt($curl, CURLOPT_RETURNTRANSFER, true); //文件流形式
            curl_setopt($curl, CURLOPT_TIMEOUT, 20); //设置cURL允许执行的最长秒数。
            $content =json_decode(curl_exec($curl),true);
            curl_close($curl);
<<<<<<< HEAD
            Log::write("输出接口返回信息");
            Log::write($content);
=======
>>>>>>> eed6bca6
        }
        if ($track_arr['event'] != 'TRACKING_STOPPED') {
            // file_put_contents('/www/wwwroot/mojing/runtime/log/track.txt',$track_info."\r\n",FILE_APPEND);
            $order_node = Db::name('order_node')->field('site,order_id,order_number,shipment_type,shipment_data_type')->where('track_number', $track_arr['data']['number'])->find();
            $add['site'] = $order_node['site'];
            $add['order_id'] = $order_node['order_id'];
            $add['order_number'] = $order_node['order_number'];
            $add['shipment_type'] = $order_node['shipment_type'];
            $add['shipment_data_type'] = $order_node['shipment_data_type'];
            $add['track_number'] = $track_arr['data']['number'];

            $this->total_track_data($track_arr['data']['track'], $add);

        }
        // }
    }



<<<<<<< HEAD
=======



>>>>>>> eed6bca6
    /**
     * @author wgj
     * @Date 2020/10/21 14:48
     * @param $data
     * @param $add
     * order_node总物流total_track_data()
     */
    public function total_track_data($data, $add)
    {
        $trackdetail = array_reverse($data['z1']);

        $time = '';
        $all_num = count($trackdetail);

        if (!empty($trackdetail)) {
            $order_node_detail['order_node'] = 3;
            $order_node_detail['handle_user_id'] = 0;
            $order_node_detail['handle_user_name'] = 'system';
            $order_node_detail['site'] = $add['site'];
            $order_node_detail['order_id'] = $add['order_id'];
            $order_node_detail['order_number'] = $add['order_number'];
            $order_node_detail['shipment_type'] = $add['shipment_type'];
            $order_node_detail['shipment_data_type'] = $add['shipment_data_type'];
            $order_node_detail['track_number'] = $add['track_number'];
            //获取物流明细表中的描述
            $contents = Db::name('order_node_courier')->where('track_number', $add['track_number'])->column('content');
            foreach ($trackdetail as $k => $v) {
                if(!in_array($v['z'],$contents)){
                    $add['create_time'] = $v['a'];
                    $add['content'] = $v['z'];
                    $add['courier_status'] = $data['e'];
                    Db::name('order_node_courier')->insert($add); //插入物流日志表
                }
                if ($k == 1) {
                    //更新上网
                    $order_node_date = Db::name('order_node')->where(['track_number' => $add['track_number'], 'shipment_type' => $add['shipment_type']])->find();
                    if ($order_node_date['order_node'] == 2 && $order_node_date['node_type'] == 7) {
                        $update_order_node['order_node'] = 3;
                        $update_order_node['node_type'] = 8;
                        $update_order_node['update_time'] = $v['a'];
                        Db::name('order_node')->where('id', $order_node_date['id'])->update($update_order_node); //更新主表状态

                        $order_node_detail['node_type'] = 8;
                        $order_node_detail['content'] = $this->str1;
                        $order_node_detail['create_time'] = $v['a'];
                        Db::name('order_node_detail')->insert($order_node_detail); //插入节点字表
                    }
                }
                if ($k == 2) {
                    //更新运输
                    $order_node_date = Db::name('order_node')->where(['track_number' => $add['track_number'], 'shipment_type' => $add['shipment_type']])->find();
                    if ($order_node_date['order_node'] == 3 && $order_node_date['node_type'] == 8) {
                        $update_order_node['order_node'] = 3;
                        $update_order_node['node_type'] = 10;
                        $update_order_node['update_time'] = $v['a'];
                        Db::name('order_node')->where('id', $order_node_date['id'])->update($update_order_node); //更新主表状态

                        $order_node_detail['node_type'] = 10;
                        $order_node_detail['content'] = $this->str3;
                        $order_node_detail['create_time'] = $v['a'];
                        Db::name('order_node_detail')->insert($order_node_detail); //插入节点字表
                    }
                }

                //结果
                if($all_num - 1 == $k){
                    if ($data['e'] == 30 || $data['e'] == 35 || $data['e'] == 40 || $data['e'] == 50) {
                        $order_node_date = Db::name('order_node')->where(['track_number' => $add['track_number'], 'shipment_type' => $add['shipment_type']])->find();

                        if (($order_node_date['order_node'] == 3 && $order_node_date['node_type'] == 10)||($order_node_date['order_node'] == 3 && $order_node_date['node_type'] == 11)) {
                            $update_order_node['order_node'] = 4;
                            $update_order_node['node_type'] = $data['e'];
                            $update_order_node['update_time'] = $v['a'];
                            if ($data['e'] == 40) {
                                $update_order_node['signing_time'] = $v['a']; //更新签收时间
                            }
                            Db::name('order_node')->where('id', $order_node_date['id'])->update($update_order_node); //更新主表状态

                            $order_node_detail['order_node'] = 4;
                            $order_node_detail['node_type'] = $data['e'];
                            switch ($data['e']) {
                                case 30:
                                    $order_node_detail['content'] = $this->str30;
                                    break;
                                case 35:
                                    $order_node_detail['content'] = $this->str35;
                                    break;
                                case 40:
                                    $order_node_detail['content'] = $this->str40;
                                    break;
                                case 50:
                                    $order_node_detail['content'] = $this->str50;
                                    break;
                            }

                            $order_node_detail['create_time'] = $v['a'];
                            Db::name('order_node_detail')->insert($order_node_detail); //插入节点字表
                        }
                        if ($order_node_date['order_node'] == 4 && $order_node_date['node_type'] != 40) {
                            $update_order_node['order_node'] = 4;
                            $update_order_node['node_type'] = $data['e'];
                            $update_order_node['update_time'] = $v['a'];
                            if ($data['e'] == 40) {
                                $update_order_node['signing_time'] = $v['a']; //更新签收时间
                            }
                            Db::name('order_node')->where('id', $order_node_date['id'])->update($update_order_node); //更新主表状态

                            $order_node_detail['order_node'] = 4;
                            $order_node_detail['node_type'] = $data['e'];
                            switch ($data['e']) {
                                case 30:
                                    $order_node_detail['content'] = $this->str30;
                                    break;
                                case 35:
                                    $order_node_detail['content'] = $this->str35;
                                    break;
                                case 40:
                                    $order_node_detail['content'] = $this->str40;
                                    break;
                                case 50:
                                    $order_node_detail['content'] = $this->str50;
                                    break;
                            }

                            $order_node_detail['create_time'] = $v['a'];
                            Db::name('order_node_detail')->insert($order_node_detail); //插入节点字表
                        }
                    }
                }
            }
        }
    }

    //DHL
    public function dhl_data($data, $add)
    {
        $trackdetail = array_reverse($data['z1']);

        $time = '';
        $all_num = count($trackdetail);
        
        if (!empty($trackdetail)) {
            $order_node_detail['order_node'] = 3;
            $order_node_detail['handle_user_id'] = 0;
            $order_node_detail['handle_user_name'] = 'system';
            $order_node_detail['site'] = $add['site'];
            $order_node_detail['order_id'] = $add['order_id'];
            $order_node_detail['order_number'] = $add['order_number'];
            $order_node_detail['shipment_type'] = $add['shipment_type'];
            $order_node_detail['shipment_data_type'] = $add['shipment_data_type'];
            $order_node_detail['track_number'] = $add['track_number'];
            //获取物流明细表中的描述
            $contents = Db::name('order_node_courier')->where('track_number', $add['track_number'])->column('content');
            foreach ($trackdetail as $k => $v) {
                if(!in_array($v['z'],$contents)){
                    $add['create_time'] = $v['a'];
                    $add['content'] = $v['z'];
                    $add['courier_status'] = $data['e'];
                    Db::name('order_node_courier')->insert($add); //插入物流日志表
                }
                if ($k == 1) {
                    //更新上网
                    $order_node_date = Db::name('order_node')->where(['track_number' => $add['track_number'], 'shipment_type' => $add['shipment_type']])->find();
                    if ($order_node_date['order_node'] == 2 && $order_node_date['node_type'] == 7) {
                        $update_order_node['order_node'] = 3;
                        $update_order_node['node_type'] = 8;
                        $update_order_node['update_time'] = $v['a'];
                        Db::name('order_node')->where('id', $order_node_date['id'])->update($update_order_node); //更新主表状态

                        $order_node_detail['node_type'] = 8;
                        $order_node_detail['content'] = $this->str1;
                        $order_node_detail['create_time'] = $v['a'];
                        Db::name('order_node_detail')->insert($order_node_detail); //插入节点字表
                    }
                }
                if ($k == 2) {
                    //更新运输
                    $order_node_date = Db::name('order_node')->where(['track_number' => $add['track_number'], 'shipment_type' => $add['shipment_type']])->find();
                    if ($order_node_date['order_node'] == 3 && $order_node_date['node_type'] == 8) {
                        $update_order_node['order_node'] = 3;
                        $update_order_node['node_type'] = 10;
                        $update_order_node['update_time'] = $v['a'];
                        Db::name('order_node')->where('id', $order_node_date['id'])->update($update_order_node); //更新主表状态

                        $order_node_detail['node_type'] = 10;
                        $order_node_detail['content'] = $this->str3;
                        $order_node_detail['create_time'] = $v['a'];
                        Db::name('order_node_detail')->insert($order_node_detail); //插入节点字表
                    }
                }

                //结果
                if($all_num - 1 == $k){
                    if ($data['e'] == 30 || $data['e'] == 35 || $data['e'] == 40 || $data['e'] == 50) {
                        $order_node_date = Db::name('order_node')->where(['track_number' => $add['track_number'], 'shipment_type' => $add['shipment_type']])->find();

                        if (($order_node_date['order_node'] == 3 && $order_node_date['node_type'] == 10)||($order_node_date['order_node'] == 3 && $order_node_date['node_type'] == 11)) {
                            $update_order_node['order_node'] = 4;
                            $update_order_node['node_type'] = $data['e'];
                            $update_order_node['update_time'] = $v['a'];
                            if ($data['e'] == 40) {
                                $update_order_node['signing_time'] = $v['a']; //更新签收时间
                            }
                            Db::name('order_node')->where('id', $order_node_date['id'])->update($update_order_node); //更新主表状态

                            $order_node_detail['order_node'] = 4;
                            $order_node_detail['node_type'] = $data['e'];
                            switch ($data['e']) {
                                case 30:
                                    $order_node_detail['content'] = $this->str30;
                                    break;
                                case 35:
                                    $order_node_detail['content'] = $this->str35;
                                    break;
                                case 40:
                                    $order_node_detail['content'] = $this->str40;
                                    break;
                                case 50:
                                    $order_node_detail['content'] = $this->str50;
                                    break;
                            }

                            $order_node_detail['create_time'] = $v['a'];
                            Db::name('order_node_detail')->insert($order_node_detail); //插入节点字表
                        }
                        if ($order_node_date['order_node'] == 4 && $order_node_date['node_type'] != 40) {
                            $update_order_node['order_node'] = 4;
                            $update_order_node['node_type'] = $data['e'];
                            $update_order_node['update_time'] = $v['a'];
                            if ($data['e'] == 40) {
                                $update_order_node['signing_time'] = $v['a']; //更新签收时间
                            }
                            Db::name('order_node')->where('id', $order_node_date['id'])->update($update_order_node); //更新主表状态

                            $order_node_detail['order_node'] = 4;
                            $order_node_detail['node_type'] = $data['e'];
                            switch ($data['e']) {
                                case 30:
                                    $order_node_detail['content'] = $this->str30;
                                    break;
                                case 35:
                                    $order_node_detail['content'] = $this->str35;
                                    break;
                                case 40:
                                    $order_node_detail['content'] = $this->str40;
                                    break;
                                case 50:
                                    $order_node_detail['content'] = $this->str50;
                                    break;
                            }

                            $order_node_detail['create_time'] = $v['a'];
                            Db::name('order_node_detail')->insert($order_node_detail); //插入节点字表
                        }
                    }
                }
            }
        }
    }
    //fedex
    public function fedex_data($data, $add)
    {
        $trackdetail = array_reverse($data['z1']);
        $time = '';
        $all_num = count($trackdetail);
        if (!empty($trackdetail)) {
            $order_node_detail['order_node'] = 3;
            $order_node_detail['handle_user_id'] = 0;
            $order_node_detail['handle_user_name'] = 'system';
            $order_node_detail['site'] = $add['site'];
            $order_node_detail['order_id'] = $add['order_id'];
            $order_node_detail['order_number'] = $add['order_number'];
            $order_node_detail['shipment_type'] = $add['shipment_type'];
            $order_node_detail['shipment_data_type'] = $add['shipment_data_type'];
            $order_node_detail['track_number'] = $add['track_number'];

            //获取物流明细表中的描述
            $contents = Db::name('order_node_courier')->where('track_number', $add['track_number'])->column('content');
            foreach ($trackdetail as $k => $v) {
                if(!in_array($v['z'],$contents)){
                    $add['create_time'] = $v['a'];
                    $add['content'] = $v['z'];
                    $add['courier_status'] = $data['e'];
                    Db::name('order_node_courier')->insert($add); //插入物流日志表
                }
                
                if ($k == 1) {
                    //更新上网
                    $order_node_date = Db::name('order_node')->where(['track_number' => $add['track_number'], 'shipment_type' => $add['shipment_type']])->find();
                    if ($order_node_date['order_node'] == 2 && $order_node_date['node_type'] == 7) {
                        $update_order_node['order_node'] = 3;
                        $update_order_node['node_type'] = 8;
                        $update_order_node['update_time'] = $v['a'];
                        Db::name('order_node')->where('id', $order_node_date['id'])->update($update_order_node); //更新主表状态

                        $order_node_detail['node_type'] = 8;
                        $order_node_detail['content'] = $this->str1;
                        $order_node_detail['create_time'] = $v['a'];
                        Db::name('order_node_detail')->insert($order_node_detail); //插入节点字表
                    }
                }
                if ($k == 2) {
                    //更新运输
                    $order_node_date = Db::name('order_node')->where(['track_number' => $add['track_number'], 'shipment_type' => $add['shipment_type']])->find();
                    if ($order_node_date['order_node'] == 3 && $order_node_date['node_type'] == 8) {
                        $update_order_node['order_node'] = 3;
                        $update_order_node['node_type'] = 10;
                        $update_order_node['update_time'] = $v['a'];
                        Db::name('order_node')->where('id', $order_node_date['id'])->update($update_order_node); //更新主表状态

                        $order_node_detail['node_type'] = 10;
                        $order_node_detail['content'] = $this->str3;
                        $order_node_detail['create_time'] = $v['a'];
                        Db::name('order_node_detail')->insert($order_node_detail); //插入节点字表
                    }
                }

                //结果
                if($all_num -1  == $k){
                    if ($data['e'] == 30 || $data['e'] == 35 || $data['e'] == 40 || $data['e'] == 50) {
                        $order_node_date = Db::name('order_node')->where(['track_number' => $add['track_number'], 'shipment_type' => $add['shipment_type']])->find();

                        if (($order_node_date['order_node'] == 3 && $order_node_date['node_type'] == 10)||($order_node_date['order_node'] == 3 && $order_node_date['node_type'] == 11)) {
                            $update_order_node['order_node'] = 4;
                            $update_order_node['node_type'] = $data['e'];
                            $update_order_node['update_time'] = $v['a'];
                            if ($data['e'] == 40) {
                                $update_order_node['signing_time'] = $v['a']; //更新签收时间
                            }
                            Db::name('order_node')->where('id', $order_node_date['id'])->update($update_order_node); //更新主表状态

                            $order_node_detail['order_node'] = 4;
                            $order_node_detail['node_type'] = $data['e'];
                            switch ($data['e']) {
                                case 30:
                                    $order_node_detail['content'] = $this->str30;
                                    break;
                                case 35:
                                    $order_node_detail['content'] = $this->str35;
                                    break;
                                case 40:
                                    $order_node_detail['content'] = $this->str40;
                                    break;
                                case 50:
                                    $order_node_detail['content'] = $this->str50;
                                    break;
                            }

                            $order_node_detail['create_time'] = $v['a'];
                            Db::name('order_node_detail')->insert($order_node_detail); //插入节点字表
                        }
                        if ($order_node_date['order_node'] == 4 && $order_node_date['node_type'] != 40) {
                            $update_order_node['order_node'] = 4;
                            $update_order_node['node_type'] = $data['e'];
                            $update_order_node['update_time'] = $v['a'];
                            if ($data['e'] == 40) {
                                $update_order_node['signing_time'] = $v['a']; //更新签收时间
                            }
                            Db::name('order_node')->where('id', $order_node_date['id'])->update($update_order_node); //更新主表状态

                            $order_node_detail['order_node'] = 4;
                            $order_node_detail['node_type'] = $data['e'];
                            switch ($data['e']) {
                                case 30:
                                    $order_node_detail['content'] = $this->str30;
                                    break;
                                case 35:
                                    $order_node_detail['content'] = $this->str35;
                                    break;
                                case 40:
                                    $order_node_detail['content'] = $this->str40;
                                    break;
                                case 50:
                                    $order_node_detail['content'] = $this->str50;
                                    break;
                            }

                            $order_node_detail['create_time'] = $v['a'];
                            Db::name('order_node_detail')->insert($order_node_detail); //插入节点字表
                        }
                    }
                }
            }
        }
    }

    //usps1
    public function usps_1_data($data, $add)
    {
        $trackdetail = array_reverse($data['z1']);
        $time = '';
        $all_num = count($trackdetail);
        if (!empty($trackdetail)) {
            $order_node_detail['order_node'] = 3;
            $order_node_detail['handle_user_id'] = 0;
            $order_node_detail['handle_user_name'] = 'system';
            $order_node_detail['site'] = $add['site'];
            $order_node_detail['order_id'] = $add['order_id'];
            $order_node_detail['order_number'] = $add['order_number'];
            $order_node_detail['shipment_type'] = $add['shipment_type'];
            $order_node_detail['shipment_data_type'] = $add['shipment_data_type'];
            $order_node_detail['track_number'] = $add['track_number'];

            //获取物流明细表中的描述
            $contents = Db::name('order_node_courier')->where('track_number', $add['track_number'])->column('content');
            foreach ($trackdetail as $k => $v) {
                if(!in_array($v['z'],$contents)){
                    $add['create_time'] = $v['a'];
                    $add['content'] = $v['z'];
                    $add['courier_status'] = $data['e'];
                    Db::name('order_node_courier')->insert($add); //插入物流日志表
                }
                
                if ($k == 1) {
                    //更新上网
                    $order_node_date = Db::name('order_node')->where(['track_number' => $add['track_number'], 'shipment_type' => $add['shipment_type']])->find();
                    if ($order_node_date['order_node'] == 2 && $order_node_date['node_type'] == 7) {
                        $update_order_node['order_node'] = 3;
                        $update_order_node['node_type'] = 8;
                        $update_order_node['update_time'] = $v['a'];
                        Db::name('order_node')->where('id', $order_node_date['id'])->update($update_order_node); //更新主表状态

                        $order_node_detail['node_type'] = 8;
                        $order_node_detail['content'] = $this->str1;
                        $order_node_detail['create_time'] = $v['a'];
                        Db::name('order_node_detail')->insert($order_node_detail); //插入节点字表
                    }
                }
                if ($k == 2) {
                    //更新运输
                    $order_node_date = Db::name('order_node')->where(['track_number' => $add['track_number'], 'shipment_type' => $add['shipment_type']])->find();
                    if ($order_node_date['order_node'] == 3 && $order_node_date['node_type'] == 8) {
                        $update_order_node['order_node'] = 3;
                        $update_order_node['node_type'] = 10;
                        $update_order_node['update_time'] = $v['a'];
                        Db::name('order_node')->where('id', $order_node_date['id'])->update($update_order_node); //更新主表状态

                        $order_node_detail['node_type'] = 10;
                        $order_node_detail['content'] = $this->str3;
                        $order_node_detail['create_time'] = $v['a'];
                        Db::name('order_node_detail')->insert($order_node_detail); //插入节点字表
                    }
                }

                //结果
                if($all_num - 1 == $k){
                    if ($data['e'] == 30 || $data['e'] == 35 || $data['e'] == 40 || $data['e'] == 50) {
                        $order_node_date = Db::name('order_node')->where(['track_number' => $add['track_number'], 'shipment_type' => $add['shipment_type']])->find();

                        if (($order_node_date['order_node'] == 3 && $order_node_date['node_type'] == 10)||($order_node_date['order_node'] == 3 && $order_node_date['node_type'] == 11)) {
                            $update_order_node['order_node'] = 4;
                            $update_order_node['node_type'] = $data['e'];
                            $update_order_node['update_time'] = $v['a'];
                            if ($data['e'] == 40) {
                                $update_order_node['signing_time'] = $v['a']; //更新签收时间
                            }
                            Db::name('order_node')->where('id', $order_node_date['id'])->update($update_order_node); //更新主表状态

                            $order_node_detail['order_node'] = 4;
                            $order_node_detail['node_type'] = $data['e'];
                            switch ($data['e']) {
                                case 30:
                                    $order_node_detail['content'] = $this->str30;
                                    break;
                                case 35:
                                    $order_node_detail['content'] = $this->str35;
                                    break;
                                case 40:
                                    $order_node_detail['content'] = $this->str40;
                                    break;
                                case 50:
                                    $order_node_detail['content'] = $this->str50;
                                    break;
                            }

                            $order_node_detail['create_time'] = $v['a'];
                            Db::name('order_node_detail')->insert($order_node_detail); //插入节点字表
                        }
                        if ($order_node_date['order_node'] == 4 && $order_node_date['node_type'] != 40) {
                            $update_order_node['order_node'] = 4;
                            $update_order_node['node_type'] = $data['e'];
                            $update_order_node['update_time'] = $v['a'];
                            if ($data['e'] == 40) {
                                $update_order_node['signing_time'] = $v['a']; //更新签收时间
                            }
                            Db::name('order_node')->where('id', $order_node_date['id'])->update($update_order_node); //更新主表状态

                            $order_node_detail['order_node'] = 4;
                            $order_node_detail['node_type'] = $data['e'];
                            switch ($data['e']) {
                                case 30:
                                    $order_node_detail['content'] = $this->str30;
                                    break;
                                case 35:
                                    $order_node_detail['content'] = $this->str35;
                                    break;
                                case 40:
                                    $order_node_detail['content'] = $this->str40;
                                    break;
                                case 50:
                                    $order_node_detail['content'] = $this->str50;
                                    break;
                            }

                            $order_node_detail['create_time'] = $v['a'];
                            Db::name('order_node_detail')->insert($order_node_detail); //插入节点字表
                        }
                    }
                }
            }
        }
    }

    //usps2
    public function usps_2_data($data, $add)
    {
        $trackdetail = array_reverse($data['z1']);
        $all_num = count($trackdetail);
        $time = '';
        if (!empty($trackdetail)) {
            $order_node_detail['order_node'] = 3;
            $order_node_detail['handle_user_id'] = 0;
            $order_node_detail['handle_user_name'] = 'system';
            $order_node_detail['site'] = $add['site'];
            $order_node_detail['order_id'] = $add['order_id'];
            $order_node_detail['order_number'] = $add['order_number'];
            $order_node_detail['shipment_type'] = $add['shipment_type'];
            $order_node_detail['shipment_data_type'] = $add['shipment_data_type'];
            $order_node_detail['track_number'] = $add['track_number'];

            //根据出库时间，+1天后就是上网，再+1天就是运输中
            $where['track_number'] = $add['track_number'];
            $where['order_node'] = 2;
            $where['node_type'] = 7;
            $order_node_detail_time = Db::name('order_node_detail')->where($where)->field('create_time')->find();
            $time = date('Y-m-d H:i', strtotime(($order_node_detail_time['create_time'] . " +1 day")));

            //获取物流明细表中的描述
            $contents = Db::name('order_node_courier')->where('track_number', $add['track_number'])->column('content');
            foreach ($trackdetail as $k => $v) {
                if(!in_array($v['z'],$contents)){
                    $add['create_time'] = $v['a'];
                    $add['content'] = $v['z'];
                    $add['courier_status'] = $data['e'];
                    Db::name('order_node_courier')->insert($add); //插入物流日志表
                }

                if ($data['e'] != 0) {
                    $order_node_date = Db::name('order_node')->where(['track_number' => $add['track_number'], 'shipment_type' => $add['shipment_type']])->find();
                    if ($order_node_date['order_node'] == 2 && $order_node_date['node_type'] == 7) {
                        $order_node_detail['node_type'] = 8;
                        $order_node_detail['content'] = $this->str1;
                        $order_node_detail['create_time'] = $time;
                        Db::name('order_node_detail')->insert($order_node_detail); //插入节点字表

                        $time = date('Y-m-d H:i', strtotime(($time . " +1 day")));
                        $update_order_node['order_node'] = 3;
                        $update_order_node['node_type'] = 10;
                        $update_order_node['update_time'] = $time;
                        Db::name('order_node')->where('id', $order_node_date['id'])->update($update_order_node); //更新主表状态

                        $order_node_detail['node_type'] = 10;
                        $order_node_detail['content'] = $this->str3;
                        $order_node_detail['create_time'] = $time;
                        Db::name('order_node_detail')->insert($order_node_detail); //插入节点字表
                    }

                    //运输中
                    if ($order_node_date['order_node'] == 3 && $order_node_date['node_type'] == 8) {
                        $time = date('Y-m-d H:i', strtotime(($time . " +1 day")));
                        $update_order_node['order_node'] = 3;
                        $update_order_node['node_type'] = 10;
                        $update_order_node['update_time'] = $time;
                        Db::name('order_node')->where('id', $order_node_date['id'])->update($update_order_node); //更新主表状态

                        $order_node_detail['node_type'] = 10;
                        $order_node_detail['content'] = $this->str3;
                        $order_node_detail['create_time'] = $time;
                        Db::name('order_node_detail')->insert($order_node_detail); //插入节点字表
                    }
                }

                //结果
                if($all_num - 1 == $k){
                    if ($data['e'] == 30 || $data['e'] == 35 || $data['e'] == 40 || $data['e'] == 50) {
                        $order_node_date = Db::name('order_node')->where(['track_number' => $add['track_number'], 'shipment_type' => $add['shipment_type']])->find();

                        if (($order_node_date['order_node'] == 3 && $order_node_date['node_type'] == 10)||($order_node_date['order_node'] == 3 && $order_node_date['node_type'] == 11)) {
                            $update_order_node['order_node'] = 4;
                            $update_order_node['node_type'] = $data['e'];
                            $update_order_node['update_time'] = $v['a'];
                            if ($data['e'] == 40) {
                                $update_order_node['signing_time'] = $v['a']; //更新签收时间
                            }
                            Db::name('order_node')->where('id', $order_node_date['id'])->update($update_order_node); //更新主表状态

                            $order_node_detail['order_node'] = 4;
                            $order_node_detail['node_type'] = $data['e'];
                            switch ($data['e']) {
                                case 30:
                                    $order_node_detail['content'] = $this->str30;
                                    break;
                                case 35:
                                    $order_node_detail['content'] = $this->str35;
                                    break;
                                case 40:
                                    $order_node_detail['content'] = $this->str40;
                                    break;
                                case 50:
                                    $order_node_detail['content'] = $this->str50;
                                    break;
                            }

                            $order_node_detail['create_time'] = $v['a'];
                            Db::name('order_node_detail')->insert($order_node_detail); //插入节点字表
                        }
                        if ($order_node_date['order_node'] == 4 && $order_node_date['node_type'] != 40) {
                            $update_order_node['order_node'] = 4;
                            $update_order_node['node_type'] = $data['e'];
                            $update_order_node['update_time'] = $v['a'];
                            if ($data['e'] == 40) {
                                $update_order_node['signing_time'] = $v['a']; //更新签收时间
                            }
                            Db::name('order_node')->where('id', $order_node_date['id'])->update($update_order_node); //更新主表状态

                            $order_node_detail['order_node'] = 4;
                            $order_node_detail['node_type'] = $data['e'];
                            switch ($data['e']) {
                                case 30:
                                    $order_node_detail['content'] = $this->str30;
                                    break;
                                case 35:
                                    $order_node_detail['content'] = $this->str35;
                                    break;
                                case 40:
                                    $order_node_detail['content'] = $this->str40;
                                    break;
                                case 50:
                                    $order_node_detail['content'] = $this->str50;
                                    break;
                            }

                            $order_node_detail['create_time'] = $v['a'];
                            Db::name('order_node_detail')->insert($order_node_detail); //插入节点字表
                        }
                    }
                }
            }
        }
    }

    //usps_3杜明明&&燕文&&china post   通用
    public function tongyong_data($data, $add)
    {
        $trackdetail = array_reverse($data['z1']);
        $time = '';
        $all_num = count($trackdetail);
        
        if (!empty($trackdetail)) {
            $order_node_detail['order_node'] = 3;
            $order_node_detail['handle_user_id'] = 0;
            $order_node_detail['handle_user_name'] = 'system';
            $order_node_detail['site'] = $add['site'];
            $order_node_detail['order_id'] = $add['order_id'];
            $order_node_detail['order_number'] = $add['order_number'];
            $order_node_detail['shipment_type'] = $add['shipment_type'];
            $order_node_detail['shipment_data_type'] = $add['shipment_data_type'];
            $order_node_detail['track_number'] = $add['track_number'];

            //获取物流明细表中的描述
            $contents = Db::name('order_node_courier')->where('track_number', $add['track_number'])->column('content');
            foreach ($trackdetail as $k => $v) {
                if(!in_array($v['z'],$contents)){
                    $add['create_time'] = $v['a'];
                    $add['content'] = $v['z'];
                    $add['courier_status'] = $data['e'];
                    Db::name('order_node_courier')->insert($add); //插入物流日志表
                }
                if ($k == 1) {
                    //更新上网
                    $order_node_date = Db::name('order_node')->where(['track_number' => $add['track_number'], 'shipment_type' => $add['shipment_type']])->find();
                    if ($order_node_date['order_node'] == 2 && $order_node_date['node_type'] == 7) {
                        $update_order_node['order_node'] = 3;
                        $update_order_node['node_type'] = 8;
                        $update_order_node['update_time'] = $v['a'];
                        Db::name('order_node')->where('id', $order_node_date['id'])->update($update_order_node); //更新主表状态

                        $order_node_detail['node_type'] = 8;
                        $order_node_detail['content'] = $this->str1;
                        $order_node_detail['create_time'] = $v['a'];
                        Db::name('order_node_detail')->insert($order_node_detail); //插入节点字表
                    }
                }
                if ($k == 2) {
                    //更新运输
                    $order_node_date = Db::name('order_node')->where(['track_number' => $add['track_number'], 'shipment_type' => $add['shipment_type']])->find();
                    if ($order_node_date['order_node'] == 3 && $order_node_date['node_type'] == 8) {
                        $update_order_node['order_node'] = 3;
                        $update_order_node['node_type'] = 10;
                        $update_order_node['update_time'] = $v['a'];
                        Db::name('order_node')->where('id', $order_node_date['id'])->update($update_order_node); //更新主表状态

                        $order_node_detail['node_type'] = 10;
                        $order_node_detail['content'] = $this->str3;
                        $order_node_detail['create_time'] = $v['a'];
                        Db::name('order_node_detail')->insert($order_node_detail); //插入节点字表
                    }
                }
                //结果
                if($all_num - 1 == $k){
                    if ($data['e'] == 30 || $data['e'] == 35 || $data['e'] == 40 || $data['e'] == 50) {
                        $order_node_date = Db::name('order_node')->where(['track_number' => $add['track_number'], 'shipment_type' => $add['shipment_type']])->find();

                        if (($order_node_date['order_node'] == 3 && $order_node_date['node_type'] == 10)||($order_node_date['order_node'] == 3 && $order_node_date['node_type'] == 11)) {
                            $update_order_node['order_node'] = 4;
                            $update_order_node['node_type'] = $data['e'];
                            $update_order_node['update_time'] = $v['a'];
                            if ($data['e'] == 40) {
                                $update_order_node['signing_time'] = $v['a']; //更新签收时间
                            }
                            Db::name('order_node')->where('id', $order_node_date['id'])->update($update_order_node); //更新主表状态

                            $order_node_detail['order_node'] = 4;
                            $order_node_detail['node_type'] = $data['e'];
                            switch ($data['e']) {
                                case 30:
                                    $order_node_detail['content'] = $this->str30;
                                    break;
                                case 35:
                                    $order_node_detail['content'] = $this->str35;
                                    break;
                                case 40:
                                    $order_node_detail['content'] = $this->str40;
                                    break;
                                case 50:
                                    $order_node_detail['content'] = $this->str50;
                                    break;
                            }

                            $order_node_detail['create_time'] = $v['a'];
                            Db::name('order_node_detail')->insert($order_node_detail); //插入节点字表
                        }
                        if ($order_node_date['order_node'] == 4 && $order_node_date['node_type'] != 40) {
                            $update_order_node['order_node'] = 4;
                            $update_order_node['node_type'] = $data['e'];
                            $update_order_node['update_time'] = $v['a'];
                            if ($data['e'] == 40) {
                                $update_order_node['signing_time'] = $v['a']; //更新签收时间
                            }
                            Db::name('order_node')->where('id', $order_node_date['id'])->update($update_order_node); //更新主表状态

                            $order_node_detail['order_node'] = 4;
                            $order_node_detail['node_type'] = $data['e'];
                            switch ($data['e']) {
                                case 30:
                                    $order_node_detail['content'] = $this->str30;
                                    break;
                                case 35:
                                    $order_node_detail['content'] = $this->str35;
                                    break;
                                case 40:
                                    $order_node_detail['content'] = $this->str40;
                                    break;
                                case 50:
                                    $order_node_detail['content'] = $this->str50;
                                    break;
                            }

                            $order_node_detail['create_time'] = $v['a'];
                            Db::name('order_node_detail')->insert($order_node_detail); //插入节点字表
                        }
                    }
                }
            }
        }
    }


    /**
     * 获取快递号
     * @param $title
     * @return mixed|string
     */
    public function getCarrier($title)
    {
        $carrierId = '';
        if (stripos($title, 'post') !== false) {
            $carrierId = 'chinapost';
            $title = 'China Post';
        } elseif (stripos($title, 'ems') !== false) {
            $carrierId = 'chinaems';
            $title = 'China Ems';
        } elseif (stripos($title, 'dhl') !== false) {
            $carrierId = 'dhl';
            $title = 'DHL';
        } elseif (stripos($title, 'fede') !== false) {
            $carrierId = 'fedex';
            $title = 'Fedex';
        } elseif (stripos($title, 'usps') !== false) {
            $carrierId = 'usps';
            $title = 'Usps';
        } elseif (stripos($title, 'yanwen') !== false) {
            $carrierId = 'yanwen';
            $title = 'YANWEN';
        } elseif (stripos($title, 'cpc') !== false) {
            $carrierId = 'cpc';
            $title = 'Canada Post';
        }
        $carrier = [
            'dhl' => '100001',
            'chinapost' => '03011',
            'chinaems' => '03013',
            'cpc' =>  '03041',
            'fedex' => '100003',
            'usps' => '21051',
            'yanwen' => '190012'
        ];
        if ($carrierId) {
            return ['title' => $title, 'carrierId' => $carrier[$carrierId]];
        }
        return ['title' => $title, 'carrierId' => $carrierId];
    }
    
}<|MERGE_RESOLUTION|>--- conflicted
+++ resolved
@@ -55,11 +55,6 @@
             curl_setopt($curl, CURLOPT_TIMEOUT, 20); //设置cURL允许执行的最长秒数。
             $content =json_decode(curl_exec($curl),true);
             curl_close($curl);
-<<<<<<< HEAD
-            Log::write("输出接口返回信息");
-            Log::write($content);
-=======
->>>>>>> eed6bca6
         }
         if ($track_arr['event'] != 'TRACKING_STOPPED') {
             // file_put_contents('/www/wwwroot/mojing/runtime/log/track.txt',$track_info."\r\n",FILE_APPEND);
@@ -79,12 +74,6 @@
 
 
 
-<<<<<<< HEAD
-=======
-
-
-
->>>>>>> eed6bca6
     /**
      * @author wgj
      * @Date 2020/10/21 14:48
