--- conflicted
+++ resolved
@@ -32,24 +32,6 @@
     public function track_return()
     {
         $track_info = file_get_contents("php://input");
-<<<<<<< HEAD
-        $track_arr = json_decode($track_info,true);
-        $verify_sign = $track_arr['event'].'/'.json_encode($track_arr['data']).'/'.$this->apiKey;
-        $verify_sign = hash("sha256",$verify_sign);
-        if($verify_sign == $track_arr['sign']){
-            if($track_arr['event'] != 'TRACKING_STOPPED') {
-                file_put_contents('/www/wwwroot/mojing/runtime/log/track.txt',$track_info."\r\n",FILE_APPEND);
-                $order_node = Db::name('order_node')->field('site,order_id,order_number,shipment_type,shipment_data_type')->where('track_number',$track_arr['data']['number'])->find();
-                $add['site'] = $order_node['site'];
-                $add['order_id'] = $order_node['order_id'];
-                $add['order_number'] = $order_node['order_number'];
-                $add['shipment_type'] = $order_node['shipment_type'];
-                $add['shipment_data_type'] = $order_node['shipment_data_type'];
-                $add['track_number'] = $track_arr['data']['number'];
-   
-                if (stripos($order_node['shipment_type'], 'Post') !== false) {
-                    $this->tongyong_data($track_arr['data']['track'], $add);
-=======
         $track_arr = json_decode($track_info, true);
         $verify_sign = $track_arr['event'] . '/' . json_encode($track_arr['data']) . '/' . $this->apiKey;
         $verify_sign = hash("sha256", $verify_sign);
@@ -81,7 +63,6 @@
                 if ($order_node['shipment_data_type'] == 'USPS_1') {
                     //郭伟峰
                     $this->usps_1_data($track_arr['data']['track'], $add);
->>>>>>> 9663a0b0
                 }
                 if ($order_node['shipment_data_type'] == 'USPS_2') {
                     //加诺
@@ -120,74 +101,11 @@
             //获取物流明细表中的描述
             $contents = Db::name('order_node_courier')->where('track_number', $add['track_number'])->column('content');
             foreach ($trackdetail as $k => $v) {
-<<<<<<< HEAD
-                $add['create_time'] = $v['a'];
-                $add['content'] = $v['z'];
-                $add['courier_status'] = $data['e'];
-                Db::name('order_node_courier')->insert($add); //插入物流日志表
-                if($cha_count == 1){
-                    if($all_num == 2){
-                        //更新上网
-                        $order_node_date = Db::name('order_node')->where(['track_number'=> $add['track_number'],'shipment_type'=>$add['shipment_type']])->find();
-                        if ($order_node_date['order_node'] == 2 && $order_node_date['node_type'] == 7) {
-                            $update_order_node['order_node'] = 3;
-                            $update_order_node['node_type'] = 8;
-                            $update_order_node['update_time'] = $v['a'];
-                            Db::name('order_node')->where('id', $order_node_date['id'])->update($update_order_node); //更新主表状态
-    
-                            $order_node_detail['node_type'] = 8;
-                            $order_node_detail['content'] = $this->str1;
-                            $order_node_detail['create_time'] = $v['a'];
-                            Db::name('order_node_detail')->insert($order_node_detail); //插入节点字表
-                        }
-                    }
-                    if($all_num == 3){
-                        //更新运输
-                        $order_node_date = Db::name('order_node')->where(['track_number'=> $add['track_number'],'shipment_type'=>$add['shipment_type']])->find();
-                        if ($order_node_date['order_node'] == 3 && $order_node_date['node_type'] == 8) {
-                            $update_order_node['order_node'] = 3;
-                            $update_order_node['node_type'] = 10;
-                            $update_order_node['update_time'] = $v['a'];
-                            Db::name('order_node')->where('id', $order_node_date['id'])->update($update_order_node); //更新主表状态
-    
-                            $order_node_detail['node_type'] = 10;
-                            $order_node_detail['content'] = $this->str3;
-                            $order_node_detail['create_time'] = $v['a'];
-                            Db::name('order_node_detail')->insert($order_node_detail); //插入节点字表
-                        }
-                    }
-                }elseif($cha_count > 1){
-                    if($k == 1){
-                        //更新上网
-                        $order_node_date = Db::name('order_node')->where(['track_number'=> $add['track_number'],'shipment_type'=>$add['shipment_type']])->find();
-                        if ($order_node_date['order_node'] == 2 && $order_node_date['node_type'] == 7) {
-                            $update_order_node['order_node'] = 3;
-                            $update_order_node['node_type'] = 8;
-                            $update_order_node['update_time'] = $v['a'];
-                            Db::name('order_node')->where('id', $order_node_date['id'])->update($update_order_node); //更新主表状态
-    
-                $order_node_detail['handle_user_id'] = 0;
-                $order_node_detail['handle_user_name'] = 'system';
-                $order_node_detail['site'] = $add['site'];
-                $order_node_detail['order_id'] = $add['order_id'];
-                $order_node_detail['order_number'] = $add['order_number'];
-                $order_node_detail['shipment_type'] = $add['shipment_type'];
-                $order_node_detail['shipment_data_type'] = $add['shipment_data_type'];
-                $order_node_detail['track_number'] = $add['track_number'];
-    
-                            $order_node_detail['node_type'] = 10;
-                            $order_node_detail['content'] = $this->str3;
-                            $order_node_detail['create_time'] = $v['a'];
-                            Db::name('order_node_detail')->insert($order_node_detail); //插入节点字表
-                        }
-                    }
-=======
                 if(!in_array($v['z'],$contents)){
                     $add['create_time'] = $v['a'];
                     $add['content'] = $v['z'];
                     $add['courier_status'] = $data['e'];
                     Db::name('order_node_courier')->insert($add); //插入物流日志表
->>>>>>> 9663a0b0
                 }
                 if ($k == 1) {
                     //更新上网
@@ -421,148 +339,6 @@
         $trackdetail = array_reverse($data['z1']);
         $time = '';
         $all_num = count($trackdetail);
-<<<<<<< HEAD
-         //注册和推送之间的物流差别处理，暂时使用start
-         $already_count = Db::name('order_node_courier')->where('track_number', $add['track_number'])->count();
-         $cha_count = $all_num-$already_count;
-         if($cha_count == 1){
-             $trackdetail = array();
-             $trackdetail = array('0'=>$data['z0']);
-         }elseif($cha_count < 1){
-             $trackdetail = array();
-         }else{
-             //删除原来的数据
-             Db::name('order_node_courier')->where('track_number', $add['track_number'])->delete();
-         }
-         //注册和推送之间的物流差别处理，暂时使用end
-         if(!empty($trackdetail)){
-            $track_num = substr($add['track_number'] , 0 , 10);
-            if($data['e'] == 40  || $data['e'] == 30 ||  $data['e'] == 35 ){
-                //做假数据。
-                foreach ($trackdetail as $k => $v) {
-                    $add['create_time'] = $v['a'];
-                    $add['content'] = $v['z'];
-                    $add['courier_status'] = $data['e'];
-                    $count = Db::name('order_node_courier')->where(['track_number' => $add['track_number'],'shipment_type' => $add['shipment_type'], 'content' => $add['content']])->count();
-                    if ($count < 1) {
-                        Db::name('order_node_courier')->insert($add); //插入物流日志表
-                    }
-                    
-                    $order_node_detail['order_node'] = 3;
-    
-                    $order_node_detail['handle_user_id'] = 0;
-                    $order_node_detail['handle_user_name'] = 'system';
-                    $order_node_detail['site'] = $add['site'];
-                    $order_node_detail['order_id'] = $add['order_id'];
-                    $order_node_detail['order_number'] = $add['order_number'];
-                    $order_node_detail['shipment_type'] = $add['shipment_type'];
-                    $order_node_detail['shipment_data_type'] = $add['shipment_data_type'];
-                    $order_node_detail['track_number'] = $add['track_number'];
-                    
-                    if (stripos($v['z'], 'Picked Up') !== false || stripos($v['z'], 'Shipping Partner Facility') !== false || stripos($v['z'], 'Shipping Label Created') !== false) {
-                        $order_node_date = Db::name('order_node')->where('track_number', $add['track_number'])->find();
-                        if ($order_node_date['order_node'] == 2 && $order_node_date['node_type'] == 7) {
-                            $update_order_node['order_node'] = 3;
-                            $update_order_node['node_type'] = 8;
-                            $update_order_node['update_time'] = $v['a'];
-                            Db::name('order_node')->where('id', $order_node_date['id'])->update($update_order_node); //更新主表状态
-    
-                            $order_node_detail['node_type'] = 8;
-                            $order_node_detail['content'] = $this->str1;
-                            $order_node_detail['create_time'] = $v['a'];
-                            Db::name('order_node_detail')->insert($order_node_detail); //插入节点字表
-                        }
-                    }
-                    if($all_num == 3){
-                        //更新运输
-                        $order_node_date = Db::name('order_node')->where(['track_number'=> $add['track_number'],'shipment_type'=>$add['shipment_type']])->find();
-                        if ($order_node_date['order_node'] == 3 && $order_node_date['node_type'] == 8) {
-                            $update_order_node['order_node'] = 3;
-                            $update_order_node['node_type'] = 10;
-                            $update_order_node['update_time'] = $v['a'];
-                            Db::name('order_node')->where('id', $order_node_date['id'])->update($update_order_node); //更新主表状态
-    
-                            $order_node_detail['node_type'] = 10;
-                            $order_node_detail['content'] = $this->str3;
-                            $order_node_detail['create_time'] = $v['a'];
-                            Db::name('order_node_detail')->insert($order_node_detail); //插入节点字表
-                        }
-                    }
-                }elseif($cha_count > 1){
-                    if($k == 1){
-                        //更新上网
-                        $order_node_date = Db::name('order_node')->where(['track_number'=> $add['track_number'],'shipment_type'=>$add['shipment_type']])->find();
-                        if ($order_node_date['order_node'] == 2 && $order_node_date['node_type'] == 7) {
-                            $update_order_node['order_node'] = 3;
-                            $update_order_node['node_type'] = 8;
-                            $update_order_node['update_time'] = $v['a'];
-                            Db::name('order_node')->where('id', $order_node_date['id'])->update($update_order_node); //更新主表状态
-    
-                            $order_node_detail['node_type'] = 8;
-                            $order_node_detail['content'] = $this->str1;
-                            $order_node_detail['create_time'] = $v['a'];
-                            Db::name('order_node_detail')->insert($order_node_detail); //插入节点字表
-                        }
-                    }
-                    if($k == 2){
-                        //更新运输
-                        $order_node_date = Db::name('order_node')->where(['track_number'=> $add['track_number'],'shipment_type'=>$add['shipment_type']])->find();
-                        if ($order_node_date['order_node'] == 3 && $order_node_date['node_type'] == 8) {
-                            $update_order_node['order_node'] = 3;
-                            $update_order_node['node_type'] = 10;
-                            $update_order_node['update_time'] = $v['a'];
-                            Db::name('order_node')->where('id', $order_node_date['id'])->update($update_order_node); //更新主表状态
-    
-                            $order_node_detail['node_type'] = 10;
-                            $order_node_detail['content'] = $this->str3;
-                            $order_node_detail['create_time'] = $v['a'];
-                            Db::name('order_node_detail')->insert($order_node_detail); //插入节点字表
-                        }
-                    }
-                }
-            }else{
-                if($track_num == '9200190255' || $track_num == '9205990255'){
-                    //郭伟峰
-                    foreach ($trackdetail as $k => $v) {
-                        $add['create_time'] = $v['a'];
-                        $add['content'] = $v['z'];
-                        $add['courier_status'] = $data['e'];
-                        $count = Db::name('order_node_courier')->where(['track_number' => $add['track_number'],'shipment_type' => $add['shipment_type'], 'content' => $add['content']])->count();
-                        if ($count < 1) {
-                            Db::name('order_node_courier')->insert($add); //插入物流日志表
-                        }
-                        
-                        $order_node_detail['order_node'] = 3;
-    
-                        $order_node_detail['handle_user_id'] = 0;
-                        $order_node_detail['handle_user_name'] = 'system';
-                        $order_node_detail['site'] = $add['site'];
-                        $order_node_detail['order_id'] = $add['order_id'];
-                        $order_node_detail['order_number'] = $add['order_number'];
-                        $order_node_detail['shipment_type'] = $add['shipment_type'];
-                        $order_node_detail['shipment_data_type'] = 'USPS_1';
-                        $order_node_detail['track_number'] = $add['track_number'];
-    
-                        if (stripos($v['z'], 'Picked Up') !== false || stripos($v['z'], 'Shipping Partner Facility') !== false) {
-                            $order_node_date = Db::name('order_node')->where('track_number', $add['track_number'])->find();
-                            if ($order_node_date['order_node'] == 2 && $order_node_date['node_type'] == 7) {
-                                $update_order_node['order_node'] = 3;
-                                $update_order_node['node_type'] = 8;
-                                $update_order_node['update_time'] = $v['a'];
-                                Db::name('order_node')->where('id', $order_node_date['id'])->update($update_order_node); //更新主表状态
-    
-                                $order_node_detail['node_type'] = 8;
-                                $order_node_detail['content'] = $this->str1;
-                                $order_node_detail['create_time'] = $v['a'];
-                                Db::name('order_node_detail')->insert($order_node_detail); //插入节点字表
-                            }
-                        }
-    
-                //到达目的国
-                if (stripos($v['z'], 'Customs status updated') !== false) {
-                    $order_node_date = Db::name('order_node')->where(['track_number'=> $add['track_number'],'shipment_type'=>$add['shipment_type']])->find();
-                    if ($order_node_date['order_node'] == 3 && $order_node_date['node_type'] == 10) {
-=======
         if (!empty($trackdetail)) {
             $order_node_detail['order_node'] = 3;
             $order_node_detail['handle_user_id'] = 0;
@@ -588,7 +364,6 @@
                     //更新上网
                     $order_node_date = Db::name('order_node')->where(['track_number' => $add['track_number'], 'shipment_type' => $add['shipment_type']])->find();
                     if ($order_node_date['order_node'] == 2 && $order_node_date['node_type'] == 7) {
->>>>>>> 9663a0b0
                         $update_order_node['order_node'] = 3;
                         $update_order_node['node_type'] = 8;
                         $update_order_node['update_time'] = $v['a'];
@@ -629,228 +404,6 @@
                                 $update_order_node['signing_time'] = $v['a']; //更新签收时间
                             }
                             Db::name('order_node')->where('id', $order_node_date['id'])->update($update_order_node); //更新主表状态
-
-<<<<<<< HEAD
-                        $order_node_detail['create_time'] = $v['a'];
-                        Db::name('order_node_detail')->insert($order_node_detail); //插入节点字表
-                    }
-                }else{
-                    $track_num = substr($track_num , 0 , 4);
-                    if($track_num == '9400'){
-                        //加诺
-                        $detail_num = 0;//判断是否该到达目的国
-                        foreach ($trackdetail as $k => $v) {
-                            $add['create_time'] = $v['a'];
-                            $add['content'] = $v['z'];
-                            $add['courier_status'] = $data['e'];
-                            $count = Db::name('order_node_courier')->where(['track_number' => $add['track_number'],'shipment_type' => $add['shipment_type'], 'content' => $add['content']])->count();
-                            if ($count < 1) {
-                                Db::name('order_node_courier')->insert($add); //插入物流日志表
-                            }
-                            
-                            $order_node_detail['order_node'] = 3;
-        
-                            $order_node_detail['handle_user_id'] = 0;
-                            $order_node_detail['handle_user_name'] = 'system';
-                            $order_node_detail['site'] = $add['site'];
-                            $order_node_detail['order_id'] = $add['order_id'];
-                            $order_node_detail['order_number'] = $add['order_number'];
-                            $order_node_detail['shipment_type'] = $add['shipment_type'];
-                            $order_node_detail['shipment_data_type'] = 'USPS_2';
-                            $order_node_detail['track_number'] = $add['track_number'];
-        
-                            if (stripos($v['z'], 'Shipping Label Created') !== false) {
-                                $order_node_date = Db::name('order_node')->where('track_number', $add['track_number'])->find();
-                                if ($order_node_date['order_node'] == 2 && $order_node_date['node_type'] == 7) {
-                                    $update_order_node['order_node'] = 3;
-                                    $update_order_node['node_type'] = 8;
-                                    $update_order_node['update_time'] = $v['a'];
-                                    Db::name('order_node')->where('id', $order_node_date['id'])->update($update_order_node); //更新主表状态
-        
-                                    $order_node_detail['node_type'] = 8;
-                                    $order_node_detail['content'] = $this->str1;
-                                    $order_node_detail['create_time'] = $v['a'];
-                                    Db::name('order_node_detail')->insert($order_node_detail); //插入节点字表
-                                }
-                            }
-        
-                            if (stripos($v['z'], 'Accepted at USPS Origin Facility') !== false && $detail_num == 0) {
-                                $order_node_date = Db::name('order_node')->where('track_number', $add['track_number'])->find();
-                                if ($order_node_date['order_node'] == 3 && $order_node_date['node_type'] == 8) {
-                                    $update_order_node['node_type'] = 9;
-                                    $update_order_node['update_time'] = $v['a'];
-                                    Db::name('order_node')->where('id', $order_node_date['id'])->update($update_order_node); //更新主表状态
-                                    $order_node_detail['node_type'] = 9;
-                                    $order_node_detail['content'] = $this->str2;
-                                    $order_node_detail['create_time'] = $v['a'];
-                                    Db::name('order_node_detail')->insert($order_node_detail); //插入节点字表
-                                    $detail_num = 1;
-                                    $time = date('Y-m-d H:i', strtotime(($v['a'] . " +5 day")));
-                                }
-                            }
-        
-                            if ((stripos($v['z'], 'Accepted at USPS Origin Facility') !== false || stripos($v['z'], 'Arrived at Post Office') !== false) && $detail_num == 1) {
-                                $order_node_date = Db::name('order_node')->where('track_number', $add['track_number'])->find();
-                                if ($order_node_date['order_node'] == 3 && $order_node_date['node_type'] == 9) {
-                                    $update_order_node['node_type'] = 11;
-                                    $update_order_node['update_time'] = $v['a'];
-                                    Db::name('order_node')->where('id', $order_node_date['id'])->update($update_order_node); //更新主表状态
-                
-                                    $order_node_detail['node_type'] = 10;
-                                    $order_node_detail['content'] = $this->str3;
-                                    $order_node_detail['create_time'] = $time;
-                                    Db::name('order_node_detail')->insert($order_node_detail); //插入节点字表
-                                    $time = '';
-                
-                                    $order_node_detail['node_type'] = 11;
-                                    $order_node_detail['content'] = $this->str4;
-                                    $order_node_detail['create_time'] = $v['a'];
-                                    Db::name('order_node_detail')->insert($order_node_detail); //插入节点字表
-                                }
-                            }
-        
-                            if ($all_num - 1 == $k) {
-                                $order_node_date = Db::name('order_node')->where('track_number', $add['track_number'])->find();
-                                if ($order_node_date['order_node'] == 3 && $order_node_date['node_type'] == 11) {
-                                    if($data['e'] == 30 || $data['e'] == 35 || $data['e'] == 40 || $data['e'] == 50 ){
-                                        $update_order_node['order_node'] = 4;
-                                        $update_order_node['node_type'] = $data['e'];
-                                        $update_order_node['update_time'] = $v['a'];
-                                        if($data['e'] == 40){
-                                            $update_order_node['signing_time'] = $v['a'];//更新签收时间 
-                                        }
-                                        Db::name('order_node')->where('id', $order_node_date['id'])->update($update_order_node); //更新主表状态
-        
-                                        $order_node_detail['order_node'] = 4;
-                                        $order_node_detail['node_type'] = $data['e'];
-                                        switch ($data['e']) {
-                                            case 30:
-                                                $order_node_detail['content'] = $this->str30;
-                                                break;
-                                            case 35:
-                                                $order_node_detail['content'] = $this->str35;
-                                                break;
-                                            case 40:
-                                                $order_node_detail['content'] = $this->str40;
-                                                break;
-                                            case 50:
-                                                $order_node_detail['content'] = $this->str50;
-                                                break;
-                                        }
-        
-                                        $order_node_detail['create_time'] = $v['a'];
-                                        Db::name('order_node_detail')->insert($order_node_detail); //插入节点字表
-                                    }
-                                }
-                            }
-                        }
-                    }else{
-                        //杜明明
-                        foreach ($trackdetail as $k => $v) {
-                            $add['create_time'] = $v['a'];
-                            $add['content'] = $v['z'];
-                            $add['courier_status'] = $data['e'];
-                            $count = Db::name('order_node_courier')->where(['track_number' => $add['track_number'],'shipment_type' => $add['shipment_type'], 'content' => $add['content']])->count();
-                            if ($count < 1) {
-                                Db::name('order_node_courier')->insert($add); //插入物流日志表
-                            }
-                
-                            $order_node_detail['order_node'] = 3;
-                            $order_node_detail['create_time'] = $v['a'];
-                
-                            $order_node_detail['handle_user_id'] = 0;
-                            $order_node_detail['handle_user_name'] = 'system';
-                            $order_node_detail['site'] = $add['site'];
-                            $order_node_detail['order_id'] = $add['order_id'];
-                            $order_node_detail['order_number'] = $add['order_number'];
-                            $order_node_detail['shipment_type'] = $add['shipment_type'];
-                            $order_node_detail['shipment_data_type'] = 'USPS_3';
-                            $order_node_detail['track_number'] = $add['track_number'];
-                
-                            if (stripos($v['z'], 'Picked Up') !== false || stripos($v['z'], 'Shipping Partner Facility') !== false) {
-                                $order_node_date = Db::name('order_node')->where('track_number', $add['track_number'])->find();
-                                if ($order_node_date['order_node'] == 2 && $order_node_date['node_type'] == 7) {
-                                    $update_order_node['order_node'] = 3;
-                                    $update_order_node['node_type'] = 8;
-                                    $update_order_node['update_time'] = $v['a'];
-                                    Db::name('order_node')->where('id', $order_node_date['id'])->update($update_order_node); //更新主表状态
-                
-                                    $order_node_detail['node_type'] = 8;
-                                    $order_node_detail['content'] = $this->str1;
-                                    $order_node_detail['create_time'] = $v['a'];
-                                    Db::name('order_node_detail')->insert($order_node_detail); //插入节点字表
-                                }
-                            }
-                
-                            if (stripos($v['z'], 'Delivered to Air Transport') !== false) {
-                                $order_node_date = Db::name('order_node')->where('track_number', $add['track_number'])->find();
-                                if ($order_node_date['order_node'] == 3 && $order_node_date['node_type'] == 8) {
-                                    $update_order_node['node_type'] = 9;
-                                    $update_order_node['update_time'] = $v['a'];
-                                    Db::name('order_node')->where('id', $order_node_date['id'])->update($update_order_node); //更新主表状态
-                                    $order_node_detail['node_type'] = 9;
-                                    $order_node_detail['content'] = $this->str2;
-                                    $order_node_detail['create_time'] = $v['a'];
-                                    Db::name('order_node_detail')->insert($order_node_detail); //插入节点字表
-                                    $time = date('Y-m-d H:i', strtotime(($v['a'] . " +5 day")));
-                                }
-                            }
-    
-                            if (stripos($v['z'], 'Arrived in the Final Destination Country') !== false) {
-                                $order_node_date = Db::name('order_node')->where('track_number', $add['track_number'])->find();
-                                if ($order_node_date['order_node'] == 3 && $order_node_date['node_type'] == 9) {
-                                    $update_order_node['node_type'] = 11;
-                                    $update_order_node['update_time'] = $v['a'];
-                                    Db::name('order_node')->where('id', $order_node_date['id'])->update($update_order_node); //更新主表状态
-    
-                                    $order_node_detail['node_type'] = 10;
-                                    $order_node_detail['content'] = $this->str3;
-                                    $order_node_detail['create_time'] = $time;
-                                    Db::name('order_node_detail')->insert($order_node_detail); //插入节点字表
-                
-                                    $order_node_detail['node_type'] = 11;
-                                    $order_node_detail['content'] = $this->str4;
-                                    $order_node_detail['create_time'] = $v['a'];
-                                    Db::name('order_node_detail')->insert($order_node_detail); //插入节点字表
-                                }
-                            }
-                
-                            if ($all_num - 1 == $k) {
-                                $order_node_date = Db::name('order_node')->where('track_number', $add['track_number'])->find();
-                                if ($order_node_date['order_node'] == 3 && $order_node_date['node_type'] == 11) {
-                                    if($data['e'] == 30 || $data['e'] == 35 || $data['e'] == 40 || $data['e'] == 50 ){
-                                        $update_order_node['order_node'] = 4;
-                                        $update_order_node['node_type'] = $data['e'];
-                                        $update_order_node['update_time'] = $v['a'];
-                                        if($data['e'] == 40){
-                                            $update_order_node['signing_time'] = $v['a'];//更新签收时间 
-                                        }
-                                        Db::name('order_node')->where('id', $order_node_date['id'])->update($update_order_node); //更新主表状态
-                    
-                                        $order_node_detail['order_node'] = 4;
-                                        $order_node_detail['node_type'] = $data['e'];
-                                        switch ($data['e']) {
-                                            case 30:
-                                                $order_node_detail['content'] = $this->str30;
-                                                break;
-                                            case 35:
-                                                $order_node_detail['content'] = $this->str35;
-                                                break;
-                                            case 40:
-                                                $order_node_detail['content'] = $this->str40;
-                                                break;
-                                            case 50:
-                                                $order_node_detail['content'] = $this->str50;
-                                                break;
-                                        }
-                    
-                                        $order_node_detail['create_time'] = $v['a'];
-                                        Db::name('order_node_detail')->insert($order_node_detail); //插入节点字表
-                                    }                            
-                                }
-                            }
-                        }            
-=======
                             $order_node_detail['order_node'] = 4;
                             $order_node_detail['node_type'] = $data['e'];
                             switch ($data['e']) {
@@ -900,7 +453,6 @@
                             $order_node_detail['create_time'] = $v['a'];
                             Db::name('order_node_detail')->insert($order_node_detail); //插入节点字表
                         }
->>>>>>> 9663a0b0
                     }
                 }
             }
@@ -934,27 +486,6 @@
             //获取物流明细表中的描述
             $contents = Db::name('order_node_courier')->where('track_number', $add['track_number'])->column('content');
             foreach ($trackdetail as $k => $v) {
-<<<<<<< HEAD
-                $add['create_time'] = $v['a'];
-                $add['content'] = $v['z'];
-                $add['courier_status'] = $data['e'];
-                Db::name('order_node_courier')->insert($add); //插入物流日志表
-    
-                $order_node_detail['order_node'] = 3;
-                $order_node_detail['create_time'] = $v['a'];
-    
-                $order_node_detail['handle_user_id'] = 0;
-                $order_node_detail['handle_user_name'] = 'system';
-                $order_node_detail['site'] = $add['site'];
-                $order_node_detail['order_id'] = $add['order_id'];
-                $order_node_detail['order_number'] = $add['order_number'];
-                $order_node_detail['shipment_type'] = $add['shipment_type'];
-                $order_node_detail['shipment_data_type'] = $add['shipment_data_type'];
-                $order_node_detail['track_number'] = $add['track_number'];
-    
-                if (stripos($v['z'], 'Picked up') !== false) {
-                    $order_node_date = Db::name('order_node')->where('track_number', $add['track_number'])->find();
-=======
                 if(!in_array($v['z'],$contents)){
                     $add['create_time'] = $v['a'];
                     $add['content'] = $v['z'];
@@ -964,7 +495,6 @@
 
                 if ($data['e'] != 0) {
                     $order_node_date = Db::name('order_node')->where(['track_number' => $add['track_number'], 'shipment_type' => $add['shipment_type']])->find();
->>>>>>> 9663a0b0
                     if ($order_node_date['order_node'] == 2 && $order_node_date['node_type'] == 7) {
                         $order_node_detail['node_type'] = 8;
                         $order_node_detail['content'] = $this->str1;
@@ -1088,150 +618,11 @@
             //获取物流明细表中的描述
             $contents = Db::name('order_node_courier')->where('track_number', $add['track_number'])->column('content');
             foreach ($trackdetail as $k => $v) {
-<<<<<<< HEAD
-                $add['create_time'] = $v['a'];
-                $add['content'] = $v['z'];
-                $add['courier_status'] = $data['e'];
-                Db::name('order_node_courier')->insert($add); //插入物流日志表
-    
-                $order_node_detail['order_node'] = 3;
-                $order_node_detail['create_time'] = $v['a'];
-    
-                $order_node_detail['handle_user_id'] = 0;
-                $order_node_detail['handle_user_name'] = 'system';
-                $order_node_detail['site'] = $add['site'];
-                $order_node_detail['order_id'] = $add['order_id'];
-                $order_node_detail['order_number'] = $add['order_number'];
-                $order_node_detail['shipment_type'] = $add['shipment_type'];
-                $order_node_detail['shipment_data_type'] = $add['shipment_data_type'];
-                $order_node_detail['track_number'] = $add['track_number'];
-    
-                if ($data['e'] != 0) {
-                    if ($k == 1) { //第二条作为上网
-                        $order_node_date = Db::name('order_node')->where('track_number', $add['track_number'])->find();
-                        if ($order_node_date['order_node'] == 2 && $order_node_date['node_type'] == 7) {
-                            $update_order_node['order_node'] = 3;
-                            $update_order_node['node_type'] = 8;
-                            $update_order_node['update_time'] = $v['a'];
-                            Db::name('order_node')->where('id', $order_node_date['id'])->update($update_order_node); //更新主表状态
-    
-                            $order_node_detail['node_type'] = 8;
-                            $order_node_detail['content'] = $this->str1;
-                            $order_node_detail['create_time'] = $v['a'];
-                            Db::name('order_node_detail')->insert($order_node_detail); //插入节点字表
-                        }
-                    }
-                    if($all_num == 3){
-                        //更新运输
-                        $order_node_date = Db::name('order_node')->where(['track_number'=> $add['track_number'],'shipment_type'=>$add['shipment_type']])->find();
-                        if ($order_node_date['order_node'] == 3 && $order_node_date['node_type'] == 8) {
-                            $update_order_node['order_node'] = 3;
-                            $update_order_node['node_type'] = 10;
-                            $update_order_node['update_time'] = $v['a'];
-                            Db::name('order_node')->where('id', $order_node_date['id'])->update($update_order_node); //更新主表状态
-    
-                            $order_node_detail['node_type'] = 10;
-                            $order_node_detail['content'] = $this->str3;
-                            $order_node_detail['create_time'] = $v['a'];
-                            Db::name('order_node_detail')->insert($order_node_detail); //插入节点字表
-                        }
-                    }
-                }elseif($cha_count > 1){
-                    if($k == 1){
-                        //更新上网
-                        $order_node_date = Db::name('order_node')->where(['track_number'=> $add['track_number'],'shipment_type'=>$add['shipment_type']])->find();
-                        if ($order_node_date['order_node'] == 2 && $order_node_date['node_type'] == 7) {
-                            $update_order_node['order_node'] = 3;
-                            $update_order_node['node_type'] = 8;
-                            $update_order_node['update_time'] = $v['a'];
-                            Db::name('order_node')->where('id', $order_node_date['id'])->update($update_order_node); //更新主表状态
-    
-                            $order_node_detail['node_type'] = 8;
-                            $order_node_detail['content'] = $this->str1;
-                            $order_node_detail['create_time'] = $v['a'];
-                            Db::name('order_node_detail')->insert($order_node_detail); //插入节点字表
-                        }
-                    }
-                }
-            }
-        }
-
-    }
-    //E邮宝
-    public function china_post_data($data,$add){
-        $trackdetail = array_reverse($data['z1']);
-
-        $time = '';
-        $all_num = count($trackdetail);
-        //注册和推送之间的物流差别处理，暂时使用start
-        $already_count = Db::name('order_node_courier')->where('track_number', $add['track_number'])->count();
-        $cha_count = $all_num-$already_count;
-        if($cha_count == 1){
-            $trackdetail = array();
-            $trackdetail = array('0'=>$data['z0']);
-        }elseif($cha_count < 1){
-            $trackdetail = array();
-        }else{
-            //删除原来的数据
-            Db::name('order_node_courier')->where('track_number', $add['track_number'])->delete();
-        }
-        //注册和推送之间的物流差别处理，暂时使用end
-        if(!empty($trackdetail)){
-            foreach ($trackdetail as $k => $v) {
-                $add['create_time'] = $v['a'];
-                $add['content'] = $v['z'];
-                $add['courier_status'] = $data['e'];
-                Db::name('order_node_courier')->insert($add); //插入物流日志表
-    
-                $order_node_detail['order_node'] = 3;
-                $order_node_detail['create_time'] = $v['a'];
-    
-                $order_node_detail['handle_user_id'] = 0;
-                $order_node_detail['handle_user_name'] = 'system';
-                $order_node_detail['site'] = $add['site'];
-                $order_node_detail['order_id'] = $add['order_id'];
-                $order_node_detail['order_number'] = $add['order_number'];
-                $order_node_detail['shipment_type'] = $add['shipment_type'];
-                $order_node_detail['shipment_data_type'] = $add['shipment_data_type'];
-                $order_node_detail['track_number'] = $add['track_number'];
-    
-                if (stripos($v['z'], '已收件，揽投员') !== false) {
-                    $order_node_date = Db::name('order_node')->where('track_number', $add['track_number'])->find();
-                    if ($order_node_date['order_node'] == 2 && $order_node_date['node_type'] == 7) {
-                        $update_order_node['order_node'] = 3;
-                        $update_order_node['node_type'] = 8;
-                        $update_order_node['update_time'] = $v['a'];
-                        Db::name('order_node')->where('id', $order_node_date['id'])->update($update_order_node); //更新主表状态
-    
-                        $order_node_detail['node_type'] = 8;
-                        $order_node_detail['content'] = $this->str1;
-                        $order_node_detail['create_time'] = $v['a'];
-                        Db::name('order_node_detail')->insert($order_node_detail); //插入节点字表
-                    }
-                }
-    
-                if (stripos($v['z'], '已交航空公司运输') !== false) {
-                    $order_node_date = Db::name('order_node')->where('track_number', $add['track_number'])->find();
-                    if ($order_node_date['order_node'] == 3 && $order_node_date['node_type'] == 8) {
-                        if ($data['e'] == 40 || $data['e'] == 30 || $data['e'] == 35) {
-                            //如果本快递已经签收，则直接插入运输中的数据，并直接把状态更变为运输中
-                            $update_order_node['node_type'] = 10;
-                            $update_order_node['update_time'] = $v['a'];
-                            Db::name('order_node')->where('id', $order_node_date['id'])->update($update_order_node); //更新主表状态
-    
-                            $order_node_detail['node_type'] = 10;
-                            $order_node_detail['content'] = $this->str3;
-                            $order_node_detail['create_time'] = $v['a'];
-                            Db::name('order_node_detail')->insert($order_node_detail); //插入节点字表
-                        }
-                    }
-=======
                 if(!in_array($v['z'],$contents)){
                     $add['create_time'] = $v['a'];
                     $add['content'] = $v['z'];
                     $add['courier_status'] = $data['e'];
                     Db::name('order_node_courier')->insert($add); //插入物流日志表
->>>>>>> 9663a0b0
                 }
                 if ($k == 1) {
                     //更新上网
