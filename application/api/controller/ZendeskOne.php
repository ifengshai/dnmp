<?php
/**
 * Created by PhpStorm.
 * User: josephine
 * Date: 2020/2/20
 * Time: 09:32
 */

namespace app\api\controller;

use app\admin\model\zendesk\ZendeskReply;
use app\admin\model\zendesk\ZendeskReplyDetail;
use fast\Http;
use fast\Trackingmore;
use think\Controller;
use think\Db;
use think\Exception;
use Zendesk\API\HttpClient as ZendeskAPI;
use function Stringy\create as s;
use SchGroup\SeventeenTrack\Connectors\TrackingConnector;

/**
 * 临时使用的只处理processing的方法
 * Class ZendeskOne
 * @package app\api\controller
 */
class ZendeskOne extends Controller
{
    //基本参数配置
    protected $subdomain = "zeelooloptical";
    protected $username = "complaint@zeelool.com";
    protected $token = "wAhNtX3oeeYOJ3RI1i2oUuq0f77B2MiV5upmh11B";
    protected $count = 1;
    //客户按要求回复的内容
    protected $auto_answer = [
        'order status',
        'change information',
        'others'
    ];
    protected $apiKey = 'F26A807B685D794C676FA3CC76567035';
    //匹配自动回复的单词
<<<<<<< HEAD
    protected $preg_word = ['deliver','delivery','receive','track','ship','shipping','tracking','status','shipment','where','where is','find','update','eta','expected'];
=======
    protected $preg_word = ['when', 'delivery', 'deliver', 'receive', 'receiving', 'track', 'tracking', 'ship', 'shipped', 'shipment', 'shipping', 'status', 'eta', 'expected', 'expect', 'update', 'where is', 'wait', 'waiting', 'send', 'arrive', 'arriving', 'check', 'get', 'mail', 'find'];
>>>>>>> 8fbcff4a
    public $client = null;
    //public $testId = [383401621551,383402124271,383347471012,393708243591,383347496492,394745643811,394627403612,394627403852,394745654451,394627408052,383402007531,394627410752,394745679291];

    /**
     * 方法初始化
     * @throws \Exception
     */
    public function _initialize()
    {
        parent::_initialize();
        try{
            $this->client = new ZendeskAPI($this->subdomain);
            $this->client->setAuth('basic', ['username' => $this->username, 'token' => $this->token]);
        }catch (\Exception $e){
            exception('zendesk链接失败', 100006);
        }
    }

    /**
     * 测试的代码
     * @throws Exception
     * @throws \think\db\exception\DataNotFoundException
     * @throws \think\db\exception\ModelNotFoundException
     * @throws \think\exception\DbException
     */
    public function test()
    {
        //try {
            // Query Zendesk API to retrieve the ticket details
             //$id = 86205;
             //$ticket = $this->client->tickets()->find($id);
            // $result = $this->client->tickets($id)->comments()->findAll();
            // $requester_email = $ticket->via->source->from->address;
            // $count = $result->count;
            // $comments = $result->comments;
            // //判断，如果最后一条为发送着的评论，则需要回复，如果为客服或自动回复的，则不需要回复
            // $last_comment = $comments[$count-1];
            // $body = strtolower($last_comment->body);
            // $customr_comment_all = [
            //     'now' => ' '.$body.' ',
            //     'first' => ' '.($comments[0])->body.' ',
            //     'title' => ' '.$ticket->ticket->subject.' '
            // ];
            // $get_order_id = $this->getOrderId($customr_comment_all);
            // $order = $this->findOrderByEmail($requester_email,$get_order_id);
            // $res = $this->getTrackMsg(41);
<<<<<<< HEAD
            $track = new Trackingmore();
            //74890988318622362133
            $res = $track->getRealtimeTrackingResults('usps', '7489098831862085069');
            echo json_encode($res);
            die;
        } catch (\Zendesk\API\Exceptions\ApiResponseException $e) {
            echo $e->getMessage().'</br>';
        }
=======
            $apiKey = 'F26A807B685D794C676FA3CC76567035 '; // your api key

            $trackNumber = '3616952791'; // Your track number

            $trackingConnector = new TrackingConnector($apiKey);
            $trackingConnector->register($trackNumber,100001);
            $trackNumbersHistories =  $trackingConnector->getTrackInfo($trackNumber,100001);
            echo 1;
            //$track = new Trackingmore();
            //74890988318622362133
//            $res = $track->getRealtimeTrackingResults('usps', '7489098831862085069');
//            echo json_encode($res);
            die;
//        } catch (\Zendesk\API\Exceptions\ApiResponseException $e) {
//            echo $e->getMessage().'</br>';
//        }
>>>>>>> 8fbcff4a
    }
    /**
     * 查询tickets
     */
    public function searchTickets()
    {
        $search = [
            'type' => 'ticket',
            'via' => ['mail','web','web_widget'],
            'status' => ['new','open'],
            'tags' => [
                'keytype' => '-',
                'value' => '转客服'
            ], // -排除此tag
            'assignee' => [
                382940274852,
                'none'
            ],
<<<<<<< HEAD
            //'requester' => $this->testId,
=======
//            'requester' => [393708243591],
>>>>>>> 8fbcff4a
             'updated_at' => [
                 'valuetype' => '>=',
                 'value'   => '20minutes',
             ],//>=意思是3分钟之内，<=是三分钟之外
            'created_at' => [
                'valuetype' => '>=',
                'value'   => '2020-04-09T01:00:00Z'
            ], //添加创建时间的限制
            'order_by' => 'updated_at',
            'sort' => 'desc'
        ];
        $this->getTickets($search);
        echo 'success';
        exit;
    }

    /**
     * 得到查找的tickets
     * @param array $array
     * @throws Exception
     * @throws \think\db\exception\DataNotFoundException
     * @throws \think\db\exception\ModelNotFoundException
     * @throws \think\exception\DbException
     */
    protected function getTickets(Array $array)
    {
        $params = $this->parseStr($array);
        $search = $this->client->search()->find($params);
        $tickets = $search->results;
        if(!$search->count){
            return true;
        }
        //$page = ceil($search->count / 100 );
        //先获取第一页的,一次100条
        $this->findCommentsByTickets($tickets);
//        if($page > 1){
//            //获取后续的
//            for($i=2;$i<= $page;$i++){
//                $search = $this->client->search()->find($params,['page' => $i]);
//                $tickets = $search->results;
//                $this->findCommentsByTickets($tickets);
//            }
//        }

    }

    /**
     * 查找评论并回复
     * @param $tickets
     * @throws Exception
     * @throws \think\db\exception\DataNotFoundException
     * @throws \think\db\exception\ModelNotFoundException
     * @throws \think\exception\DbException
     */
    public function findCommentsByTickets($tickets)
    {
        foreach($tickets as $key => $ticket){
//           if($key >= 10){
//               break;
//           }
            $id = $ticket->id;
            //发送者的id
            $requester_id = $ticket->requester_id;
            //所有的tag
            $tags = $ticket->tags;
            $subject = $ticket->subject;
            //email
            $requester_email = $ticket->via->source->from->address;
            try{
                $result = $this->client->tickets($id)->comments()->findAll();
            }catch (\Exception $e){
                //此次获取失败则继续下一条
                continue;
                //exception('获取邮件评论失败',10002);
            }

            $count = $result->count;
            $comments = $result->comments;
            //判断，如果最后一条为发送着的评论，则需要回复，如果为客服或自动回复的，则不需要回复
            $last_comment = $comments[$count-1];
            //if(in_array($requester_id,$this->testId)) {
                $reply_detail_data = [];
                if ($last_comment->author_id == $requester_id) {
                    //邮件的内容
                    $body = strtolower($last_comment->body);
                    //开始匹配邮件内容
                    //查看是否已有自动回复的tag
                    if (in_array('自动回复', $tags)) { //次类是顾客根据要求回复的内容
<<<<<<< HEAD
                        file_put_contents('/www/wwwroot/mojing/runtime/log/zendesk2.txt',$ticket->id."\r\n",FILE_APPEND);
=======
                        //file_put_contents('/www/wwwroot/mojing/runtime/log/zendesk2.txt',$ticket->id."\r\n",FILE_APPEND);
>>>>>>> 8fbcff4a
                        $answer_key = 0;
                        foreach ($this->auto_answer as $key => $answer) {
                            //回复内容包含自动回复的内容，且相匹配
                            if (s($body)->contains($answer)) {
                                $answer_key = $key + 1;
                                break;//匹配到则跳出循环
                            }
                        }
                        //web时无email时获取最后一条评论里的email，都无email则转客服
                        if(!$requester_email){
                            $requester_email = $last_comment->via->source->from->address;
                        }
                        //查询订单状态的
                        if ($answer_key == 1 && $requester_email) {
                            $params = $this->sendByOrder($ticket,$comments,$body,$requester_email);
                        } else{
                            //open，转客服
                            $params = [
                                'tags' => ['转客服'],
                                'status' => 'open'
                            ];
                        }
                        //判断是否有主评论，无则不新增
                        if(!empty($params)){
                            if($zendesk_reply = ZendeskReply::get(['email_id' => $ticket->id])){
                                //添加用户的评论
                                ZendeskReplyDetail::create([
                                    'reply_id' => $zendesk_reply->id,
                                    'body' => $last_comment->body,
                                    'html_body' => $last_comment->html_body,
                                    'tags' => join(',',array_unique(array_merge($tags, $params['tags']))),
                                    'status' => $ticket->status,
                                    'assignee_id' => 382940274852,
                                    'is_admin' => 2
                                ]);
                                //回复评论
                                $reply_detail_data = [
                                    'reply_id' => $zendesk_reply->id,
                                    'body' => $params['comment']['body'] ? $params['comment']['body'] : '',
                                    'html_body' => $params['comment']['body'] ? $params['comment']['body'] : '',
                                    'tags' => join(',',array_unique(array_merge($tags, $params['tags']))),
                                    'status' => $params['status'],
                                    'assignee_id' => 382940274852,
                                    'is_admin' => 1
                                ];
                            }
                            //tag合并
                            $params['tags'] = array_unique(array_merge($tags, $params['tags']));
                            $params['comment']['author_id'] = 382940274852;
                            $params['assignee_id'] = 382940274852;
                            $res = $this->autoUpdate($id, $params);
                            if($res){
                                if(!empty($reply_detail_data)){
                                    $reply_detail_res = ZendeskReplyDetail::create($reply_detail_data);
                                    if($reply_detail_res){
                                        //更新主表状态
                                        ZendeskReply::where('id',$zendesk_reply->id)->update([
                                            'status' => $reply_detail_data['status'],
                                            'tags' => join(',',$params['tags'])
                                        ]);
                                    }
                                }
                            }
                        }

                    } else {
<<<<<<< HEAD
                        //匹配到相应的关键字，自动回复消息，修改为pending，回复共客户选择的内容
                        if (s($body)->containsAny($this->preg_word) === true || s($subject)->containsAny($this->preg_word) === true) {
=======
                        //匹配到相应的关键字，自动回复消息，修改为pending，回复共客户选择的内容，并且不包含return，refund
                        if ((s($body)->containsAny($this->preg_word) === true || s($subject)->containsAny($this->preg_word) === true) && s($body)->containsAny(['return','refund']) === false && s($subject)->containsAny(['return','refund']) === false) {
>>>>>>> 8fbcff4a
                            $reply_detail_data = [];
                            $recent_reply_count = 0;
                            //判断最近12小时发送的第几封，超过2封，超过2封直接转客服+tag-》多次发送
                            if($requester_email){
                                $recent_reply_count = ZendeskReply::where('email',$requester_email)
                                    ->whereTime('create_time','-12 hours')
                                    ->count();
                            }
                            if($recent_reply_count >= 2){
                                $params = [
                                    'tags' => ['自动回复','转客服', '多次发送'],
                                    //'status' => 'open'
                                ];
                            }else{
                                //回复模板1：状态pending，增加tag自动回复
                                $params = [
                                    'comment' => [
                                        'body' => config('zendesk.templates')['t1']
                                    ],
                                    'tags' => ['自动回复'],
                                    'status' => 'pending'
                                ];
                            }

<<<<<<< HEAD
                            file_put_contents('/www/wwwroot/mojing/runtime/log/zendesk.txt',$ticket->id."\r\n",FILE_APPEND);
=======
                            //file_put_contents('/www/wwwroot/mojing/runtime/log/zendesk.txt',$ticket->id."\r\n",FILE_APPEND);
>>>>>>> 8fbcff4a
                            //如果是第一条评论，则把对应的客户内容插入主表，回复内容插入附表，其余不做处理
                            if($count == 1){
                                //主email
                                $reply_data = [
                                    'email' => $requester_email,
                                    'title' => $ticket->subject,
                                    'email_id' => $ticket->id,
                                    'body' => $last_comment->body,
                                    'html_body' => $last_comment->html_body,
                                    'tags' => join(',',$tags),
                                    'status' => $ticket->status,
                                    'requester_id' => $requester_id,
                                    'assignee_id' => $ticket->assignee_id ? $ticket->assignee_id : 0,
                                    'source' => $ticket->via->channel

                                ];
                                //添加主评论
                                $zendesk_reply = ZendeskReply::create($reply_data);
<<<<<<< HEAD
                                file_put_contents('/www/wwwroot/mojing/runtime/log/zendeskreply.txt',$zendesk_reply->email_id."\r\n",FILE_APPEND);
                                if(!$zendesk_reply->email_id){
                                    file_put_contents('/www/wwwroot/mojing/runtime/log/zendeskreply2.txt',$zendesk_reply->email_id."\r\n",FILE_APPEND);
=======
                                //file_put_contents('/www/wwwroot/mojing/runtime/log/zendeskreply.txt',$zendesk_reply->email_id."\r\n",FILE_APPEND);
                                if(!$zendesk_reply->email_id){
                                    //file_put_contents('/www/wwwroot/mojing/runtime/log/zendeskreply2.txt',$zendesk_reply->email_id."\r\n",FILE_APPEND);
>>>>>>> 8fbcff4a
                                }
                                //回复评论
                                if($zendesk_reply->id){
                                    $reply_detail_data = [
                                        'reply_id' => $zendesk_reply->id,
                                        'body' => $params['comment']['body'],
                                        'html_body' => $params['comment']['body'],
                                        'tags' => join(',',array_unique(array_merge($tags, $params['tags']))),
                                        'status' => isset($params['status']) ? $params['status'] : $ticket->status,
                                        'assignee_id' => 382940274852,
                                        'is_admin' => 1
                                    ];
                                }

                            }
                            if (!empty($params)) {
                                //tag合并
                                $params['tags'] = array_unique(array_merge($tags, $params['tags']));
                                $params['comment']['author_id'] = 382940274852;
                                $params['assignee_id'] = 382940274852;
                                $res = $this->autoUpdate($id, $params);
                                if($res){
                                    if(!empty($reply_detail_data)){
                                        $reply_detail_res = ZendeskReplyDetail::create($reply_detail_data);
                                        if($reply_detail_res){
                                            //更新主表状态
                                            ZendeskReply::where('id',$zendesk_reply->id)->update([
                                                'status' => $reply_detail_data['status'],
                                                'tags' => join(',',$params['tags'])
                                            ]);
                                        }
                                    }
                                }
                            }
                        }
                    }

                }
           // }
        }
    }

    /**
     * 回复消息，更新状态
     * @param $ticket_id
     * @param $params
     * @throws \Exception
     */
    public function autoUpdate($ticket_id,$params,$echo = true)
    {
        try{
            $this->client->tickets()->update($ticket_id, $params);
            if($echo) echo $ticket_id . "\r\n";
            sleep(1);
        }catch (\Exception $e){
            return false;
            //exception($e->getMessage(), 10001);
        }
        return true;


    }
    /**
     * 查询邮件状态发送相关模板
     * @param $ticket
     * @param $comments
     * @param $body
     * @param $requester_email
     * @return array
     * @throws Exception
     * @throws \think\db\exception\DataNotFoundException
     * @throws \think\db\exception\ModelNotFoundException
     * @throws \think\exception\DbException
     */
    public function sendByOrder($ticket,$comments,$body,$requester_email)
    {
        //客户第一条回复，现在的回复，主题中提取订单号
        $customr_comment_all = [
            'now' => ' '.$body.' ',
            'first' => ' '.($comments[0])->body.' ',
            'title' => ' '.$ticket->subject.' '
        ];
        $get_order_id = $this->getOrderId($customr_comment_all);
        $order = $this->findOrderByEmail($requester_email,$get_order_id);
        $status = $order['status'];
        $increment_id = $order['increment_id'];
        if ($status == 'pending' or $status == 'creditcard_failed') {
            //状态改solved，tag支付失败
            $params = [
                'comment' => [
                    'body' => config('zendesk.templates')['t3']
                ],
                'tags' => ['支付失败'],
                'status' => 'solved'
            ];
        } elseif ($status == 'canceled') {
            //状态solved，tag取消订单
            $params = [
                'comment' => [
                    'body' => sprintf(config('zendesk.templates')['t7'], $increment_id)
                ],
                'tags' => ['取消订单'],
                'status' => 'solved'
            ];
        } elseif($status == 'processing') {
            $params = [
                'comment' => [
                    'body' => config('zendesk.templates')['t15']
                ],
                'tags' => ['未发货'],
                'status' => 'pending'
            ];
<<<<<<< HEAD
            //判断商品下单时间，2月1日前，8,9.2月1日后，转客服
//            if($order['created_at'] >= '2020-02-01 00:00:00'){
//                $params = [
//                    'tags' => ['转客服'],
//                    'status' => 'open'
//                ];
//            }else{
//                if(!$order['ship']){
//                    $params = [
//                        'comment' => [
//                            'body' => config('zendesk.t15')
//                        ],
//                        'tags' => ['未发货'],
//                        'status' => 'pending'
//                    ];
//                }
//            }
=======
>>>>>>> 8fbcff4a

        } elseif ($status == 'complete') {
            $res = $this->getTrackMsg($order['order_id']);
            $shipTime = $this->getShipTime($order['order_id']);
            $diffTime = ceil((time() - $shipTime) / (3600 * 24 * 7));
            //判断是否签收
            if ($res['status'] == '40') { //已签收
                $params = [
                    'comment' => [
                        'body' => sprintf(config('zendesk.templates')['t4'], $res['updated_at'], $res['track_number'], $res['carrier_code'], $res['lastEvent'], $res['lastUpdateTime'])
                    ],
                    'tags' => ['已签收', '查询物流信息'],
                    'status' => 'solved'
                ];
            } elseif (in_array($res['status'], [10, 20, 30])) { //判断物流时效
                $params = [
                    'comment' => [
                        'body' => ''
                    ],
                    'tags' => [],
                    'status' => 'pending'
                ];
                $shipTime = $this->getShipTime($order['order_id']);
                $diffTime = ceil(( time() - $shipTime ) / (3600 * 24 * 7 ));
                //根据发货时间进行补偿
                //2周内
                if($diffTime <= 2) {
                    $params = [
                        'comment' => [
                            'body' => sprintf(config('zendesk.templates')['t9'], date('Y-m-d H:i',$shipTime), $res['track_number'], $res['carrier_code'], $res['lastEvent'])
                        ],

<<<<<<< HEAD
                        'tags' => ['超时', '查询物流信息'],
                        'status' => 'pending'
                    ];
                }elseif($diffTime <= 3 && $diffTime > 2){
                    $params = [
                        'comment' => [
                            'body' => sprintf(config('zendesk.templates')['t10'], $res['carrier_code'], $res['track_number'], date('Y-m-d H:i',$shipTime))
=======
                //根据发货时间进行补偿
                //2周内
                if ($diffTime <= 2) {
                    $params = [
                        'comment' => [
                            'body' => sprintf(config('zendesk.templates')['t9'], date('Y-m-d H:i', $shipTime), $res['track_number'], $res['carrier_code'], $res['lastEvent'])
                        ],

                        'tags' => ['超时', '查询物流信息'],
                        'status' => 'pending'
                    ];
                } elseif ($diffTime <= 3 && $diffTime > 2) {
                    $params = [
                        'comment' => [
                            'body' => sprintf(config('zendesk.templates')['t10'], $res['carrier_code'], $res['track_number'], date('Y-m-d H:i', $shipTime))
>>>>>>> 8fbcff4a
                        ],
                        'tags' => ['超时', '查询物流信息'],
                        'status' => 'pending'
                    ];
<<<<<<< HEAD
                }elseif($diffTime <= 4 && $diffTime > 3){
=======
                } elseif ($diffTime <= 4 && $diffTime > 3) {
>>>>>>> 8fbcff4a
                    $params = [
                        'comment' => [
                            'body' => config('zendesk.templates')['t11']
                        ],
                        'tags' => ['超时', '查询物流信息'],
                        'status' => 'pending'
                    ];
<<<<<<< HEAD
                }elseif($diffTime <= 6 && $diffTime > 4){
=======
                } elseif ($diffTime <= 6 && $diffTime > 4) {
>>>>>>> 8fbcff4a
                    $params = [
                        'comment' => [
                            'body' => config('zendesk.templates')['t12']
                        ],
                        'tags' => ['超时', '查询物流信息'],
                        'status' => 'pending'
                    ];
<<<<<<< HEAD
                }elseif($diffTime <= 9 && $diffTime > 6){
=======
                } elseif ($diffTime <= 9 && $diffTime > 6) {
>>>>>>> 8fbcff4a
                    $params = [
                        'comment' => [
                            'body' => config('zendesk.templates')['t13']
                        ],
                        'tags' => ['超时', '查询物流信息'],
                        'status' => 'pending'
                    ];
<<<<<<< HEAD
                }elseif($diffTime > 9){
=======
                } elseif ($diffTime > 9) {
>>>>>>> 8fbcff4a
                    $params = [
                        'comment' => [
                            'body' => config('zendesk.templates')['t14']
                        ],
                        'tags' => ['超时', '查询物流信息'],
                        'status' => 'pending'
                    ];
                }
<<<<<<< HEAD
//                $lastUpdateTime = strtotime($res['lastUpdateTime']);
//                $now = time();
//                if ($now - $lastUpdateTime > 7 * 24 * 3600) { //超7天未更新
//                    $params['comment']['body'] = sprintf(config('zendesk.t6'), $res['updated_at'], $res['track_number'], $res['carrier_code']);
//                    $params['tags'] = ['超时', '查询物流信息'];
//                } else {
//                    $params['comment']['body'] = sprintf(config('zendesk.t5'), $res['updated_at'], $res['track_number'], $res['carrier_code'], '【In Transit】 '.$res['lastEvent'], 'https://www.zeelool.com/ordertrack', 'https://tools.usps.com/go/TrackConfirmAction_input');
//                    $params['tags'] = ['查询物流信息'];
//                }
            } else { //转客服，状态open
=======
            } elseif (in_array($res['status'], [35,50])){
                $params = [
                    'comment' => [
                        'body' => sprintf(config('zendesk.templates')['t16'], date('Y-m-d H:i', $shipTime),$res['track_number'], $res['carrier_code'], $res['lastEvent'],$res['carrier_code'])
                    ],
                    'tags' => ['投递失败', '可能异常', '查询物流信息'],
                    'status' => 'pending'
                ];
            }else { //转客服，状态open
>>>>>>> 8fbcff4a
                //状态open，tag转客服
                $params = [
                    'tags' => ['转客服', '查询物流信息'],
                    'status' => 'open'
                ];
            }
        } else {
            //状态open，tag转客服
            $params = [
                'tags' => ['转客服'],
                'status' => 'open'
            ];
        }
        return $params;
    }
    /**
     * 获取物流状态
     * @param $order_id
     * @return array
     * @throws Exception
     * @throws \think\db\exception\DataNotFoundException
     * @throws \think\db\exception\ModelNotFoundException
     * @throws \think\exception\DbException
     */
    protected function getTrackMsg($order_id)
    {
        $res = [
            'status' => '',
            'lastUpdateTime' => '',
            'lastEvent' => '',
            'carrier_code' => '',
            'updated_at' => '',
            'track_number' => '',
        ];
        $track_result = Db::connect('database.db_zeelool')
            ->table('sales_flat_shipment_track')
            ->field('track_number,title,updated_at')
            ->where('order_id',$order_id)
            ->find();
        //查询物流信息
        $title = strtolower(str_replace(' ', '-', $track_result['title']));
        if($title == 'china-post'){
            $title = 'china-ems';
        }
<<<<<<< HEAD
        $track = new Trackingmore();
        $result = $track->getRealtimeTrackingResults($title, $track_result['track_number']);
        //dump($result);die;
        $data = $result['data']['items'][0];
        $lastUpdateTime = $data['lastUpdateTime']; //物流最新跟新时间
        $StatusDescription = isset($data['origin_info']['trackinfo'][0]['StatusDescription']) ? $data['origin_info']['trackinfo'][0]['StatusDescription'] : '';
        $lastEvent = $data['lastEvent'] ? $data['lastEvent'] : $StatusDescription;
//        $url = "https://translation.googleapis.com/language/translate/v2?key=AIzaSyCqDt6cu0yCLkKkkutNAm9gHJB3pcHIhKU&source=zh&target=en".'&q='.urlencode($lastEvent);
//        $english = Http::sendRequest($url);
//        $englishData = json_decode($english['msg'],true);
=======
        $trackNumber = $track_result['track_number']; // Your track number
        try{
            $trackingConnector = new TrackingConnector($this->apiKey);
            $carrier = $this->getCarrier($title);
            //无物流商，直接返回
            if(!$carrier['carrierId']){
                return $res;
            }
            $trackingConnector->register($trackNumber,$carrier['carrierId']);


            $trackNumbersHistories =  $trackingConnector->getTrackInfo($trackNumber,$carrier['carrierId']);
            $data = $this->formatTrack($trackNumbersHistories);
        }catch(\Exception $e){
            return $res;
        }
>>>>>>> 8fbcff4a
        $res = [
            'status' => $data['status'],
            'lastUpdateTime' => $data['lastUpdateTime'],
            'lastEvent' => $data['lastEvent'],
            'carrier_code' => $carrier['title'],
            'updated_at' => $track_result['updated_at'],
            'track_number' => $track_result['track_number']
        ];
        return $res;

    }

    /**
     * 格式化查询信息
     * @param $trackNumbersHistories
     * @return array|bool
     */
    public function formatTrack($trackNumbersHistories)
    {
        $code = isset($trackNumbersHistories['code']) ? $trackNumbersHistories['code'] : 0;
        if($code !== 0){
            exception('查询失败');
            return false;
        }
        $track = $trackNumbersHistories['track'];
        $lastEvent = $track['z0']['z'];
        $lastUpdateTime = $track['z0']['a'];
        //0：查询不到，10：运输中，20：运输过久，30：到达待取，35：投递失败，40：成功签收，50：可能异常
        $status = $track['e'];
        return compact('lastEvent','lastUpdateTime','status');
    }
    /**
     * 获取快递号
     * @param $title
     * @return mixed|string
     */
    public function getCarrier($title)
    {
        $carrierId = '';
        if(stripos($title,'post') !== false){
            $carrierId = 'chinapost';
            $title = 'China Post';
        }elseif(stripos($title,'ems') !== false){
            $carrierId = 'chinaems';
            $title = 'China Ems';
        }elseif(stripos($title,'dhl') !== false){
            $carrierId = 'dhl';
            $title = 'DHL';
        }elseif(stripos($title,'fede') !== false){
            $carrierId = 'fedex';
            $title = 'Fedex';
        }elseif(stripos($title,'usps') !== false){
            $carrierId = 'usps';
            $title = 'Usps';
        }elseif(stripos($title,'yanwen') !== false){
            $carrierId = 'yanwen';
            $title = 'YANWEN';
        }elseif(stripos($title,'cpc') !== false){
            $carrierId = 'cpc';
            $title = 'Canada Post';
        }
        $carrier = [
            'dhl' => '100001',
            'chinapost' => '03011',
            'chinaems' => '03013',
            'cpc' =>  '03041',
            'fedex' => '100003',
            'usps' => '21051',
            'yanwen' => '190012'
        ];
        if($carrierId){
            return ['title' => $title,'carrierId' => $carrier[$carrierId]];
        }
        return ['title' => $title,'carrierId' => $carrierId];
    }

    /**
     * 匹配订单号，优先级：标题>第一条回复的订单号>第二次回复的订单号
     * @param $comments
     * @return mixed|string
     */
    function getOrderId($comments)
    {
        $pattern = '/[^\d]([100|400]\d{8})[^\d]/iU';
        $order_id = '';
        foreach($comments as $comment){
            preg_match($pattern,$comment,$matches);
            if($matches){
                $order_id = $matches[1];
            }
        }
        return $order_id;
    }

    /**
     * 通过email,订单号，用户id查找订单号
     * @param $email
     * @param string $order_id
     * @return array
     * @throws Exception
     * @throws \think\db\exception\DataNotFoundException
     * @throws \think\db\exception\ModelNotFoundException
     * @throws \think\exception\DbException
     */
    public function findOrderByEmail($email,$order_id = '')
    {
        //先查订单号
        if($order_id){
            $order = Db::connect('database.db_zeelool')
                ->table('sales_flat_order')
                ->field('entity_id,state,status,increment_id,created_at')
                ->where('increment_id',$order_id)
                ->order('entity_id desc')
                ->find();
        }

        //查询不到查询用户email
        if(empty($order)){
            //先用email
            $order = Db::connect('database.db_zeelool')
                ->table('sales_flat_order')
                ->field('entity_id,state,status,increment_id,created_at')
                ->where('customer_email',$email)
                ->order('entity_id desc')
                ->find();
        }

        //都查不到的话，只用订单号
        if(empty($order)){
            $customer = Db::connect('database.db_zeelool')
                ->table('customer_entity')
                ->where('email',$email)
                ->find();
            if(!empty($customer)){
                $order = Db::connect('database.db_zeelool')
                    ->table('sales_flat_order')
                    ->field('entity_id,state,status,increment_id,created_at')
                    ->where('customer_id',$customer['entity_id'])
                    ->order('entity_id desc')
                    ->find();
            }

        }
        if(!empty($order)){
            $res = [
                'status' => $order['status'],
                'increment_id' => $order['increment_id'],
                'order_id' => $order['entity_id'],
                'created_at' => $order['created_at'],
                'ship' => 0,
                'order_id' => $order['entity_id']
            ];

        }else{

            $res = [
                'status' => '',
                'increment_id' => '',
                'order_id' => '',
                'created_at' => '',
                'ship' => 0,
                'order_id' => $order['entity_id']
            ];
        }
        return $res;

    }

    /**
     * 获取发货的时间
     * @param $order_id
     * @return false|int
     */
    public function getShipTime($order_id)
    {
        $created_at = Db::connect('database.db_zeelool')
            ->table('sales_flat_shipment_track')
            ->where('order_id',$order_id)
            ->value('created_at');
        return strtotime($created_at);
    }
    /**
     * 格式化筛选条件
     * @param array $array
     * @return string
     */
    protected function parseStr(Array $array)
    {
        $params = '';
        array_walk($array,function($val,$key) use (&$params){
            if(is_array($val)){
                //keytype
                if(isset($val['keytype'])){
                    $params .= $val['keytype'] . $key . ':' . $val['value'] . ' ';
                }elseif(isset($val['valuetype'])){
                    $params .= $key . $val['valuetype'].$val['value'] . ' ';
                }else{
                    foreach($val as $value){
                        $params .= $key . ':' . $value . ' ';
                    }
                }
            }else{
                $params .= $key . ':' . $val . ' ';
            }
        });
        return $params;
    }

    /**
     * 每5分钟运行一次
     * 当发送模板1，客户在5小时内没有回复时，增加tag“转客服”，邮件状态变更为Open
     * @throws \think\db\exception\DataNotFoundException
     * @throws \think\db\exception\ModelNotFoundException
     * @throws \think\exception\DbException
     */
    public function shellChange()
    {
<<<<<<< HEAD
        //判断主的只有自动回复的，证明是第一次自动回复但是没有得到回应的，则5小时后自动open并tag转客服
        //每5分钟运行一次
        $tickets = ZendeskReply::where(['tags' => '自动回复','id' => ['>',2726]])->whereTime('update_time','<=',date('Y-m-d H:i:s',time()-18000))->select();
=======
        //判断主的只有自动回复的，证明是第一次自动回复但是没有得到回应的，则24小时后自动open并tag转客服
        //每5分钟运行一次
        $tickets = ZendeskReply::where(['tags' => '自动回复','id' => ['>',2726]])->whereTime('update_time','<=',date('Y-m-d H:i:s',time()-3600*24))->select();
>>>>>>> 8fbcff4a
        foreach($tickets as $ticket){
            $params = [
                'tags' => ['转客服', '自动回复'],
                'status' => 'open',
                'assignee_id' => 382940274852
            ];
            $this->autoUpdate($ticket->email_id, $params);
            ZendeskReply::where('id',$ticket->id)->update([
                'status' => 'open',
                'tags' => '转客服,自动回复'
            ]);
        }
    }
}<|MERGE_RESOLUTION|>--- conflicted
+++ resolved
@@ -39,11 +39,7 @@
     ];
     protected $apiKey = 'F26A807B685D794C676FA3CC76567035';
     //匹配自动回复的单词
-<<<<<<< HEAD
-    protected $preg_word = ['deliver','delivery','receive','track','ship','shipping','tracking','status','shipment','where','where is','find','update','eta','expected'];
-=======
     protected $preg_word = ['when', 'delivery', 'deliver', 'receive', 'receiving', 'track', 'tracking', 'ship', 'shipped', 'shipment', 'shipping', 'status', 'eta', 'expected', 'expect', 'update', 'where is', 'wait', 'waiting', 'send', 'arrive', 'arriving', 'check', 'get', 'mail', 'find'];
->>>>>>> 8fbcff4a
     public $client = null;
     //public $testId = [383401621551,383402124271,383347471012,393708243591,383347496492,394745643811,394627403612,394627403852,394745654451,394627408052,383402007531,394627410752,394745679291];
 
@@ -90,16 +86,6 @@
             // $get_order_id = $this->getOrderId($customr_comment_all);
             // $order = $this->findOrderByEmail($requester_email,$get_order_id);
             // $res = $this->getTrackMsg(41);
-<<<<<<< HEAD
-            $track = new Trackingmore();
-            //74890988318622362133
-            $res = $track->getRealtimeTrackingResults('usps', '7489098831862085069');
-            echo json_encode($res);
-            die;
-        } catch (\Zendesk\API\Exceptions\ApiResponseException $e) {
-            echo $e->getMessage().'</br>';
-        }
-=======
             $apiKey = 'F26A807B685D794C676FA3CC76567035 '; // your api key
 
             $trackNumber = '3616952791'; // Your track number
@@ -116,7 +102,6 @@
 //        } catch (\Zendesk\API\Exceptions\ApiResponseException $e) {
 //            echo $e->getMessage().'</br>';
 //        }
->>>>>>> 8fbcff4a
     }
     /**
      * 查询tickets
@@ -135,11 +120,7 @@
                 382940274852,
                 'none'
             ],
-<<<<<<< HEAD
-            //'requester' => $this->testId,
-=======
 //            'requester' => [393708243591],
->>>>>>> 8fbcff4a
              'updated_at' => [
                  'valuetype' => '>=',
                  'value'   => '20minutes',
@@ -228,11 +209,7 @@
                     //开始匹配邮件内容
                     //查看是否已有自动回复的tag
                     if (in_array('自动回复', $tags)) { //次类是顾客根据要求回复的内容
-<<<<<<< HEAD
-                        file_put_contents('/www/wwwroot/mojing/runtime/log/zendesk2.txt',$ticket->id."\r\n",FILE_APPEND);
-=======
                         //file_put_contents('/www/wwwroot/mojing/runtime/log/zendesk2.txt',$ticket->id."\r\n",FILE_APPEND);
->>>>>>> 8fbcff4a
                         $answer_key = 0;
                         foreach ($this->auto_answer as $key => $answer) {
                             //回复内容包含自动回复的内容，且相匹配
@@ -299,13 +276,8 @@
                         }
 
                     } else {
-<<<<<<< HEAD
-                        //匹配到相应的关键字，自动回复消息，修改为pending，回复共客户选择的内容
-                        if (s($body)->containsAny($this->preg_word) === true || s($subject)->containsAny($this->preg_word) === true) {
-=======
                         //匹配到相应的关键字，自动回复消息，修改为pending，回复共客户选择的内容，并且不包含return，refund
                         if ((s($body)->containsAny($this->preg_word) === true || s($subject)->containsAny($this->preg_word) === true) && s($body)->containsAny(['return','refund']) === false && s($subject)->containsAny(['return','refund']) === false) {
->>>>>>> 8fbcff4a
                             $reply_detail_data = [];
                             $recent_reply_count = 0;
                             //判断最近12小时发送的第几封，超过2封，超过2封直接转客服+tag-》多次发送
@@ -330,11 +302,7 @@
                                 ];
                             }
 
-<<<<<<< HEAD
-                            file_put_contents('/www/wwwroot/mojing/runtime/log/zendesk.txt',$ticket->id."\r\n",FILE_APPEND);
-=======
                             //file_put_contents('/www/wwwroot/mojing/runtime/log/zendesk.txt',$ticket->id."\r\n",FILE_APPEND);
->>>>>>> 8fbcff4a
                             //如果是第一条评论，则把对应的客户内容插入主表，回复内容插入附表，其余不做处理
                             if($count == 1){
                                 //主email
@@ -353,15 +321,9 @@
                                 ];
                                 //添加主评论
                                 $zendesk_reply = ZendeskReply::create($reply_data);
-<<<<<<< HEAD
-                                file_put_contents('/www/wwwroot/mojing/runtime/log/zendeskreply.txt',$zendesk_reply->email_id."\r\n",FILE_APPEND);
-                                if(!$zendesk_reply->email_id){
-                                    file_put_contents('/www/wwwroot/mojing/runtime/log/zendeskreply2.txt',$zendesk_reply->email_id."\r\n",FILE_APPEND);
-=======
                                 //file_put_contents('/www/wwwroot/mojing/runtime/log/zendeskreply.txt',$zendesk_reply->email_id."\r\n",FILE_APPEND);
                                 if(!$zendesk_reply->email_id){
                                     //file_put_contents('/www/wwwroot/mojing/runtime/log/zendeskreply2.txt',$zendesk_reply->email_id."\r\n",FILE_APPEND);
->>>>>>> 8fbcff4a
                                 }
                                 //回复评论
                                 if($zendesk_reply->id){
@@ -474,26 +436,6 @@
                 'tags' => ['未发货'],
                 'status' => 'pending'
             ];
-<<<<<<< HEAD
-            //判断商品下单时间，2月1日前，8,9.2月1日后，转客服
-//            if($order['created_at'] >= '2020-02-01 00:00:00'){
-//                $params = [
-//                    'tags' => ['转客服'],
-//                    'status' => 'open'
-//                ];
-//            }else{
-//                if(!$order['ship']){
-//                    $params = [
-//                        'comment' => [
-//                            'body' => config('zendesk.t15')
-//                        ],
-//                        'tags' => ['未发货'],
-//                        'status' => 'pending'
-//                    ];
-//                }
-//            }
-=======
->>>>>>> 8fbcff4a
 
         } elseif ($status == 'complete') {
             $res = $this->getTrackMsg($order['order_id']);
@@ -516,25 +458,7 @@
                     'tags' => [],
                     'status' => 'pending'
                 ];
-                $shipTime = $this->getShipTime($order['order_id']);
-                $diffTime = ceil(( time() - $shipTime ) / (3600 * 24 * 7 ));
-                //根据发货时间进行补偿
-                //2周内
-                if($diffTime <= 2) {
-                    $params = [
-                        'comment' => [
-                            'body' => sprintf(config('zendesk.templates')['t9'], date('Y-m-d H:i',$shipTime), $res['track_number'], $res['carrier_code'], $res['lastEvent'])
-                        ],
-
-<<<<<<< HEAD
-                        'tags' => ['超时', '查询物流信息'],
-                        'status' => 'pending'
-                    ];
-                }elseif($diffTime <= 3 && $diffTime > 2){
-                    $params = [
-                        'comment' => [
-                            'body' => sprintf(config('zendesk.templates')['t10'], $res['carrier_code'], $res['track_number'], date('Y-m-d H:i',$shipTime))
-=======
+
                 //根据发货时间进行补偿
                 //2周内
                 if ($diffTime <= 2) {
@@ -550,16 +474,11 @@
                     $params = [
                         'comment' => [
                             'body' => sprintf(config('zendesk.templates')['t10'], $res['carrier_code'], $res['track_number'], date('Y-m-d H:i', $shipTime))
->>>>>>> 8fbcff4a
                         ],
                         'tags' => ['超时', '查询物流信息'],
                         'status' => 'pending'
                     ];
-<<<<<<< HEAD
-                }elseif($diffTime <= 4 && $diffTime > 3){
-=======
                 } elseif ($diffTime <= 4 && $diffTime > 3) {
->>>>>>> 8fbcff4a
                     $params = [
                         'comment' => [
                             'body' => config('zendesk.templates')['t11']
@@ -567,11 +486,7 @@
                         'tags' => ['超时', '查询物流信息'],
                         'status' => 'pending'
                     ];
-<<<<<<< HEAD
-                }elseif($diffTime <= 6 && $diffTime > 4){
-=======
                 } elseif ($diffTime <= 6 && $diffTime > 4) {
->>>>>>> 8fbcff4a
                     $params = [
                         'comment' => [
                             'body' => config('zendesk.templates')['t12']
@@ -579,11 +494,7 @@
                         'tags' => ['超时', '查询物流信息'],
                         'status' => 'pending'
                     ];
-<<<<<<< HEAD
-                }elseif($diffTime <= 9 && $diffTime > 6){
-=======
                 } elseif ($diffTime <= 9 && $diffTime > 6) {
->>>>>>> 8fbcff4a
                     $params = [
                         'comment' => [
                             'body' => config('zendesk.templates')['t13']
@@ -591,11 +502,7 @@
                         'tags' => ['超时', '查询物流信息'],
                         'status' => 'pending'
                     ];
-<<<<<<< HEAD
-                }elseif($diffTime > 9){
-=======
                 } elseif ($diffTime > 9) {
->>>>>>> 8fbcff4a
                     $params = [
                         'comment' => [
                             'body' => config('zendesk.templates')['t14']
@@ -604,18 +511,6 @@
                         'status' => 'pending'
                     ];
                 }
-<<<<<<< HEAD
-//                $lastUpdateTime = strtotime($res['lastUpdateTime']);
-//                $now = time();
-//                if ($now - $lastUpdateTime > 7 * 24 * 3600) { //超7天未更新
-//                    $params['comment']['body'] = sprintf(config('zendesk.t6'), $res['updated_at'], $res['track_number'], $res['carrier_code']);
-//                    $params['tags'] = ['超时', '查询物流信息'];
-//                } else {
-//                    $params['comment']['body'] = sprintf(config('zendesk.t5'), $res['updated_at'], $res['track_number'], $res['carrier_code'], '【In Transit】 '.$res['lastEvent'], 'https://www.zeelool.com/ordertrack', 'https://tools.usps.com/go/TrackConfirmAction_input');
-//                    $params['tags'] = ['查询物流信息'];
-//                }
-            } else { //转客服，状态open
-=======
             } elseif (in_array($res['status'], [35,50])){
                 $params = [
                     'comment' => [
@@ -625,7 +520,6 @@
                     'status' => 'pending'
                 ];
             }else { //转客服，状态open
->>>>>>> 8fbcff4a
                 //状态open，tag转客服
                 $params = [
                     'tags' => ['转客服', '查询物流信息'],
@@ -670,18 +564,6 @@
         if($title == 'china-post'){
             $title = 'china-ems';
         }
-<<<<<<< HEAD
-        $track = new Trackingmore();
-        $result = $track->getRealtimeTrackingResults($title, $track_result['track_number']);
-        //dump($result);die;
-        $data = $result['data']['items'][0];
-        $lastUpdateTime = $data['lastUpdateTime']; //物流最新跟新时间
-        $StatusDescription = isset($data['origin_info']['trackinfo'][0]['StatusDescription']) ? $data['origin_info']['trackinfo'][0]['StatusDescription'] : '';
-        $lastEvent = $data['lastEvent'] ? $data['lastEvent'] : $StatusDescription;
-//        $url = "https://translation.googleapis.com/language/translate/v2?key=AIzaSyCqDt6cu0yCLkKkkutNAm9gHJB3pcHIhKU&source=zh&target=en".'&q='.urlencode($lastEvent);
-//        $english = Http::sendRequest($url);
-//        $englishData = json_decode($english['msg'],true);
-=======
         $trackNumber = $track_result['track_number']; // Your track number
         try{
             $trackingConnector = new TrackingConnector($this->apiKey);
@@ -698,7 +580,6 @@
         }catch(\Exception $e){
             return $res;
         }
->>>>>>> 8fbcff4a
         $res = [
             'status' => $data['status'],
             'lastUpdateTime' => $data['lastUpdateTime'],
@@ -916,15 +797,9 @@
      */
     public function shellChange()
     {
-<<<<<<< HEAD
-        //判断主的只有自动回复的，证明是第一次自动回复但是没有得到回应的，则5小时后自动open并tag转客服
-        //每5分钟运行一次
-        $tickets = ZendeskReply::where(['tags' => '自动回复','id' => ['>',2726]])->whereTime('update_time','<=',date('Y-m-d H:i:s',time()-18000))->select();
-=======
         //判断主的只有自动回复的，证明是第一次自动回复但是没有得到回应的，则24小时后自动open并tag转客服
         //每5分钟运行一次
         $tickets = ZendeskReply::where(['tags' => '自动回复','id' => ['>',2726]])->whereTime('update_time','<=',date('Y-m-d H:i:s',time()-3600*24))->select();
->>>>>>> 8fbcff4a
         foreach($tickets as $ticket){
             $params = [
                 'tags' => ['转客服', '自动回复'],
