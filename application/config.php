--- conflicted
+++ resolved
@@ -164,15 +164,9 @@
         // 日志保存目录
         'path'  => LOG_PATH,
         // 日志记录级别
-<<<<<<< HEAD
-        'level' => ['error','notice'],
-        //日志最多保存个数
-        'max_files' => 5
-=======
         'level' => ['error'],
         //日志保存个数
         'max_files' => 30
->>>>>>> 30b58436
     ],
     // +----------------------------------------------------------------------
     // | Trace设置 开启 app_trace 后 有效
