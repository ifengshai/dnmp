--- conflicted
+++ resolved
@@ -253,8 +253,6 @@
         'charset'     => Env::get('db_zeelool_jp.charset'),
         'prefix'      => Env::get('db_zeelool_jp.prefix'),
     ],
-<<<<<<< HEAD
-
     'db_mojing_order' => [
         // 数据库类型
         'type'        => Env::get('db_mojing_order.type'),
@@ -269,7 +267,7 @@
         // 数据库编码默认采用utf8
         'charset'     => Env::get('db_mojing_order.charset'),
         'prefix'      => Env::get('db_mojing_order.prefix'),
-=======
+    ],
     'db_new_order' => [
         // 数据库类型
         'type'        => Env::get('db_new_order.type'),
@@ -284,6 +282,5 @@
         // 数据库编码默认采用utf8
         'charset'     => Env::get('db_new_order.charset'),
         'prefix'      => Env::get('db_new_order.prefix'),
->>>>>>> b4f2747e
     ],
 ];