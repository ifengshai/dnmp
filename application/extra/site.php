--- conflicted
+++ resolved
@@ -1,38 +1,12 @@
 <?php
 
-<<<<<<< HEAD
-return array(
-=======
 return [
->>>>>>> 5c2c3523
     'beian'               => '',
     'cdnurl'              => '',
     'version'             => '1.0.38',
     'timezone'            => 'Asia/Shanghai',
     'forbiddenip'         => '',
     'languages'           =>
-<<<<<<< HEAD
-        array(
-            'backend'  => 'zh-cn',
-            'frontend' => 'zh-cn',
-        ),
-    'fixedpage'           => 'dashboard',
-    'categorytype'        =>
-        array(
-    'default' => 'Default',
-    'page' => 'Page',
-    'article' => 'Article',
-    'test' => 'Test',
-  ),
-    'configgroup'         =>
-  array (
-    'basic' => 'Basic',
-    'email' => 'Email',
-    'dictionary' => 'Dictionary',
-    'user' => 'User',
-    'example' => 'Example',
-  ),
-=======
         [
             'backend'  => 'zh-cn',
             'frontend' => 'zh-cn',
@@ -53,7 +27,6 @@
             'user'       => 'User',
             'example'    => 'Example',
         ],
->>>>>>> 5c2c3523
     'mail_type'           => '1',
     'mail_smtp_host'      => 'smtp.qq.com',
     'mail_smtp_port'      => '465',
@@ -66,8 +39,4 @@
     'pda_version'         => '1.0.0',
     'pda_download'        => '/uploads/20210413/99cecc731f32465fefb690f62a3641c6.apk',
     'pda_md5'             => '99cecc731f32465fefb690f62a3641c6',
-<<<<<<< HEAD
-);
-=======
-];
->>>>>>> 5c2c3523
+];