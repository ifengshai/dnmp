--- conflicted
+++ resolved
@@ -618,41 +618,10 @@
             'site' => 3
         ],
         '16' => [
-<<<<<<< HEAD
             'id' => '362',
             'desc' => '5美金',
             'sum' => '5',
             'site' => 4
-=======
-            'id' => '981',
-            'desc' => '售后镜框免费优惠券（如追加处方、折扣买新等）——客服',
-            'sum' => '0',
-            'site' => 10
-        ],
-        '17' => [
-            'id' => '999',
-            'desc' => '售后优惠券： 15% off 老顾客安抚',
-            'sum' => '15',
-            'site' => 10
-        ],
-        '18' => [
-            'id' => '1000',
-            'desc' => '售后优惠券：老客买新29-10',
-            'sum' => '15',
-            'site' => 10
-        ],
-        '19' => [
-            'id' => '1001',
-            'desc' => '售后优惠券：5欧元 排除under 10的商品',
-            'sum' => '5',
-            'site' => 10
-        ],
-        '20' => [
-            'id' => '1002',
-            'desc' => '售后优惠券：10欧元 排除under 10的商品',
-            'sum' => '10',
-            'site' => 10
->>>>>>> 9e757695
         ],
     ],
     //需要审核的优惠券
@@ -711,14 +680,12 @@
             'sum' => '100',
             'site' => 3
         ],
-<<<<<<< HEAD
         '78' => [
             'id' => '78',
             'desc' => '50% off整单',
             'sum' => '100',
             'site' => 4
-        ]
-=======
+        ],
         '996' => [
             'id' => '996',
             'desc' => '售后优惠券：整单半价买新50%off',
@@ -731,7 +698,6 @@
             'sum' => '30',
             'site' => 10
         ],
->>>>>>> 9e757695
     ],
     //客服部门角色组ID
     'customer_department_rule' => [
