<?php

//工单系统配置
return [
    //问题大类
    'problem_Belong_type' => [
        // 1 => '订单修改',
        2 => '物流仓库',
        3 => '产品质量',
        4 => '客户问题',
        5 => '仓库问题',
        6 => '其他'
    ],
    //措施
    'step' => [
        1 => '更改',
        2 => '退款',
        3 => '取消',
        4 => '催单',
        // 5 => '暂缓',
        6 => '赠品',
        7 => '补发',
        8 => '补价',
        9 => '优惠券',
        10 => '积分',
        11 => '退件',
        12 => '更改镜片',
        13 => '更改地址',
        14 => '更改快递',
        15 => 'VIP退款',
    ],

    //客服问题类型
    'customer_problem_type' => [
        1 => '更改镜框',
        2 => '更改镜片',
        3 => '更改地址',
        4 => '更改快递',
        5 => '关税',
        6 => '重复下单',
        7 => '合并发货',
        8 => '物流损坏',
        9 => '物流超时',
        10 => '错发漏发',
        11 => '处方做错',
        12 => '物流丢件',
        13 => '尺寸不符',
        14 => '镜框质量',
        15 => '镜片质量',
        16 => '实物不符',
        17 => '追加处方',
        18 => '填错处方',
        19 => '问题不明',
        20 => '未使用折扣',
        21 => '不再需要',
        22 => '发货地不满',
        23 => '其他',
    ],
    'customer_problem_classify' => [
        '订单修改' => [1,2,3,4,6,7],
        '物流仓库' => [8,9,10,11,12,5],
        '产品质量' => [13,14,15,16],
        '客户问题' => [17,18,19,20,21,22,23]
    ],
    'new_customer_problem_classify' => [
        '订单修改' => [1,2,3,4,6,7],
        '物流仓库' => [8,9,10,11,12,5],
        '产品质量' => [13,14,15,16],
        '客户问题' => [17,18,19,20,21,22,23],
        '仓库问题' => [1,2,3,4,5,6,7,8,9,10,11]
    ],
    //仓库问题类型
    'warehouse_problem_type' => [
        26 => '镜框缺货',
        27 => '镜片缺货',
        28 => '镜片重做',
        29 => '定制片超时',
        25 => '不可加工',
        24 => '核实处方',
        30 => '核实地址',
        31 => '系统漏单',
        32 => '配错镜框',
        33 => '物流退件',
        34 => '客户退件',
    ],

    //客服问题类型组 id大于5 采用step04措施
    'customer_problem_group' => [
        1 => [ //更改镜框
            'step' => 'step06',
        ],
        2 => [ //更改镜片
            'step' => 'step07'
        ],
        3 => [ //更改地址
            'step' => 'step01'
        ],
        4 => [ //更改快递
            'step' => 'step05'
        ],
        5 => [ //关税
            'step' => 'step03'
        ],
        6 => [
            'step' => 'step04'
        ]
    ],
    /*客服-措施组专用 start*/
    'step01' => [
        [
            'step_id' => 1, //更改
            'is_check' => 0,
            'appoint_group' => [ //承接组
                'warehouse_group' //仓库跟单
            ],
        ],
    ],
    'step03' => [
        [
            'step_id' => 2, //退款
            'is_check' => 1,
            'appoint_group' => [ //承接组
                'cashier_group' //出纳
            ],
        ],
    ],
    'step05' => [
        [
            'step_id' => 1, //更改
            'is_check' => 0,
            'appoint_group' => [ //承接组
                'warehouse_group' //仓库跟单
            ],
        ],
        [
            'step_id' => 2, //退款
            'is_check' => 1,
            'appoint_group' => [ //承接组
                'cashier_group' //出纳
            ],
        ],
        [
            'step_id' => 8, //补价
            'is_check' => 0,
            'appoint_group' => [ //空代表承接给创建人

            ],
        ],
    ],
    'step06' => [
        [
            'step_id' => 1, //更改
            'is_check' => 0,
            'appoint_group' => [ //承接组
                'warehouse_group' //仓库跟单
            ],
        ],
        [
            'step_id' => 2, //退款
            'is_check' => 1,
            'appoint_group' => [ //承接组
                'cashier_group' //出纳
            ],
        ],
        [
            'step_id' => 8, //补价
            'is_check' => 0,
            'appoint_group' => [ //空代表承接给创建人

            ],
        ],
    ],
    'step07' => [
        [
            'step_id' => 1, //更改
            'is_check' => 0,
            'appoint_group' => [ //承接组
                'warehouse_lens_group' //仓库镜片负责人
            ],
        ],
        [
            'step_id' => 2, //退款
            'is_check' => 1,
            'appoint_group' => [ //承接组
                'cashier_group' //出纳
            ],
        ],
        [
            'step_id' => 8, //补价
            'is_check' => 0,
            'appoint_group' => [ //空代表承接给创建人

            ],
        ],
    ],
    /*客服-措施组专用 end*/

    //仓库问题类型组  id大于4 采用step04措施
    'warehouse_problem_group' => [
        1 => [ //核实处方
            'step' => 'step02' //措施key
        ],
        2 => [ //不可加工
            'step' => 'step08' //措施key
        ],
        3 => [ //镜框缺货
            'step' => 'step08' //措施key
        ],
        4 => [ //镜片缺货
            'step' => 'step04' //为空没有后续
        ],
        5 => [
            'step' => 'step04' //措施key
        ],

    ],
    /*仓库-措施组专用 start*/
    'step02' => [
        [
            'step_id' => 1, //更改
            'is_check' => 0,
            'appoint_group' => [ //承接组
                'warehouse_lens_group' //仓库镜片负责人
            ],
        ],
        [
            'step_id' => 2, //退款
            'is_check' => 1,
            'appoint_group' => [ //承接组
                'cashier_group' //出纳
            ],
        ],
        [
            'step_id' => 3, //取消
            'is_check' => 1,
            'appoint_group' => [ //承接组
                'warehouse_group' //仓库跟单员
            ],
        ],

        [
            'step_id' => 4, //催单
            'is_check' => 0,
            'appoint_group' => [ //承接组
                'warehouse_group' //仓库跟单员
            ],
        ],
        [
            'step_id' => 5, //暂缓
            'is_check' => 0,
            'appoint_group' => [ //承接组
                'warehouse_group' //仓库跟单员
            ],
        ],
        [
            'step_id' => 6, //赠品
            'is_check' => 1,
            'appoint_group' => [ //承接组
                'warehouse_group' //仓库跟单员
            ],
        ],
        [
            'step_id' => 7, //补发
            'is_check' => 1,
            'appoint_group' => [ //承接组
                //'warehouse_group' //仓库跟单员
            ],
        ],
        [
            'step_id' => 8, //补价
            'is_check' => 0,
            'appoint_group' => [ //空代表承接给创建人

            ],
        ],
        [
            'step_id' => 9, //优惠券
            'is_check' => 0,
            'appoint_group' => [ //空代表承接给创建人
            ],
        ],

        [
            'step_id' => 10, //积分
            'is_check' => 0,
            'appoint_group' => [ //空代表承接给创建人
            ],
        ],

        [
            'step_id' => 11, //退件
            'is_check' => 0,
            'appoint_group' => [
                'warehouse_group' //仓库跟单员
            ],
        ]
    ],
    'step08' => [
        [
            'step_id' => 1, //更改
            'is_check' => 0,
            'appoint_group' => [ //承接组
                'warehouse_group' //仓库跟单
            ],
        ],
        [
            'step_id' => 2, //退款
            'is_check' => 1,
            'appoint_group' => [ //承接组
                'cashier_group' //出纳
            ],
        ],
        [
            'step_id' => 3, //取消
            'is_check' => 1,
            'appoint_group' => [ //承接组
                'warehouse_group' //仓库跟单员
            ],
        ],

        [
            'step_id' => 4, //催单
            'is_check' => 0,
            'appoint_group' => [ //承接组
                'warehouse_group' //仓库跟单员
            ],
        ],
        [
            'step_id' => 5, //暂缓
            'is_check' => 0,
            'appoint_group' => [ //承接组
                'warehouse_group' //仓库跟单员
            ],
        ],
        [
            'step_id' => 6, //赠品
            'is_check' => 1,
            'appoint_group' => [ //承接组
                'warehouse_group' //仓库跟单员
            ],
        ],
        [
            'step_id' => 7, //补发
            'is_check' => 1,
            'appoint_group' => [ //承接组
                //'warehouse_group' //仓库跟单员
            ],
        ],
        [
            'step_id' => 8, //补价
            'is_check' => 0,
            'appoint_group' => [ //空代表承接给创建人

            ],
        ],
        [
            'step_id' => 9, //优惠券
            'is_check' => 0,
            'appoint_group' => [ //空代表承接给创建人
            ],
        ],

        [
            'step_id' => 10, //积分
            'is_check' => 0,
            'appoint_group' => [ //空代表承接给创建人
            ],
        ],

        [
            'step_id' => 11, //退件
            'is_check' => 0,
            'appoint_group' => [
                'warehouse_group' //仓库跟单员
            ],
        ]
    ],
    /*仓库-措施组专用 end*/

    /*公共-措施组专用 start*/
    'step04' => [

        [
            'step_id' => 2, //退款
            'is_check' => 1,
            'appoint_group' => [ //承接组
                'cashier_group' //出纳
            ],
        ],
        [
            'step_id' => 3, //取消
            'is_check' => 1,
            'appoint_group' => [ //承接组
                'warehouse_group' //仓库跟单员
            ],
        ],

        [
            'step_id' => 4, //催单
            'is_check' => 0,
            'appoint_group' => [ //承接组
                'warehouse_group' //仓库跟单员
            ],
        ],
        [
            'step_id' => 5, //暂缓
            'is_check' => 0,
            'appoint_group' => [ //承接组
                'warehouse_group' //仓库跟单员
            ],
        ],
        [
            'step_id' => 6, //赠品
            'is_check' => 1,
            'appoint_group' => [ //承接组
                'warehouse_group' //仓库跟单员
            ],
        ],
        [
            'step_id' => 7, //补发
            'is_check' => 1,
            'appoint_group' => [ //承接组
                //'warehouse_group' //仓库跟单员
            ],
        ],
        [
            'step_id' => 8, //补价
            'is_check' => 0,
            'appoint_group' => [ //空代表承接给创建人

            ],
        ],
        [
            'step_id' => 9, //优惠券
            'is_check' => 0,
            'appoint_group' => [ //空代表承接给创建人
            ],
        ],

        [
            'step_id' => 10, //积分
            'is_check' => 0,
            'appoint_group' => [ //空代表承接给创建人
            ],
        ],

        [
            'step_id' => 11, //退件
            'is_check' => 0,
            'appoint_group' => [
                'warehouse_group' //仓库跟单员
            ],
        ]
    ],
    /*公共-措施组专用 end*/

    //仓库跟单员
    'warehouse_group' => [
        71 //马奇
    ],
    //仓库镜片负责人
    'warehouse_lens_group' => [
        60 //陈爱丽
    ],
    //出纳
    'cashier_group' => [
        169 //白晓颜
    ],

    //跟单客服
    'copy_group' => [
        //88 //赵晶晶
        //198
        105
    ],

    //客服主管组
    'kefumanage' => [
        //白青青组
        95 => [
            87, //王一安
            // 105, //郭亚敏
            123, //袁倩倩
            156, //刘梦楠
            114,  //李昱皓
            // 205,//冯俊伟
            231,  //张萌莉
            233,  //张莉
            245, //任雪姣
            246,  //闫梦琦
            250,  //张一凡
            256   //赵寒星  
            // 228  //李鑫
        ],
        //韩雨薇组
        117 => [
            //108, //吴帆     
            88,  //赵津津
            125, //马雨萌

            155, //李森??
            // 155, //李森

            116,//彭梦莹
            198,//李丹 
            203,//李赵恒
            209,//杨欢欢
            208,//代阿敏
            210,//李煜然
            //216,//冯雅慧
            //217,//马振艳
            //218,//马朝
            //219, //王晓艳
            220, //陈晓曼
            252,  //马鸿运
            // 205,//冯俊伟
            267,//刘丹
            268,//赵文静

            
        ]
    ],

    //客服经理id
    'customer_manager' => 75,

    //不需要审核的优惠券
    //1，zeelool，2:voogueme,3:nihao
    'check_coupon' => [
        '1' => [
            'id' => '46',
            'desc' => '5美金',
            'sum' => '5',
            'site' => 1
        ],
        '2' => [
            'id' => '57',
            'desc' => '10美金',
            'sum' => '10',
            'site' => 1
        ],
        '3' => [
            'id' => '47',
            'desc' => '15美金',
            'sum' => '15',
            'site' => 1
        ],
        '4' => [
            'id' => '291',
            'desc' => '20美金',
            'sum' => '20',
            'site' => 1
        ],
        '5' => [
            'id' => '258',
            'desc' => '15% off',
            'sum' => '15',
            'site' => 1
        ],
        '6' => [
            'id' => '669',
            'desc' => '5美金',
            'sum' => '5',
            'site' => 2
        ],
        '7' => [
            'id' => '670',
            'desc' => '10美金',
            'sum' => '10',
            'site' => 2
        ],
        '8' => [
            'id' => '671',
            'desc' => '15美金',
            'sum' => '15',
            'site' => 2
        ],
        '9' => [
            'id' => '672',
            'desc' => '20美金',
            'sum' => '20',
            'site' => 2
        ],
        '10' => [
            'id' => '673',
            'desc' => '15% off',
            'sum' => '15',
            'site' => 2
        ],
        '11' => [
            'id' => '108',
            'desc' => '5美金',
            'sum' => '5',
            'site' => 3
        ],
        '12' => [
            'id' => '109',
            'desc' => '10美金',
            'sum' => '10',
            'site' => 3
        ],
        '13' => [
            'id' => '110',
            'desc' => '15美金',
            'sum' => '15',
            'site' => 3
        ],
        '14' => [
            'id' => '113',
            'desc' => '20美金',
            'sum' => '20',
            'site' => 3
        ],
        '15' => [
            'id' => '112',
            'desc' => '15% off',
            'sum' => '15',
            'site' => 3
        ],
        '16' => [
<<<<<<< HEAD
            'id' => '362',
            'desc' => '5美金',
            'sum' => '5',
            'site' => 4
        ],
=======
            'id' => '52',
            'desc' => '50% off仅镜架',
            'sum' => '50',
            'site' => 1
        ],
        '17' => [
            'id' => '274',
            'desc' => '50% off整单',
            'sum' => '50',
            'site' => 1
        ],
        '18' => [
            'id' => '289',
            'desc' => '镜架免费',
            'sum' => '100',
            'site' => 1
        ],
        '19' => [
            'id' => '674',
            'desc' => '50% off仅镜架',
            'sum' => '50',
            'site' => 2
        ],
        '20' => [
            'id' => '668',
            'desc' => '50% off整单',
            'sum' => '50',
            'site' => 2
        ],
        '21' => [
            'id' => '675',
            'desc' => '镜架免费',
            'sum' => '100',
            'site' => 2
        ],
        '22' => [
            'id' => '39',
            'desc' => '50% off仅镜架',
            'sum' => '50',
            'site' => 3
        ],
        '23' => [
            'id' => '22',
            'desc' => '50% off整单',
            'sum' => '50',
            'site' => 3
        ],
        '24' => [
            'id' => '111',
            'desc' => '镜架免费',
            'sum' => '100',
            'site' => 3
        ],
        '25' =>   [
            'id' => '981',
            'desc' => '售后镜框免费优惠券（如追加处方、折扣买新等）——客服',
            'sum' => '0',
            'site' => 10
        ],
        '26' => [
            'id' => '999',
            'desc' => '售后优惠券： 15% off 老顾客安抚',
            'sum' => '15',
            'site' => 10
        ],
        '27' => [
            'id' => '1000',
            'desc' => '售后优惠券：老客买新29-10',
            'sum' => '15',
            'site' => 10
        ],
        '28' => [
            'id' => '1001',
            'desc' => '售后优惠券：5欧元 排除under 10的商品',
            'sum' => '5',
            'site' => 10
        ],
        '29' => [
            'id' => '1002',
            'desc' => '售后优惠券：10欧元 排除under 10的商品',
            'sum' => '10',
            'site' => 10
        ]
>>>>>>> 543ffa20
    ],
    //需要审核的优惠券
    'need_check_coupon' => [
        '52' => [
            'id' => '52',
            'desc' => '50% off仅镜架',
            'sum' => '50',
            'site' => 1
        ],
        '274' => [
            'id' => '274',
            'desc' => '50% off整单',
            'sum' => '50',
            'site' => 1
        ],
        '289' => [
            'id' => '289',
            'desc' => '镜架免费',
            'sum' => '100',
            'site' => 1
        ],
        '674' => [
            'id' => '674',
            'desc' => '50% off仅镜架',
            'sum' => '50',
            'site' => 2
        ],
        '668' => [
            'id' => '668',
            'desc' => '50% off整单',
            'sum' => '50',
            'site' => 2
        ],
        '675' => [
            'id' => '675',
            'desc' => '镜架免费',
            'sum' => '100',
            'site' => 2
        ],
        '39' => [
            'id' => '39',
            'desc' => '50% off仅镜架',
            'sum' => '50',
            'site' => 3
        ],
        '22' => [
            'id' => '22',
            'desc' => '50% off整单',
            'sum' => '50',
            'site' => 3
        ],
        '111' => [
            'id' => '111',
            'desc' => '镜架免费',
            'sum' => '100',
            'site' => 3
        ],
        '78' => [
            'id' => '78',
            'desc' => '50% off整单',
            'sum' => '100',
            'site' => 4
        ],
        '996' => [
            'id' => '996',
            'desc' => '售后优惠券：整单半价买新50%off',
            'sum' => '50',
            'site' => 10
        ],
        '998' => [
            'id' => '998',
            'desc' => '售后优惠券： 30% off 老顾客安抚',
            'sum' => '30',
            'site' => 10
        ],
    ],
    //客服部门角色组ID
    'customer_department_rule' => [
        31,
        32,
        33,
        34,
        96,
        97,
        98,
        99,
        100,
        101,
        102,
        103,
        36
    ],
    //仓库部门角色组ID
    'warehouse_department_rule' => [
        42,
        43,
        44,
        45,
        46,
        47,
        48,
        49,
        135,
        136,
        139,
        140,
        141,
        142,
        143,
        144,
        145,
        146,
        147,
        148,
        149,
        138,

    ],
    //财务角色组
    'finance_department_rule' => [
        29,
        51,
        64,
        65
    ],
    'platform'=>[
        1=>'zeelool',
        2=>'voogueme',
        3=>'nihao'
    ],
    'customer_problem_classify_arr' => [
        //订单修改
         1=>[1,2,3,4,6,7],
         2=>[8,9,10,11,12,5],
         3=>[13,14,15,16],
         4=>[17,18,19,20,21,22,23]
    ],
    //新的分类
    'new_customer_problem_classify_arr' =>[
        //前四条是客服工单的问题分类，第五条是仓库工单的问题分类
        1=>[1,2,3,4,6,7],
        2=>[8,9,10,11,12,5],
        3=>[13,14,15,16],
        4=>[17,18,19,20,21,22,23],
        5=>[1,2,3,4,5,6,7,8,9,10,11]
    ],
    //主管超时时间配置
    'manage_time_out' => 86400,
    //措施里面超时配置
    'step_time_out' =>[
        1 => 60*60*24,
        2 => 60*60*48,
        3 => 60*60*24,
        4 => 60*60*24,
        6 => 60*60*24,
        11 => 60*60*72
    ],
    //仓库问题类型的超时配置
    'warehouse_time_out' =>[
        // 26 => '镜框缺货',
        // 27 => '镜片缺货',
        // 28 => '镜片重做',
        // 29 => '定制片超时',
        // 25 => '不可加工',
        // 24 => '核实处方',
        // 30 => '核实地址',
        // 31 => '系统漏单',
        // 32 => '配错镜框',
        // 33 => '物流退件',
        // 34 => '客户退件',
        26=> 60*60*72,
        27=> 60*60*12,
        28=> 60*60*12,
        29=> 60*60*12,
        25=> 60*60*72,
        24=> 60*60*72,
        30=> 60*60*72,
        31=> 60*60*12,
        32=> 60*60*12,
        33=>60*60*72,
        34=>60*60*72,
    ],
    //客服数据统计是筛选的分组 A/B组
    'customer_type' =>[
        0=>'全部',
        1=>'A',
        2=>'B'
    ],
    //客服数据统计时筛选的分类 正式/试用期员工
    'customer_category' =>[
        0=>'全部',
        1=>'正式员工',
        2=>'试用期员工'
    ],
    //客服数据统计时筛选的分类 全部/邮件组/电话组
    'customer_workload'=>[
        0=>'全部',
        1=>'邮件组',
        2=>'电话组'
    ],
    //区分正式/试用期员工时间
    'customer_category_time'=>60*60*24*60,
    'cost_arr'=>[
        ['type'=>'运费','money_us'=>10849.08,'money_cn'=>73773.74,'percent'=>'13.23'],
        ['type'=>'镜架成本','money_us'=>7076.70,'money_cn'=>48121.54,'percent'=>'8.63'],
        ['type'=>'镜片成本','money_us'=>0.00,'money_cn'=>0.00,'percent'=>'0.00'],
        ['type'=>'Google Adwords','money_us'=>2664.64,'money_cn'=>18119.53,'percent'=>'3.25'],
        ['type'=>'Facebook','money_us'=>29483.50,'money_cn'=>200487.80,'percent'=>'35.95'],
        ['type'=>'毛利润','money_us'=>31938.88,'money_cn'=>217184.36,'percent'=>'38.94'],
        ['type'=>'销售额','money_us'=>82012.79,'money_cn'=>557686.97,'percent'=>''],
    ],
];<|MERGE_RESOLUTION|>--- conflicted
+++ resolved
@@ -481,6 +481,7 @@
             87, //王一安
             // 105, //郭亚敏
             123, //袁倩倩
+            
             156, //刘梦楠
             114,  //李昱皓
             // 205,//冯俊伟
@@ -497,10 +498,7 @@
             //108, //吴帆     
             88,  //赵津津
             125, //马雨萌
-
-            155, //李森??
             // 155, //李森
-
             116,//彭梦莹
             198,//李丹 
             203,//李赵恒
@@ -618,13 +616,6 @@
             'site' => 3
         ],
         '16' => [
-<<<<<<< HEAD
-            'id' => '362',
-            'desc' => '5美金',
-            'sum' => '5',
-            'site' => 4
-        ],
-=======
             'id' => '52',
             'desc' => '50% off仅镜架',
             'sum' => '50',
@@ -708,7 +699,6 @@
             'sum' => '10',
             'site' => 10
         ]
->>>>>>> 543ffa20
     ],
     //需要审核的优惠券
     'need_check_coupon' => [
@@ -765,12 +755,6 @@
             'desc' => '镜架免费',
             'sum' => '100',
             'site' => 3
-        ],
-        '78' => [
-            'id' => '78',
-            'desc' => '50% off整单',
-            'sum' => '100',
-            'site' => 4
         ],
         '996' => [
             'id' => '996',
