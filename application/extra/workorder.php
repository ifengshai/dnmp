--- conflicted
+++ resolved
@@ -318,10 +318,6 @@
     ],
     //仓库部门角色组ID
     'warehouse_department_rule' => [
-<<<<<<< HEAD
-=======
-
->>>>>>> 90b9e815
         42,
         43,
         44,
