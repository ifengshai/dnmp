<?php
/**
 * @Author: CrashpHb彬
 * @Date: 2020/2/26 14:55
 * @Email: 646054215@qq.com
 */
return [
    'platform'=>[
        1=>'zeelool',
        2=>'voogueme'
    ],
    'zeelool' => [
        'subdomain' => "zeelooloptical",
        'username' => "complaint@zeelool.com",
        'token' => "wAhNtX3oeeYOJ3RI1i2oUuq0f77B2MiV5upmh11B"
    ],
    'voogueme' => [
        'subdomain' => "voogue",
        'username' => "ww591795345@outlook.com",
        'token' => "FksHlSPfruUXrfXv4rAz5IGFZHbW48UKzMg6H5Go"
    ],
    'priority' => [
        0 => '',
        1 => 'low',
        2 => 'normal',
        3 => 'high',
        4 => 'urgent',
    ],
    'pulbic_type' => [
        'public reply',
        'internal note'
    ],
    'status' => [
        1 => 'new',
        2 => 'open',
        3 => 'pending',
        4 => 'solved',
        5 => 'closed'
    ],
    'template_category' => [
        1 => '售前',
        2 => '售中',
        3 => '售后',
        4 => '物流',
        5 => '超时',
        6 => '疫情',
        7 => '电话',
        8 => '通用',
        9 => '退件',
        10 => '退款',
        11 => '寻求合作',
        12 => '差价链接',
        13 => '长时间未回复',
        14 => '其他'
    ],
    'platform_url'=>[
        1   => 'https://www.zeelool.com/index.php/GBExholSDIhOVRMimieBn0LQ/sales_order/view/order_id/',
        2   => 'https://pc.voogueme.com/index.php/xiaomoshou/sales_order/view/order_id/'
    ],
    'check_order_info_url'=>
        'http://'.$_SERVER['HTTP_HOST'].'/admin_1biSSnWyfW.php/saleaftermanage/order_return/search?ref=addtabs'
    ,
    'templates' => [
        //自动回复判断性邮件
        't1' => 'Hi there,

We have received your request.

Please kindly reply with the words below (without the beginning number) for a fast response.
1.Order Status
2.Change Information
3.Others

Thank you very much for your cooperation. If you have any further questions, please feel free to let us know. We are always at your service. Have a good day.',
        //Processing状态
        't2' => 'Hi there,

Thank you for shopping at Zeelool.com.

Our order tracker indicates that your glasses are being processed in our facility. Because all the lenses must be in the queue to our technicians for machining, days of processing time are necessary. We will send you a shipping notification email and an SMS message with a tracking number when your order is dispatched from our warehouse.

We really appreciate your patience and kind understanding. Please feel free to contact us if there is any other question. Have a nice day!',
        //3、Pending/Creditcard Failed
        't3' => 'Hi there,

Thank you for reaching out to Zeelool.com.

We noticed that your payment didn’t go through. We suggest you try to pay again if you want to get these glasses. Once you placed your order successfully, the system will send you a confirmation email automatically.

If you see a charge on the statement but the order reads as failed, we recommend you call the card issuer for assistance with this matter. 

We hope this response helps. Please do not hesitate to reach out to us if you have any further questions. Have a nice day!',
        //已签收
        't4' => 'Hi there, 

Thank you for bringing this matter to our attention. We want to inform you that we shipped out your order on %s, with tracking number %s by %s.

Here is the latest update on the shipping status: %s

The latest tracking information indicates that your package was delivered on %s. We want to appreciate it if you can give us the feedback after you receive your purchase.

Thank you for your patience and kind understanding. If you have any further questions, please feel free to let us know. We are always here to help. Thank you very much. Have a good day.',
        //模板4更新时间在7天内
        't5' => 'Hi there, 

Thank you for bringing this matter to our attention. 

We want to inform you that we shipped out your order on %s, with tracking number %s by %s.

Here is the latest update on the shipping status: %s

You can track it on our website %s or AfterShip %s with your tracking number. Please kindly allow a few more days for the delivery.

Thank you for your patience and kind understanding. If you have any further questions, please feel free to let us know. We are always here to help. Thank you very much. Have a good day.',
        //模板5超过7天未更新
        't6' => 'Hi there,

Thank you for bringing this matter to our attention. We want to inform you that we shipped out your order on %s, with tracking number %s by %s.

We have contacted our shipping partner China Post and learned that your package is with the customs for inspection and clearance. 

We have received similar inquiries as yours in the same shipping batch. We may have to ask you to wait in patience for two more weeks to get the glasses. If you haven’t received your glasses in two weeks, please contact us at your convenience for help and resolution. 

We sincerely appreciate your understanding and patience. Have a nice day. ',
        //7、取消订单
        't7' => 'Hi there,

Thank you for contacting us about this matter. We have canceled your order %s per your request. 

We will initiate the refund process in 48 hours. The refund to your credit card (or original method of payment like PayPal) will appear in your statement in 3-7 business days, depending on the card issuer\'s policies.

If you have any further questions, please feel free to let us know. We are always here to help. Thank you very much. Have a good day.',
        't8' => 'Hi there,

We are very regretful for not being able to ship out your order on time. We would like to let you know that the logistics services in China are being heavily affected by the novel coronavirus containment program.

In such a case, would you please kindly wait some time for your order? If you would like to wait, we will expedite your order so that it can be shipped out within 7 business days from today. We will pay great attention to your order and notify you as soon as we ship it out. You will receive a shipping notification email and an SMS message to track the package.

As our appreciation for your kind waiting, you may enjoy a 20% off coupon for your next purchase. You can enter COM20 on the shopping cart page, and then 20% off will automatically apply to the order.

We sincerely appreciate your understanding and patience in this harsh time. If you have any further questions, please feel free to let us know. We are always here to help. Thank you very much. Have a good day.',
    //发货2周内
    't9' => 'Hi there,

Thank you for shopping with us at Zeelool.

We want to inform you that your order was shipped out on %s, with tracking number %s (%s)

Here is the latest update on the shipping status: %s

You can track it on our website (https://www.zeelool.com/ordertrack) with your account email or tracking number. The tracking information will normally update in about one week after the shipping date. If FedEx is the shipping courier, you may see the shipping status begins to update after the package arrives at the FedEx facility in California. Please keep this email for reference.

We appreciate your kind understanding and patience. Please feel free to contact us with any questions. Thank you. Have a wonderful day.',
    //发货2到3周
    't10' => 'Hi there,

Thank you for bringing this matter to our attention. We confirmed that your package %s tracking #%s arrived in the US on %s. Per the information provided by China Post, your package is being processed in the local customs for inspection and clearance.

The shipping status will start to update again after the customs pass along the package to USPS for further shipping. You will also get an estimated delivery date when the clearance is completed. Please allow a few more days for the package to clear the customs. You can sign up for the text tracking/email updates service with USPS here https://tools.usps.com/go/TrackConfirmAction_input Please enter the tracking number for the text tracking/email updates to pop up.

Your kind understanding and patience are much appreciated. Please do not hesitate to contact us with any questions or concerns. All our customer service agents will do their best to help you. Thank you. Have a nice day.',
    //发货3到4周
    't11' => 'Hi there,

Thank you for your email. We just sent an inquiry to our shipping partner and got a response from them that your package is delayed in the customs clearance process.

As the government is continuously monitoring the coronavirus situation and declaring the state of emergency, it has an impact on the customs inspection and clearance efficiency. Your package is shipped out by economic shipping, which has a low priority in customs clearance. We sincerely appreciate it if you could stay in patience and allow some time for the package to clear the customs. 

We assure you that the package will reach you. If you have any further questions, please feel free to contact us in your free time. Thank you. Be well and safe. ',
    //发货4到6周
    't12' => 'Hi there,

We are regretting to know that the package took longer than expected to deliver. We are deeply sorry for the bad experience you had to go through with us. 

We want to rectify this issue by offering three solutions to choose from.

1.You will get an exclusive coupon code to take 15% off your next purchase (not applicable to the items that under $10)
2.You will get a refund on the shipping fee ($6.95)
3.You will get reward points in your account which the amount is equal to your order total (i.e. if you spent $100, you will get 100 points that is $10 value)

Please advise which one works better for you. We hope the package will arrive soon. Looking forward to hearing from you soon. We appreciate your kind understanding and bearing with us on this issue. Thank you. Have a wonderful day.',
    //发货6到9周
    't13' => 'Hi there,

Thank you for bringing this issue to our attention. This long-time delay rarely happens to our knowledge. It takes place when there is low availability of cargo planes, the package has to sit in the hub for the next available flight. 

To remedy your long wait, we will offer you three options to choose from as our compensation plan. (compensation plan limited to one per order)
1.You will get a partial refund equal to 20% of your order total.
2.You will get reward points in your account which the amount is equal to your order total (i.e. if you spent $100, you will get 100 points that is $10 value)
3.You will get a freebie with your next purchase, the item should be under $30 value. 

We are waiting for your choice. If you choose option 3, please contact us within 24 hours of the purchase date so we can make the addition to your order. 

We appreciate your kind understanding and patience. Please feel free to contact us with any questions. Thank you. Have a wonderful day.',
    //发货大于9周
    't14' => 'Hi there,

Thank you for bringing this issue to our attention. This long-time delay rarely happens to our knowledge. It takes place when there is low availability of cargo planes, the package has to sit in the hub for the next available flight. 

To remedy your long wait, we will offer you three options to choose from as our compensation plan. (compensation plan limited to one per order)

1.You will get a half refund on the order total.
2.You will get reward points in your account which the amount is equal to your order total (i.e. if you spent $100, you will get 100 points that is $10 value).
3.You will get a freebie with your next purchase, the item should be under $30 value. 

We are waiting for your choice. If you choose option 3, please contact us within 24 hours of the purchase date so we can make the addition to your order. 

We appreciate your kind understanding and patience. Please feel free to contact us with any questions. Thank you. Have a wonderful day.',
    //未发货的模板
    't15' => 'Hi there,

Thank you for shopping with us at zeelool.com.

Our order tracker indicates that your glasses are being processed in our facility. All the lenses must be in the queue to our technicians for machining, days of processing time are necessary. We will send you a shipping notification email and an SMS message with a tracking number when your order is dispatched from our warehouse.

We really appreciate your patience and understanding. Please feel free to contact us if there is any other question.

<<<<<<< HEAD
Have a nice day!'
=======
Have a nice day!',
        //投递失败/可能异常
        't16' => 'Hi there,

Thank you for shopping with us at Zeelool.

We want to inform you that your order was shipped out on %s, with tracking number %s by %s.

Here is the latest update on the shipping status: %s

It shows that there is something wrong with your tracking information. Would you please kindly contact %s to ask them why they’re not able to deliver your parcel for you and arrange the delivery date?

We appreciate your kind understanding and patience. Please feel free to contact us with any questions. Thank you. Have a wonderful day.'
>>>>>>> 8fbcff4a
    ]
];<|MERGE_RESOLUTION|>--- conflicted
+++ resolved
@@ -215,9 +215,6 @@
 
 We really appreciate your patience and understanding. Please feel free to contact us if there is any other question.
 
-<<<<<<< HEAD
-Have a nice day!'
-=======
 Have a nice day!',
         //投递失败/可能异常
         't16' => 'Hi there,
@@ -231,6 +228,5 @@
 It shows that there is something wrong with your tracking information. Would you please kindly contact %s to ask them why they’re not able to deliver your parcel for you and arrange the delivery date?
 
 We appreciate your kind understanding and patience. Please feel free to contact us with any questions. Thank you. Have a wonderful day.'
->>>>>>> 8fbcff4a
     ]
 ];