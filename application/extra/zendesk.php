--- conflicted
+++ resolved
@@ -36,7 +36,6 @@
         3 => 'pending',
         4 => 'solved',
         5 => 'close'
-<<<<<<< HEAD
     ],
     'template_category' => [
         1=> '售前',
@@ -47,8 +46,6 @@
         6=> '疫情',
         7=> '电话',
         8=> '其他'
-=======
->>>>>>> 638cad96
     ],
     'templates' => [
         //自动回复判断性邮件
