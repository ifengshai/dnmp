--- conflicted
+++ resolved
@@ -132,12 +132,7 @@
 
 As our appreciation for your kind waiting, you may enjoy a 20% off coupon for your next purchase. You can enter COM20 on the shopping cart page, and then 20% off will automatically apply to the order.
 
-We sincerely appreciate your understanding and patience in this harsh time. If you have any further questions, please feel free to let us know. We are always here to help. Thank you very much. Have a good day.
-<<<<<<< HEAD
-'
-    ]
-=======
-',
+We sincerely appreciate your understanding and patience in this harsh time. If you have any further questions, please feel free to let us know. We are always here to help. Thank you very much. Have a good day.',
     //发货2周内
     't9' => 'Hi there,
 
@@ -215,5 +210,5 @@
 We really appreciate your patience and understanding. Please feel free to contact us if there is any other question.
 
 Have a nice day!'
->>>>>>> fbcc9732
+    ]
 ];