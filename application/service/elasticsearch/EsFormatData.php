--- conflicted
+++ resolved
@@ -329,22 +329,8 @@
         return compact('activeUserNum', 'registerNum', 'vipUserNum', 'orderNum', 'salesTotalMoney', 'shippingTotalMoney', 'orderUnitPrice', 'dayChart', 'funnel','compareActiveUserNumRate','compareRegisterNumRate','compareVipUserNuRate','compareOrderNumRate','compareSalesTotalMoneyRate','compareShippingTotalMoneyRate','compareOrderUnitPriceRate');
 
     }
-
-<<<<<<< HEAD
+    
     public function formatTrackData($data  ,$data1)
-=======
-    /**
-     * dashboard的数据格式化
-     * @param       $site
-     * @param       $data
-     * @param array $compareData
-     *
-     * @return array
-     * @author crasphb
-     * @date   2021/4/20 10:31
-     */
-    public function formatTrackData($site, $data  ,$data1,$siteAll = false)
->>>>>>> e2312ddc
     {
         $buckets = $data['track_channel']['buckets'];
         $newBuckets = array_column($buckets, 'doc_count', 'key');
