{
<<<<<<< HEAD
    "name": "karsonzhang/fastadmin",
    "description": "the fastest admin framework",
    "type": "project",
    "keywords": [
        "fastadmin",
        "thinkphp"
    ],
    "homepage": "https://www.fastadmin.net/",
    "license": "Apache-2.0",
    "authors": [
        {
            "name": "Karson",
            "email": "karsonzhang@163.com"
        }
    ],
    "require": {
        "php": ">=7.1",
        "topthink/framework": "~5.0.24",
        "overtrue/wechat": "~3.1",
        "endroid/qr-code": "^1.9",
        "topthink/think-captcha": "^1.0",
        "mtdowling/cron-expression": "^1.2",
        "phpmailer/phpmailer": "^5.2",
        "karsonzhang/fastadmin-addons": "~1.1.9",
        "overtrue/pinyin": "~3.0",
        "phpoffice/phpspreadsheet": "^1.2",
        "mpdf/mpdf": "^8.0",
        "zendesk/zendesk_api_client_php": "^2.2",
        "voku/stringy": "^6.2",
        "topthink/think-migration": "1.*",
        "mingyoung/dingtalk": "2.3.0",
        "league/html-to-markdown": "^4.9",
        "sch-group/17track": "^1.7",
        "google/apiclient": "^2.0",
        "guzzlehttp/promises": "1.4.0",
        "guzzlehttp/psr7": "1.7.0",
        "elasticsearch/elasticsearch": "v7.12.0"
        "guzzlehttp/promises": "1.4.0",
        "guzzlehttp/psr7": "1.7.0",
        "aws/aws-sdk-php": "^3.176",
        "facebook/php-business-sdk": "v10.0.1"
        "elasticsearch/elasticsearch": "v7.12.0"
    },
    "config": {
        "preferred-install": "dist"
    },
    "repositories": {
        "packagist": {
            "type": "composer",
            "url": "https://mirrors.aliyun.com/composer/"
        }
=======
  "name": "karsonzhang/fastadmin",
  "description": "the fastest admin framework",
  "type": "project",
  "keywords": [
    "fastadmin",
    "thinkphp"
  ],
  "homepage": "https://www.fastadmin.net/",
  "license": "Apache-2.0",
  "authors": [
    {
      "name": "Karson",
      "email": "karsonzhang@163.com"
>>>>>>> 92c422cb
    }
  ],
  "require": {
    "php": ">=5.6.0",
    "topthink/framework": "~5.0.24",
    "overtrue/wechat": "~3.1",
    "endroid/qr-code": "^1.9",
    "topthink/think-captcha": "^1.0",
    "mtdowling/cron-expression": "^1.2",
    "phpmailer/phpmailer": "^5.2",
    "karsonzhang/fastadmin-addons": "~1.1.9",
    "overtrue/pinyin": "~3.0",
    "phpoffice/phpspreadsheet": "^1.2",
    "mpdf/mpdf": "^8.0",
    "zendesk/zendesk_api_client_php": "^2.2",
    "voku/stringy": "^6.2",
    "topthink/think-migration": "1.*",
    "mingyoung/dingtalk": "2.3.0",
    "league/html-to-markdown": "^4.9",
    "sch-group/17track": "^1.7",
    "google/apiclient": "^2.0",
    "guzzlehttp/promises": "1.4.0",
    "guzzlehttp/psr7": "1.7.0",
    "aws/aws-sdk-php": "^3.176",
    "facebook/php-business-sdk": "v10.0.1",
    "elasticsearch/elasticsearch": "v7.12.0",
    "google/analytics-data": "^0.4.0",
    "ext-bcmath": "*",
    "googleads/google-ads-php": "^v6.1"
  },
  "config": {
    "preferred-install": "dist"
  },
  "repositories": {
    "packagist": {
      "type": "composer",
      "url": "https://mirrors.aliyun.com/composer/"
    }
  }
}<|MERGE_RESOLUTION|>--- conflicted
+++ resolved
@@ -1,5 +1,4 @@
 {
-<<<<<<< HEAD
     "name": "karsonzhang/fastadmin",
     "description": "the fastest admin framework",
     "type": "project",
@@ -51,21 +50,6 @@
             "type": "composer",
             "url": "https://mirrors.aliyun.com/composer/"
         }
-=======
-  "name": "karsonzhang/fastadmin",
-  "description": "the fastest admin framework",
-  "type": "project",
-  "keywords": [
-    "fastadmin",
-    "thinkphp"
-  ],
-  "homepage": "https://www.fastadmin.net/",
-  "license": "Apache-2.0",
-  "authors": [
-    {
-      "name": "Karson",
-      "email": "karsonzhang@163.com"
->>>>>>> 92c422cb
     }
   ],
   "require": {
