--- conflicted
+++ resolved
@@ -34,15 +34,9 @@
         "sch-group/17track": "^1.7",
         "google/apiclient": "^2.0",
         "facebook/php-business-sdk": "5.0.5",
-<<<<<<< HEAD
-        "guzzlehttp/psr7": "1.7.0",
-        "guzzlehttp/promises": "1.4.0",
-        "aws/aws-sdk-php": "^3.176"
-=======
         "aws/aws-sdk-php": "^3.176",
         "guzzlehttp/promises": "1.4.0",
         "guzzlehttp/psr7": "1.7.0"
->>>>>>> aa6c2677
     },
     "config": {
         "preferred-install": "dist"
