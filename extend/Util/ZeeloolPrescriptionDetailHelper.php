--- conflicted
+++ resolved
@@ -35,12 +35,6 @@
 	* 获取一个订单的处方明细 依据 increment_id
 	* 参数说明 $increment_id = '400083065'
 	*/
-<<<<<<< HEAD
-	public static function get_one_by_increment_id($increment_id){
-		
-		if($increment_id){
-			$querySql = "select sfoi.original_price,sfoi.discount_amount,sfo.increment_id,sfo.customer_email,sfo.customer_firstname,sfo.customer_lastname,sfo.store_id,sfoi.product_options,sfoi.order_id,sfo.`status`,sfoi.sku,sfoi.qty_ordered,sfoi.name,sfo.created_at
-=======
 	public static function get_one_by_increment_id($increment_id)
 	{
 
@@ -50,7 +44,6 @@
 
 		if ($increment_id) {
 			$querySql = "select sfo.is_new_version,sfoi.original_price,sfoi.discount_amount,sfo.increment_id,sfo.customer_email,sfo.customer_firstname,sfo.customer_lastname,sfo.store_id,sfoi.product_options,sfoi.order_id,sfo.`status`,sfoi.sku,sfoi.qty_ordered,sfoi.name,sfo.created_at
->>>>>>> adf3210b
 			from sales_flat_order_item sfoi
 			left join sales_flat_order sfo on sfoi.order_id=sfo.entity_id 
 			where sfo.increment_id='{$increment_id}'";
@@ -172,16 +165,8 @@
 			$items[$item_key]['total_old'] = $product_options['info_buyRequest']['tmplens']['total_old'];
 			$items[$item_key]['options']  = $product_options['options'];
 			$items[$item_key]['cart_currency'] = $product_options['info_buyRequest']['cart_currency'];
-<<<<<<< HEAD
-            $items[$item_key]['index_type'] = $final_params['index_type'] = $product_options['info_buyRequest']['tmplens']['index_type'];
-            $items[$item_key]['coating_id'] = $final_params['coating_id'] = $product_options['info_buyRequest']['tmplens']['coating_id'];
-            $items[$item_key]['coatiing_name'] = $final_params['coatiing_name'] = $product_options['info_buyRequest']['tmplens']['coatiing_name'];
-            $items[$item_key]['color_id'] = $final_params['color_id'] ?: '';
-            $items[$item_key]['color_name'] = $final_params['color_name'] ?: '';
-=======
 			$items[$item_key]['coating_id'] = $product_options['info_buyRequest']['tmplens']['coating_id'];
 			$items[$item_key]['color_id'] = $product_options['info_buyRequest']['tmplens']['color_id'];
->>>>>>> adf3210b
 
 			$prescription_params = $product_options['info_buyRequest']['tmplens']['prescription'];
 			$prescription_params = explode("&", $prescription_params);
@@ -232,10 +217,7 @@
 				$items[$item_key]['store_id'] = $item_value['store_id'];
 			}
 		}
-<<<<<<< HEAD
-=======
 	
->>>>>>> adf3210b
 		return $items;
 	}
 }