<?php

namespace Util;

use think\Db;

class ZeeloolPrescriptionDetailHelper
{

	/* 
	* 获取一个订单的处方明细 依据 entity_id 
	* 参数说明 订单 $entity_id = 1254
	*/
	public static function get_one_by_entity_id($entity_id)
	{
		if ($entity_id) {
			$querySql = "select sfo.is_new_version,sfoi.original_price,sfoi.discount_amount,sfo.increment_id,sfoi.product_options,sfoi.order_id,sfo.`status`,sfoi.sku,sfoi.qty_ordered,sfoi.name,sfo.created_at
			from sales_flat_order_item sfoi
			left join sales_flat_order sfo on sfoi.order_id=sfo.entity_id 
			where sfo.entity_id=$entity_id";
			$item_list = Db::connect('database.db_zeelool')->query($querySql);

			// 如果为空，则直接返回false
			if (empty($item_list)) {
				return false;
			}

			return self::list_convert($item_list);
		}

		return false;
	}

	/* 
	* 获取一个订单的处方明细 依据 increment_id
	* 参数说明 $increment_id = '400083065'
	*/
	public static function get_one_by_increment_id($increment_id)
	{

		// if($increment_id){

		// }

		if ($increment_id) {
			$querySql = "select sfo.is_new_version,sfoi.original_price,sfoi.discount_amount,sfo.increment_id,sfo.customer_email,sfo.customer_firstname,sfo.customer_lastname,sfo.store_id,sfoi.product_options,sfoi.order_id,sfo.`status`,sfoi.sku,sfoi.qty_ordered,sfoi.name,sfo.created_at
			from sales_flat_order_item sfoi
			left join sales_flat_order sfo on sfoi.order_id=sfo.entity_id 
			where sfo.increment_id='{$increment_id}'";
			$item_list = Db::connect('database.db_zeelool')->query($querySql);

			// 如果为空，则直接返回false
			if (empty($item_list)) {
				return false;
			}

			return self::list_convert($item_list);
		}

		return false;
	}

	/*
	* 获取订单列表的处方明细  依据 entity_ids
	* 参数说明 $entity_id = 1254,1235,45687
	*/
	public static function get_list_by_entity_ids($entity_id)
	{
		if ($entity_id) {
			$querySql = "select sfo.is_new_version,sfoi.original_price,sfoi.discount_amount,sfo.increment_id,sfoi.product_options,sfoi.order_id,sfo.`status`,sfoi.sku,sfoi.qty_ordered,sfoi.name,sfo.created_at
			from sales_flat_order_item sfoi
			left join sales_flat_order sfo on sfoi.order_id=sfo.entity_id 
			where sfo.entity_id in($entity_id)";
			$item_list = Db::connect('database.db_zeelool')->query($querySql);

			// 如果为空，则直接返回false
			if (empty($item_list)) {
				return false;
			}

			return self::list_convert($item_list);
		}
		return false;
	}

	/*
	* 获取订单列表的处方明细  依据 increment_ids
	* 参数说明 $increment_ids = " '400083065','100046454','400082960' "
	*/
	public static function get_list_by_increment_ids($increment_ids)
	{
		if ($increment_ids) {
			$increment_ids = rtrim($increment_ids, ',');
			$querySql = "select sfo.is_new_version,sfoi.original_price,sfoi.discount_amount,sfo.increment_id,sfoi.product_options,sfoi.order_id,sfo.`status`,sfoi.sku,sfoi.qty_ordered,sfoi.name,sfo.created_at
			from sales_flat_order_item sfoi
			left join sales_flat_order sfo on sfoi.order_id=sfo.entity_id 
			where sfo.increment_id in($increment_ids)";
			$item_list = Db::connect('database.db_zeelool')->query($querySql);

			// 如果为空，则直接返回false
			if (empty($item_list)) {
				return false;
			}

			return self::list_convert($item_list);
		}
		return false;
	}

	/*
	* 解析处方  依据 $item_list
	* 参数说明 $item_list 查询的结果列表
	*/
	protected function list_convert($item_list)
	{


		$items = array();
		foreach ($item_list as $item_key => $item_value) {

			$items[$item_key]['increment_id'] = $item_value['increment_id'];
			$items[$item_key]['status'] = $item_value['status'];
			$items[$item_key]['order_id'] = $item_value['order_id'];
			$items[$item_key]['item_id'] = $item_value['item_id'];
			$items[$item_key]['name'] = $item_value['name'];
			$items[$item_key]['sku'] = $item_value['sku'];
			$items[$item_key]['created_at'] = $item_value['created_at'];
			$items[$item_key]['qty_ordered'] = $item_value['qty_ordered'];
			$items[$item_key]['quote_item_id'] = $item_value['quote_item_id'];
			$items[$item_key]['discount_amount'] = $item_value['discount_amount'];
			$items[$item_key]['original_price'] = $item_value['original_price'];
			$product_options = unserialize($item_value['product_options']);
			//判断是否为新处方
			if ($item_value['is_new_version'] == 1) {
				$items[$item_key]['coatiing_name'] = substr($product_options['info_buyRequest']['tmplens']['coating_name'], 0, 100);
				$items[$item_key]['index_type'] = substr($product_options['info_buyRequest']['tmplens']['lens_data_name'], 0, 100);
				$items[$item_key]['index_price'] = $product_options['info_buyRequest']['tmplens']['lens_base_price'];
				$items[$item_key]['coatiing_price'] = $product_options['info_buyRequest']['tmplens']['coating_base_price'];
				$items[$item_key]['index_price_old'] = $product_options['info_buyRequest']['tmplens']['lens_base_price'];
				$items[$item_key]['index_name'] = $product_options['info_buyRequest']['tmplens']['lens_data_name'];
				$items[$item_key]['index_id'] = $product_options['info_buyRequest']['tmplens']['lens_id'];
				if ($product_options['info_buyRequest']['tmplens']['color_id']) {
					$items[$item_key]['index_type'] = $items[$item_key]['index_type'] . '-' . $product_options['info_buyRequest']['tmplens']['color_data_name'];
				} 
			} else {
				$items[$item_key]['coatiing_name'] = substr($product_options['info_buyRequest']['tmplens']['coatiing_name'], 0, 100);
				$items[$item_key]['index_type'] = substr($product_options['info_buyRequest']['tmplens']['index_type'], 0, 100);
				$items[$item_key]['index_price'] = $product_options['info_buyRequest']['tmplens']['index_price'];
				$items[$item_key]['coatiing_price'] = $product_options['info_buyRequest']['tmplens']['coatiing_price'];
				$items[$item_key]['index_price_old'] = $product_options['info_buyRequest']['tmplens']['index_price_old'];
				$items[$item_key]['index_name'] = $product_options['info_buyRequest']['tmplens']['index_name'];
				$items[$item_key]['index_id'] =  $product_options['info_buyRequest']['tmplens']['index_id'];
				if ($product_options['info_buyRequest']['tmplens']['color_name']) {
					$items[$item_key]['index_type'] = $items[$item_key]['index_type'] . '-' . $product_options['info_buyRequest']['tmplens']['color_name'];
				} 
			}
			$items[$item_key]['frame_price'] = $product_options['info_buyRequest']['tmplens']['frame_price'];
			//添加color-name 参数	
			$items[$item_key]['color_name']  = isset($product_options['info_buyRequest']['tmplens']['color_data_name']) ? $product_options['info_buyRequest']['tmplens']['color_data_name'] : '';
			$items[$item_key]['frame_regural_price'] = $product_options['info_buyRequest']['tmplens']['frame_regural_price'];
			$items[$item_key]['is_special_price'] = $product_options['info_buyRequest']['tmplens']['is_special_price'];
			$items[$item_key]['lens'] = $product_options['info_buyRequest']['tmplens']['lens'];
			$items[$item_key]['lens_old'] = $product_options['info_buyRequest']['tmplens']['lens_old'];
			$items[$item_key]['total'] =  $product_options['info_buyRequest']['tmplens']['total'];
			$items[$item_key]['total_old'] = $product_options['info_buyRequest']['tmplens']['total_old'];
			$items[$item_key]['options']  = $product_options['options'];
			$items[$item_key]['cart_currency'] = $product_options['info_buyRequest']['cart_currency'];
			$items[$item_key]['coating_id'] = $product_options['info_buyRequest']['tmplens']['coating_id'];
			$items[$item_key]['color_id'] = $product_options['info_buyRequest']['tmplens']['color_id'];

			$prescription_params = $product_options['info_buyRequest']['tmplens']['prescription'];
			$prescription_params = explode("&", $prescription_params);
			$lens_params = array();
			foreach ($prescription_params as $key => $value) {
				$arr_value = explode("=", $value);
				$lens_params[$arr_value[0]] = $arr_value[1];
				$items[$item_key][$arr_value[0]] = $arr_value[1];
			}
			
			

			$items[$item_key]['year'] = $product_options['info_buyRequest']['tmplens']['year'] ? $product_options['info_buyRequest']['tmplens']['year'] : '';
			$items[$item_key]['month'] = $product_options['info_buyRequest']['tmplens']['month'] ? $product_options['info_buyRequest']['tmplens']['month'] : '';

			$items[$item_key]['information'] = str_replace("+", " ", urldecode(urldecode($product_options['info_buyRequest']['tmplens']['information'])));

			//判断双ADD还是单ADD
			if ($items[$item_key]['os_add'] && $items[$item_key]['od_add'] && $items[$item_key]['os_add'] * 1 != 0 && $items[$item_key]['od_add'] * 1 != 0) {
				//如果新处方add 对调 因为旧处方add左右眼颠倒
				if ($item_value['is_new_version'] == 1) {
					$items[$item_key]['os_add'] = $lens_params['od_add'];
					$items[$item_key]['od_add'] = $lens_params['os_add'];
				} else {
					$items[$item_key]['os_add'] = $lens_params['os_add'];
					$items[$item_key]['od_add'] = $lens_params['od_add'];
				}
			} else {
				if ($items[$item_key]['od_add'] && $lens_params['od_add']*1 != 0) {
					$items[$item_key]['total_add'] = $lens_params['od_add'];
				} else {
					$items[$item_key]['total_add'] = $lens_params['os_add'];
				}
			}

			//添加上客户邮箱,客户姓名
			if (isset($item_value['customer_email'])) {
				$items[$item_key]['customer_email'] = $item_value['customer_email'];
			}
			if (isset($item_value['customer_firstname'])) {
				$items[$item_key]['customer_firstname'] = $item_value['customer_firstname'];
			}
			if (isset($item_value['customer_lastname'])) {
				$items[$item_key]['customer_lastname']  = $item_value['customer_lastname'];
			}
			//添加上订单来源
			if (isset($item_value['store_id'])) {
				$items[$item_key]['store_id'] = $item_value['store_id'];
			}
		}
<<<<<<< HEAD
	
=======
>>>>>>> 30423f0f
		return $items;
	}
}<|MERGE_RESOLUTION|>--- conflicted
+++ resolved
@@ -1,29 +1,26 @@
 <?php
 
 namespace Util;
-
 use think\Db;
 
-class ZeeloolPrescriptionDetailHelper
-{
+class ZeeloolPrescriptionDetailHelper{
 
 	/* 
 	* 获取一个订单的处方明细 依据 entity_id 
 	* 参数说明 订单 $entity_id = 1254
 	*/
-	public static function get_one_by_entity_id($entity_id)
-	{
-		if ($entity_id) {
-			$querySql = "select sfo.is_new_version,sfoi.original_price,sfoi.discount_amount,sfo.increment_id,sfoi.product_options,sfoi.order_id,sfo.`status`,sfoi.sku,sfoi.qty_ordered,sfoi.name,sfo.created_at
+	public static function get_one_by_entity_id($entity_id){
+		if($entity_id){
+			$querySql = "select sfoi.original_price,sfoi.discount_amount,sfo.increment_id,sfoi.product_options,sfoi.order_id,sfo.`status`,sfoi.sku,sfoi.qty_ordered,sfoi.name,sfo.created_at
 			from sales_flat_order_item sfoi
 			left join sales_flat_order sfo on sfoi.order_id=sfo.entity_id 
 			where sfo.entity_id=$entity_id";
 			$item_list = Db::connect('database.db_zeelool')->query($querySql);
 
 			// 如果为空，则直接返回false
-			if (empty($item_list)) {
-				return false;
-			}
+			if(empty($item_list)){
+				return false;				
+			}			
 
 			return self::list_convert($item_list);
 		}
@@ -35,24 +32,19 @@
 	* 获取一个订单的处方明细 依据 increment_id
 	* 参数说明 $increment_id = '400083065'
 	*/
-	public static function get_one_by_increment_id($increment_id)
-	{
-
-		// if($increment_id){
-
-		// }
-
-		if ($increment_id) {
-			$querySql = "select sfo.is_new_version,sfoi.original_price,sfoi.discount_amount,sfo.increment_id,sfo.customer_email,sfo.customer_firstname,sfo.customer_lastname,sfo.store_id,sfoi.product_options,sfoi.order_id,sfo.`status`,sfoi.sku,sfoi.qty_ordered,sfoi.name,sfo.created_at
+	public static function get_one_by_increment_id($increment_id){
+		
+		if($increment_id){
+			$querySql = "select sfoi.original_price,sfoi.discount_amount,sfo.increment_id,sfo.customer_email,sfo.customer_firstname,sfo.customer_lastname,sfo.store_id,sfoi.product_options,sfoi.order_id,sfo.`status`,sfoi.sku,sfoi.qty_ordered,sfoi.name,sfo.created_at
 			from sales_flat_order_item sfoi
 			left join sales_flat_order sfo on sfoi.order_id=sfo.entity_id 
 			where sfo.increment_id='{$increment_id}'";
 			$item_list = Db::connect('database.db_zeelool')->query($querySql);
 
 			// 如果为空，则直接返回false
-			if (empty($item_list)) {
-				return false;
-			}
+			if(empty($item_list)){
+				return false;				
+			}			
 
 			return self::list_convert($item_list);
 		}
@@ -64,19 +56,18 @@
 	* 获取订单列表的处方明细  依据 entity_ids
 	* 参数说明 $entity_id = 1254,1235,45687
 	*/
-	public static function get_list_by_entity_ids($entity_id)
-	{
-		if ($entity_id) {
-			$querySql = "select sfo.is_new_version,sfoi.original_price,sfoi.discount_amount,sfo.increment_id,sfoi.product_options,sfoi.order_id,sfo.`status`,sfoi.sku,sfoi.qty_ordered,sfoi.name,sfo.created_at
+	public static function get_list_by_entity_ids($entity_id){
+		if($entity_id){
+			$querySql = "select sfoi.original_price,sfoi.discount_amount,sfo.increment_id,sfoi.product_options,sfoi.order_id,sfo.`status`,sfoi.sku,sfoi.qty_ordered,sfoi.name,sfo.created_at
 			from sales_flat_order_item sfoi
 			left join sales_flat_order sfo on sfoi.order_id=sfo.entity_id 
 			where sfo.entity_id in($entity_id)";
 			$item_list = Db::connect('database.db_zeelool')->query($querySql);
 
 			// 如果为空，则直接返回false
-			if (empty($item_list)) {
-				return false;
-			}
+			if(empty($item_list)){
+				return false;				
+			}			
 
 			return self::list_convert($item_list);
 		}
@@ -87,39 +78,38 @@
 	* 获取订单列表的处方明细  依据 increment_ids
 	* 参数说明 $increment_ids = " '400083065','100046454','400082960' "
 	*/
-	public static function get_list_by_increment_ids($increment_ids)
-	{
-		if ($increment_ids) {
-			$increment_ids = rtrim($increment_ids, ',');
-			$querySql = "select sfo.is_new_version,sfoi.original_price,sfoi.discount_amount,sfo.increment_id,sfoi.product_options,sfoi.order_id,sfo.`status`,sfoi.sku,sfoi.qty_ordered,sfoi.name,sfo.created_at
+	public static function get_list_by_increment_ids($increment_ids){
+		if($increment_ids){
+			$increment_ids = rtrim($increment_ids,',');
+			$querySql = "select sfoi.original_price,sfoi.discount_amount,sfo.increment_id,sfoi.product_options,sfoi.order_id,sfo.`status`,sfoi.sku,sfoi.qty_ordered,sfoi.name,sfo.created_at
 			from sales_flat_order_item sfoi
 			left join sales_flat_order sfo on sfoi.order_id=sfo.entity_id 
 			where sfo.increment_id in($increment_ids)";
 			$item_list = Db::connect('database.db_zeelool')->query($querySql);
 
 			// 如果为空，则直接返回false
-			if (empty($item_list)) {
-				return false;
-			}
-
-			return self::list_convert($item_list);
-		}
-		return false;
+			if(empty($item_list)){
+				return false;				
+			}			
+
+			return self::list_convert($item_list);
+		}
+		return false;
+		
 	}
 
 	/*
 	* 解析处方  依据 $item_list
 	* 参数说明 $item_list 查询的结果列表
 	*/
-	protected function list_convert($item_list)
-	{
-
-
-		$items = array();
+	protected function list_convert($item_list){
+
+		
+		$items = array();	
 		foreach ($item_list as $item_key => $item_value) {
 
-			$items[$item_key]['increment_id'] = $item_value['increment_id'];
-			$items[$item_key]['status'] = $item_value['status'];
+			$items[$item_key]['increment_id'] = $item_value['increment_id'];   
+			$items[$item_key]['status'] = $item_value['status'];    		 
 			$items[$item_key]['order_id'] = $item_value['order_id'];
 			$items[$item_key]['item_id'] = $item_value['item_id'];
 			$items[$item_key]['name'] = $item_value['name'];
@@ -127,100 +117,121 @@
 			$items[$item_key]['created_at'] = $item_value['created_at'];
 			$items[$item_key]['qty_ordered'] = $item_value['qty_ordered'];
 			$items[$item_key]['quote_item_id'] = $item_value['quote_item_id'];
-			$items[$item_key]['discount_amount'] = $item_value['discount_amount'];
+			$items[$item_key]['discount_amount'] = $item_value['discount_amount']; 
 			$items[$item_key]['original_price'] = $item_value['original_price'];
 			$product_options = unserialize($item_value['product_options']);
-			//判断是否为新处方
-			if ($item_value['is_new_version'] == 1) {
-				$items[$item_key]['coatiing_name'] = substr($product_options['info_buyRequest']['tmplens']['coating_name'], 0, 100);
-				$items[$item_key]['index_type'] = substr($product_options['info_buyRequest']['tmplens']['lens_data_name'], 0, 100);
-				$items[$item_key]['index_price'] = $product_options['info_buyRequest']['tmplens']['lens_base_price'];
-				$items[$item_key]['coatiing_price'] = $product_options['info_buyRequest']['tmplens']['coating_base_price'];
-				$items[$item_key]['index_price_old'] = $product_options['info_buyRequest']['tmplens']['lens_base_price'];
-				$items[$item_key]['index_name'] = $product_options['info_buyRequest']['tmplens']['lens_data_name'];
-				$items[$item_key]['index_id'] = $product_options['info_buyRequest']['tmplens']['lens_id'];
-				if ($product_options['info_buyRequest']['tmplens']['color_id']) {
-					$items[$item_key]['index_type'] = $items[$item_key]['index_type'] . '-' . $product_options['info_buyRequest']['tmplens']['color_data_name'];
-				} 
-			} else {
-				$items[$item_key]['coatiing_name'] = substr($product_options['info_buyRequest']['tmplens']['coatiing_name'], 0, 100);
-				$items[$item_key]['index_type'] = substr($product_options['info_buyRequest']['tmplens']['index_type'], 0, 100);
-				$items[$item_key]['index_price'] = $product_options['info_buyRequest']['tmplens']['index_price'];
-				$items[$item_key]['coatiing_price'] = $product_options['info_buyRequest']['tmplens']['coatiing_price'];
-				$items[$item_key]['index_price_old'] = $product_options['info_buyRequest']['tmplens']['index_price_old'];
-				$items[$item_key]['index_name'] = $product_options['info_buyRequest']['tmplens']['index_name'];
-				$items[$item_key]['index_id'] =  $product_options['info_buyRequest']['tmplens']['index_id'];
-				if ($product_options['info_buyRequest']['tmplens']['color_name']) {
-					$items[$item_key]['index_type'] = $items[$item_key]['index_type'] . '-' . $product_options['info_buyRequest']['tmplens']['color_name'];
-				} 
-			}
-			$items[$item_key]['frame_price'] = $product_options['info_buyRequest']['tmplens']['frame_price'];
+		
+			$final_params = array();
+
+			$final_params['coatiing_name'] = substr($product_options['info_buyRequest']['tmplens']['coatiing_name'],0,100);
+			$final_params['index_type'] = substr($product_options['info_buyRequest']['tmplens']['index_type'],0,100);
+
+			$final_params['frame_price'] = $product_options['info_buyRequest']['tmplens']['frame_price'];
+			$final_params['index_price'] = $product_options['info_buyRequest']['tmplens']['index_price'];
+			$final_params['coatiing_price'] = $product_options['info_buyRequest']['tmplens']['coatiing_price'];
 			//添加color-name 参数	
-			$items[$item_key]['color_name']  = isset($product_options['info_buyRequest']['tmplens']['color_data_name']) ? $product_options['info_buyRequest']['tmplens']['color_data_name'] : '';
-			$items[$item_key]['frame_regural_price'] = $product_options['info_buyRequest']['tmplens']['frame_regural_price'];
-			$items[$item_key]['is_special_price'] = $product_options['info_buyRequest']['tmplens']['is_special_price'];
-			$items[$item_key]['lens'] = $product_options['info_buyRequest']['tmplens']['lens'];
-			$items[$item_key]['lens_old'] = $product_options['info_buyRequest']['tmplens']['lens_old'];
-			$items[$item_key]['total'] =  $product_options['info_buyRequest']['tmplens']['total'];
-			$items[$item_key]['total_old'] = $product_options['info_buyRequest']['tmplens']['total_old'];
+			$final_params['color_name']  = isset($product_options['info_buyRequest']['tmplens']['color_name']) ? $product_options['info_buyRequest']['tmplens']['color_name'] : '';
+            $final_params['color_id']  = isset($product_options['info_buyRequest']['tmplens']['color_id']) ? $product_options['info_buyRequest']['tmplens']['color_id'] : '';
+
+			$items[$item_key]['frame_regural_price'] = $final_params['frame_regural_price'] = $product_options['info_buyRequest']['tmplens']['frame_regural_price'];
+			$items[$item_key]['is_special_price'] = $final_params['is_special_price'] = $product_options['info_buyRequest']['tmplens']['is_special_price'];
+			$items[$item_key]['index_price_old'] = $final_params['index_price_old'] = $product_options['info_buyRequest']['tmplens']['index_price_old'];
+			$items[$item_key]['index_name'] = $final_params['index_name'] = $product_options['info_buyRequest']['tmplens']['index_name'];
+			$items[$item_key]['index_id'] = $final_params['index_id'] = $product_options['info_buyRequest']['tmplens']['index_id'];
+			$items[$item_key]['lens'] = $final_params['lens'] = $product_options['info_buyRequest']['tmplens']['lens'];
+			$items[$item_key]['lens_old'] = $final_params['lens_old'] = $product_options['info_buyRequest']['tmplens']['lens_old'];
+			$items[$item_key]['total'] = $final_params['total'] = $product_options['info_buyRequest']['tmplens']['total'];
+			$items[$item_key]['total_old'] = $final_params['total_old'] = $product_options['info_buyRequest']['tmplens']['total_old'];
 			$items[$item_key]['options']  = $product_options['options'];
 			$items[$item_key]['cart_currency'] = $product_options['info_buyRequest']['cart_currency'];
-			$items[$item_key]['coating_id'] = $product_options['info_buyRequest']['tmplens']['coating_id'];
-			$items[$item_key]['color_id'] = $product_options['info_buyRequest']['tmplens']['color_id'];
+            $items[$item_key]['index_type'] = $final_params['index_type'] = $product_options['info_buyRequest']['tmplens']['index_type'];
+            $items[$item_key]['coating_id'] = $final_params['coating_id'] = $product_options['info_buyRequest']['tmplens']['coating_id'];
+            $items[$item_key]['coatiing_name'] = $final_params['coatiing_name'] = $product_options['info_buyRequest']['tmplens']['coatiing_name'];
+            $items[$item_key]['color_id'] = $final_params['color_id'] ?: '';
+            $items[$item_key]['color_name'] = $final_params['color_name'] ?: '';
 
 			$prescription_params = $product_options['info_buyRequest']['tmplens']['prescription'];
+            // dump($prescription_params);
 			$prescription_params = explode("&", $prescription_params);
 			$lens_params = array();
 			foreach ($prescription_params as $key => $value) {
+                // dump($value);
 				$arr_value = explode("=", $value);
 				$lens_params[$arr_value[0]] = $arr_value[1];
-				$items[$item_key][$arr_value[0]] = $arr_value[1];
+			}
+            // dump($lens_params);
+			$final_params = array_merge($lens_params, $final_params);
+          
+			$items[$item_key]['coatiing_name'] = $final_params['coatiing_name'];
+			if(!empty($final_params['color_name'])){
+				$items[$item_key]['index_type'] = $final_params['index_type'].'-'.$final_params['color_name'];
+			}else{
+				$items[$item_key]['index_type'] = $final_params['index_type'];
 			}
 			
-			
-
-			$items[$item_key]['year'] = $product_options['info_buyRequest']['tmplens']['year'] ? $product_options['info_buyRequest']['tmplens']['year'] : '';
-			$items[$item_key]['month'] = $product_options['info_buyRequest']['tmplens']['month'] ? $product_options['info_buyRequest']['tmplens']['month'] : '';
-
-			$items[$item_key]['information'] = str_replace("+", " ", urldecode(urldecode($product_options['info_buyRequest']['tmplens']['information'])));
-
-			//判断双ADD还是单ADD
-			if ($items[$item_key]['os_add'] && $items[$item_key]['od_add'] && $items[$item_key]['os_add'] * 1 != 0 && $items[$item_key]['od_add'] * 1 != 0) {
-				//如果新处方add 对调 因为旧处方add左右眼颠倒
-				if ($item_value['is_new_version'] == 1) {
-					$items[$item_key]['os_add'] = $lens_params['od_add'];
-					$items[$item_key]['od_add'] = $lens_params['os_add'];
-				} else {
-					$items[$item_key]['os_add'] = $lens_params['os_add'];
-					$items[$item_key]['od_add'] = $lens_params['od_add'];
-				}
-			} else {
-				if ($items[$item_key]['od_add'] && $lens_params['od_add']*1 != 0) {
-					$items[$item_key]['total_add'] = $lens_params['od_add'];
-				} else {
-					$items[$item_key]['total_add'] = $lens_params['os_add'];
-				}
-			}
-
+			$items[$item_key]['prescription_type'] = $final_params['prescription_type'];
+
+			$items[$item_key]['frame_price'] = $final_params['frame_price']?$final_params['frame_price']:0;
+			$items[$item_key]['index_price'] = $final_params['index_price']?$final_params['index_price']:0;
+			$items[$item_key]['coatiing_price'] = $final_params['coatiing_price']?$final_params['coatiing_price']:0;
+
+			$items[$item_key]['year'] = $final_params['year']?$final_params['year']:'';
+			$items[$item_key]['month'] = $final_params['month']?$final_params['month']:'';
+
+			$items[$item_key]['information'] = str_replace("+"," ",urldecode(urldecode($final_params['information'])));
+
+			$items[$item_key]['od_sph'] = $final_params['od_sph'];
+			$items[$item_key]['os_sph'] = $final_params['os_sph'];
+
+			$items[$item_key]['od_cyl'] = $final_params['od_cyl'];
+			$items[$item_key]['os_cyl'] = $final_params['os_cyl'];
+
+			$items[$item_key]['od_axis'] = $final_params['od_axis'];
+			$items[$item_key]['os_axis'] = $final_params['os_axis'];
+			$items[$item_key]['pdcheck'] = $final_params['pdcheck'];
+
+			if($final_params['os_add'] && $final_params['od_add']){
+				$items[$item_key]['os_add'] = $final_params['os_add'];
+				$items[$item_key]['od_add'] = $final_params['od_add'];
+			}else{
+				$items[$item_key]['total_add'] = $final_params['os_add'];
+			}
+
+			if($final_params['pdcheck'] =='on'){
+				$items[$item_key]['pd_l'] = $final_params['pd_l'];
+				$items[$item_key]['pd_r'] = $final_params['pd_r'];
+			}else{
+				$items[$item_key]['pd'] = $final_params['pd'];
+			}
+
+			if($final_params['prismcheck'] == 'on'){
+				$items[$item_key]['prismcheck'] = $final_params['prismcheck'];
+				$items[$item_key]['od_pv'] = $final_params['od_pv'];
+				$items[$item_key]['od_bd'] = $final_params['od_bd'];
+				$items[$item_key]['od_pv_r'] = $final_params['od_pv_r'];
+				$items[$item_key]['od_bd_r'] = $final_params['od_bd_r'];
+
+				$items[$item_key]['os_pv'] = $final_params['os_pv'];
+				$items[$item_key]['os_bd'] = $final_params['os_bd'];
+				$items[$item_key]['os_pv_r'] = $final_params['os_pv_r'];
+				$items[$item_key]['os_bd_r'] = $final_params['os_bd_r'];
+			}
 			//添加上客户邮箱,客户姓名
-			if (isset($item_value['customer_email'])) {
+			if(isset($item_value['customer_email'])){
 				$items[$item_key]['customer_email'] = $item_value['customer_email'];
 			}
-			if (isset($item_value['customer_firstname'])) {
+			if(isset($item_value['customer_firstname'])){
 				$items[$item_key]['customer_firstname'] = $item_value['customer_firstname'];
 			}
-			if (isset($item_value['customer_lastname'])) {
+			if(isset($item_value['customer_lastname'])){
 				$items[$item_key]['customer_lastname']  = $item_value['customer_lastname'];
 			}
 			//添加上订单来源
-			if (isset($item_value['store_id'])) {
+			if(isset($item_value['store_id'])){
 				$items[$item_key]['store_id'] = $item_value['store_id'];
 			}
-		}
-<<<<<<< HEAD
-	
-=======
->>>>>>> 30423f0f
+
+		}
 		return $items;
 	}
 }