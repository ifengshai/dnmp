<?php

namespace Util;

use think\Db;

class ZeeloolPrescriptionDetailHelper
{

	/* 
	* 获取一个订单的处方明细 依据 entity_id 
	* 参数说明 订单 $entity_id = 1254
	*/
	public static function get_one_by_entity_id($entity_id)
	{
		if ($entity_id) {
			$querySql = "select sfo.is_new_version,sfoi.original_price,sfoi.discount_amount,sfo.increment_id,sfoi.product_options,sfoi.order_id,sfo.`status`,sfoi.sku,sfoi.qty_ordered,sfoi.name,sfo.created_at
			from sales_flat_order_item sfoi
			left join sales_flat_order sfo on sfoi.order_id=sfo.entity_id 
			where sfo.entity_id=$entity_id";
			$item_list = Db::connect('database.db_zeelool')->query($querySql);

			// 如果为空，则直接返回false
			if (empty($item_list)) {
				return false;
			}

			return self::list_convert($item_list);
		}

		return false;
	}

	/* 
	* 获取一个订单的处方明细 依据 increment_id
	* 参数说明 $increment_id = '400083065'
	*/
	public static function get_one_by_increment_id($increment_id)
	{

		// if($increment_id){

		// }

		if ($increment_id) {
			$querySql = "select sfo.is_new_version,sfoi.original_price,sfoi.discount_amount,sfo.increment_id,sfo.customer_email,sfo.customer_firstname,sfo.customer_lastname,sfo.store_id,sfoi.product_options,sfoi.order_id,sfo.`status`,sfoi.sku,sfoi.qty_ordered,sfoi.name,sfo.created_at
			from sales_flat_order_item sfoi
			left join sales_flat_order sfo on sfoi.order_id=sfo.entity_id 
			where sfo.increment_id='{$increment_id}'";
			$item_list = Db::connect('database.db_zeelool')->query($querySql);

			// 如果为空，则直接返回false
			if (empty($item_list)) {
				return false;
			}

			return self::list_convert($item_list);
		}

		return false;
	}

	/*
	* 获取订单列表的处方明细  依据 entity_ids
	* 参数说明 $entity_id = 1254,1235,45687
	*/
	public static function get_list_by_entity_ids($entity_id)
	{
		if ($entity_id) {
			$querySql = "select sfo.is_new_version,sfoi.original_price,sfoi.discount_amount,sfo.increment_id,sfoi.product_options,sfoi.order_id,sfo.`status`,sfoi.sku,sfoi.qty_ordered,sfoi.name,sfo.created_at
			from sales_flat_order_item sfoi
			left join sales_flat_order sfo on sfoi.order_id=sfo.entity_id 
			where sfo.entity_id in($entity_id)";
			$item_list = Db::connect('database.db_zeelool')->query($querySql);

			// 如果为空，则直接返回false
			if (empty($item_list)) {
				return false;
			}

			return self::list_convert($item_list);
		}
		return false;
	}

	/*
	* 获取订单列表的处方明细  依据 increment_ids
	* 参数说明 $increment_ids = " '400083065','100046454','400082960' "
	*/
	public static function get_list_by_increment_ids($increment_ids)
	{
		if ($increment_ids) {
			$increment_ids = rtrim($increment_ids, ',');
			$querySql = "select sfo.is_new_version,sfoi.original_price,sfoi.discount_amount,sfo.increment_id,sfoi.product_options,sfoi.order_id,sfo.`status`,sfoi.sku,sfoi.qty_ordered,sfoi.name,sfo.created_at
			from sales_flat_order_item sfoi
			left join sales_flat_order sfo on sfoi.order_id=sfo.entity_id 
			where sfo.increment_id in($increment_ids)";
			$item_list = Db::connect('database.db_zeelool')->query($querySql);

			// 如果为空，则直接返回false
			if (empty($item_list)) {
				return false;
			}

			return self::list_convert($item_list);
		}
		return false;
	}

	/*
	* 解析处方  依据 $item_list
	* 参数说明 $item_list 查询的结果列表
	*/
	protected function list_convert($item_list)
	{


		$items = array();
		foreach ($item_list as $item_key => $item_value) {

			$items[$item_key]['increment_id'] = $item_value['increment_id'];
			$items[$item_key]['status'] = $item_value['status'];
			$items[$item_key]['order_id'] = $item_value['order_id'];
			$items[$item_key]['item_id'] = $item_value['item_id'];
			$items[$item_key]['name'] = $item_value['name'];
			$items[$item_key]['sku'] = $item_value['sku'];
			$items[$item_key]['created_at'] = $item_value['created_at'];
			$items[$item_key]['qty_ordered'] = $item_value['qty_ordered'];
			$items[$item_key]['quote_item_id'] = $item_value['quote_item_id'];
			$items[$item_key]['discount_amount'] = $item_value['discount_amount'];
			$items[$item_key]['original_price'] = $item_value['original_price'];
			$product_options = unserialize($item_value['product_options']);
			//判断是否为新处方
			if ($item_value['is_new_version'] == 1) {
				$items[$item_key]['coatiing_name'] = substr($product_options['info_buyRequest']['tmplens']['coating_name'], 0, 100);
				$items[$item_key]['index_type'] = substr($product_options['info_buyRequest']['tmplens']['lens_data_name'], 0, 100);
				$items[$item_key]['index_price'] = $product_options['info_buyRequest']['tmplens']['lens_base_price'];
				$items[$item_key]['coatiing_price'] = $product_options['info_buyRequest']['tmplens']['coating_base_price'];
				$items[$item_key]['index_price_old'] = $product_options['info_buyRequest']['tmplens']['lens_base_price'];
				$items[$item_key]['index_name'] = $product_options['info_buyRequest']['tmplens']['lens_data_name'];
				$items[$item_key]['index_id'] = $product_options['info_buyRequest']['tmplens']['lens_id'];
				if ($product_options['info_buyRequest']['tmplens']['color_id']) {
					$items[$item_key]['index_type'] = $items[$item_key]['index_type'] . '-' . $product_options['info_buyRequest']['tmplens']['color_data_name'];
				} 
			} else {
				$items[$item_key]['coatiing_name'] = substr($product_options['info_buyRequest']['tmplens']['coatiing_name'], 0, 100);
				$items[$item_key]['index_type'] = substr($product_options['info_buyRequest']['tmplens']['index_type'], 0, 100);
				$items[$item_key]['index_price'] = $product_options['info_buyRequest']['tmplens']['index_price'];
				$items[$item_key]['coatiing_price'] = $product_options['info_buyRequest']['tmplens']['coatiing_price'];
				$items[$item_key]['index_price_old'] = $product_options['info_buyRequest']['tmplens']['index_price_old'];
				$items[$item_key]['index_name'] = $product_options['info_buyRequest']['tmplens']['index_name'];
				$items[$item_key]['index_id'] =  $product_options['info_buyRequest']['tmplens']['index_id'];
				if ($product_options['info_buyRequest']['tmplens']['color_name']) {
					$items[$item_key]['index_type'] = $items[$item_key]['index_type'] . '-' . $product_options['info_buyRequest']['tmplens']['color_name'];
				} 
			}
			$items[$item_key]['frame_price'] = $product_options['info_buyRequest']['tmplens']['frame_price'];
<<<<<<< HEAD
=======
			//如果为太阳镜 拼接颜色
			if ($items[$item_key]['index_type'] == 'Sunglasses Frameonly') {
				$items[$item_key]['index_type'] .= '-' . $product_options['options'][0]['value'];
			}
>>>>>>> 6914e4e9
			//添加color-name 参数	
			$items[$item_key]['color_name']  = isset($product_options['info_buyRequest']['tmplens']['color_data_name']) ? $product_options['info_buyRequest']['tmplens']['color_data_name'] : '';
			$items[$item_key]['frame_regural_price'] = $product_options['info_buyRequest']['tmplens']['frame_regural_price'];
			$items[$item_key]['is_special_price'] = $product_options['info_buyRequest']['tmplens']['is_special_price'];
			$items[$item_key]['lens'] = $product_options['info_buyRequest']['tmplens']['lens'];
			$items[$item_key]['lens_old'] = $product_options['info_buyRequest']['tmplens']['lens_old'];
			$items[$item_key]['total'] =  $product_options['info_buyRequest']['tmplens']['total'];
			$items[$item_key]['total_old'] = $product_options['info_buyRequest']['tmplens']['total_old'];
			$items[$item_key]['options']  = $product_options['options'];
			$items[$item_key]['cart_currency'] = $product_options['info_buyRequest']['cart_currency'];
			$items[$item_key]['coating_id'] = $product_options['info_buyRequest']['tmplens']['coating_id'];
			$items[$item_key]['color_id'] = $product_options['info_buyRequest']['tmplens']['color_id'];

			$prescription_params = $product_options['info_buyRequest']['tmplens']['prescription'];
			$prescription_params = explode("&", $prescription_params);
			$lens_params = array();
			foreach ($prescription_params as $key => $value) {
				$arr_value = explode("=", $value);
				$lens_params[$arr_value[0]] = $arr_value[1];
				$items[$item_key][$arr_value[0]] = $arr_value[1];
			}
			
			

			$items[$item_key]['year'] = $product_options['info_buyRequest']['tmplens']['year'] ? $product_options['info_buyRequest']['tmplens']['year'] : '';
			$items[$item_key]['month'] = $product_options['info_buyRequest']['tmplens']['month'] ? $product_options['info_buyRequest']['tmplens']['month'] : '';

			$items[$item_key]['information'] = str_replace("+", " ", urldecode(urldecode($product_options['info_buyRequest']['tmplens']['information'])));

<<<<<<< HEAD
=======
			$items[$item_key]['os_add'] = urldecode($items[$item_key]['os_add']);
			$items[$item_key]['od_add'] = urldecode($items[$item_key]['od_add']);
>>>>>>> 6914e4e9
			//判断双ADD还是单ADD
			if ($items[$item_key]['os_add'] && $items[$item_key]['od_add'] && $items[$item_key]['os_add'] * 1 != 0 && $items[$item_key]['od_add'] * 1 != 0) {
				//如果新处方add 对调 因为旧处方add左右眼颠倒
				if ($item_value['is_new_version'] == 1) {
					$items[$item_key]['os_add'] = $lens_params['od_add'];
					$items[$item_key]['od_add'] = $lens_params['os_add'];
				} else {
					$items[$item_key]['os_add'] = $lens_params['os_add'];
					$items[$item_key]['od_add'] = $lens_params['od_add'];
				}
			} else {
				if ($items[$item_key]['od_add'] && $lens_params['od_add']*1 != 0) {
					$items[$item_key]['total_add'] = $lens_params['od_add'];
				} else {
					$items[$item_key]['total_add'] = $lens_params['os_add'];
				}
			}

			//添加上客户邮箱,客户姓名
			if (isset($item_value['customer_email'])) {
				$items[$item_key]['customer_email'] = $item_value['customer_email'];
			}
			if (isset($item_value['customer_firstname'])) {
				$items[$item_key]['customer_firstname'] = $item_value['customer_firstname'];
			}
			if (isset($item_value['customer_lastname'])) {
				$items[$item_key]['customer_lastname']  = $item_value['customer_lastname'];
			}
			//添加上订单来源
			if (isset($item_value['store_id'])) {
				$items[$item_key]['store_id'] = $item_value['store_id'];
			}
		}
	
		return $items;
	}
}<|MERGE_RESOLUTION|>--- conflicted
+++ resolved
@@ -155,13 +155,10 @@
 				} 
 			}
 			$items[$item_key]['frame_price'] = $product_options['info_buyRequest']['tmplens']['frame_price'];
-<<<<<<< HEAD
-=======
 			//如果为太阳镜 拼接颜色
 			if ($items[$item_key]['index_type'] == 'Sunglasses Frameonly') {
 				$items[$item_key]['index_type'] .= '-' . $product_options['options'][0]['value'];
 			}
->>>>>>> 6914e4e9
 			//添加color-name 参数	
 			$items[$item_key]['color_name']  = isset($product_options['info_buyRequest']['tmplens']['color_data_name']) ? $product_options['info_buyRequest']['tmplens']['color_data_name'] : '';
 			$items[$item_key]['frame_regural_price'] = $product_options['info_buyRequest']['tmplens']['frame_regural_price'];
@@ -191,11 +188,8 @@
 
 			$items[$item_key]['information'] = str_replace("+", " ", urldecode(urldecode($product_options['info_buyRequest']['tmplens']['information'])));
 
-<<<<<<< HEAD
-=======
 			$items[$item_key]['os_add'] = urldecode($items[$item_key]['os_add']);
 			$items[$item_key]['od_add'] = urldecode($items[$item_key]['od_add']);
->>>>>>> 6914e4e9
 			//判断双ADD还是单ADD
 			if ($items[$item_key]['os_add'] && $items[$item_key]['od_add'] && $items[$item_key]['os_add'] * 1 != 0 && $items[$item_key]['od_add'] * 1 != 0) {
 				//如果新处方add 对调 因为旧处方add左右眼颠倒
