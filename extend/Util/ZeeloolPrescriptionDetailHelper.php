--- conflicted
+++ resolved
@@ -72,45 +72,16 @@
 			left join sales_flat_order sfo on sfoi.order_id=sfo.entity_id 
 			where sfo.entity_id in($entity_id)";
 			$item_list = Db::connect('database.db_zeelool')->query($querySql);
-<<<<<<< HEAD
-//			dump($item_list);
-//			$a  = unserialize($item_list[0]['product_options']);
-//			dump($a);die();
-//			$c = explode('&',$a['info_buyRequest']['tmplens']['prescription']);
-//
-//			dump($c);die();
-//			dump(unserialize($a['info_buyRequest']['tmplens']['prescription']));
-
-=======
 		
->>>>>>> 107669b6
-			// 如果为空，则直接返回false
-			if (empty($item_list)) {
-				return false;
-			}
-
-			return self::list_convert($item_list);
-		}
-		return false;
-	}
-	/*
-	 *获取一个订单列表中的product_options 字段
-	 *
-	 **/
-    public static function get_list_product_options($item_id){
-        if ($item_id){
-            $item_list = Db::connect('database.db_zeelool')->table('sales_flat_order_item')->where('item_id',$item_id)->value('product_options');
-            return $item_list;
-        }
-    }
-    /*
-     * 更新订单列表中字段
-     * */
-    public static function save_list_product_options($item_id,$value){
-        $save_value = Db::connect('database.db_zeelool')->table('sales_flat_order_item')->where('item_id',$item_id)->update($value);
-        return $save_value;
-    }
-
+			// 如果为空，则直接返回false
+			if (empty($item_list)) {
+				return false;
+			}
+
+			return self::list_convert($item_list);
+		}
+		return false;
+	}
 
 	/*
 	* 获取订单列表的处方明细  依据 increment_ids
@@ -160,12 +131,6 @@
 			$items[$item_key]['original_price'] = $item_value['original_price'];
 			$items[$item_key]['base_row_total'] = $item_value['base_row_total'];
 			$product_options = unserialize($item_value['product_options']);
-		    if ( $product_options['info_buyRequest']['tmplens']['prescription_pic_checked'] === false &&
-                $product_options['info_buyRequest']['tmplens']['prescription_pic_id'] > 0){
-                $items[$item_key]['to_examine'] = true;
-            }else{
-                $items[$item_key]['to_examine'] = true;
-            }
 			//判断是否为新处方
 			if ($item_value['is_new_version'] == 1) {
 				$items[$item_key]['coatiing_name'] = substr($product_options['info_buyRequest']['tmplens']['coating_name'], 0, 100);
