define([], function () {
    require(['../addons/bootstrapcontextmenu/js/bootstrap-contextmenu'], function (undefined) {
    if (Config.controllername == 'index' && Config.actionname == 'index') {
        $("body").append(
            '<div id="context-menu">' +
            '<ul class="dropdown-menu" role="menu">' +
            '<li><a tabindex="-1" data-operate="refresh"><i class="fa fa-refresh fa-fw"></i>刷新</a></li>' +
            '<li><a tabindex="-1" data-operate="refreshTable"><i class="fa fa-table fa-fw"></i>刷新表格</a></li>' +
            '<li><a tabindex="-1" data-operate="close"><i class="fa fa-close fa-fw"></i>关闭</a></li>' +
            '<li><a tabindex="-1" data-operate="closeOther"><i class="fa fa-window-close-o fa-fw"></i>关闭其他</a></li>' +
            '<li class="divider"></li>' +
            '<li><a tabindex="-1" data-operate="closeAll"><i class="fa fa-power-off fa-fw"></i>关闭全部</a></li>' +
            '</ul>' +
            '</div>');

        $(".nav-addtabs").contextmenu({
            target: "#context-menu",
            scopes: 'li[role=presentation]',
            onItem: function (e, event) {
                var $element = $(event.target);
                var tab_id = e.attr('id');
                var id = tab_id.substr('tab_'.length);
                var con_id = 'con_' + id;
                switch ($element.data('operate')) {
                    case 'refresh':
                        $("#" + con_id + " iframe").attr('src', function (i, val) {
                            return val;
                        });
                        break;
                    case 'refreshTable':
                        try {
                            if ($("#" + con_id + " iframe").contents().find(".btn-refresh").size() > 0) {
                                $("#" + con_id + " iframe")[0].contentWindow.$(".btn-refresh").trigger("click");
                            }
                        } catch (e) {

                        }
                        break;
                    case 'close':
                        if (e.find(".close-tab").length > 0) {
                            e.find(".close-tab").click();
                        }
                        break;
                    case 'closeOther':
                        e.parent().find("li[role='presentation']").each(function () {
                            if ($(this).attr('id') == tab_id) {
                                return;
                            }
                            if ($(this).find(".close-tab").length > 0) {
                                $(this).find(".close-tab").click();
                            }
                        });
                        break;
                    case 'closeAll':
                        e.parent().find("li[role='presentation']").each(function () {
                            if ($(this).find(".close-tab").length > 0) {
                                $(this).find(".close-tab").click();
                            }
                        });
                        break;
                    default:
                        break;
                }
            }
        });
    }
    $(document).on('click', function () { // iframe内点击 隐藏菜单
        try {
            top.window.$(".nav-addtabs").contextmenu("closemenu");
        } catch (e) {
        }
    });

});
require.config({
    paths: {
        'editable': '../libs/bootstrap-table/dist/extensions/editable/bootstrap-table-editable.min',
        'x-editable': '../addons/editable/js/bootstrap-editable.min',
    },
    shim: {
        'editable': {
            deps: ['x-editable', 'bootstrap-table']
        },
        "x-editable": {
            deps: ["css!../addons/editable/css/bootstrap-editable.css"],
        }
    }
});
if ($("table.table").size() > 0) {
    require(['editable', 'table'], function (Editable, Table) {
        $.fn.bootstrapTable.defaults.onEditableSave = function (field, row, oldValue, $el) {
            var data = {};
            data["row[" + field + "]"] = row[field];
            Fast.api.ajax({
                url: this.extend.edit_url + "/ids/" + row[this.pk],
                data: data
            });
        };
    });
}
require.config({
    paths: {
        'async': '../addons/example/js/async',
        'BMap': ['//api.map.baidu.com/api?v=2.0&ak=mXijumfojHnAaN2VxpBGoqHM'],
    },
    shim: {
        'BMap': {
            deps: ['jquery'],
            exports: 'BMap'
        }
    }
});

require.config({
    paths: {
        'bootstrap-markdown': '../addons/markdown/js/bootstrap-markdown.min',
        'hyperdown': '../addons/markdown/js/hyperdown.min',
        'pasteupload': '../addons/markdown/js/jquery.pasteupload'
    },
    shim: {
        'bootstrap-markdown': {
            deps: [
                'jquery',
                'css!../addons/markdown/css/bootstrap-markdown.css'
            ],
            exports: '$.fn.markdown'
        },
        'pasteupload': {
            deps: [
                'jquery',
            ],
            exports: '$.fn.pasteUploadImage'
        }
    }
});
require(['form', 'upload'], function (Form, Upload) {
    var _bindevent = Form.events.bindevent;
    Form.events.bindevent = function (form) {
        _bindevent.apply(this, [form]);
        try {
            if ($(".editor_markdown", form).size() > 0) {
                require(['bootstrap-markdown', 'hyperdown', 'pasteupload'], function (undefined, undefined, undefined) {
                    $.fn.markdown.messages.zh = {
                        Bold: "粗体",
                        Italic: "斜体",
                        Heading: "标题",
                        "URL/Link": "链接",
                        Image: "图片",
                        List: "列表",
                        "Unordered List": "无序列表",
                        "Ordered List": "有序列表",
                        Code: "代码",
                        Quote: "引用",
                        Preview: "预览",
                        "strong text": "粗体",
                        "emphasized text": "强调",
                        "heading text": "标题",
                        "enter link description here": "输入链接说明",
                        "Insert Hyperlink": "URL地址",
                        "enter image description here": "输入图片说明",
                        "Insert Image Hyperlink": "图片URL地址",
                        "enter image title here": "在这里输入图片标题",
                        "list text here": "这里是列表文本",
                        "code text here": "这里输入代码",
                        "quote here": "这里输入引用文本"
                    };
                    var parser = new HyperDown();
                    window.marked = function (text) {
                        return parser.makeHtml(text);
                    };
                    //粘贴上传图片
                    $.fn.pasteUploadImage.defaults = $.extend(true, $.fn.pasteUploadImage.defaults, {
                        fileName: "file",
                        appendMimetype: false,
                        ajaxOptions: {
                            url: Fast.api.fixurl(Config.upload.uploadurl),
                            beforeSend: function (jqXHR, settings) {
                                $.each(Config.upload.multipart, function (i, j) {
                                    settings.data.append(i, j);
                                });
                                return true;
                            }
                        },
                        success: function (data, filename, file) {
                            var ret = Upload.events.onUploadResponse(data);
                            $(this).insertToTextArea(filename, Config.upload.cdnurl + data.data.url);
                            return false;
                        },
                        error: function (data, filename, file) {
                            console.log(data, filename, file);
                        }
                    });
                    //手动选择上传图片
                    $(document).on("change", "#selectimage", function () {
                        $.each($(this)[0].files, function (i, file) {
                            $("").uploadFile(file, file.name);
                        });
                        //$("#message").pasteUploadImage();
                    });
                    $(".editor_markdown", form).each(function () {
                        $(this).markdown({
                            resize: 'vertical',
                            language: 'zh',
                            iconlibrary: 'fa',
                            autofocus: false,
                            savable: false,
                            additionalButtons: [
                                [{
                                    name: "groupCustom",
                                    data: [{
                                        name: "cmdSelectImage",
                                        toggle: false,
                                        title: "Select image",
                                        icon: "fa fa-file-image-o",
                                        callback: function (e) {
                                            parent.Fast.api.open("general/attachment/select?element_id=&multiple=true&mimetype=image/*", __('Choose'), {
                                                callback: function (data) {
                                                    var urlArr = data.url.split(/\,/);
                                                    $.each(urlArr, function () {
                                                        var url = Fast.api.cdnurl(this);
                                                        e.replaceSelection("\n" + '![输入图片说明](' + url + ' "在这里输入图片标题")');
                                                    });
                                                    e.$element.blur();
                                                    e.$element.focus();
                                                }
                                            });
                                            return false;
                                        }
                                    }, {
                                        name: "cmdSelectAttachment",
                                        toggle: false,
                                        title: "Select image",
                                        icon: "fa fa-file",
                                        callback: function (e) {
                                            parent.Fast.api.open("general/attachment/select?element_id=&multiple=true&mimetype=*", __('Choose'), {
                                                callback: function (data) {
                                                    var urlArr = data.url.split(/\,/);
                                                    $.each(urlArr, function () {
                                                        var url = Fast.api.cdnurl(this);
                                                        e.replaceSelection("\n" + '[输入链接说明](' + url + ')');
                                                    });
                                                    e.$element.blur();
                                                    e.$element.focus();
                                                }
                                            });
                                            return false;
                                        }
                                    }]
                                }]
                            ]
                        });
                        $(this).pasteUploadImage();
                    });
                });
            }
        } catch (e) {

        }

    };
});

require.config({
    paths: {
        'nkeditor': '../addons/nkeditor/js/customplugin',
        'nkeditor-core': '../addons/nkeditor/nkeditor.min',
        'nkeditor-lang': '../addons/nkeditor/lang/zh-CN',
    },
    shim: {
        'nkeditor': {
            deps: [
                'nkeditor-core',
                'nkeditor-lang'
            ]
        },
        'nkeditor-core': {
            deps: [
                'css!../addons/nkeditor/themes/black/editor.min.css',
                'css!../addons/nkeditor/css/common.css'
            ],
            exports: 'window.KindEditor'
        },
        'nkeditor-lang': {
            deps: [
                'nkeditor-core'
            ]
        }
    }
});
require(['form'], function (Form) {
    var _bindevent = Form.events.bindevent;
    Form.events.bindevent = function (form) {
        _bindevent.apply(this, [form]);
        if ($(".editor_nkeditor", form).size() > 0) {
            require(['nkeditor', 'upload'], function (Nkeditor, Upload) {
                var getImageFromClipboard, getImageFromDrop, getFileFromBase64;
                getImageFromClipboard = function (data) {
                    var i, item;
                    i = 0;
                    while (i < data.clipboardData.items.length) {
                        item = data.clipboardData.items[i];
                        if (item.type.indexOf("image") !== -1) {
                            return item.getAsFile() || false;
                        }
                        i++;
                    }
                    return false;
                };
                getImageFromDrop = function (data) {
                    var i, item, images;
                    i = 0;
                    images = [];
                    while (i < data.dataTransfer.files.length) {
                        item = data.dataTransfer.files[i];
                        if (item.type.indexOf("image") !== -1) {
                            images.push(item);
                        }
                        i++;
                    }
                    return images;
                };
                getFileFromBase64 = function (data, url) {
                    var arr = data.split(','), mime = arr[0].match(/:(.*?);/)[1],
                        bstr = atob(arr[1]), n = bstr.length, u8arr = new Uint8Array(n);
                    while (n--) {
                        u8arr[n] = bstr.charCodeAt(n);
                    }
                    var filename, suffix;
                    if (typeof url != 'undefined') {
                        var urlArr = url.split('.');
                        filename = url.substr(url.lastIndexOf('/') + 1);
                        suffix = urlArr.pop();
                    } else {
                        filename = Math.random().toString(36).substring(5, 15);
                    }
                    console.log(filename);
                    if (!suffix) {
                        suffix = data.substring("data:image/".length, data.indexOf(";base64"));
                    }

                    var exp = new RegExp("\\." + suffix + "$", "i");
                    filename = exp.test(filename) ? filename : filename + "." + suffix;
                    var file = new File([u8arr], filename, {type: mime});
                    return file;
                };

                var getImageFromUrl = function (url, callback, outputFormat) {
                    var canvas = document.createElement('CANVAS'),
                        ctx = canvas.getContext('2d'),
                        img = new Image;
                    img.crossOrigin = 'Anonymous';
                    img.onload = function () {
                        var urlArr = url.split('.');
                        var suffix = urlArr.pop();
                        suffix = suffix.match(/^(jpg|png|gif|bmp|jpeg)$/i) ? suffix : 'png';

                        try {
                            canvas.height = img.height;
                            canvas.width = img.width;
                            ctx.drawImage(img, 0, 0);
                            var dataURL = canvas.toDataURL(outputFormat || 'image/' + suffix);
                            var file = getFileFromBase64(dataURL, url);
                        } catch (e) {
                            callback.call(this, null);
                        }

                        callback.call(this, file);
                        canvas = null;
                    };
                    img.onerror = function (e) {
                        callback.call(this, null);
                    };
                    img.src = url;
                };
                //上传Word图片
                Nkeditor.uploadwordimage = function (index, image) {
                    var that = this;
                    (function () {
                        var file = getFileFromBase64(image);
                        var placeholder = new RegExp("##" + index + "##", "g");
                        Upload.api.send(file, function (data) {
                            that.html(that.html().replace(placeholder, Fast.api.cdnurl(data.url)));
                        }, function (data) {
                            that.html(that.html().replace(placeholder, ""));
                        });
                    }(index, image));
                };

                Nkeditor.lang({
                    remoteimage: '下载远程图片'
                });
                //远程下载图片
                Nkeditor.plugin('remoteimage', function (K) {
                    var editor = this, name = 'remoteimage';
                    editor.plugin.remoteimage = {
                        download: function (e) {
                            var that = this;
                            var html = that.html();
                            var staging = {}, orgined = {}, index = 0, images = 0, completed = 0, failured = 0;
                            var checkrestore = function () {
                                if (completed + failured >= images) {
                                    $.each(staging, function (i, j) {
                                        that.html(that.html().replace("<code>" + i + "</code>", j));
                                    });
                                }
                            };
                            html.replace(/<code>([\s\S]*?)<\/code>/g, function (code) {
                                    staging[index] = code;
                                    return "<code>" + index + "</code>";
                                }
                            );
                            html = html.replace(/<img([\s\S]*?)\ssrc\s*=\s*('|")((http(s?):)([\s\S]*?))('|")([\s\S]*?)[\/]?>/g, function () {
                                images++;
                                var url = arguments[3];
                                var placeholder = '<img src="' + Fast.api.cdnurl("/assets/addons/nkeditor/img/downloading.png") + '" data-index="' + index + '" />';
                                //如果是云存储的链接,则忽略
                                if (Config.upload.cdnurl && url.indexOf(Config.upload.cdnurl) > -1) {
                                    completed++;
                                    return arguments[0];
                                } else {
                                    orgined[index] = arguments[0];
                                }
                                //下载远程图片
                                (function (index, url, placeholder) {
                                    getImageFromUrl(url, function (file) {
                                        if (!file) {
                                            failured++;
                                            that.html(that.html().replace(placeholder, orgined[index]));
                                            checkrestore();
                                        } else {
                                            Upload.api.send(file, function (data) {
                                                completed++;
                                                that.html(that.html().replace(placeholder, '<img src="' + Fast.api.cdnurl(data.url) + '" />'));
                                                checkrestore();
                                            }, function (data) {
                                                failured++;
                                                that.html(that.html().replace(placeholder, orgined[index]));
                                                checkrestore();
                                            });
                                        }
                                    });
                                })(index, url, placeholder);
                                index++;
                                return placeholder;
                            });
                            if (index > 0) {
                                that.html(html);
                            } else {
                                Toastr.info("没有需要下载的远程图片");
                            }
                        }
                    };
                    // 点击图标时执行
                    editor.clickToolbar(name, editor.plugin.remoteimage.download);
                });

                $(".editor_nkeditor", form).each(function () {
                    var that = this;
                    Nkeditor.create(that, {
                        width: '100%',
                        filterMode: false,
                        wellFormatMode: false,
                        allowMediaUpload: true, //是否允许媒体上传
                        allowFileManager: true,
                        allowImageUpload: true,
                        wordImageServer: typeof Config.nkeditor != 'undefined' && Config.nkeditor.wordimageserver ? "127.0.0.1:10101" : "", //word图片替换服务器的IP和端口
                        urlType: Config.upload.cdnurl ? 'domain' : '',//给图片加前缀
                        cssPath: Fast.api.cdnurl('/assets/addons/nkeditor/plugins/code/prism.css'),
                        cssData: "body {font-size: 13px}",
                        fillDescAfterUploadImage: false, //是否在上传后继续添加描述信息
                        themeType: typeof Config.nkeditor != 'undefined' ? Config.nkeditor.theme : 'black', //编辑器皮肤,这个值从后台获取
                        fileManagerJson: Fast.api.fixurl("/addons/nkeditor/index/attachment/module/" + Config.modulename),
                        items: [
                            'source', 'undo', 'redo', 'preview', 'print', 'template', 'code', 'quote', 'cut', 'copy', 'paste',
                            'plainpaste', 'wordpaste', 'justifyleft', 'justifycenter', 'justifyright',
                            'justifyfull', 'insertorderedlist', 'insertunorderedlist', 'indent', 'outdent', 'subscript',
                            'superscript', 'clearhtml', 'quickformat', 'selectall',
                            'formatblock', 'fontname', 'fontsize', 'forecolor', 'hilitecolor', 'bold',
                            'italic', 'underline', 'strikethrough', 'lineheight', 'removeformat', 'image', 'multiimage', 'graft',
                            'flash', 'media', 'insertfile', 'table', 'hr', 'emoticons', 'baidumap', 'pagebreak',
                            'anchor', 'link', 'unlink', 'remoteimage', 'about', 'fullscreen'
                        ],
                        afterCreate: function () {
                            var self = this;
                            //Ctrl+回车提交
                            Nkeditor.ctrl(document, 13, function () {
                                self.sync();
                                $(that).closest("form").submit();
                            });
                            Nkeditor.ctrl(self.edit.doc, 13, function () {
                                self.sync();
                                $(that).closest("form").submit();
                            });
                            //粘贴上传
                            $("body", self.edit.doc).bind('paste', function (event) {
                                var image, pasteEvent;
                                pasteEvent = event.originalEvent;
                                if (pasteEvent.clipboardData && pasteEvent.clipboardData.items) {
                                    image = getImageFromClipboard(pasteEvent);
                                    if (image) {
                                        event.preventDefault();
                                        Upload.api.send(image, function (data) {
                                            self.exec("insertimage", Fast.api.cdnurl(data.url));
                                        });
                                    }
                                }
                            });
                            //挺拽上传
                            $("body", self.edit.doc).bind('drop', function (event) {
                                var image, pasteEvent;
                                pasteEvent = event.originalEvent;
                                if (pasteEvent.dataTransfer && pasteEvent.dataTransfer.files) {
                                    images = getImageFromDrop(pasteEvent);
                                    if (images.length > 0) {
                                        event.preventDefault();
                                        $.each(images, function (i, image) {
                                            Upload.api.send(image, function (data) {
                                                self.exec("insertimage", Fast.api.cdnurl(data.url));
                                            });
                                        });
                                    }
                                }
                            });
                        },
                        //FastAdmin自定义处理
                        beforeUpload: function (callback, file) {
                            var file = file ? file : $("input.ke-upload-file", this.form).prop('files')[0];
                            Upload.api.send(file, function (data) {
                                var data = {code: '000', data: {url: Fast.api.cdnurl(data.url)}, title: '', width: '', height: '', border: '', align: ''};
                                callback(data);
                            });

                        },
                        //错误处理 handler
                        errorMsgHandler: function (message, type) {
                            try {
                                console.log(message, type);
                            } catch (Error) {
                                alert(message);
                            }
                        }
                    });
                });
            });
        }
    }
});

require.config({
    paths: {
        'simditor': '../addons/simditor/js/simditor.min',
    },
    shim: {
        'simditor': [
            'css!../addons/simditor/css/simditor.min.css'
        ]
    }
});
require(['form'], function (Form) {
    var _bindevent = Form.events.bindevent;
    Form.events.bindevent = function (form) {
        _bindevent.apply(this, [form]);
        if ($(".editor_simditor", form).size() > 0) {
            //修改上传的接口调用
            require(['upload', 'simditor'], function (Upload, Simditor) {
                var editor, mobileToolbar, toolbar;
                Simditor.locale = 'zh-CN';
                Simditor.list = {};
                toolbar = ['title', 'bold', 'italic', 'underline', 'strikethrough', 'fontScale', 'color', '|', 'ol', 'ul', 'blockquote', 'code', 'table', '|', 'link', 'image', 'hr', '|', 'indent', 'outdent', 'alignment'];
                mobileToolbar = ["bold", "underline", "strikethrough", "color", "ul", "ol"];
                $(".editor_simditor", form).each(function () {
                    var id = $(this).attr("id");
                    editor = new Simditor({
                        textarea: this,
                        toolbarFloat: false,
                        toolbar: toolbar,
                        pasteImage: true,
                        defaultImage: Config.__CDN__ + '/assets/addons/simditor/images/image.png',
                        upload: {url: '/'}
                    });
                    editor.uploader.on('beforeupload', function (e, file) {
                        Upload.api.send(file.obj, function (data) {
                            var url = Fast.api.cdnurl(data.url);
                            editor.uploader.trigger("uploadsuccess", [file, {success: true, file_path: url}]);
                        });
                        return false;
<<<<<<< HEAD
                    });
                    editor.on("blur", function () {
                        this.textarea.trigger("blur");
                    });
=======
                    });
                    editor.on("blur", function () {
                        this.textarea.trigger("blur");
                    });
>>>>>>> bcbc9da3
                    Simditor.list[id] = editor;
                });
            });
        }
    }
});
require.config({
    paths: {
        'summernote': '../addons/summernote/lang/summernote-zh-CN.min'
    },
    shim: {
        'summernote': ['../addons/summernote/js/summernote.min', 'css!../addons/summernote/css/summernote.css'],
    }
});
require(['form', 'upload'], function (Form, Upload) {
    var _bindevent = Form.events.bindevent;
    Form.events.bindevent = function (form) {
        _bindevent.apply(this, [form]);
        try {
            //绑定summernote事件
            if ($(".summernote,.editor", form).size() > 0) {
                require(['summernote'], function () {
                    var imageButton = function (context) {
                        var ui = $.summernote.ui;
                        var button = ui.button({
                            contents: '<i class="fa fa-file-image-o"/>',
                            tooltip: __('Choose'),
                            click: function () {
                                parent.Fast.api.open("general/attachment/select?element_id=&multiple=true&mimetype=image/*", __('Choose'), {
                                    callback: function (data) {
                                        var urlArr = data.url.split(/\,/);
                                        $.each(urlArr, function () {
                                            var url = Fast.api.cdnurl(this);
                                            context.invoke('editor.insertImage', url);
                                        });
                                    }
                                });
                                return false;
                            }
                        });
                        return button.render();
                    };
                    var attachmentButton = function (context) {
                        var ui = $.summernote.ui;
                        var button = ui.button({
                            contents: '<i class="fa fa-file"/>',
                            tooltip: __('Choose'),
                            click: function () {
                                parent.Fast.api.open("general/attachment/select?element_id=&multiple=true&mimetype=*", __('Choose'), {
                                    callback: function (data) {
                                        var urlArr = data.url.split(/\,/);
                                        $.each(urlArr, function () {
                                            var url = Fast.api.cdnurl(this);
                                            var node = $("<a href='" + url + "'>" + url + "</a>");
                                            context.invoke('insertNode', node[0]);
                                        });
                                    }
                                });
                                return false;
                            }
                        });
                        return button.render();
                    };
                    var HelloButton = function (context) {

                        var ui = $.summernote.ui;

                        // create button

                        var button = ui.button({

                            contents: '<i class="fa fa-child"/> 知识库',

                            tooltip: 'hello',

                            click: function () {
                                $('#modal-default-knowledge').modal('toggle');
                                $('.show-posts').html('');
                                $('.search-posts').html('');
                            }

                        });

                        return button.render();  // return button as jquery object

                    }
                    $(".summernote,.editor", form).summernote({
                        height: 250,
                        lang: 'zh-CN',
                        fontNames: [
                            'Arial', 'Arial Black', 'Serif', 'Sans', 'Courier',
                            'Courier New', 'Comic Sans MS', 'Helvetica', 'Impact', 'Lucida Grande',
                            "Open Sans", "Hiragino Sans GB", "Microsoft YaHei",
                            '微软雅黑', '宋体', '黑体', '仿宋', '楷体', '幼圆',
                        ],
                        fontNamesIgnoreCheck: [
                            "Open Sans", "Microsoft YaHei",
                            '微软雅黑', '宋体', '黑体', '仿宋', '楷体', '幼圆'
                        ],
                        toolbar: [
                            ['style', ['style', 'undo', 'redo']],
                            ['font', ['bold', 'underline', 'strikethrough', 'clear']],
                            ['fontname', ['color', 'fontname', 'fontsize']],
                            ['para', ['ul', 'ol', 'paragraph', 'height']],
                            ['table', ['table', 'hr']],
                            ['insert', ['link', 'picture', 'video']],
                            ['select', ['image', 'attachment']],
                            ['view', ['fullscreen', 'codeview', 'help']],
                            ['mybutton', ['hello']]
                        ],
                        buttons: {
                            image: imageButton,
                            attachment: attachmentButton,
                            hello: HelloButton
                        },
                        dialogsInBody: true,
                        followingToolbar: false,
                        callbacks: {
                            onChange: function (contents) {
                                $(this).val(contents);
                                $(this).trigger('change');
                            },
                            onInit: function () {
                            },
                            onImageUpload: function (files) {
                                var that = this;
                                //依次上传图片
                                for (var i = 0; i < files.length; i++) {
                                    Upload.api.send(files[i], function (data) {
                                        var url = Fast.api.cdnurl(data.url);
                                        $(that).summernote("insertImage", url, 'filename');
                                    });
                                }
<<<<<<< HEAD
=======
                            },
                            onPaste: function (ne) {
                                
                                var bufferText = ((ne.originalEvent || ne).clipboardData || window.clipboardData).getData('Text/plain');
                                //    ne.preventDefault();  
                                ne.preventDefault ? ne.preventDefault() : (ne.returnValue = false);
                                // Firefox fix
                                document.execCommand("insertText", false, bufferText);
>>>>>>> bcbc9da3
                            }
                        }
                    });
                });
            }
        } catch (e) {

        }

    };
});

});<|MERGE_RESOLUTION|>--- conflicted
+++ resolved
@@ -584,17 +584,10 @@
                             editor.uploader.trigger("uploadsuccess", [file, {success: true, file_path: url}]);
                         });
                         return false;
-<<<<<<< HEAD
                     });
                     editor.on("blur", function () {
                         this.textarea.trigger("blur");
                     });
-=======
-                    });
-                    editor.on("blur", function () {
-                        this.textarea.trigger("blur");
-                    });
->>>>>>> bcbc9da3
                     Simditor.list[id] = editor;
                 });
             });
@@ -728,8 +721,6 @@
                                         $(that).summernote("insertImage", url, 'filename');
                                     });
                                 }
-<<<<<<< HEAD
-=======
                             },
                             onPaste: function (ne) {
                                 
@@ -738,7 +729,6 @@
                                 ne.preventDefault ? ne.preventDefault() : (ne.returnValue = false);
                                 // Firefox fix
                                 document.execCommand("insertText", false, bufferText);
->>>>>>> bcbc9da3
                             }
                         }
                     });
