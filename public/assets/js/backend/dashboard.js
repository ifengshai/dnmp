define(['jquery', 'bootstrap', 'backend', 'addtabs', 'table', 'echarts', 'echarts-theme', 'template'], function ($, undefined, Backend, Datatable, Table, Echarts, undefined, Template) {

    var Controller = {
        index: function () {
            // 基于准备好的dom，初始化echarts实例
            var myChart = Echarts.init(document.getElementById('echart'), 'walden');

            // 指定图表的配置项和数据
            var option = {
                title: {
                    text: '',
                    subtext: ''
                },
                tooltip: {
                    trigger: 'axis'
                },
                legend: {
                    data: [__('Z站销量'), __('V站销量'), __('Nihao站销量'), __('Meeloog站销量'), __('ZeeloolEs站销量'), __('ZeeloolDe站销量'), __('ZeeloolJp站销量')]
                },
                toolbox: {
                    show: false,
                    feature: {
                        magicType: { show: true, type: ['stack', 'tiled'] },
                        saveAsImage: { show: true }
                    }
                },
                xAxis: {
                    type: 'category',
                    boundaryGap: false,
                    data: Orderdata.column
                },
                yAxis: {},
                grid: [{
                    left: 'left',
                    top: 'top',
                    right: '10',
                    bottom: 30
                }],
                series: [{
                    name: __('Z站销量'),
                    type: 'line',
                    smooth: true,
                    areaStyle: {
                        normal: {}
                    },
                    lineStyle: {
                        normal: {
                            width: 1.5
                        }
                    },
                    data: Orderdata.zeeloolSalesNumList
                },
                {
                    name: __('V站销量'),
                    type: 'line',
                    smooth: true,
                    areaStyle: {
                        normal: {}
                    },
                    lineStyle: {
                        normal: {
                            width: 1.5
                        }
                    },
                    data: Orderdata.vooguemeSalesNumList
                },
                {
                    name: __('Nihao站销量'),
                    type: 'line',
                    smooth: true,
                    areaStyle: {
                        normal: {}
                    },
                    lineStyle: {
                        normal: {
                            width: 1.5
                        }
                    },
                    data: Orderdata.nihaoSalesNumList
                },
                {
                    name: __('Meeloog站销量'),
                    type: 'line',
                    smooth: true,
                    areaStyle: {
                        normal: {}
                    },
                    lineStyle: {
                        normal: {
                            width: 1.5
                        }
                    },
                    data: Orderdata.meeloogSalesNumList
                },
<<<<<<< HEAD
                {
                    name: __('ZeeloolEs站销量'),
                    type: 'line',
                    smooth: true,
                    areaStyle: {
                        normal: {}
                    },
                    lineStyle: {
                        normal: {
                            width: 1.5
                        }
                    },
                    data: Orderdata.zeeloolEsSalesNumList
                }, {
                    name: __('ZeeloolDe站销量'),
                    type: 'line',
                    smooth: true,
                    areaStyle: {
                        normal: {}
                    },
                    lineStyle: {
                        normal: {
                            width: 1.5
                        }
                    },
                    data: Orderdata.zeeloolDeSalesNumList
                },
                {
                    name: __('ZeeloolJp站销量'),
                    type: 'line',
                    smooth: true,
                    areaStyle: {
                        normal: {}
                    },
                    lineStyle: {
                        normal: {
                            width: 1.5
                        }
                    },
                    data: Orderdata.zeeloolJpSalesNumList
                }
=======
                // {
                //     name: __('ZeeloolEs站销量'),
                //     type: 'line',
                //     smooth: true,
                //     areaStyle: {
                //         normal: {}
                //     },
                //     lineStyle: {
                //         normal: {
                //             width: 1.5
                //         }
                //     },
                //     data: Orderdata.zeeloolEsSalesNumList
                // }, {
                //     name: __('ZeeloolDe站销量'),
                //     type: 'line',
                //     smooth: true,
                //     areaStyle: {
                //         normal: {}
                //     },
                //     lineStyle: {
                //         normal: {
                //             width: 1.5
                //         }
                //     },
                //     data: Orderdata.zeeloolDeSalesNumList
                // },
                // {
                //     name: __('ZeeloolJp站销量'),
                //     type: 'line',
                //     smooth: true,
                //     areaStyle: {
                //         normal: {}
                //     },
                //     lineStyle: {
                //         normal: {
                //             width: 1.5
                //         }
                //     },
                //     data: Orderdata.zeeloolJpSalesNumList
                // }
>>>>>>> 91971756
                ]
            };

            // 使用刚指定的配置项和数据显示图表。
            myChart.setOption(option);


            $(window).resize(function () {
                myChart.resize();
            });

            $(document).on("click", ".btn-checkversion", function () {
                top.window.$("[data-toggle=checkupdate]").trigger("click");
            });

        }
    };

    return Controller;
});<|MERGE_RESOLUTION|>--- conflicted
+++ resolved
@@ -92,49 +92,6 @@
                     },
                     data: Orderdata.meeloogSalesNumList
                 },
-<<<<<<< HEAD
-                {
-                    name: __('ZeeloolEs站销量'),
-                    type: 'line',
-                    smooth: true,
-                    areaStyle: {
-                        normal: {}
-                    },
-                    lineStyle: {
-                        normal: {
-                            width: 1.5
-                        }
-                    },
-                    data: Orderdata.zeeloolEsSalesNumList
-                }, {
-                    name: __('ZeeloolDe站销量'),
-                    type: 'line',
-                    smooth: true,
-                    areaStyle: {
-                        normal: {}
-                    },
-                    lineStyle: {
-                        normal: {
-                            width: 1.5
-                        }
-                    },
-                    data: Orderdata.zeeloolDeSalesNumList
-                },
-                {
-                    name: __('ZeeloolJp站销量'),
-                    type: 'line',
-                    smooth: true,
-                    areaStyle: {
-                        normal: {}
-                    },
-                    lineStyle: {
-                        normal: {
-                            width: 1.5
-                        }
-                    },
-                    data: Orderdata.zeeloolJpSalesNumList
-                }
-=======
                 // {
                 //     name: __('ZeeloolEs站销量'),
                 //     type: 'line',
@@ -176,7 +133,6 @@
                 //     },
                 //     data: Orderdata.zeeloolJpSalesNumList
                 // }
->>>>>>> 91971756
                 ]
             };
 
