define(['jquery', 'bootstrap', 'backend', 'addtabs', 'table', 'form', 'echartsobj', 'echarts', 'echarts-theme', 'template', 'custom-css'], function ($, undefined, Backend, Datatable, Table, Form, EchartObj, undefined, Template) {

    var Controller = {
        index: function () {
            // 指定图表的配置项和数据
            Controller.api.formatter.daterangepicker($("form[role=form1]"));
            Controller.api.formatter.daterangepicker($("div[role=form8]"));
            //Form.api.bindevent($("div[role=form8]"));
            //Form.api.bindevent($("form[role=form]"));
            //显示中间个饼图
            var chartOptions1 = {
                targetId: 'echart1',
                downLoadTitle: '图表',
                type: 'pie',
                pie: {
                    tooltip: { //提示框组件。
                        trigger: 'item',
                        formatter: function (param) {
                            return param.data.name + '<br/>数量：' + param.data.value + '<br/> 占比：' + param.percent.toFixed(2) + '%';
                        }
                    },
                }
            };
            var chartOptions3 = {
                targetId: 'echart3',
                downLoadTitle: '图表',
                type: 'pie',
                pie: {
                    tooltip: { //提示框组件。
                        trigger: 'item',
                        formatter: function (param) {
                            return param.data.name + '<br/>数量：' + param.data.value + '<br/> 占比：' + param.percent.toFixed(2) + '%';
                        }
                    },
                }
            };
            var time_one = $('#create_time_one').val() ? $('#create_time_one').val() : '';
            //console.log(time_one);
            var time_two = $('#create_time_two').val() ? $('#create_time_two').val() : '';
            //console.log(time_two);
            var platform = 1;
            var options1 = {
                type: 'post',
                url: 'datacenter/customer_service/detail',
                data: {
                    'time': time_one,
                    'platform': platform,
                    'key': 'echart1'
                }
            }
            var options3 = {
                type: 'post',
                url: 'datacenter/customer_service/detail',
                data: {
                    'time': time_two,
                    'platform': platform,
                    'key': 'echart3'
                }
            }
            EchartObj.api.ajax(options1, chartOptions1);
            EchartObj.api.ajax(options3, chartOptions3);
            //点击重置按钮
            $(document).on('click', '.btn-workload-time', function () {
                $('#workload_time').val('');
                // $('#customer_email').attr({ "value": "" });
                // $('#customer_name').attr({ "value": "" });
                // $('#customer_phone').attr({ "value": "" });
                // $('#track_number').attr({ "value": "" });
            });
            $(document).on('click', '.btn-create_time_one', function () {
                $('#create_time_one').val('');
            });
            $(document).on('click', '.btn-create_time_two', function () {
                $("#create_time_two").val('');
            });
            $(document).on('click', '.btn-create_time_workorder', function () {
                $("#create_time_workorder").val('');
            });
            $(document).on('click', '.btn-create_time_warehouse', function () {
                $("#create_time_warehouse").val('');
            });
            //首页概况统计
            $(document).on('click', '#workload-btn', function () {
                var create_time = $('#workload_time').val();
                var platform = $('#order_platform_workload').val();
                if (!create_time) {
                    Toastr.error('请先选择时间范围');
                    return false;
                }
                Backend.api.ajax({
                    url: 'datacenter/customer_service/workload_general',
                    data: { time: create_time, platform: platform }
                }, function (data, ret) {
                    var today = ret.data.todayData;
                    var yesterday = ret.data.yesterdayData;
                    var serven = ret.data.servenData;
                    var third = ret.data.thirdData;
                    var starttime = ret.data.start;
                    var endtime = ret.data.end;
                    var info = ret.data.info;
                    $('#today_wait_num').text(today.wait_num);
                    $('#today_increment_num').text(today.increment_num);
                    $('#today_reply_num').text(today.reply_num);
                    $('#today_waiting_num').text(today.waiting_num);
                    $('#today_pending_num').text(today.pending_num);

                    $('#yesterday_wait_num').text(yesterday.wait_num);
                    $('#yesterday_increment_num').text(yesterday.increment_num);
                    $('#yesterday_reply_num').text(yesterday.reply_num);
                    $('#yesterday_waiting_num').text(yesterday.waiting_num);
                    $('#yesterday_pending_num').text(yesterday.pending_num);

                    $('#serven_wait_num').text(serven.wait_num);
                    $('#serven_increment_num').text(serven.increment_num);
                    $('#serven_reply_num').text(serven.reply_num);
                    $('#serven_waiting_num').text(serven.waiting_num);
                    $('#serven_pending_num').text(serven.pending_num);

                    $('#third_wait_num').text(third.wait_num);
                    $('#third_increment_num').text(third.increment_num);
                    $('#third_reply_num').text(third.reply_num);
                    $('#third_waiting_num').text(third.waiting_num);
                    $('#third_pending_num').text(third.pending_num);
                    var tr = '<tr id="new_tr">';
                    tr += '<td style="text-align: center; vertical-align: middle;">' + starttime + ':' + endtime + '</td>';
                    tr += '<td style="text-align: center; vertical-align: middle;">' + info.wait_num + '</td>';
                    tr += '<td style="text-align: center; vertical-align: middle;">' + info.increment_num + '</td>';
                    tr += '<td style="text-align: center; vertical-align: middle;">' + info.reply_num + '</td>';
                    tr += '<td style="text-align: center; vertical-align: middle;">' + info.waiting_num + '</td>';
                    tr += '<td style="text-align: center; vertical-align: middle;">' + info.pending_num + '</td>';
                    tr += '</tr>';
                    $("#workload-info").append(tr);
                    return false;
                }, function (data, ret) {
                    Layer.alert(ret.msg);
                    return false;
                });

            });
            //首页工单问题类型统计
            $(document).on('click', '.echart1-btn', function () {
                var create_time = $('#create_time_one').val();
                console.log(create_time);
                if (!create_time) {
                    Toastr.error('请先选择时间范围');
                    return false;
                }
                var chartOptions3 = {
                    targetId: 'echart1',
                    downLoadTitle: '图表',
                    type: 'pie',
                    pie: {
                        tooltip: { //提示框组件。
                            trigger: 'item',
                            formatter: function (param) {
                                return param.data.name + '<br/>数量：' + param.data.value + '<br/> 占比：' + param.percent.toFixed(2) + '%';
                            }
                        },
                    }
                };
                var platform = $('#order_platform_one').val();
                var options3 = {
                    type: 'post',
                    url: 'datacenter/customer_service/detail',
                    data: {
                        'time': create_time,
                        'platform': platform,
                        'key': 'echart1'
                    }
                }
                EchartObj.api.ajax(options3, chartOptions3);
            });
            //首页工单处理措施统计
            $(document).on('click', '.echart3-btn', function () {
                var create_time = $('#create_time_two').val();
                if (!create_time) {
                    Toastr.error('请先选择时间范围');
                    return false;
                }
                var chartOptions3 = {
                    targetId: 'echart3',
                    downLoadTitle: '图表',
                    type: 'pie',
                };
                var platform = $('#order_platform_two').val();
                var options3 = {
                    type: 'post',
                    url: 'datacenter/customer_service/detail',
                    data: {
                        'time': create_time,
                        'platform': platform,
                        'key': 'echart3'
                    }
                }
                EchartObj.api.ajax(options3, chartOptions3);
            });
            //首页工单处理概况
            $(document).on('click', '.workorder-btn', function () {
                var create_time = $('#create_time_workorder').val();
                if (!create_time) {
                    Toastr.error('请先选择时间范围');
                    return false;
                }
                Backend.api.ajax({
                    url: 'datacenter/customer_service/workorder_general',
                    data: { time: create_time }
                }, function (data, ret) {
                    $("#workorder-left tr").remove();
                    $("#workorder-right tr").remove();
                    var examineArr = ret.data.examineArr;
                    var step = ret.data.step;
                    var workorder_handle_left_data = ret.data.workorder_handle_left_data;
                    var workorder_handle_right_data = ret.data.workorder_handle_right_data;
                    //工单处理概况左边数据 start
                    var left_tr = '<tr>';
                    left_tr += '<th style="text-align: center; vertical-align: middle;">措施</th>';
                    for (let key in examineArr) {
                        left_tr += '<th style="text-align: center; vertical-align: middle;">' + examineArr[key] + '</th>';
                    }
                    left_tr += '</tr>';
                    left_tr += '<tr>';
                    left_tr += '<td style="text-align: center; vertical-align: middle;">未超时未审批</td>';
                    for (let key in examineArr) {
                        if (workorder_handle_left_data != false) {
                            left_tr += '<td style="text-align: center; vertical-align: middle;">' + workorder_handle_left_data[key].no_time_out_check + '</td>';
                        } else {
                            left_tr += '<td style="text-align: center; vertical-align: middle;">0</td>';
                        }
                    }
                    left_tr += '</tr>';
                    left_tr += '<tr>';
                    left_tr += '<td style="text-align: center; vertical-align: middle;">未超时已审批</td>';
                    for (let key in examineArr) {
                        if (workorder_handle_left_data != false) {
                            left_tr += '<td style="text-align: center; vertical-align: middle;">' + workorder_handle_left_data[key].no_time_out_checked + '</td>';
                        } else {
                            left_tr += '<td style="text-align: center; vertical-align: middle;">0</td>';
                        }
                    }
                    left_tr += '</tr>';
                    left_tr += '<tr>';
                    left_tr += '<td style="text-align: center; vertical-align: middle;">超时未审批</td>';
                    for (let key in examineArr) {
                        if (workorder_handle_left_data != false) {
                            left_tr += '<td style="text-align: center; vertical-align: middle;">' + workorder_handle_left_data[key].time_out_check + '</td>';
                        } else {
                            left_tr += '<td style="text-align: center; vertical-align: middle;">0</td>';
                        }
                    }
                    left_tr += '</tr>';
                    left_tr += '<tr>';
                    left_tr += '<td style="text-align: center; vertical-align: middle;">超时已审批</td>';
                    for (let key in examineArr) {
                        if (workorder_handle_left_data != false) {
                            left_tr += '<td style="text-align: center; vertical-align: middle;">' + workorder_handle_left_data[key].time_out_checked + '</td>';
                        } else {
                            left_tr += '<td style="text-align: center; vertical-align: middle;">0</td>';
                        }
                    }
                    left_tr += '</tr>';
                    $("#workorder-left").append(left_tr);
                    //工单处理概况左边数据 end
                    //工单处理概况右边数据 start
                    var right_tr = '<tr>';
                    right_tr += '<th style="text-align: center; vertical-align: middle;">措施</th>';
                    right_tr += '<th style="text-align: center; vertical-align: middle;">未超时未处理</th>';
                    right_tr += '<th style="text-align: center; vertical-align: middle;">未超时已处理</th>';
                    right_tr += '<th style="text-align: center; vertical-align: middle;">超时未处理</th>';
                    right_tr += '<th style="text-align: center; vertical-align: middle;">超时已处理</th>';
                    right_tr += '</tr>';
                    for (let key in step) {
                        if (workorder_handle_right_data != false) {
                            right_tr += '<tr>' +
                                '<td style="text-align: center; vertical-align: middle;">' + step[key] + '</td>' +
                                '<td style="text-align: center; vertical-align: middle;">' + workorder_handle_right_data[key].no_time_out_handle + '</td>' +
                                '<td style="text-align: center; vertical-align: middle;">' + workorder_handle_right_data[key].no_time_out_handled + '</td>' +
                                '<td style="text-align: center; vertical-align: middle;">' + workorder_handle_right_data[key].time_out_handle + '</td>' +
                                '<td style="text-align: center; vertical-align: middle;">' + workorder_handle_right_data[key].time_out_handled + '</td>' +
                                '</tr>';
                        } else {
                            right_tr += '<tr>' +
                                '<td style="text-align: center; vertical-align: middle;">' + step[key] + '</td>' +
                                '<td style="text-align: center; vertical-align: middle;">0</td>' +
                                '<td style="text-align: center; vertical-align: middle;">0</td>' +
                                '<td style="text-align: center; vertical-align: middle;">0</td>' +
                                '<td style="text-align: center; vertical-align: middle;">0</td>' +
                                '</tr>';
                        }
                    }
                    //工单处理概况右边数据 end     
                    $("#workorder-right").append(right_tr);
                    return false;
                }, function (data, ret) {
                    Layer.alert(ret.msg);
                    return false;
                });
            });
            //首页跟单处理概况
            $(document).on('click', '.warehouse-btn', function () {
                var create_time = $('#create_time_warehouse').val();
                if (!create_time) {
                    Toastr.error('请先选择时间范围');
                    return false;
                }
                Backend.api.ajax({
                    url: 'datacenter/customer_service/warehouse_general',
                    data: { time: create_time }
                }, function (data, ret) {
                    var warehouse_data = ret.data.warehouse_data;
                    var warehouse_problem_type = ret.data.warehouse_problem_type;
                    $("#warehouse tr").remove();
                    var tr = '<tr>';
                    tr += '<th style="text-align: center; vertical-align: middle;">跟单概况</th>';
                    tr += '<th style="text-align: center; vertical-align: middle;">未超时未处理</th>';
                    tr += '<th style="text-align: center; vertical-align: middle;">未超时已处理</th>';
                    tr += '<th style="text-align: center; vertical-align: middle;">超时未处理</th>';
                    tr += '<th style="text-align: center; vertical-align: middle;">超时已处理</th>';
                    tr += '</tr>';
                    for (let key in warehouse_problem_type) {
                        if (warehouse_data != false) {
                            tr += '<tr>' +
                                '<td style="text-align: center; vertical-align: middle;">' + warehouse_problem_type[key] + '</td>' +
                                '<td style="text-align: center; vertical-align: middle;">' + warehouse_data[key].no_time_out_handle + '</td>' +
                                '<td style="text-align: center; vertical-align: middle;">' + warehouse_data[key].no_time_out_handled + '</td>' +
                                '<td style="text-align: center; vertical-align: middle;">' + warehouse_data[key].time_out_handle + '</td>' +
                                '<td style="text-align: center; vertical-align: middle;">' + warehouse_data[key].time_out_handled + '</td>' +
                                '</tr>';
                        } else {
                            tr += '<tr>' +
                                '<td style="text-align: center; vertical-align: middle;">' + warehouse_problem_type[key] + '</td>' +
                                '<td style="text-align: center; vertical-align: middle;">0</td>' +
                                '<td style="text-align: center; vertical-align: middle;">0</td>' +
                                '<td style="text-align: center; vertical-align: middle;">0</td>' +
                                '<td style="text-align: center; vertical-align: middle;">0</td>' +
                                '</tr>';
                        }
                    }
                    //工单处理概况右边数据 end     
                    $("#warehouse").append(tr);
                    return false;
                }, function (data, ret) {
<<<<<<< HEAD
                    Layer.alert(ret.msg);
                    return false;
                });
            });
        },
        customer_data_screen: function () {
            //工作概况中的站点选择
            $(document).on('click', '.plat_form', function () {
                var platform = $(this).data('value');
                $(".plat_form").removeClass('active');
                $(this).addClass('active');
                Backend.api.ajax({
                    url: 'datacenter/customer_service/workorder_situation',
                    data: { platform: platform }
                }, function (data, ret) {
                    var today = ret.data.today;
                    var yesterday = ret.data.yesterday;
                    var seven = ret.data.seven;
                    var thirty = ret.data.thirty;
                    var nowmonth = ret.data.nowmonth;
                    var premonth = ret.data.premonth;
                    var year = ret.data.year;
                    var total = ret.data.total;
                    $('#today_wo_num').text(today.wo_num);
                    $('#today_wo_complete_num').text(today.wo_complete_num);
                    $('#today_wo_bufa_percent').text(today.wo_bufa_percent);
                    $('#today_wo_refund_percent').text(today.wo_refund_percent);
                    $('#today_wo_refund_money_percent').text(today.wo_refund_money_percent);

                    $('#yesterday_wo_num').text(yesterday.wo_num);
                    $('#yesterday_wo_complete_num').text(yesterday.wo_complete_num);
                    $('#yesterday_wo_bufa_percent').text(yesterday.wo_bufa_percent);
                    $('#yesterday_wo_refund_percent').text(yesterday.wo_refund_percent);
                    $('#yesterday_wo_refund_money_percent').text(yesterday.wo_refund_money_percent);

                    $('#seven_wo_num').text(seven.wo_num);
                    $('#seven_wo_complete_num').text(seven.wo_complete_num);
                    $('#seven_wo_bufa_percent').text(seven.wo_bufa_percent);
                    $('#seven_wo_refund_percent').text(seven.wo_refund_percent);
                    $('#seven_wo_refund_money_percent').text(seven.wo_refund_money_percent);

                    $('#thirty_wo_num').text(thirty.wo_num);
                    $('#thirty_wo_complete_num').text(thirty.wo_complete_num);
                    $('#thirty_wo_bufa_percent').text(thirty.wo_bufa_percent);
                    $('#thirty_wo_refund_percent').text(thirty.wo_refund_percent);
                    $('#thirty_wo_refund_money_percent').text(thirty.wo_refund_money_percent);

                    $('#nowmonth_wo_num').text(nowmonth.wo_num);
                    $('#nowmonth_wo_complete_num').text(nowmonth.wo_complete_num);
                    $('#nowmonth_wo_bufa_percent').text(nowmonth.wo_bufa_percent);
                    $('#nowmonth_wo_refund_percent').text(nowmonth.wo_refund_percent);
                    $('#nowmonth_wo_refund_money_percent').text(nowmonth.wo_refund_money_percent);


                    $('#premonth_wo_num').text(premonth.wo_num);
                    $('#premonth_wo_complete_num').text(premonth.wo_complete_num);
                    $('#premonth_wo_bufa_percent').text(premonth.wo_bufa_percent);
                    $('#premonth_wo_refund_percent').text(premonth.wo_refund_percent);
                    $('#premonth_wo_refund_money_percent').text(premonth.wo_refund_money_percent);


                    $('#year_wo_num').text(year.wo_num);
                    $('#year_wo_complete_num').text(year.wo_complete_num);
                    $('#year_wo_bufa_percent').text(year.wo_bufa_percent);
                    $('#year_wo_refund_percent').text(year.wo_refund_percent);
                    $('#year_wo_refund_money_percent').text(year.wo_refund_money_percent);


                    $('#total_wo_num').text(total.wo_num);
                    $('#total_wo_complete_num').text(total.wo_complete_num);
                    $('#total_wo_bufa_percent').text(total.wo_bufa_percent);
                    $('#total_wo_refund_percent').text(total.wo_refund_percent);
                    $('#total_wo_refund_money_percent').text(total.wo_refund_money_percent);

                    return true;
                }, function (data, ret) {
=======
>>>>>>> 421f122f
                    Layer.alert(ret.msg);
                    return false;
                });
            });
<<<<<<< HEAD
=======
        },
        customer_data_screen: function () {
            //工作概况中的站点选择
            $(document).on('click', '.plat_form', function () {
                var platform = $(this).data('value');
                $(".plat_form").removeClass('active');
                $(this).addClass('active');
                Backend.api.ajax({
                    url: 'datacenter/customer_service/workorder_situation',
                    data: { platform: platform }
                }, function (data, ret) {
                    var today = ret.data.today;
                    var yesterday = ret.data.yesterday;
                    var seven = ret.data.seven;
                    var thirty = ret.data.thirty;
                    var nowmonth = ret.data.nowmonth;
                    var premonth = ret.data.premonth;
                    var year = ret.data.year;
                    var total = ret.data.total;
                    $('#today_wo_num').text(today.wo_num);
                    $('#today_wo_complete_num').text(today.wo_complete_num);
                    $('#today_wo_bufa_percent').text(today.wo_bufa_percent);
                    $('#today_wo_refund_percent').text(today.wo_refund_percent);
                    $('#today_wo_refund_money_percent').text(today.wo_refund_money_percent);

                    $('#yesterday_wo_num').text(yesterday.wo_num);
                    $('#yesterday_wo_complete_num').text(yesterday.wo_complete_num);
                    $('#yesterday_wo_bufa_percent').text(yesterday.wo_bufa_percent);
                    $('#yesterday_wo_refund_percent').text(yesterday.wo_refund_percent);
                    $('#yesterday_wo_refund_money_percent').text(yesterday.wo_refund_money_percent);

                    $('#seven_wo_num').text(seven.wo_num);
                    $('#seven_wo_complete_num').text(seven.wo_complete_num);
                    $('#seven_wo_bufa_percent').text(seven.wo_bufa_percent);
                    $('#seven_wo_refund_percent').text(seven.wo_refund_percent);
                    $('#seven_wo_refund_money_percent').text(seven.wo_refund_money_percent);

                    $('#thirty_wo_num').text(thirty.wo_num);
                    $('#thirty_wo_complete_num').text(thirty.wo_complete_num);
                    $('#thirty_wo_bufa_percent').text(thirty.wo_bufa_percent);
                    $('#thirty_wo_refund_percent').text(thirty.wo_refund_percent);
                    $('#thirty_wo_refund_money_percent').text(thirty.wo_refund_money_percent);

                    $('#nowmonth_wo_num').text(nowmonth.wo_num);
                    $('#nowmonth_wo_complete_num').text(nowmonth.wo_complete_num);
                    $('#nowmonth_wo_bufa_percent').text(nowmonth.wo_bufa_percent);
                    $('#nowmonth_wo_refund_percent').text(nowmonth.wo_refund_percent);
                    $('#nowmonth_wo_refund_money_percent').text(nowmonth.wo_refund_money_percent);


                    $('#premonth_wo_num').text(premonth.wo_num);
                    $('#premonth_wo_complete_num').text(premonth.wo_complete_num);
                    $('#premonth_wo_bufa_percent').text(premonth.wo_bufa_percent);
                    $('#premonth_wo_refund_percent').text(premonth.wo_refund_percent);
                    $('#premonth_wo_refund_money_percent').text(premonth.wo_refund_money_percent);


                    $('#year_wo_num').text(year.wo_num);
                    $('#year_wo_complete_num').text(year.wo_complete_num);
                    $('#year_wo_bufa_percent').text(year.wo_bufa_percent);
                    $('#year_wo_refund_percent').text(year.wo_refund_percent);
                    $('#year_wo_refund_money_percent').text(year.wo_refund_money_percent);


                    $('#total_wo_num').text(total.wo_num);
                    $('#total_wo_complete_num').text(total.wo_complete_num);
                    $('#total_wo_bufa_percent').text(total.wo_bufa_percent);
                    $('#total_wo_refund_percent').text(total.wo_refund_percent);
                    $('#total_wo_refund_money_percent').text(total.wo_refund_money_percent);

                    return true;
                }, function (data, ret) {
                    Layer.alert(ret.msg);
                    return false;
                });
            });
>>>>>>> 421f122f

            // 指定图表的配置项和数据
            Controller.api.formatter.daterangepicker($("form[role=form2]"));
            Controller.api.formatter.daterangepicker($("div[role=form8]"));

            //获取工作量概况数据
            $(document).on('click', '.plat_form1', function () {
                $("#web_platform").val($(this).data('value'));
                $(".plat_form1").removeClass('active');
                $(this).addClass('active');
                worknum_situation();
                Controller.api.formatter.line_chart();
            });
            $("#workload_time").on("apply.daterangepicker",function(){
                setTimeout(()=>{
                    worknum_situation();
                    Controller.api.formatter.line_chart();
                },0)
            })
            $("#workload_time").on("cancel.daterangepicker",function(){
                setTimeout(()=>{
                    worknum_situation();
                    Controller.api.formatter.line_chart();
                },0)
            })
            $(document).on('click','.title_click',function(){
                if($(this).data('value')){
                    $("#title_type").val($(this).data('value'));
                    $(".title").removeClass('active');
                    $(this).addClass('active');
                }
                worknum_situation();
                //工单量概况折线图
                Controller.api.formatter.line_chart();
            });

            //工单量概况折线图
            Controller.api.formatter.line_chart();
            // 基于准备好的dom，初始化echarts实例
            //工单问题类型统计
            Controller.api.formatter.daterangepicker($("form[role=form3]"));
            Controller.api.formatter.daterangepicker($("div[role=form1]"));
            $(document).on('click', '#question_type_submit', function () {
                Controller.api.formatter.pie_chart('echart1', $("#plat_form2").val(), $("#create_time_one").val());
            });
            $(document).on('click', '#question_type_reset', function () {
                $("#plat_form2").val(1)
                $("#create_time_one").val('')
            });
            Controller.api.formatter.pie_chart('echart1', $("#plat_form2").val(), $("#create_time_one").val());
            //工单处理措施统计
            Controller.api.formatter.daterangepicker($("form[role=form5]"));
            Controller.api.formatter.daterangepicker($("div[role=form6]"));
            $(document).on('click', '#question_type_submit1', function () {
                Controller.api.formatter.pie_chart('echart3', $("#plat_form3").val(), $("#create_time_two").val());
            });
            $(document).on('click', '#question_type_reset1', function () {
                $("#plat_form3").val(1)
                $("#create_time_two").val('')
            });
            Controller.api.formatter.pie_chart('echart3', $("#plat_form3").val(), $("#create_time_two").val());
        },
        api: {
            formatter: {
                daterangepicker: function (form) {
                    //绑定日期时间元素事件
                    if ($(".datetimerange", form).size() > 0) {
                        require(['bootstrap-daterangepicker'], function () {
                            var ranges = {};
                            ranges[__('Today')] = [Moment().startOf('day'), Moment().endOf('day')];
                            ranges[__('Yesterday')] = [Moment().subtract(1, 'days').startOf('day'), Moment().subtract(1, 'days').endOf('day')];
                            ranges[__('Last 7 Days')] = [Moment().subtract(6, 'days').startOf('day'), Moment().endOf('day')];
                            ranges[__('Last 30 Days')] = [Moment().subtract(29, 'days').startOf('day'), Moment().endOf('day')];
                            ranges[__('This Month')] = [Moment().startOf('month'), Moment().endOf('month')];
                            ranges[__('Last Month')] = [Moment().subtract(1, 'month').startOf('month'), Moment().subtract(1, 'month').endOf('month')];
                            var options = {
                                timePicker: false,
                                autoUpdateInput: false,
                                timePickerSeconds: true,
                                timePicker24Hour: true,
                                autoApply: true,
                                locale: {
                                    format: 'YYYY-MM-DD HH:mm:ss',
                                    customRangeLabel: __("Custom Range"),
                                    applyLabel: __("Apply"),
                                    cancelLabel: __("Clear"),
                                },
                                ranges: ranges,
                                timePicker: true,
                                timePickerIncrement: 1
                            };
                            var origincallback = function (start, end) {
                                $(this.element).val(start.format(this.locale.format) + " - " + end.format(this.locale.format));
                                $(this.element).trigger('blur');
                            };
                            $(".datetimerange", form).each(function () {
                                var callback = typeof $(this).data('callback') == 'function' ? $(this).data('callback') : origincallback;
                                $(this).on('apply.daterangepicker', function (ev, picker) {
                                    callback.call(picker, picker.startDate, picker.endDate);
                                });
                                $(this).on('cancel.daterangepicker', function (ev, picker) {
                                    $(this).val('').trigger('blur');
                                });
                                $(this).daterangepicker($.extend({}, options, $(this).data()), callback);
                            });
                        });
                    }
                },
                pie_chart: function (type, platform, create_time) {
                    //工单饼图展示方法
                    var chartOptions1 = {
                        targetId: type,
                        downLoadTitle: '图表',
                        type: 'pie',
                        pie: {
                            tooltip: { //提示框组件。
                                trigger: 'item',
                                formatter: function (param) {
                                    return param.data.name + '<br/>数量：' + param.data.value + '<br/> 占比：' + param.percent.toFixed(2) + '%';
                                }
                            },
                        }
                    };
                    var options1 = {
                        type: 'post',
                        url: 'datacenter/customer_service/workorder_question_type',
                        data: {
                            'create_time': create_time,
                            'platform': platform,
                            'key': type
                        }
                    }
                    EchartObj.api.ajax(options1, chartOptions1);
                },
                line_chart: function () {
                    //工单量概况折线图
                    var chartOptions = {
                        targetId: 'echart2',
                        downLoadTitle: '图表',
                        type: 'line'
                    };

                    var options = {
                        type: 'post',
                        url: 'datacenter/customer_service/worknum_line',
                        data: {
                            platform: $("#web_platform").val(),
                            workload_time: $("#workload_time").val(),
                            title_type: $("#title_type").val()
                        }
                    }
                    EchartObj.api.ajax(options, chartOptions)
                },
                workload_line_chart: function(){
                    //工作量概况折线图
                    var chartOptions = {
                        targetId: 'worknum_echart',
                        downLoadTitle: '图表',
                        type: 'line'
                    };
                    
                    var options = {
                        type: 'post',
                        url: 'datacenter/customer_service/dealnum_line',
                        data: {
                            platform:$("#order_platform").val(),
                            time_str:$("#one_time").val(),
                            group_id:$("#customer_type").val()
                        }
                    }
                    EchartObj.api.ajax(options, chartOptions)
                }
            },
            bindevent: function () {
                Form.api.bindevent($("form[role=form]"));
            }
        },
        //工作量统计
        workload:function()
        {
            Controller.api.formatter.daterangepicker($("div[role=form1]"));
            Form.api.bindevent($("div[role=form]"));
            //点击对比时间段显示第二个时间输入框
            $("#contrast").change(function () {
                if ($("#contrast").is(':checked')) {
                    $("#two-time-node").show();
                } else {
                    $("#two-time-node").hide();
                }
            }); 
            $("#worknum_submit").click(function(){
                var platform = $("#order_platform").val();
                var time_str = $("#one_time").val();
                var contrast_time_str = $("#two_time").val();
                var group_id = $("#customer_type").val();

                Backend.api.ajax({
                    url:'datacenter/customer_service/workload_worknum',
                    data:{platform:platform,time_str:time_str,group_id:group_id,contrast_time_str:contrast_time_str}
                }, function(data, ret){
                    $("#order_platform").val(platform)
                    $("#one_time").val(time_str)
                    $("#customer_type").val(group_id)
                    var deal_num = ret.data.deal_num;
                    var no_up_to_day  = ret.data.no_up_to_day;
                    var all_positive_num  = ret.data.positive_effect_num.all_positive_num;
                    var work_positive_num  = ret.data.positive_effect_num.work_positive_num;
                    var nowork_positive_num  = ret.data.positive_effect_num.nowork_positive_num;
                    var customer_data  = ret.data.customer_data;
                    
                    $('#deal_num').text(deal_num);
                    $('#no_up_to_day').text(no_up_to_day);
                    $('#all_positive_num').text(all_positive_num);
                    $('#work_positive_num').text(work_positive_num);
                    $('#nowork_positive_num').text(nowork_positive_num);
                    $(".altrowstable").html(customer_data);
                    return true;
                }, function(data, ret){
                    Layer.alert(ret.msg);
                    return false;
                });   
                //折线图
                Controller.api.formatter.workload_line_chart();
            })
            $("#worknum_reset").click(function(){
                 $("#order_platform").val(1);
                $("#one_time").val('');
                $("#customer_type").val(0);
            })
            //点击查看
            $(document).on('click', '.click_look', function () {
                var admin_id = $(this).data('id');
                var time_str = $(this).data('value');
                Backend.api.open('datacenter/customer_service/dealnum_alert_line?admin_id='+admin_id+'&time_str='+time_str,'处理量',{area:["50%", "50%"]});
            });
        
            //折线图
            Controller.api.formatter.workload_line_chart();
        },        
        //工单统计
        workstatistics: function () {
            Controller.api.formatter.daterangepicker($("form[role=form1]"));
            Form.api.bindevent($("form[role=form]"));
            //点击对比时间段显示第二个时间输入框
            $("#contrast").change(function () {
                if ($("#contrast").is(':checked')) {
                    $("#two-time-node").show();
                } else {
                    $("#two-time-node").hide();
                }
            });
        },
        //工单问题措施详情
        detail: function () {
            // Controller.api.formatter.daterangepicker($("form[role=form1]"));
            Form.api.bindevent($("form[role=form]"));
            //显示4个饼图

            var chartOptions1 = {
                targetId: 'echart1',
                downLoadTitle: '图表',
                type: 'pie',
                pie: {
                    tooltip: { //提示框组件。
                        trigger: 'item',
                        formatter: function (param) {
                            return param.data.name + '<br/>数量：' + param.data.value + '<br/> 占比：' + param.percent.toFixed(2) + '%';
                        }
                    },
                }
            };

            var chartOptions2 = {
                targetId: 'echart2',
                downLoadTitle: '图表',
                type: 'pie',
                pie: {
                    tooltip: { //提示框组件。
                        trigger: 'item',
                        formatter: function (param) {
                            return param.data.name + '<br/>数量：' + param.data.value + '<br/> 占比：' + param.percent.toFixed(2) + '%';
                        }
                    },
                }
            };
            var time = $('#create_time').val();
            var platform = $('#c-order_platform').val();

            var options1 = {
                type: 'post',
                url: 'datacenter/customer_service/detail',
                data: {
                    'time': time,
                    'platform': platform,
                    'key': 'echart1'
                }
            }

            var options2 = {
                type: 'post',
                url: 'datacenter/customer_service/detail',
                data: {
                    'time': time,
                    'platform': platform,
                    'key': 'echart2'
                }
            }
            EchartObj.api.ajax(options1, chartOptions1);
            EchartObj.api.ajax(options2, chartOptions2);
            //第一个饼图点击切换
            $(".statistics").on('click', function () {
                var value = $(this).data("value");
                if (value > 0) {
                    $(".problem-counter li").siblings('li').removeClass('active');
                    $(this).parent().addClass('active');
                    var time = $('#create_time').val();
                    var platform = $('.site-ul>.active>.siteType').data('value');
                    var chartOptions = {
                        targetId: 'echart1',
                        downLoadTitle: '图表',
                        type: 'pie',
                        pie: {
                            tooltip: { //提示框组件。
                                trigger: 'item',
                                formatter: function (param) {
                                    return param.data.name + '<br/>数量：' + param.data.value + '<br/> 占比：' + param.percent.toFixed(2) + '%';
                                }
                            },
                        }
                    };
                    var options = {
                        type: 'post',
                        url: 'datacenter/customer_service/detail',
                        data: {
                            'key' : 'echart1',
                            'time': time,
                            'platform': platform,
                            'problem_id': value
                        }
                    };
                    EchartObj.api.ajax(options, chartOptions);
                    //异步获取第二个饼图右边显示的数据
                    Backend.api.ajax({
                        url: 'datacenter/customer_service/detail',
                        data: {
                            problem_id: value,
                            time: time,
                            platform: platform
                        }
                    }, function (data, ret) {
                        $("#caigou-table2 tr").remove();
                        var problem_type_data = ret.list_data.problem_type_data;
                        var problem = ret.list_data.problem;
                        var problem_type_total = ret.list_data.problem_type_total;
                        var addtr = '';
                        for (var i = 0; i < problem_type_data.length; i++) {
                            var p_id = problem_type_data[i].problem_type_id;
                            addtr += '<tr>' +
                                '<td>' + problem[p_id] + '</td>' +
                                '<td>' + problem_type_data[i].num + '</td>' +
                                '<td>占比</td>';
                            if (problem_type_total > 0) {
                                addtr += '<td>' + formatDecimal(problem_type_data[i].num / problem_type_total * 100, 2) + '%</td>';
                            } else {
                                addtr += '<td>0</td>';
                            }
                            addtr += '</tr>';
                        }
                        $("#caigou-table2").append(addtr);

                    }, function (data, ret) {
                        Layer.alert(ret.msg);
                        return false;
                    });
                }
            });
           
            //根据选择的问题类型查找对应的数据
            $(document).on('click', '.statisticsThree', function (e) {
                var value = $(this).data("value");
                if (value > 0) {
                    $("#second-level li").siblings('li').removeClass('active');
                    $(this).parent().addClass('active');
                    var time = $('#create_time').val();
                    var platform = $('.site-ul>.active>a').data("value");
                    var chartOptions = {
                        targetId: 'echart2',
                        downLoadTitle: '图表',
                        type: 'pie',
                        pie: {
                            tooltip: { //提示框组件。
                                trigger: 'item',
                                formatter: function (param) {
                                    return param.data.name + '<br/>数量：' + param.data.value + '<br/> 占比：' + param.percent.toFixed(2) + '%';
                                }
                            },
                        }
                    };
                    var options = {
                        type: 'post',
                        url: 'datacenter/customer_service/detail',
                        data: {
                            'key' : 'echart2',
                            'time': time,
                            'platform': platform,
                            'step_problem_id': value
                        }
                    };
                    EchartObj.api.ajax(options, chartOptions);
                    //异步获取第四个饼图右边显示的数据
                    Backend.api.ajax({
                        url: 'datacenter/customer_service/detail',
                        data: {
                            value: value,
                            time: time,
                            platform: platform,
                            step_problem_id: value
                        }
                    }, function (data, ret) {
                        $("#caigou-table4 tr").remove();
                        var problem_data = ret.list_data.problem_data;
                        var problem_step_total = ret.list_data.problem_step_total;
                        var addtr = '';
                        for (var i = 0; i < problem_data.length; i++) {
                            addtr += '<tr>' +
                                '<td>' + problem_data[i].name + '</td>' +
                                '<td>' + problem_data[i].value + '</td>' +
                                '<td>占比</td>';
                            if (problem_step_total > 0) {
                                addtr += '<td>' + formatDecimal(problem_data[i].value / problem_step_total * 100, 2) + '%</td>';
                            } else {
                                addtr += '<td>0</td>';
                            }
                            addtr += '</tr>';
                        }
                        $("#caigou-table4").append(addtr);
                    }, function (data, ret) {
                        Layer.alert(ret.msg);
                        return false;
                    });
                }
            });

             //第二个饼图点击一级tab切换二级数据
             $(".statisticsTwo").on('click', function () {
                var value = $(this).data("value");
                if (value > 0) {
                    $(".step-type li").siblings('li').removeClass('active');
                    $(this).parent().addClass('active');
                    $("#second-level").html('');
                    //异步获取第二个tab数据
                    Backend.api.ajax({
                        url: 'datacenter/customer_service/get_problem_by_classify',
                        data: { value: value }
                    }, function (data, ret) {
                        console.log(ret.data);
                        var liArr = ret.data;
                        var msg = '';
                        $.each(liArr, function (i, val) {
                            msg += '<li><a href="javascript:void(0);" data-value="' + i + '" class="statisticsThree">' + val + '</a></li>';
                        });
                        $("#second-level").append(msg);
                        return false;
                    }, function (data, ret) {
                        Layer.alert(ret.msg);
                        return false;
                    });
                }
            });

            //站点点击切换
            $(".siteType").on('click', function () {
                var platform = $(this).data("value");
                //问题类型统计 问题ID
                var type_problem_id = $('.problem-counter>.active>a').data('value');
                //问题措施比统计 问题ID
                // var step_problem_id = $('.step-type>.active>a').data('value');
                var step_problem_id = $('#second-level>.active>a').data('value');
                if (platform > 0) {
                    $(".site-ul li").siblings('li').removeClass('active');
                    $(this).parent().addClass('active');
                    var time = $('#create_time').val();
                    var chartOptions = {
                        targetId: 'echart1',
                        downLoadTitle: '图表',
                        type: 'pie',
                        pie: {
                            tooltip: { //提示框组件。
                                trigger: 'item',
                                formatter: function (param) {
                                    return param.data.name + '<br/>数量：' + param.data.value + '<br/> 占比：' + param.percent.toFixed(2) + '%';
                                }
                            },
                        }
                    };
                    var options = {
                        type: 'post',
                        url: 'datacenter/customer_service/detail',
<<<<<<< HEAD
                        data: {
                            'key' : 'echart1',
=======
                        data: {
                            'key' : 'echart1',
                            'time': time,
                            'platform': platform,
                            'problem_id': type_problem_id
                        }
                    };
                    EchartObj.api.ajax(options, chartOptions);


                    var chartOptions2 = {
                        targetId: 'echart2',
                        downLoadTitle: '图表',
                        type: 'pie',
                        pie: {
                            tooltip: { //提示框组件。
                                trigger: 'item',
                                formatter: function (param) {
                                    return param.data.name + '<br/>数量：' + param.data.value + '<br/> 占比：' + param.percent.toFixed(2) + '%';
                                }
                            },
                        }
                    };
                    var options2 = {
                        type: 'post',
                        url: 'datacenter/customer_service/detail',
                        data: {
                            'key' : 'echart2',
                            'time': time,
                            'platform': platform,
                            'step_problem_id': step_problem_id
                        }
                    };
                    EchartObj.api.ajax(options2, chartOptions2);

                    //异步获取第二个饼图右边显示的数据
                    Backend.api.ajax({
                        url: 'datacenter/customer_service/detail',
                        data: {
                            'step_problem_id': step_problem_id,
                            'time': time,
                            'platform': platform,
                            'problem_id': type_problem_id
                        }
                    }, function (data, ret) {
                        $("#caigou-table2 tr").remove();
                        var problem_type_data = ret.list_data.problem_type_data;
                        var problem_data = ret.list_data.problem_data;
                        var problem = ret.list_data.problem;
                        var problem_type_total = ret.list_data.problem_type_total;
                        var problem_step_total = ret.list_data.problem_step_total;
                        var addtr = '';
                        for (var i = 0; i < problem_type_data.length; i++) {
                            addtr += '<tr>' +
                                '<td>' + problem[problem_type_data[i].problem_type_id] + '</td>' +
                                '<td>' + problem_type_data[i].num + '</td>' +
                                '<td>占比</td>';
                            if (problem_type_total > 0) {
                                addtr += '<td>' + formatDecimal(problem_type_data[i].num / problem_type_total * 100, 2) + '%</td>';
                            } else {
                                addtr += '<td>0</td>';
                            }
                            addtr += '</tr>';
                        }
                        $("#caigou-table2").append(addtr);


                        $("#caigou-table4 tr").remove();
                        var addtr = '';
                        for (var i = 0; i < problem_data.length; i++) {
                            addtr += '<tr>' +
                                '<td>' + problem_data[i].name + '</td>' +
                                '<td>' + problem_data[i].value + '</td>' +
                                '<td>占比</td>';
                            if (problem_step_total > 0) {
                                addtr += '<td>' + formatDecimal(problem_data[i].value / problem_step_total * 100, 2) + '%</td>';
                            } else {
                                addtr += '<td>0</td>';
                            }
                            addtr += '</tr>';
                        }
                        $("#caigou-table4").append(addtr);
                    }, function (data, ret) {
                        Layer.alert(ret.msg);
                        return false;
                    });
                }
            });

            //提交按钮
            $('.tijiao').click(function(){
                var platform = $('.site-ul>.active>a').data("value");
                //问题类型统计 问题ID
                var type_problem_id = $('.problem-counter>.active>a').data('value');
                //问题措施比统计 问题ID
                // var step_problem_id = $('.step-type>.active>a').data('value');
                var step_problem_id = $('#second-level>.active>a').data('value');
                var time = $('#create_time').val();
                if (platform > 0) {
                    var chartOptions = {
                        targetId: 'echart1',
                        downLoadTitle: '图表',
                        type: 'pie',
                        pie: {
                            tooltip: { //提示框组件。
                                trigger: 'item',
                                formatter: function (param) {
                                    return param.data.name + '<br/>数量：' + param.data.value + '<br/> 占比：' + param.percent.toFixed(2) + '%';
                                }
                            },
                        }
                    };
                    var options = {
                        type: 'post',
                        url: 'datacenter/customer_service/detail',
                        data: {
                            'key' : 'echart1',
                            'time': time,
                            'platform': platform,
                            'problem_id': type_problem_id
                        }
                    };
                    EchartObj.api.ajax(options, chartOptions);


                    var chartOptions2 = {
                        targetId: 'echart2',
                        downLoadTitle: '图表',
                        type: 'pie',
                        pie: {
                            tooltip: { //提示框组件。
                                trigger: 'item',
                                formatter: function (param) {
                                    return param.data.name + '<br/>数量：' + param.data.value + '<br/> 占比：' + param.percent.toFixed(2) + '%';
                                }
                            },
                        }
                    };
                    var options2 = {
                        type: 'post',
                        url: 'datacenter/customer_service/detail',
                        data: {
                            'key' : 'echart2',
                            'time': time,
                            'platform': platform,
                            'step_problem_id': step_problem_id
                        }
                    };
                    EchartObj.api.ajax(options2, chartOptions2);

                    //异步获取第二个饼图右边显示的数据
                    Backend.api.ajax({
                        url: 'datacenter/customer_service/detail',
                        data: {
                            'step_problem_id': step_problem_id,
>>>>>>> 421f122f
                            'time': time,
                            'platform': platform,
                            'problem_id': type_problem_id
                        }
<<<<<<< HEAD
                    };
                    EchartObj.api.ajax(options, chartOptions);


                    var chartOptions2 = {
                        targetId: 'echart2',
                        downLoadTitle: '图表',
                        type: 'pie',
                        pie: {
                            tooltip: { //提示框组件。
                                trigger: 'item',
                                formatter: function (param) {
                                    return param.data.name + '<br/>数量：' + param.data.value + '<br/> 占比：' + param.percent.toFixed(2) + '%';
                                }
                            },
                        }
                    };
                    var options2 = {
                        type: 'post',
                        url: 'datacenter/customer_service/detail',
                        data: {
                            'key' : 'echart2',
                            'time': time,
                            'platform': platform,
                            'step_problem_id': step_problem_id
                        }
                    };
                    EchartObj.api.ajax(options2, chartOptions2);

                    //异步获取第二个饼图右边显示的数据
                    Backend.api.ajax({
                        url: 'datacenter/customer_service/detail',
                        data: {
                            'step_problem_id': step_problem_id,
                            'time': time,
                            'platform': platform,
                            'problem_id': type_problem_id
                        }
                    }, function (data, ret) {
                        $("#caigou-table2 tr").remove();
                        var problem_type_data = ret.list_data.problem_type_data;
                        var problem_data = ret.list_data.problem_data;
                        var problem = ret.list_data.problem;
                        var problem_type_total = ret.list_data.problem_type_total;
                        var problem_step_total = ret.list_data.problem_step_total;
                        var addtr = '';
                        for (var i = 0; i < problem_type_data.length; i++) {
                            addtr += '<tr>' +
                                '<td>' + problem[problem_type_data[i].problem_type_id] + '</td>' +
                                '<td>' + problem_type_data[i].num + '</td>' +
                                '<td>占比</td>';
                            if (problem_type_total > 0) {
                                addtr += '<td>' + formatDecimal(problem_type_data[i].num / problem_type_total * 100, 2) + '%</td>';
                            } else {
                                addtr += '<td>0</td>';
                            }
                            addtr += '</tr>';
                        }
                        $("#caigou-table2").append(addtr);


                        $("#caigou-table4 tr").remove();
                        var addtr = '';
                        for (var i = 0; i < problem_data.length; i++) {
                            addtr += '<tr>' +
                                '<td>' + problem_data[i].name + '</td>' +
                                '<td>' + problem_data[i].value + '</td>' +
                                '<td>占比</td>';
                            if (problem_step_total > 0) {
                                addtr += '<td>' + formatDecimal(problem_data[i].value / problem_step_total * 100, 2) + '%</td>';
                            } else {
                                addtr += '<td>0</td>';
                            }
                            addtr += '</tr>';
                        }
                        $("#caigou-table4").append(addtr);
                    }, function (data, ret) {
                        Layer.alert(ret.msg);
                        return false;
                    });
                }
            });

            //提交按钮
            $('.tijiao').click(function(){
                var platform = $('.site-ul>.active>a').data("value");
                //问题类型统计 问题ID
                var type_problem_id = $('.problem-counter>.active>a').data('value');
                //问题措施比统计 问题ID
                // var step_problem_id = $('.step-type>.active>a').data('value');
                var step_problem_id = $('#second-level>.active>a').data('value');
                var time = $('#create_time').val();
                if (platform > 0) {
                    var chartOptions = {
                        targetId: 'echart1',
                        downLoadTitle: '图表',
                        type: 'pie',
                        pie: {
                            tooltip: { //提示框组件。
                                trigger: 'item',
                                formatter: function (param) {
                                    return param.data.name + '<br/>数量：' + param.data.value + '<br/> 占比：' + param.percent.toFixed(2) + '%';
                                }
                            },
                        }
                    };
                    var options = {
                        type: 'post',
                        url: 'datacenter/customer_service/detail',
                        data: {
                            'key' : 'echart1',
                            'time': time,
                            'platform': platform,
                            'problem_id': type_problem_id
                        }
                    };
                    EchartObj.api.ajax(options, chartOptions);


                    var chartOptions2 = {
                        targetId: 'echart2',
                        downLoadTitle: '图表',
                        type: 'pie',
                        pie: {
                            tooltip: { //提示框组件。
                                trigger: 'item',
                                formatter: function (param) {
                                    return param.data.name + '<br/>数量：' + param.data.value + '<br/> 占比：' + param.percent.toFixed(2) + '%';
                                }
                            },
                        }
                    };
                    var options2 = {
                        type: 'post',
                        url: 'datacenter/customer_service/detail',
                        data: {
                            'key' : 'echart2',
                            'time': time,
                            'platform': platform,
                            'step_problem_id': step_problem_id
                        }
                    };
                    EchartObj.api.ajax(options2, chartOptions2);

                    //异步获取第二个饼图右边显示的数据
                    Backend.api.ajax({
                        url: 'datacenter/customer_service/detail',
                        data: {
                            'step_problem_id': step_problem_id,
                            'time': time,
                            'platform': platform,
                            'problem_id': type_problem_id
                        }
=======
>>>>>>> 421f122f
                    }, function (data, ret) {
                        $("#caigou-table2 tr").remove();
                        var problem_type_data = ret.list_data.problem_type_data;
                        var problem_data = ret.list_data.problem_data;
                        var problem = ret.list_data.problem;
                        var problem_type_total = ret.list_data.problem_type_total;
                        var problem_step_total = ret.list_data.problem_step_total;
                        var addtr = '';
                        for (var i = 0; i < problem_type_data.length; i++) {
                            addtr += '<tr>' +
                                '<td>' + problem[problem_type_data[i].problem_type_id] + '</td>' +
                                '<td>' + problem_type_data[i].num + '</td>' +
                                '<td>占比</td>';
                            if (problem_type_total > 0) {
                                addtr += '<td>' + formatDecimal(problem_type_data[i].num / problem_type_total * 100, 2) + '%</td>';
                            } else {
                                addtr += '<td>0</td>';
                            }
                            addtr += '</tr>';
                        }
                        $("#caigou-table2").append(addtr);


                        $("#caigou-table4 tr").remove();
                        var addtr = '';
                        for (var i = 0; i < problem_data.length; i++) {
                            addtr += '<tr>' +
                                '<td>' + problem_data[i].name + '</td>' +
                                '<td>' + problem_data[i].value + '</td>' +
                                '<td>占比</td>';
                            if (problem_step_total > 0) {
                                addtr += '<td>' + formatDecimal(problem_data[i].value / problem_step_total * 100, 2) + '%</td>';
                            } else {
                                addtr += '<td>0</td>';
                            }
                            addtr += '</tr>';
                        }
                        $("#caigou-table4").append(addtr);
                    }, function (data, ret) {
                        Layer.alert(ret.msg);
                        return false;
                    });
                }
            })


        },
        //工作量统计处理量折线图弹窗
        dealnum_alert_line: function(){
            //工作量概况折线图
            var chartOptions = {
                targetId: 'worknum_echart',
                downLoadTitle: '图表',
                type: 'line'
            };
            
            var options = {
                type: 'post',
                url: 'datacenter/customer_service/dealnum_line',
                data: {
                    admin_id:$("#admin_id").val(),
                    time_str:$("#time_str").val(),
                }
            }
            EchartObj.api.ajax(options, chartOptions)

            Controller.api.bindevent();
<<<<<<< HEAD
        }

=======
        },
        //工单处理统计
        worklist_deal: function(){
            Controller.api.formatter.daterangepicker($("div[role=form]"));
            Form.api.bindevent($("div[role=form]"));
            $(document).on('click', '#customer_submit', function () {
                var create_time = $('#customer_time').val();
                if (!create_time) {
                    Toastr.error('请先选择时间范围');
                    return false;
                }
                Backend.api.ajax({
                    url: 'datacenter/customer_service/workorder_general',
                    data: { time: create_time }
                }, function (data, ret) {
                    $("#customer_meause1 tr").remove();
                    $("#workload-info tr").remove();
                    var examineArr = ret.data.examineArr;
                    var step = ret.data.step;
                    var workorder_handle_left_data = ret.data.workorder_handle_left_data;
                    var workorder_handle_right_data = ret.data.workorder_handle_right_data;
                    //工单处理概况左边数据 start
                    var left_tr = '<tr>';
                    left_tr += '<th style="text-align: center; vertical-align: middle;">措施</th>';
                    for (let key in examineArr) {
                        left_tr += '<th style="text-align: center; vertical-align: middle;">' + examineArr[key] + '</th>';
                    }
                    left_tr += '</tr>';
                    left_tr += '<tr>';
                    left_tr += '<td style="text-align: center; vertical-align: middle;">未超时未审批</td>';
                    for (let key in examineArr) {
                        if (workorder_handle_left_data != false) {
                            left_tr += '<td style="text-align: center; vertical-align: middle;">' + workorder_handle_left_data[key].no_time_out_check + '</td>';
                        } else {
                            left_tr += '<td style="text-align: center; vertical-align: middle;">0</td>';
                        }
                    }
                    left_tr += '</tr>';
                    left_tr += '<tr>';
                    left_tr += '<td style="text-align: center; vertical-align: middle;">未超时已审批</td>';
                    for (let key in examineArr) {
                        if (workorder_handle_left_data != false) {
                            left_tr += '<td style="text-align: center; vertical-align: middle;">' + workorder_handle_left_data[key].no_time_out_checked + '</td>';
                        } else {
                            left_tr += '<td style="text-align: center; vertical-align: middle;">0</td>';
                        }
                    }
                    left_tr += '</tr>';
                    left_tr += '<tr>';
                    left_tr += '<td style="text-align: center; vertical-align: middle;">超时未审批</td>';
                    for (let key in examineArr) {
                        if (workorder_handle_left_data != false) {
                            left_tr += '<td style="text-align: center; vertical-align: middle;">' + workorder_handle_left_data[key].time_out_check + '</td>';
                        } else {
                            left_tr += '<td style="text-align: center; vertical-align: middle;">0</td>';
                        }
                    }
                    left_tr += '</tr>';
                    left_tr += '<tr>';
                    left_tr += '<td style="text-align: center; vertical-align: middle;">超时已审批</td>';
                    for (let key in examineArr) {
                        if (workorder_handle_left_data != false) {
                            left_tr += '<td style="text-align: center; vertical-align: middle;">' + workorder_handle_left_data[key].time_out_checked + '</td>';
                        } else {
                            left_tr += '<td style="text-align: center; vertical-align: middle;">0</td>';
                        }
                    }
                    left_tr += '</tr>';
                    $("#customer_meause1").append(left_tr);
                    //工单处理概况左边数据 end
                    //工单处理概况右边数据 start
                    var right_tr = '<tr>';
                    right_tr += '<th style="text-align: center; vertical-align: middle;">措施</th>';
                    right_tr += '<th style="text-align: center; vertical-align: middle;">未超时未处理</th>';
                    right_tr += '<th style="text-align: center; vertical-align: middle;">未超时已处理</th>';
                    right_tr += '<th style="text-align: center; vertical-align: middle;">超时未处理</th>';
                    right_tr += '<th style="text-align: center; vertical-align: middle;">超时已处理</th>';
                    right_tr += '</tr>';
                    for (let key in step) {
                        if (workorder_handle_right_data != false) {
                            right_tr += '<tr>' +
                                '<td style="text-align: center; vertical-align: middle;">' + step[key] + '</td>' +
                                '<td style="text-align: center; vertical-align: middle;">' + workorder_handle_right_data[key].no_time_out_handle + '</td>' +
                                '<td style="text-align: center; vertical-align: middle;">' + workorder_handle_right_data[key].no_time_out_handled + '</td>' +
                                '<td style="text-align: center; vertical-align: middle;">' + workorder_handle_right_data[key].time_out_handle + '</td>' +
                                '<td style="text-align: center; vertical-align: middle;">' + workorder_handle_right_data[key].time_out_handled + '</td>' +
                                '</tr>';
                        } else {
                            right_tr += '<tr>' +
                                '<td style="text-align: center; vertical-align: middle;">' + step[key] + '</td>' +
                                '<td style="text-align: center; vertical-align: middle;">0</td>' +
                                '<td style="text-align: center; vertical-align: middle;">0</td>' +
                                '<td style="text-align: center; vertical-align: middle;">0</td>' +
                                '<td style="text-align: center; vertical-align: middle;">0</td>' +
                                '</tr>';
                        }
                    }
                    //工单处理概况右边数据 end     
                    $("#workload-info").append(right_tr);
                    return false;
                }, function (data, ret) {
                    Layer.alert(ret.msg);
                    return false;
                });
            });
            $(document).on('click','#customer_reset',function(){
                $('#customer_time').val('');
            });
            Controller.api.formatter.daterangepicker($("div[role=form8]"));
            Form.api.bindevent($("div[role=form8]"));
            
            $(document).on('click', '#worknum_submit', function () {
                var create_time = $('#workload_time').val();
                if (!create_time) {
                    Toastr.error('请先选择时间范围');
                    return false;
                }
                Backend.api.ajax({
                    url: 'datacenter/customer_service/warehouse_general',
                    data: { time: create_time }
                }, function (data, ret) {
                    var warehouse_data = ret.data.warehouse_data;
                    var warehouse_problem_type = ret.data.warehouse_problem_type;
                    $("#warehouse tr").remove();
                    var tr = '<tr>';
                    tr += '<th style="text-align: center; vertical-align: middle;">跟单概况</th>';
                    tr += '<th style="text-align: center; vertical-align: middle;">未超时未处理</th>';
                    tr += '<th style="text-align: center; vertical-align: middle;">未超时已处理</th>';
                    tr += '<th style="text-align: center; vertical-align: middle;">超时未处理</th>';
                    tr += '<th style="text-align: center; vertical-align: middle;">超时已处理</th>';
                    tr += '</tr>';
                    for (let key in warehouse_problem_type) {
                        if (warehouse_data != false) {
                            tr += '<tr>' +
                                '<td style="text-align: center; vertical-align: middle;">' + warehouse_problem_type[key] + '</td>' +
                                '<td style="text-align: center; vertical-align: middle;">' + warehouse_data[key].no_time_out_handle + '</td>' +
                                '<td style="text-align: center; vertical-align: middle;">' + warehouse_data[key].no_time_out_handled + '</td>' +
                                '<td style="text-align: center; vertical-align: middle;">' + warehouse_data[key].time_out_handle + '</td>' +
                                '<td style="text-align: center; vertical-align: middle;">' + warehouse_data[key].time_out_handled + '</td>' +
                                '</tr>';
                        } else {
                            tr += '<tr>' +
                                '<td style="text-align: center; vertical-align: middle;">' + warehouse_problem_type[key] + '</td>' +
                                '<td style="text-align: center; vertical-align: middle;">0</td>' +
                                '<td style="text-align: center; vertical-align: middle;">0</td>' +
                                '<td style="text-align: center; vertical-align: middle;">0</td>' +
                                '<td style="text-align: center; vertical-align: middle;">0</td>' +
                                '</tr>';
                        }
                    }
                    //工单处理概况右边数据 end     
                    $("#warehouse").append(tr);
                    return false;
                }, function (data, ret) {
                    Layer.alert(ret.msg);
                    return false;
                });
            });
            $(document).on('click','#worknum_reset',function(){
                $('#workload_time').val('');
            });
        }
>>>>>>> 421f122f
    };
    return Controller;
});
//js保留两位小数，不四舍五入
function formatDecimal(num, decimal) {
    num = num.toString()
    let index = num.indexOf('.')
    if (index !== -1) {
        num = num.substring(0, decimal + index + 1)
    } else {
        num = num.substring(0)
    }
    return parseFloat(num).toFixed(decimal)
}
//工作量概况
function worknum_situation(workload_time){
    var platform = $("#web_platform").val();
    var workload_time = $("#workload_time").val();
    var title_type = $("#title_type").val();

    Backend.api.ajax({
        url: 'datacenter/customer_service/worknum_situation',
        data: { platform: platform, workload_time: workload_time, title_type: title_type }
    }, function (data, ret) {
        var wait_deal_num = ret.data.wait_deal_num;
        var new_create_num = ret.data.new_create_num;
        var already_reply_num = ret.data.already_reply_num;
        var wait_allot_num = ret.data.wait_allot_num;
        var positive_effect_num = ret.data.positive_effect_num;
        var reply_failure_num = ret.data.reply_failure_num;

        $('#wait_deal_num').text(wait_deal_num);
        $('#new_create_num').text(new_create_num);
        $('#already_reply_num').text(already_reply_num);
        $('#wait_allot_num').text(wait_allot_num);
        $('#positive_effect_num').text(positive_effect_num);
        $('#reply_failure_num').text(reply_failure_num);
        return true;
    }, function (data, ret) {
        Layer.alert(ret.msg);
        return false;
    });
}<|MERGE_RESOLUTION|>--- conflicted
+++ resolved
@@ -339,7 +339,6 @@
                     $("#warehouse").append(tr);
                     return false;
                 }, function (data, ret) {
-<<<<<<< HEAD
                     Layer.alert(ret.msg);
                     return false;
                 });
@@ -416,91 +415,10 @@
 
                     return true;
                 }, function (data, ret) {
-=======
->>>>>>> 421f122f
                     Layer.alert(ret.msg);
                     return false;
                 });
             });
-<<<<<<< HEAD
-=======
-        },
-        customer_data_screen: function () {
-            //工作概况中的站点选择
-            $(document).on('click', '.plat_form', function () {
-                var platform = $(this).data('value');
-                $(".plat_form").removeClass('active');
-                $(this).addClass('active');
-                Backend.api.ajax({
-                    url: 'datacenter/customer_service/workorder_situation',
-                    data: { platform: platform }
-                }, function (data, ret) {
-                    var today = ret.data.today;
-                    var yesterday = ret.data.yesterday;
-                    var seven = ret.data.seven;
-                    var thirty = ret.data.thirty;
-                    var nowmonth = ret.data.nowmonth;
-                    var premonth = ret.data.premonth;
-                    var year = ret.data.year;
-                    var total = ret.data.total;
-                    $('#today_wo_num').text(today.wo_num);
-                    $('#today_wo_complete_num').text(today.wo_complete_num);
-                    $('#today_wo_bufa_percent').text(today.wo_bufa_percent);
-                    $('#today_wo_refund_percent').text(today.wo_refund_percent);
-                    $('#today_wo_refund_money_percent').text(today.wo_refund_money_percent);
-
-                    $('#yesterday_wo_num').text(yesterday.wo_num);
-                    $('#yesterday_wo_complete_num').text(yesterday.wo_complete_num);
-                    $('#yesterday_wo_bufa_percent').text(yesterday.wo_bufa_percent);
-                    $('#yesterday_wo_refund_percent').text(yesterday.wo_refund_percent);
-                    $('#yesterday_wo_refund_money_percent').text(yesterday.wo_refund_money_percent);
-
-                    $('#seven_wo_num').text(seven.wo_num);
-                    $('#seven_wo_complete_num').text(seven.wo_complete_num);
-                    $('#seven_wo_bufa_percent').text(seven.wo_bufa_percent);
-                    $('#seven_wo_refund_percent').text(seven.wo_refund_percent);
-                    $('#seven_wo_refund_money_percent').text(seven.wo_refund_money_percent);
-
-                    $('#thirty_wo_num').text(thirty.wo_num);
-                    $('#thirty_wo_complete_num').text(thirty.wo_complete_num);
-                    $('#thirty_wo_bufa_percent').text(thirty.wo_bufa_percent);
-                    $('#thirty_wo_refund_percent').text(thirty.wo_refund_percent);
-                    $('#thirty_wo_refund_money_percent').text(thirty.wo_refund_money_percent);
-
-                    $('#nowmonth_wo_num').text(nowmonth.wo_num);
-                    $('#nowmonth_wo_complete_num').text(nowmonth.wo_complete_num);
-                    $('#nowmonth_wo_bufa_percent').text(nowmonth.wo_bufa_percent);
-                    $('#nowmonth_wo_refund_percent').text(nowmonth.wo_refund_percent);
-                    $('#nowmonth_wo_refund_money_percent').text(nowmonth.wo_refund_money_percent);
-
-
-                    $('#premonth_wo_num').text(premonth.wo_num);
-                    $('#premonth_wo_complete_num').text(premonth.wo_complete_num);
-                    $('#premonth_wo_bufa_percent').text(premonth.wo_bufa_percent);
-                    $('#premonth_wo_refund_percent').text(premonth.wo_refund_percent);
-                    $('#premonth_wo_refund_money_percent').text(premonth.wo_refund_money_percent);
-
-
-                    $('#year_wo_num').text(year.wo_num);
-                    $('#year_wo_complete_num').text(year.wo_complete_num);
-                    $('#year_wo_bufa_percent').text(year.wo_bufa_percent);
-                    $('#year_wo_refund_percent').text(year.wo_refund_percent);
-                    $('#year_wo_refund_money_percent').text(year.wo_refund_money_percent);
-
-
-                    $('#total_wo_num').text(total.wo_num);
-                    $('#total_wo_complete_num').text(total.wo_complete_num);
-                    $('#total_wo_bufa_percent').text(total.wo_bufa_percent);
-                    $('#total_wo_refund_percent').text(total.wo_refund_percent);
-                    $('#total_wo_refund_money_percent').text(total.wo_refund_money_percent);
-
-                    return true;
-                }, function (data, ret) {
-                    Layer.alert(ret.msg);
-                    return false;
-                });
-            });
->>>>>>> 421f122f
 
             // 指定图表的配置项和数据
             Controller.api.formatter.daterangepicker($("form[role=form2]"));
@@ -999,10 +917,6 @@
                     var options = {
                         type: 'post',
                         url: 'datacenter/customer_service/detail',
-<<<<<<< HEAD
-                        data: {
-                            'key' : 'echart1',
-=======
                         data: {
                             'key' : 'echart1',
                             'time': time,
@@ -1158,46 +1072,6 @@
                         url: 'datacenter/customer_service/detail',
                         data: {
                             'step_problem_id': step_problem_id,
->>>>>>> 421f122f
-                            'time': time,
-                            'platform': platform,
-                            'problem_id': type_problem_id
-                        }
-<<<<<<< HEAD
-                    };
-                    EchartObj.api.ajax(options, chartOptions);
-
-
-                    var chartOptions2 = {
-                        targetId: 'echart2',
-                        downLoadTitle: '图表',
-                        type: 'pie',
-                        pie: {
-                            tooltip: { //提示框组件。
-                                trigger: 'item',
-                                formatter: function (param) {
-                                    return param.data.name + '<br/>数量：' + param.data.value + '<br/> 占比：' + param.percent.toFixed(2) + '%';
-                                }
-                            },
-                        }
-                    };
-                    var options2 = {
-                        type: 'post',
-                        url: 'datacenter/customer_service/detail',
-                        data: {
-                            'key' : 'echart2',
-                            'time': time,
-                            'platform': platform,
-                            'step_problem_id': step_problem_id
-                        }
-                    };
-                    EchartObj.api.ajax(options2, chartOptions2);
-
-                    //异步获取第二个饼图右边显示的数据
-                    Backend.api.ajax({
-                        url: 'datacenter/customer_service/detail',
-                        data: {
-                            'step_problem_id': step_problem_id,
                             'time': time,
                             'platform': platform,
                             'problem_id': type_problem_id
@@ -1245,123 +1119,6 @@
                         return false;
                     });
                 }
-            });
-
-            //提交按钮
-            $('.tijiao').click(function(){
-                var platform = $('.site-ul>.active>a').data("value");
-                //问题类型统计 问题ID
-                var type_problem_id = $('.problem-counter>.active>a').data('value');
-                //问题措施比统计 问题ID
-                // var step_problem_id = $('.step-type>.active>a').data('value');
-                var step_problem_id = $('#second-level>.active>a').data('value');
-                var time = $('#create_time').val();
-                if (platform > 0) {
-                    var chartOptions = {
-                        targetId: 'echart1',
-                        downLoadTitle: '图表',
-                        type: 'pie',
-                        pie: {
-                            tooltip: { //提示框组件。
-                                trigger: 'item',
-                                formatter: function (param) {
-                                    return param.data.name + '<br/>数量：' + param.data.value + '<br/> 占比：' + param.percent.toFixed(2) + '%';
-                                }
-                            },
-                        }
-                    };
-                    var options = {
-                        type: 'post',
-                        url: 'datacenter/customer_service/detail',
-                        data: {
-                            'key' : 'echart1',
-                            'time': time,
-                            'platform': platform,
-                            'problem_id': type_problem_id
-                        }
-                    };
-                    EchartObj.api.ajax(options, chartOptions);
-
-
-                    var chartOptions2 = {
-                        targetId: 'echart2',
-                        downLoadTitle: '图表',
-                        type: 'pie',
-                        pie: {
-                            tooltip: { //提示框组件。
-                                trigger: 'item',
-                                formatter: function (param) {
-                                    return param.data.name + '<br/>数量：' + param.data.value + '<br/> 占比：' + param.percent.toFixed(2) + '%';
-                                }
-                            },
-                        }
-                    };
-                    var options2 = {
-                        type: 'post',
-                        url: 'datacenter/customer_service/detail',
-                        data: {
-                            'key' : 'echart2',
-                            'time': time,
-                            'platform': platform,
-                            'step_problem_id': step_problem_id
-                        }
-                    };
-                    EchartObj.api.ajax(options2, chartOptions2);
-
-                    //异步获取第二个饼图右边显示的数据
-                    Backend.api.ajax({
-                        url: 'datacenter/customer_service/detail',
-                        data: {
-                            'step_problem_id': step_problem_id,
-                            'time': time,
-                            'platform': platform,
-                            'problem_id': type_problem_id
-                        }
-=======
->>>>>>> 421f122f
-                    }, function (data, ret) {
-                        $("#caigou-table2 tr").remove();
-                        var problem_type_data = ret.list_data.problem_type_data;
-                        var problem_data = ret.list_data.problem_data;
-                        var problem = ret.list_data.problem;
-                        var problem_type_total = ret.list_data.problem_type_total;
-                        var problem_step_total = ret.list_data.problem_step_total;
-                        var addtr = '';
-                        for (var i = 0; i < problem_type_data.length; i++) {
-                            addtr += '<tr>' +
-                                '<td>' + problem[problem_type_data[i].problem_type_id] + '</td>' +
-                                '<td>' + problem_type_data[i].num + '</td>' +
-                                '<td>占比</td>';
-                            if (problem_type_total > 0) {
-                                addtr += '<td>' + formatDecimal(problem_type_data[i].num / problem_type_total * 100, 2) + '%</td>';
-                            } else {
-                                addtr += '<td>0</td>';
-                            }
-                            addtr += '</tr>';
-                        }
-                        $("#caigou-table2").append(addtr);
-
-
-                        $("#caigou-table4 tr").remove();
-                        var addtr = '';
-                        for (var i = 0; i < problem_data.length; i++) {
-                            addtr += '<tr>' +
-                                '<td>' + problem_data[i].name + '</td>' +
-                                '<td>' + problem_data[i].value + '</td>' +
-                                '<td>占比</td>';
-                            if (problem_step_total > 0) {
-                                addtr += '<td>' + formatDecimal(problem_data[i].value / problem_step_total * 100, 2) + '%</td>';
-                            } else {
-                                addtr += '<td>0</td>';
-                            }
-                            addtr += '</tr>';
-                        }
-                        $("#caigou-table4").append(addtr);
-                    }, function (data, ret) {
-                        Layer.alert(ret.msg);
-                        return false;
-                    });
-                }
             })
 
 
@@ -1386,10 +1143,6 @@
             EchartObj.api.ajax(options, chartOptions)
 
             Controller.api.bindevent();
-<<<<<<< HEAD
-        }
-
-=======
         },
         //工单处理统计
         worklist_deal: function(){
@@ -1552,7 +1305,6 @@
                 $('#workload_time').val('');
             });
         }
->>>>>>> 421f122f
     };
     return Controller;
 });
