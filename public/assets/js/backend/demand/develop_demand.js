--- conflicted
+++ resolved
@@ -28,7 +28,7 @@
                     [
                         // { checkbox: true },
                         { field: 'id', title: __('Id') },
-                        { field: 'title', title: __('Titel'), cellStyle: formatTableUnit, formatter: Controller.api.formatter.getClear, operate: false },
+                        // { field: 'title', title: __('Titel'), cellStyle: formatTableUnit, formatter: Controller.api.formatter.getClear, operate: false },
                         {
                             field: 'desc',
                             operate: false,
@@ -134,21 +134,21 @@
                             title: __('Expected_time'),
                             operate: 'RANGE',
                             addclass: 'datetimerange',
-                           
+
                         },
                         {
                             field: 'estimated_time',
                             title: __('Estimated_time'),
                             operate: 'RANGE',
                             addclass: 'datetimerange',
-                            
+
                         },
                         {
                             field: 'finish_time',
                             title: __('Finish_time'),
                             operate: 'RANGE',
                             addclass: 'datetimerange',
-                 
+
                             formatter: Table.api.formatter.datetime
                         },
                         // {
@@ -172,8 +172,7 @@
                         //     },
                         // },
                         {
-                            field: 'operate', title: __('Operate'), operate: false, table: table, events: Table.api.events.operate,
-                            buttons: [
+                            field: 'operate', title: __('Operate'), table: table, events: Table.api.events.operate, buttons: [
                                 {
                                     name: 'ajax',
                                     text: '审核通过',
@@ -1141,11 +1140,7 @@
                             closeBtn: 1,
                             title: "详情",
                             content: str,
-<<<<<<< HEAD
-                            area: ['80%', '80%'],
-=======
                             area:['80%','80%'],
->>>>>>> 63dc9f24
                             anim: 0
                         });
                     }
