define(['jquery', 'bootstrap', 'backend', 'table', 'form'], function ($, undefined, Backend, Table, Form) {

    var Controller = {
        index: function () {
            // 初始化表格参数配置
            Table.api.init({
                showJumpto: true,
                searchFormVisible: true,
                pageList: [10, 25, 50, 100],
                escape: false,
                extend: {
                    index_url: 'demand/develop_demand/index' + location.search,
                    add_url: 'demand/develop_demand/add/demand_type/2',
                    edit_url: 'demand/develop_demand/edit/demand_type/2',
                    table: 'develop_demand',
                }
            });

            var table = $("#table");

            // 初始化表格
            table.bootstrapTable({
                url: $.fn.bootstrapTable.defaults.extend.index_url,
                pk: 'id',
                sortName: 'id',
                clickToSelect: false,
                columns: [
                    [
                        // { checkbox: true },
                        {field: 'id', title: __('Id')},
                        // { field: 'title', title: __('Titel'), cellStyle: formatTableUnit, formatter: Controller.api.formatter.getClear, operate: false },
                        {
                            field: 'desc',
                            operate: false,
                            title: __('需求内容'),
                            events: Controller.api.events.getcontent,
                            formatter: Controller.api.formatter.getcontent,
                        },
                        // { field: 'desc', title: __('Desc'), cellStyle: formatTableUnit, formatter: Controller.api.formatter.getClear, operate: false },
                        {field: 'create_person', title: __('提出人'), operate: false},
                        {
<<<<<<< HEAD
=======
                            field: 'priority',
                            title: __('Priority'),
                            custom: {1: 'success', 2: 'blue', 3: 'danger'},
                            searchList: {1: '低', 2: '中', 3: '高'},
                            formatter: Table.api.formatter.status
                        },
                        {
                            field: 'complexity',
                            title: __('Complexity'),
                            custom: {1: 'success', 2: 'blue', 3: 'danger'},
                            searchList: {1: '简单', 2: '中等', 3: '复杂'},
                            formatter: Table.api.formatter.status
                        },
                        {
>>>>>>> dcead84a
                            field: 'review_status_manager',
                            title: __('Review_status_manager'),
                            custom: {0: 'yellow', 1: 'success', 2: 'danger'},
                            searchList: {0: '待审核', 1: '审核通过', 2: '审核拒绝'},
                            formatter: Table.api.formatter.status
                        },
                        {
<<<<<<< HEAD
=======
                            field: 'review_status_develop',
                            title: __('Review_status_develop'),
                            custom: {0: 'yellow', 1: 'success', 2: 'danger'},
                            searchList: {0: '待审核', 1: '审核通过', 2: '审核拒绝'},
                            formatter: Table.api.formatter.status
                        },
                        {
>>>>>>> dcead84a
                            field: 'solution',
                            title: __('解决方案'),
                            cellStyle: formatTableUnit,
                            formatter: Controller.api.formatter.getClear,
                            operate: false
                        },
                        {
                            field: 'refuse_reason',
                            title: __('拒绝原因'),
                            cellStyle: formatTableUnit,
                            formatter: Controller.api.formatter.getClear,
                            operate: false
                        },
<<<<<<< HEAD
                        {
                            field: 'priority',
                            title: __('Priority'),
                            custom: {1: 'success', 2: 'blue', 3: 'danger'},
                            searchList: {1: '低', 2: '中', 3: '高'},
                            formatter: Table.api.formatter.status
                        },
                        {
                            field: 'review_status_develop',
                            title: __('Review_status_develop'),
                            custom: {0: 'yellow', 1: 'success', 2: 'danger'},
                            searchList: {0: '待审核', 1: '审核通过', 2: '审核拒绝'},
                            formatter: Table.api.formatter.status
                        },
=======
>>>>>>> dcead84a
                        {
                            field: 'nickname', title: __('开发负责人'), operate: false, formatter: function (value, rows) {
                                var group = '<span>' + value + '</span>';
                                var web_distribution = '';
                                if (rows.review_status_develop == 1 && !rows.assign_developer_ids && Config.is_distribution == 1) {
                                    web_distribution = '<span><a href="#" class="btn btn-xs btn-primary web_distribution" data="' + rows.id + '"><i class="fa fa-list"></i>分配</a></span><br>';
                                }
                                return web_distribution + group;
                            },
                        },
                        {
<<<<<<< HEAD
                            field: 'complexity',
                            title: __('Complexity'),
                            custom: {1: 'success', 2: 'blue', 3: 'danger'},
                            searchList: {1: '简单', 2: '中等', 3: '复杂'},
                            formatter: Table.api.formatter.status
                        },
                        {
=======
>>>>>>> dcead84a
                            field: 'is_test',
                            title: __('Is_test'),
                            custom: {0: 'danger', 1: 'success'},
                            searchList: {0: '否', 1: '是'},
                            formatter: Table.api.formatter.status
                        },
                        {field: 'test_person', title: __('Test_person_name'), operate: false},
                        {
                            field: 'is_finish',
<<<<<<< HEAD
                            title: __('是否开发完成'),
=======
                            title: __('开发完成'),
>>>>>>> dcead84a
                            custom: {0: 'danger', 1: 'success'},
                            searchList: {0: '否', 1: '是'},
                            formatter: Table.api.formatter.status
                        },
                        {
                            field: 'test_is_passed',
                            title: __('Test_is_passed'),
                            custom: {0: 'danger', 1: 'success'},
                            searchList: {0: '否', 1: '是'},
                            formatter: Table.api.formatter.status
                        },
                        {
                            field: 'is_finish_task',
<<<<<<< HEAD
                            title: __('产品经理是否确认'),
=======
                            title: __('产品确认'),
>>>>>>> dcead84a
                            custom: {0: 'danger', 1: 'success'},
                            searchList: {0: '否', 1: '是'},
                            formatter: Table.api.formatter.status
                        },
                        {
                            field: 'createtime',
                            title: __('Createtime'),
                            operate: 'RANGE',
                            addclass: 'datetimerange',
                            visible: false,
                            formatter: Table.api.formatter.datetime
                        },
                        {
                            field: 'expected_time',
                            title: __('Expected_time'),
                            operate: 'RANGE',
                            addclass: 'datetimerange',
                            visible: false,
                            formatter: Table.api.formatter.datetime
                        },
                        {
                            field: 'estimated_time',
                            title: __('Estimated_time'),
                            operate: 'RANGE',
                            addclass: 'datetimerange',
                            visible: false,
                            formatter: Table.api.formatter.datetime
                        },
                        {
                            field: 'finish_time',
                            title: __('Finish_time'),
                            operate: 'RANGE',
                            addclass: 'datetimerange',
                            visible: false,
                            formatter: Table.api.formatter.datetime
                        },
                        {
                            field: 'createtime',
                            title: __('时间'),
                            operate: false,
                            formatter: function (value, rows) {
                                var str = '';
                                str += '<div class="step_recept"><b class="step">创建时间：</b><b class="recept">' + value + '</b></div>';
                                if (rows.expected_time) {
                                    str += '<br><div class="step_recept"><b class="step">期望时间：</b><b class="recept">' + rows.expected_time + '</b></div>';
                                }
                                if (rows.estimated_time) {
                                    str += '<br><div class="step_recept"><b class="step">预计时间：</b><b class="recept">' + rows.estimated_time + '</b></div>';
                                }

                                if (rows.finish_time) {
                                    str += '<br><div class="step_recept"><b class="step">完成时间：</b><b class="recept">' + rows.finish_time + '</b></div>';
                                }
                                return str;
                            },
                        },
                        {
<<<<<<< HEAD
                            field: 'operate',
                            title: __('Operate'),
                            table: table,
                            events: Table.api.events.operate,
=======
                            field: 'operate', title: __('Operate'),operate:false, table: table, events: Table.api.events.operate,
>>>>>>> dcead84a
                            buttons: [
                                {
                                    name: 'ajax',
                                    text: '审核通过',
                                    title: __('产品审核通过'),
                                    classname: 'btn btn-xs btn-success btn-magic btn-dialog',
                                    icon: 'fa fa-magic',
                                    url: 'demand/develop_demand/review',
                                    success: function (data, ret) {
                                        table.bootstrapTable('refresh', {});
                                        //如果需要阻止成功提示，则必须使用return false;
                                        //return false;
                                    },
                                    error: function (data, ret) {
                                        Layer.alert(ret.msg);
                                        return false;
                                    },
                                    visible: function (row) {
                                        if (row.review_status_manager == 0 && Config.review_status_manager_btn == 1) {
                                            return true;
                                        } else {
                                            return false;
                                        }
                                    }
                                },
                                {
                                    name: 'ajax',
                                    text: '审核拒绝',
                                    title: __('产品审核拒绝'),
                                    classname: 'btn btn-xs btn-danger  btn-magic btn-dialog',
                                    icon: 'fa fa-magic',
                                    url: 'demand/develop_demand/review?label=refuse',
                                    success: function (data, ret) {
                                        table.bootstrapTable('refresh', {});
                                        //如果需要阻止成功提示，则必须使用return false;
                                        //return false;
                                    },
                                    error: function (data, ret) {
                                        Layer.alert(ret.msg);
                                        return false;
                                    },
                                    visible: function (row) {
                                        if (row.review_status_manager == 0 && Config.review_status_manager_btn == 1) {
                                            return true;
                                        } else {
                                            return false;
                                        }
                                    }
                                },

                                {
                                    name: 'ajax',
                                    text: '审核通过',
                                    title: __('开发主管审核通过'),
                                    classname: 'btn btn-xs btn-success btn-magic btn-ajax',
                                    icon: 'fa fa-magic',
                                    url: 'demand/develop_demand/review_status_develop?review_status_develop=1',
                                    success: function (data, ret) {
                                        table.bootstrapTable('refresh', {});
                                        //如果需要阻止成功提示，则必须使用return false;
                                        //return false;
                                    },
                                    error: function (data, ret) {
                                        Layer.alert(ret.msg);
                                        return false;
                                    },
                                    visible: function (row) {
                                        if (row.review_status_manager == 1 && row.review_status_develop == 0 && Config.review_status_btn == 1) {
                                            return true;
                                        } else {
                                            return false;
                                        }
                                    }
                                },
                                {
                                    name: 'ajax',
                                    text: '审核拒绝',
                                    title: __('开发主管审核拒绝'),
                                    classname: 'btn btn-xs btn-danger  btn-magic btn-ajax',
                                    icon: 'fa fa-magic',
                                    url: 'demand/develop_demand/review_status_develop?review_status_develop=2',
                                    success: function (data, ret) {
                                        table.bootstrapTable('refresh', {});
                                        //如果需要阻止成功提示，则必须使用return false;
                                        //return false;
                                    },
                                    error: function (data, ret) {
                                        Layer.alert(ret.msg);
                                        return false;
                                    },
                                    visible: function (row) {
                                        if (row.review_status_manager == 1 && row.review_status_develop == 0 && Config.review_status_btn == 1) {
                                            return true;
                                        } else {
                                            return false;
                                        }
                                    }
                                },

                                {
                                    name: 'test_distribution',
                                    text: __('测试分配'),
                                    title: __('测试分配'),
                                    extend: 'data-area = \'["50%","50%"]\'',
                                    classname: 'btn btn-xs btn-primary btn-dialog',
                                    url: 'demand/develop_demand/test_distribution',
                                    callback: function (data) {
                                    },
                                    visible: function (row) {
                                        if (row.is_test == 1 && !row.test_person && Config.test_btn == 1) {
                                            return true;
                                        } else {
                                            return false;
                                        }
                                    }
                                },
                                {
                                    name: 'ajax',
                                    text: '开发完成',
                                    title: __('开发完成'),
                                    classname: 'btn btn-xs btn-success btn-magic btn-ajax',
                                    icon: 'fa fa-magic',
                                    url: 'demand/develop_demand/set_complete_status',
                                    success: function (data, ret) {
                                        table.bootstrapTable('refresh', {});
                                    },
                                    error: function (data, ret) {
                                        Layer.alert(ret.msg);
                                        return false;
                                    },
                                    visible: function (row) {
                                        if (row.is_test == 1) {
                                            if (row.is_finish == 0 && Config.is_set_status == 1 && row.review_status_develop == 1 && row.assign_developer_ids && row.test_person) {
                                                return true;
                                            } else {
                                                return false;
                                            }
                                        } else {
                                            if (row.is_finish == 0 && Config.is_set_status == 1 && row.review_status_develop == 1 && row.assign_developer_ids) {
                                                return true;
                                            } else {
                                                return false;
                                            }
                                        }

                                    }
                                },
                                {
                                    name: 'test_record_bug',
                                    text: __('记录问题'),
                                    title: __('记录问题'),
                                    classname: 'btn btn-xs btn-primary btn-dialog',
                                    url: 'demand/develop_demand/test_record_bug',
                                    callback: function (data) {
                                    },
                                    visible: function (row) {
                                        if (row.is_finish == 1 && Config.test_record_bug == 1 && row.is_test == 1 && row.test_person && row.test_is_passed == 0) {
                                            return true;
                                        } else {
                                            return false;
                                        }
                                    }
                                },
                                {
                                    name: 'problem',
                                    text: '问题详情',
                                    title: __('问题详情'),
                                    extend: 'data-area = \'["70%","70%"]\'',
                                    classname: 'btn btn-xs btn-warning btn-dialog',
                                    icon: 'fa fa-list',
                                    url: 'demand/develop_demand/problem_detail',
                                    callback: function (data) {
                                        Layer.alert("接收到回传数据：" + JSON.stringify(data), {title: "回传数据"});
                                    },
                                    visible: function (row) {
                                        //返回true时按钮显示,返回false隐藏
                                        if (row.is_test == 1) {
                                            return true;
                                        } else {
                                            return false;
                                        }
                                    }
                                },
                                {
                                    name: 'ajax',
                                    text: '通过测试',
                                    title: __('通过测试'),
                                    classname: 'btn btn-xs btn-success btn-magic btn-ajax',
                                    icon: 'fa fa-magic',
                                    url: 'demand/develop_demand/test_is_passed',
                                    success: function (data, ret) {
                                        table.bootstrapTable('refresh', {});
                                        //如果需要阻止成功提示，则必须使用return false;
                                        //return false;
                                    },
                                    error: function (data, ret) {
                                        Layer.alert(ret.msg);
                                        return false;
                                    },
                                    visible: function (row) {

                                        if (row.test_is_passed == 0 && Config.test_is_passed == 1 && row.is_test == 1 && row.test_person && row.is_finish == 1) {
                                            return true;
                                        } else {
                                            return false;
                                        }
                                    }
                                },
                                {
                                    name: 'ajax',
                                    text: '产品经理确认',
                                    title: __('产品经理确认'),
                                    classname: 'btn btn-xs btn-success btn-magic btn-ajax',
                                    icon: 'fa fa-magic',
                                    url: 'demand/develop_demand/is_finish_task',
                                    success: function (data, ret) {
                                        table.bootstrapTable('refresh', {});
                                        //如果需要阻止成功提示，则必须使用return false;
                                        //return false;
                                    },
                                    error: function (data, ret) {
                                        Layer.alert(ret.msg);
                                        return false;
                                    },
                                    visible: function (row) {
                                        if (row.is_test == 1) {
                                            if (row.test_is_passed == 1 && Config.is_finish_task == 1 && row.is_finish_task == 0) {
                                                return true;
                                            } else {
                                                return false;
                                            }
                                        } else {
                                            if (row.is_finish == 1 && Config.is_finish_task == 1 && row.is_finish_task == 0) {
                                                return true;
                                            } else {
                                                return false;
                                            }
                                        }

                                    }
                                },
                                /*{
                                    name: 'detail',
                                    text: '详情',
                                    title: __('查看详情'),
                                    extend: 'data-area = \'["80%","70%"]\'',
                                    classname: 'btn btn-xs btn-primary btn-dialog',
                                    icon: 'fa fa-list',
                                    url: 'demand/develop_demand/detail',
                                    callback: function (data) {
                                        Layer.alert("接收到回传数据：" + JSON.stringify(data), {title: "回传数据"});
                                    },
                                    visible: function (row) {
                                        //返回true时按钮显示,返回false隐藏
                                        return true;
                                    }
                                },*/

                                {
                                    name: 'test',
                                    text: '记录问题',
                                    title: __('记录问题'),
                                    classname: 'btn btn-xs btn-primary btn-dialog',
                                    url: 'demand/develop_demand/regression_test_info',
                                    extend: 'data-area = \'["70%","70%"]\'',
                                    callback: function (data) {
                                        Layer.alert("接收到回传数据：" + JSON.stringify(data), {title: "回传数据"});
                                    },
                                    visible: function (row) {
                                        if (row.is_finish_task == 1 && row.is_test == 1 && Config.regression_test_info == 1 && row.is_test_complete == 0) {
                                            return true;
                                        } else {
                                            return false;
                                        }
                                    }
                                },
                                {
                                    name: 'ajax',
                                    text: '通过测试',
                                    title: __('通过测试'),
                                    classname: 'btn btn-xs btn-success btn-magic btn-ajax',
                                    icon: 'fa fa-magic',
                                    url: 'demand/develop_demand/test_complete',
                                    success: function (data, ret) {
                                        table.bootstrapTable('refresh', {});
                                        //如果需要阻止成功提示，则必须使用return false;
                                        //return false;
                                    },
                                    error: function (data, ret) {
                                        Layer.alert(ret.msg);
                                        return false;
                                    },
                                    visible: function (row) {
                                        if (row.is_finish_task == 1 && row.is_test == 1 && Config.test_complete == 1 && row.is_test_complete == 0) {
                                            return true;
                                        } else {
                                            return false;
                                        }
                                    }
                                },
                                {
                                    name: 'edit',
                                    text: '',
                                    title: __('Edit'),
                                    classname: 'btn btn-xs btn-success btn-dialog',
                                    icon: 'fa fa-pencil',
                                    url: 'demand/develop_demand/edit/demand_type/2',
                                    extend: 'data-area = \'["80%","70%"]\'',
                                    callback: function (data) {
                                        Layer.alert("接收到回传数据：" + JSON.stringify(data), {title: "回传数据"});
                                    },
                                    visible: function (row) {
                                        if (row.review_status_manager == 0 && Config.is_edit == 1 && Config.username == row.create_person) {
                                            return true;
                                        } else {
                                            return false;
                                        }
                                    }
                                },
                                {
                                    name: 'ajax',
                                    text: __(''),
                                    title: __('删除'),
                                    icon:'fa fa-trash',
                                    classname: 'btn btn-xs btn-danger btn-magic btn-ajax',
                                    url: 'demand/develop_demand/del',
                                    confirm: '是否删除?',
                                    success: function (data, ret) {
                                        table.bootstrapTable('refresh', {});
                                    },
                                    error: function (data, ret) {
                                        Layer.alert(ret.msg);
                                        return false;
                                    },
                                    visible: function (row) {
                                        if (row.is_finish_task == 0){
                                            if (Config.is_del_btu == 1||row.create_person_id == Config.admin_id) {//有权限 或者创建人为当前人
                                                return true;
                                            }else {
                                                return  false;
                                            }
                                        } else {
                                            return false;
                                        }
                                    }
                                },
                            ],
                            formatter: Table.api.formatter.operate
                        }
                    ]
                ]
            });

            // 为表格绑定事件
            Table.api.bindevent(table);

            $(document).on('click', ".problem_desc_info", function () {
                var problem_desc = $(this).attr('data');
                Layer.open({
                    closeBtn: 1,
                    title: '详情',
                    area: ['900px', '500px'],
                    content: decodeURIComponent(problem_desc)
                });
                return false;
            });

            //审核通过 弹窗
            $(document).on('click', '.btn-open', function () {
                var id = Table.api.selectedids(table);
                if (id.length > 1) {
                    Toastr.error('只能选择一条记录进行审核');
                    return false;
                }
                //获取行数据
                var data = Table.api.getrowbyid(table, id);
                if (data.review_status_manager > 0) {
                    Toastr.error('此记录已审核！！');
                    return false;
                }
                var options = {
                    shadeClose: false,
                    shade: [0.3, '#393D49'],
                    area: ['60%', '60%'], //弹出层宽高
                    callback: function (value) {

                    }
                };
                Fast.api.open('demand/develop_demand/review?id=' + id, '审核通过', options);
            });

            //审核通过 弹窗
            $(document).on('click', '.btn-close', function () {
                var id = Table.api.selectedids(table);
                if (id.length > 1) {
                    Toastr.error('只能选择一条记录进行审核');
                    return false;
                }
                //获取行数据
                var data = Table.api.getrowbyid(table, id);
                if (data.review_status_manager > 0) {
                    Toastr.error('此记录已审核！！');
                    return false;
                }
                var options = {
                    shadeClose: false,
                    shade: [0.3, '#393D49'],
                    area: ['60%', '60%'], //弹出层宽高
                    callback: function (value) {

                    }
                };
                Fast.api.open('demand/develop_demand/review?label=refuse&id=' + id, '审核拒绝', options);
            });

            //分配负责人
            $(document).on('click', ".web_distribution", function () {
                var id = $(this).attr('data');
                var options = {
                    shadeClose: false,
                    shade: [0.3, '#393D49'],
                    area: ['60%', '60%'], //弹出层宽高
                    callback: function (value) {

                    }
                };
                Fast.api.open('demand/develop_demand/distribution?id=' + id, '分配', options);
            });
        },
        develop_bug_list: function () {
            // 初始化表格参数配置
            Table.api.init({
                showJumpto: true,
                searchFormVisible: true,
                pageList: [10, 25, 50, 100],
                escape: false,
                extend: {
                    index_url: 'demand/develop_demand/develop_bug_list' + location.search,
                    add_url: 'demand/develop_demand/add/demand_type/1',
                    edit_url: 'demand/develop_demand/edit/demand_type/1',
                    table: 'develop_demand',
                }
            });

            var table = $("#table");

            // 初始化表格
            table.bootstrapTable({
                url: $.fn.bootstrapTable.defaults.extend.index_url,
                pk: 'id',
                sortName: 'id',
                clickToSelect: false,
                columns: [
                    [
                        // { checkbox: true },
                        {field: 'id', title: __('Id')},
                        // { field: 'title', title: __('Titel'), cellStyle: formatTableUnit, formatter: Controller.api.formatter.getClear, operate: false },
                        {
                            field: 'desc',
                            operate: false,
                            title: __('详情'),
                            events: Controller.api.events.getcontent,
                            formatter: Controller.api.formatter.getcontent,
                        },
                        {field: 'create_person', title: __('提出人'), operate: false},
                        {
                            field: 'priority',
                            title: __('Priority'),
                            custom: {1: 'success', 2: 'blue', 3: 'danger'},
                            searchList: {1: '低', 2: '中', 3: '高'},
                            formatter: Table.api.formatter.status
                        },
                        {
                            field: 'complexity',
                            title: __('Complexity'),
                            custom: {1: 'success', 2: 'blue', 3: 'danger'},
                            searchList: {1: '简单', 2: '中等', 3: '复杂'},
                            formatter: Table.api.formatter.status
                        },
                        {
                            field: 'nickname', title: __('开发负责人'), operate: false, formatter: function (value, rows) {
                                var group = '<span>' + value + '</span>';
                                var web_distribution = '';
                                if (rows.review_status_develop == 1 && !rows.assign_developer_ids && Config.is_distribution == 1) {
                                    web_distribution = '<span><a href="#" class="btn btn-xs btn-primary web_distribution" data="' + rows.id + '"><i class="fa fa-list"></i>分配</a></span><br>';
                                }
                                return web_distribution + group;
                            },
                        },

                        {
                            field: 'is_test',
                            title: __('Is_test'),
                            custom: {0: 'danger', 1: 'success'},
                            searchList: {0: '否', 1: '是'},
                            formatter: Table.api.formatter.status
                        },
                        {field: 'test_person', title: __('Test_person_name'), operate: false},
                        {
                            field: 'is_finish',
                            title: __('开发完成'),
                            custom: {0: 'danger', 1: 'success'},
                            searchList: {0: '否', 1: '是'},
                            formatter: Table.api.formatter.status
                        },
                        {
                            field: 'test_is_passed',
                            title: __('Test_is_passed'),
                            custom: {0: 'danger', 1: 'success'},
                            searchList: {0: '否', 1: '是'},
                            formatter: Table.api.formatter.status
                        },
                        {
                            field: 'is_finish_task',
                            title: __('是否上线'),
                            custom: {0: 'danger', 1: 'success'},
                            searchList: {0: '否', 1: '是'},
                            formatter: Table.api.formatter.status
                        },
                        {
                            field: 'createtime',
                            title: __('Createtime'),
                            operate: 'RANGE',
                            addclass: 'datetimerange',
                            visible: false,
                            formatter: Table.api.formatter.datetime
                        },
                        {
                            field: 'expected_time',
                            title: __('Expected_time'),
                            operate: 'RANGE',
                            addclass: 'datetimerange',
                            visible: false,
                            formatter: Table.api.formatter.datetime
                        },
                        {
                            field: 'estimated_time',
                            title: __('Estimated_time'),
                            operate: 'RANGE',
                            addclass: 'datetimerange',
                            visible: false,
                            formatter: Table.api.formatter.datetime
                        },
                        {
                            field: 'finish_time',
                            title: __('Finish_time'),
                            operate: 'RANGE',
                            addclass: 'datetimerange',
                            visible: false,
                            formatter: Table.api.formatter.datetime
                        },
                        {
                            field: 'createtime',
                            title: __('时间'),
                            operate: false,
                            formatter: function (value, rows) {
                                var str = '';
                                str += '<div class="step_recept"><b class="step">创建时间：</b><b class="recept">' + value + '</b></div>';
                                if (rows.expected_time) {
                                    str += '<br><div class="step_recept"><b class="step">期望时间：</b><b class="recept">' + rows.expected_time + '</b></div>';
                                }
                                if (rows.estimated_time) {
                                    str += '<br><div class="step_recept"><b class="step">预计时间：</b><b class="recept">' + rows.estimated_time + '</b></div>';
                                }

                                if (rows.finish_time) {
                                    str += '<br><div class="step_recept"><b class="step">完成时间：</b><b class="recept">' + rows.finish_time + '</b></div>';
                                }
                                return str;
                            },
                        },
                        {
                            field: 'operate',
                            title: __('Operate'),
                            operate:false,
                            table: table,
                            events: Table.api.events.operate,
                            buttons: [
                                {
                                    name: 'test_distribution',
                                    text: __('测试分配'),
                                    title: __('测试分配'),
                                    extend: 'data-area = \'["50%","50%"]\'',
                                    classname: 'btn btn-xs btn-primary btn-dialog',
                                    url: 'demand/develop_demand/test_distribution',
                                    callback: function (data) {
                                    },
                                    visible: function (row) {
                                        if (row.is_test == 1 && !row.test_person && Config.test_btn == 1) {
                                            return true;
                                        } else {
                                            return false;
                                        }
                                    }
                                },
                                {
                                    name: 'ajax',
                                    text: '开发完成',
                                    title: __('开发完成'),
                                    classname: 'btn btn-xs btn-success btn-magic btn-ajax',
                                    icon: 'fa fa-magic',
                                    url: 'demand/develop_demand/set_complete_status',
                                    success: function (data, ret) {
                                        table.bootstrapTable('refresh', {});
                                    },
                                    error: function (data, ret) {
                                        Layer.alert(ret.msg);
                                        return false;
                                    },
                                    visible: function (row) {
                                        if (row.is_test == 1) {
                                            if (row.is_finish == 0 && Config.is_set_status == 1 && row.review_status_develop == 1 && row.assign_developer_ids && row.test_person) {
                                                return true;
                                            } else {
                                                return false;
                                            }
                                        } else {
                                            if (row.is_finish == 0 && Config.is_set_status == 1 && row.review_status_develop == 1 && row.assign_developer_ids) {
                                                return true;
                                            } else {
                                                return false;
                                            }
                                        }

                                    }
                                },
                                {
                                    name: 'test_record_bug',
                                    text: __('记录问题'),
                                    title: __('记录问题'),
                                    classname: 'btn btn-xs btn-primary btn-dialog',
                                    url: 'demand/develop_demand/test_record_bug',
                                    callback: function (data) {
                                    },
                                    visible: function (row) {
                                        if (row.is_finish == 1 && Config.test_record_bug == 1 && row.is_test == 1 && row.test_person && row.test_is_passed == 0) {
                                            return true;
                                        } else {
                                            return false;
                                        }
                                    }
                                },
                                {
                                    name: 'problem',
                                    text: '问题详情',
                                    title: __('问题详情'),
                                    extend: 'data-area = \'["70%","70%"]\'',
                                    classname: 'btn btn-xs btn-warning btn-dialog',
                                    icon: 'fa fa-list',
                                    url: 'demand/develop_demand/problem_detail',
                                    callback: function (data) {
                                        Layer.alert("接收到回传数据：" + JSON.stringify(data), {title: "回传数据"});
                                    },
                                    visible: function (row) {
                                        //返回true时按钮显示,返回false隐藏
                                        if (row.is_test == 1) {
                                            return true;
                                        } else {
                                            return false;
                                        }
                                    }
                                },
                                {
                                    name: 'ajax',
                                    text: '通过测试',
                                    title: __('通过测试'),
                                    classname: 'btn btn-xs btn-success btn-magic btn-ajax',
                                    icon: 'fa fa-magic',
                                    url: 'demand/develop_demand/test_is_passed',
                                    success: function (data, ret) {
                                        table.bootstrapTable('refresh', {});
                                        //如果需要阻止成功提示，则必须使用return false;
                                        //return false;
                                    },
                                    error: function (data, ret) {
                                        Layer.alert(ret.msg);
                                        return false;
                                    },
                                    visible: function (row) {

                                        if (row.test_is_passed == 0 && Config.test_is_passed == 1 && row.is_test == 1 && row.test_person && row.is_finish == 1) {
                                            return true;
                                        } else {
                                            return false;
                                        }
                                    }
                                },
                                {
                                    name: 'ajax',
                                    text: '上线',
                                    title: __('上线'),
                                    classname: 'btn btn-xs btn-success btn-magic btn-ajax',
                                    icon: 'fa fa-magic',
                                    url: 'demand/develop_demand/is_finish_bug',
                                    confirm: '确定上线？',
                                    success: function (data, ret) {
                                        table.bootstrapTable('refresh', {});
                                        //如果需要阻止成功提示，则必须使用return false;
                                        //return false;
                                    },
                                    error: function (data, ret) {
                                        Layer.alert(ret.msg);
                                        return false;
                                    },
                                    visible: function (row) {
                                        if (row.is_test == 1) {
                                            if (row.test_is_passed == 1 && Config.is_finish_bug == 1 && row.is_finish_task == 0) {
                                                return true;
                                            } else {
                                                return false;
                                            }
                                        } else {
                                            if (row.is_finish == 1 && Config.is_finish_bug == 1 && row.is_finish_task == 0) {
                                                return true;
                                            } else {
                                                return false;
                                            }
                                        }

                                    }
                                },
                               /* {
                                    name: 'detail',
                                    text: '详情',
                                    title: __('查看详情'),
                                    extend: 'data-area = \'["80%","70%"]\'',
                                    classname: 'btn btn-xs btn-primary btn-dialog',
                                    icon: 'fa fa-list',
                                    url: 'demand/develop_demand/detail',
                                    callback: function (data) {
                                        Layer.alert("接收到回传数据：" + JSON.stringify(data), {title: "回传数据"});
                                    },
                                    visible: function (row) {
                                        //返回true时按钮显示,返回false隐藏
                                        return true;
                                    }
                                },*/

                                {
                                    name: 'test',
                                    text: '记录问题',
                                    title: __('记录问题'),
                                    classname: 'btn btn-xs btn-primary btn-dialog',
                                    url: 'demand/develop_demand/regression_test_info',
                                    extend: 'data-area = \'["70%","70%"]\'',
                                    callback: function (data) {
                                        Layer.alert("接收到回传数据：" + JSON.stringify(data), {title: "回传数据"});
                                    },
                                    visible: function (row) {
                                        if (row.is_finish_task == 1 && row.is_test == 1 && Config.regression_test_info == 1 && row.is_test_complete == 0) {
                                            return true;
                                        } else {
                                            return false;
                                        }
                                    }
                                },
                                {
                                    name: 'ajax',
                                    text: '通过测试',
                                    title: __('通过测试'),
                                    classname: 'btn btn-xs btn-success btn-magic btn-ajax',
                                    icon: 'fa fa-magic',
                                    url: 'demand/develop_demand/test_complete',
                                    success: function (data, ret) {
                                        table.bootstrapTable('refresh', {});
                                        //如果需要阻止成功提示，则必须使用return false;
                                        //return false;
                                    },
                                    error: function (data, ret) {
                                        Layer.alert(ret.msg);
                                        return false;
                                    },
                                    visible: function (row) {
                                        if (row.is_finish_task == 1 && row.is_test == 1 && Config.test_complete == 1 && row.is_test_complete == 0) {
                                            return true;
                                        } else {
                                            return false;
                                        }
                                    }
                                },
                                {
<<<<<<< HEAD
                                    name: 'ajax',
                                    text: __('删除'),
                                    title: __('删除'),
                                    classname: 'btn btn-xs btn-success btn-magic btn-ajax',
                                    url: 'demand/develop_demand/del',
                                    confirm: '是否删除?',
                                    success: function (data, ret) {
                                        table.bootstrapTable('refresh', {});
                                    },
                                    error: function (data, ret) {
                                        Layer.alert(ret.msg);
                                        return false;
                                    },
                                    visible: function (row) {
                                        if (row.is_finish_task == 0){
                                            if (Config.is_del_btu == 1||row.create_person_id == Config.admin_id) {//有权限 或者创建人为当前人
                                                return true;
                                            }else {
                                                return  false;
                                            }
                                        } else {
                                            return false;
                                        }
                                    }
                                },
                            ],
                            formatter: Table.api.formatter.operate
                        }
                    ]
                ]
            });

            // 为表格绑定事件
            Table.api.bindevent(table);

            $(document).on('click', ".problem_desc_info", function () {
                var problem_desc = $(this).attr('data');
                Layer.open({
                    closeBtn: 1,
                    title: '详情',
                    area: ['900px', '500px'],
                    content: decodeURIComponent(problem_desc)
                });
                return false;
            });

            //审核通过 弹窗
            $(document).on('click', '.btn-open', function () {
                var id = Table.api.selectedids(table);
                if (id.length > 1) {
                    Toastr.error('只能选择一条记录进行审核');
                    return false;
                }
                //获取行数据
                var data = Table.api.getrowbyid(table, id);
                if (data.review_status_manager > 0) {
                    Toastr.error('此记录已审核！！');
                    return false;
                }
                var options = {
                    shadeClose: false,
                    shade: [0.3, '#393D49'],
                    area: ['60%', '60%'], //弹出层宽高
                    callback: function (value) {

                    }
                };
                Fast.api.open('demand/develop_demand/review?id=' + id, '审核通过', options);
            })

            //审核通过 弹窗
            $(document).on('click', '.btn-close', function () {
                var id = Table.api.selectedids(table);
                if (id.length > 1) {
                    Toastr.error('只能选择一条记录进行审核');
                    return false;
                }
                //获取行数据
                var data = Table.api.getrowbyid(table, id);
                if (data.review_status_manager > 0) {
                    Toastr.error('此记录已审核！！');
                    return false;
                }
                var options = {
                    shadeClose: false,
                    shade: [0.3, '#393D49'],
                    area: ['60%', '60%'], //弹出层宽高
                    callback: function (value) {

                    }
                };
                Fast.api.open('demand/develop_demand/review?label=refuse&id=' + id, '审核拒绝', options);
            })

            //分配负责人
            $(document).on('click', ".web_distribution", function () {
                var id = $(this).attr('data');
                var options = {
                    shadeClose: false,
                    shade: [0.3, '#393D49'],
                    area: ['60%', '60%'], //弹出层宽高
                    callback: function (value) {

                    }
                };
                Fast.api.open('demand/develop_demand/distribution?id=' + id, '分配', options);
            });
        },
        develop_bug_list: function () {
            // 初始化表格参数配置
            Table.api.init({
                showJumpto: true,
                searchFormVisible: true,
                pageList: [10, 25, 50, 100],
                escape: false,
                extend: {
                    index_url: 'demand/develop_demand/develop_bug_list' + location.search,
                    add_url: 'demand/develop_demand/add/demand_type/1',
                    edit_url: 'demand/develop_demand/edit/demand_type/1',
                    table: 'develop_demand',
                }
            });

            var table = $("#table");

            // 初始化表格
            table.bootstrapTable({
                url: $.fn.bootstrapTable.defaults.extend.index_url,
                pk: 'id',
                sortName: 'id',
                columns: [
                    [
                        // { checkbox: true },
                        {field: 'id', title: __('Id')},
                        // { field: 'title', title: __('Titel'), cellStyle: formatTableUnit, formatter: Controller.api.formatter.getClear, operate: false },
                        {
                            field: 'desc',
                            operate: false,
                            title: __('需求内容'),
                            events: Controller.api.events.getcontent,
                            formatter: Controller.api.formatter.getcontent,
                        },
                        {field: 'create_person', title: __('提出人'), operate: false},
                        {
                            field: 'priority',
                            title: __('Priority'),
                            custom: {1: 'success', 2: 'blue', 3: 'danger'},
                            searchList: {1: '低', 2: '中', 3: '高'},
                            formatter: Table.api.formatter.status
                        },
                        {
                            field: 'nickname', title: __('开发负责人'), operate: false, formatter: function (value, rows) {
                                var group = '<span>' + value + '</span>';
                                var web_distribution = '';
                                if (rows.review_status_develop == 1 && !rows.assign_developer_ids && Config.is_distribution == 1) {
                                    web_distribution = '<span><a href="#" class="btn btn-xs btn-primary web_distribution" data="' + rows.id + '"><i class="fa fa-list"></i>分配</a></span><br>';
                                }
                                return web_distribution + group;
                            },
                        },
                        {
                            field: 'complexity',
                            title: __('Complexity'),
                            custom: {1: 'success', 2: 'blue', 3: 'danger'},
                            searchList: {1: '简单', 2: '中等', 3: '复杂'},
                            formatter: Table.api.formatter.status
                        },
                        {
                            field: 'is_test',
                            title: __('Is_test'),
                            custom: {0: 'danger', 1: 'success'},
                            searchList: {0: '否', 1: '是'},
                            formatter: Table.api.formatter.status
                        },
                        {field: 'test_person', title: __('Test_person_name'), operate: false},
                        {
                            field: 'is_finish',
                            title: __('是否开发完成'),
                            custom: {0: 'danger', 1: 'success'},
                            searchList: {0: '否', 1: '是'},
                            formatter: Table.api.formatter.status
                        },
                        {
                            field: 'test_is_passed',
                            title: __('Test_is_passed'),
                            custom: {0: 'danger', 1: 'success'},
                            searchList: {0: '否', 1: '是'},
                            formatter: Table.api.formatter.status
                        },
                        {
                            field: 'is_finish_task',
                            title: __('是否上线'),
                            custom: {0: 'danger', 1: 'success'},
                            searchList: {0: '否', 1: '是'},
                            formatter: Table.api.formatter.status
                        },
                        {
                            field: 'createtime',
                            title: __('Createtime'),
                            operate: 'RANGE',
                            addclass: 'datetimerange',
                            visible: false,
                            formatter: Table.api.formatter.datetime
                        },
                        {
                            field: 'expected_time',
                            title: __('Expected_time'),
                            operate: 'RANGE',
                            addclass: 'datetimerange',
                            visible: false,
                            formatter: Table.api.formatter.datetime
                        },
                        {
                            field: 'estimated_time',
                            title: __('Estimated_time'),
                            operate: 'RANGE',
                            addclass: 'datetimerange',
                            visible: false,
                            formatter: Table.api.formatter.datetime
                        },
                        {
                            field: 'finish_time',
                            title: __('Finish_time'),
                            operate: 'RANGE',
                            addclass: 'datetimerange',
                            visible: false,
                            formatter: Table.api.formatter.datetime
                        },
                        {
                            field: 'createtime',
                            title: __('时间'),
                            operate: false,
                            formatter: function (value, rows) {
                                var str = '';
                                str += '<div class="step_recept"><b class="step">创建时间：</b><b class="recept">' + value + '</b></div>';
                                if (rows.expected_time) {
                                    str += '<br><div class="step_recept"><b class="step">期望时间：</b><b class="recept">' + rows.expected_time + '</b></div>';
                                }
                                if (rows.estimated_time) {
                                    str += '<br><div class="step_recept"><b class="step">预计时间：</b><b class="recept">' + rows.estimated_time + '</b></div>';
                                }

                                if (rows.finish_time) {
                                    str += '<br><div class="step_recept"><b class="step">完成时间：</b><b class="recept">' + rows.finish_time + '</b></div>';
                                }
                                return str;
                            },
                        },
                        {
                            field: 'operate',
                            title: __('Operate'),
                            table: table,
                            events: Table.api.events.operate,
                            buttons: [
                                {
                                    name: 'test_distribution',
                                    text: __('测试分配'),
                                    title: __('测试分配'),
                                    extend: 'data-area = \'["50%","50%"]\'',
                                    classname: 'btn btn-xs btn-primary btn-dialog',
                                    url: 'demand/develop_demand/test_distribution',
                                    callback: function (data) {
                                    },
                                    visible: function (row) {
                                        if (row.is_test == 1 && !row.test_person && Config.test_btn == 1) {
                                            return true;
                                        } else {
                                            return false;
                                        }
                                    }
                                },
                                {
                                    name: 'ajax',
                                    text: '开发完成',
                                    title: __('开发完成'),
                                    classname: 'btn btn-xs btn-success btn-magic btn-ajax',
                                    icon: 'fa fa-magic',
                                    url: 'demand/develop_demand/set_complete_status',
                                    success: function (data, ret) {
                                        table.bootstrapTable('refresh', {});
                                    },
                                    error: function (data, ret) {
                                        Layer.alert(ret.msg);
                                        return false;
                                    },
                                    visible: function (row) {
                                        if (row.is_test == 1) {
                                            if (row.is_finish == 0 && Config.is_set_status == 1 && row.review_status_develop == 1 && row.assign_developer_ids && row.test_person) {
                                                return true;
                                            } else {
                                                return false;
                                            }
                                        } else {
                                            if (row.is_finish == 0 && Config.is_set_status == 1 && row.review_status_develop == 1 && row.assign_developer_ids) {
                                                return true;
                                            } else {
                                                return false;
                                            }
                                        }

                                    }
                                },
                                {
                                    name: 'test_record_bug',
                                    text: __('记录问题'),
                                    title: __('记录问题'),
                                    classname: 'btn btn-xs btn-primary btn-dialog',
                                    url: 'demand/develop_demand/test_record_bug',
                                    callback: function (data) {
                                    },
                                    visible: function (row) {
                                        if (row.is_finish == 1 && Config.test_record_bug == 1 && row.is_test == 1 && row.test_person && row.test_is_passed == 0) {
                                            return true;
                                        } else {
                                            return false;
                                        }
                                    }
                                },
                                {
                                    name: 'problem',
                                    text: '问题详情',
                                    title: __('问题详情'),
                                    extend: 'data-area = \'["70%","70%"]\'',
                                    classname: 'btn btn-xs btn-warning btn-dialog',
                                    icon: 'fa fa-list',
                                    url: 'demand/develop_demand/problem_detail',
                                    callback: function (data) {
                                        Layer.alert("接收到回传数据：" + JSON.stringify(data), {title: "回传数据"});
                                    },
                                    visible: function (row) {
                                        //返回true时按钮显示,返回false隐藏
                                        if (row.is_test == 1) {
                                            return true;
                                        } else {
                                            return false;
                                        }
                                    }
                                },
                                {
                                    name: 'ajax',
                                    text: '通过测试',
                                    title: __('通过测试'),
                                    classname: 'btn btn-xs btn-success btn-magic btn-ajax',
                                    icon: 'fa fa-magic',
                                    url: 'demand/develop_demand/test_is_passed',
                                    success: function (data, ret) {
                                        table.bootstrapTable('refresh', {});
                                        //如果需要阻止成功提示，则必须使用return false;
                                        //return false;
                                    },
                                    error: function (data, ret) {
                                        Layer.alert(ret.msg);
                                        return false;
                                    },
                                    visible: function (row) {

                                        if (row.test_is_passed == 0 && Config.test_is_passed == 1 && row.is_test == 1 && row.test_person && row.is_finish == 1) {
                                            return true;
                                        } else {
                                            return false;
                                        }
                                    }
                                },
                                {
                                    name: 'ajax',
                                    text: '上线',
                                    title: __('上线'),
                                    classname: 'btn btn-xs btn-success btn-magic btn-ajax',
                                    icon: 'fa fa-magic',
                                    url: 'demand/develop_demand/is_finish_task',
                                    confirm: '确定上线？',
                                    success: function (data, ret) {
                                        table.bootstrapTable('refresh', {});
                                        //如果需要阻止成功提示，则必须使用return false;
                                        //return false;
                                    },
                                    error: function (data, ret) {
                                        Layer.alert(ret.msg);
                                        return false;
                                    },
                                    visible: function (row) {
                                        if (row.is_test == 1) {
                                            if (row.test_is_passed == 1 && Config.is_finish_task == 1 && row.is_finish_task == 0) {
                                                return true;
                                            } else {
                                                return false;
                                            }
                                        } else {
                                            if (row.is_finish == 1 && Config.is_finish_task == 1 && row.is_finish_task == 0) {
                                                return true;
                                            } else {
                                                return false;
                                            }
                                        }

                                    }
                                },
                                {
                                    name: 'detail',
                                    text: '详情',
                                    title: __('查看详情'),
                                    extend: 'data-area = \'["80%","70%"]\'',
                                    classname: 'btn btn-xs btn-primary btn-dialog',
                                    icon: 'fa fa-list',
                                    url: 'demand/develop_demand/detail',
                                    callback: function (data) {
                                        Layer.alert("接收到回传数据：" + JSON.stringify(data), {title: "回传数据"});
                                    },
                                    visible: function (row) {
                                        //返回true时按钮显示,返回false隐藏
                                        return true;
                                    }
                                },
                                {
                                    name: 'edit',
                                    text: '编辑',
=======
                                    name: 'edit',
                                    text: '',
>>>>>>> dcead84a
                                    title: __('Edit'),
                                    classname: 'btn btn-xs btn-success btn-dialog',
                                    icon: 'fa fa-pencil',
                                    url: 'demand/develop_demand/edit/demand_type/1',
                                    extend: 'data-area = \'["80%","70%"]\'',
                                    callback: function (data) {
                                        Layer.alert("接收到回传数据：" + JSON.stringify(data), {title: "回传数据"});
                                    },
                                    visible: function (row) {
                                        if (!row.assign_developer_ids && Config.is_edit == 1 && Config.username == row.create_person) {//未分配的BUG可以进行操作编辑
                                            return true;
                                        } else {
                                            return false;
                                        }
                                    }
                                },
                                {
<<<<<<< HEAD
                                    name: 'test',
                                    text: '记录问题',
                                    title: __('记录问题'),
                                    classname: 'btn btn-xs btn-primary btn-dialog',
                                    url: 'demand/develop_demand/regression_test_info',
                                    extend: 'data-area = \'["70%","70%"]\'',
                                    callback: function (data) {
                                        Layer.alert("接收到回传数据：" + JSON.stringify(data), {title: "回传数据"});
                                    },
                                    visible: function (row) {
                                        if (row.is_finish_task == 1 && row.is_test == 1 && Config.regression_test_info == 1 && row.is_test_complete == 0) {
                                            return true;
                                        } else {
                                            return false;
                                        }
                                    }
                                },
                                {
                                    name: 'ajax',
                                    text: '通过测试',
                                    title: __('通过测试'),
                                    classname: 'btn btn-xs btn-success btn-magic btn-ajax',
                                    icon: 'fa fa-magic',
                                    url: 'demand/develop_demand/test_complete',
                                    success: function (data, ret) {
                                        table.bootstrapTable('refresh', {});
                                        //如果需要阻止成功提示，则必须使用return false;
                                        //return false;
                                    },
                                    error: function (data, ret) {
                                        Layer.alert(ret.msg);
                                        return false;
                                    },
                                    visible: function (row) {
                                        if (row.is_finish_task == 1 && row.is_test == 1 && Config.test_complete == 1 && row.is_test_complete == 0) {
                                            return true;
                                        } else {
                                            return false;
                                        }
                                    }
                                },
                                {
                                    name: 'ajax',
                                    text: __('删除'),
                                    title: __('删除'),
                                    classname: 'btn btn-xs btn-success btn-magic btn-ajax',
=======
                                    name: 'ajax',
                                    text: __(''),
                                    title: __('删除'),
                                    icon:'fa fa-trash',
                                    classname: 'btn btn-xs btn-danger btn-magic btn-ajax',
>>>>>>> dcead84a
                                    url: 'demand/develop_demand/del',
                                    confirm: '是否删除?',
                                    success: function (data, ret) {
                                        table.bootstrapTable('refresh', {});
                                    },
                                    error: function (data, ret) {
                                        Layer.alert(ret.msg);
                                        return false;
                                    },
                                    visible: function (row) {
                                        if (row.is_finish_task == 0){
                                            if (Config.is_del_btu == 1||row.create_person_id == Config.admin_id) {//有权限 或者创建人为当前人
                                                return true;
                                            }else {
                                                return  false;
                                            }
                                        } else {
                                            return false;
                                        }
                                    }
                                },
                            ],
                            formatter: Table.api.formatter.operate
                        }
                    ]
                ]
            });

            // 为表格绑定事件
            Table.api.bindevent(table);

            $(document).on('click', ".problem_desc_info", function () {
                var problem_desc = $(this).attr('data');
                Layer.open({
                    closeBtn: 1,
                    title: '详情',
                    area: ['900px', '500px'],
                    content: decodeURIComponent(problem_desc)
                });
                return false;
            });

            //审核通过 弹窗
            $(document).on('click', '.btn-open', function () {
                var id = Table.api.selectedids(table);
                if (id.length > 1) {
                    Toastr.error('只能选择一条记录进行审核');
                    return false;
                }
                //获取行数据
                var data = Table.api.getrowbyid(table, id);
                if (data.review_status_manager > 0) {
                    Toastr.error('此记录已审核！！');
                    return false;
                }
                var options = {
                    shadeClose: false,
                    shade: [0.3, '#393D49'],
                    area: ['60%', '60%'], //弹出层宽高
                    callback: function (value) {

                    }
                };
                Fast.api.open('demand/develop_demand/review?id=' + id, '审核通过', options);
            })

            //审核通过 弹窗
            $(document).on('click', '.btn-close', function () {
                var id = Table.api.selectedids(table);
                if (id.length > 1) {
                    Toastr.error('只能选择一条记录进行审核');
                    return false;
                }
                //获取行数据
                var data = Table.api.getrowbyid(table, id);
                if (data.review_status_manager > 0) {
                    Toastr.error('此记录已审核！！');
                    return false;
                }
                var options = {
                    shadeClose: false,
                    shade: [0.3, '#393D49'],
                    area: ['60%', '60%'], //弹出层宽高
                    callback: function (value) {

                    }
                };
                Fast.api.open('demand/develop_demand/review?label=refuse&id=' + id, '审核拒绝', options);
            })

            //分配负责人
            $(document).on('click', ".web_distribution", function () {
                var id = $(this).attr('data');
                var options = {
                    shadeClose: false,
                    shade: [0.3, '#393D49'],
                    area: ['60%', '60%'], //弹出层宽高
                    callback: function (value) {

                    }
                };
                Fast.api.open('demand/develop_demand/distribution?id=' + id, '分配', options);
            });
        },
        add: function () {
            Controller.api.bindevent();
        },
        edit: function () {
            Controller.api.bindevent();
        },
        del: function () {
            Controller.api.bindevent();
        },
        detail: function () {
            Controller.api.bindevent();
        },
        review: function () {
            Controller.api.bindevent();
        },
        review_refuse: function () {
            Controller.api.bindevent();
        },
        distribution: function () {
            Controller.api.bindevent();
        },
        test_distribution: function () {
            Controller.api.bindevent();
        },
        test_record_bug: function () {
            Controller.api.bindevent();
        },
        problem_detail: function () {
            Controller.api.bindevent();
        },
        regression_test_info: function () {
            Controller.api.bindevent();
        },
        api: {
            bindevent: function () {
                Form.api.bindevent($("form[role=form]"));
            },
            formatter: {
                getcontent: function (value) {
                    if (value == null || value == undefined) {
                        value = '';
                    }
                    return '<div style="float: left;width: 100%;"><span class="btn-getcontent check_demand_content">查 看</span></div>';
                },
                getClear: function (value) {

                    if (value == null || value == undefined) {
                        return '';
                    } else {
                        var tem = value;

                        if (tem.length <= 10) {
                            return tem;
                        } else {
                            return '<div class="problem_desc_info" data = "' + encodeURIComponent(tem) + '"' + '>' + tem + '</div>';

                        }
                    }
                },

            },

            events: {//绑定事件的方法
                getcontent: {
                    //格式为：方法名+空格+DOM元素
                    'click .btn-getcontent': function (e, value, row, index) {
                        var str = '标题：' + row.title + '<br><hr>内容：' + value;
                        Layer.open({
                            closeBtn: 1,
                            title: "详情",
                            content: str
                        });
                    }
                }
            }
        }
    };
    return Controller;
});

//td宽度以及内容超过宽度隐藏
function formatTableUnit(value, row, index) {
    return {
        css: {
            "white-space": "nowrap",
            "text-overflow": "ellipsis",
            "overflow": "hidden",
            "max-width": "150px"
        }
    }
}


function update_responsibility_user(val) {
    var is_val = $(val).val();
    $('.responsibility_user_id').attr('name', '');
    $('#responsibility_user_id_' + is_val).attr('name', 'row[responsibility_user_id]');
}<|MERGE_RESOLUTION|>--- conflicted
+++ resolved
@@ -39,8 +39,6 @@
                         // { field: 'desc', title: __('Desc'), cellStyle: formatTableUnit, formatter: Controller.api.formatter.getClear, operate: false },
                         {field: 'create_person', title: __('提出人'), operate: false},
                         {
-<<<<<<< HEAD
-=======
                             field: 'priority',
                             title: __('Priority'),
                             custom: {1: 'success', 2: 'blue', 3: 'danger'},
@@ -55,7 +53,6 @@
                             formatter: Table.api.formatter.status
                         },
                         {
->>>>>>> dcead84a
                             field: 'review_status_manager',
                             title: __('Review_status_manager'),
                             custom: {0: 'yellow', 1: 'success', 2: 'danger'},
@@ -63,8 +60,6 @@
                             formatter: Table.api.formatter.status
                         },
                         {
-<<<<<<< HEAD
-=======
                             field: 'review_status_develop',
                             title: __('Review_status_develop'),
                             custom: {0: 'yellow', 1: 'success', 2: 'danger'},
@@ -72,7 +67,6 @@
                             formatter: Table.api.formatter.status
                         },
                         {
->>>>>>> dcead84a
                             field: 'solution',
                             title: __('解决方案'),
                             cellStyle: formatTableUnit,
@@ -86,23 +80,6 @@
                             formatter: Controller.api.formatter.getClear,
                             operate: false
                         },
-<<<<<<< HEAD
-                        {
-                            field: 'priority',
-                            title: __('Priority'),
-                            custom: {1: 'success', 2: 'blue', 3: 'danger'},
-                            searchList: {1: '低', 2: '中', 3: '高'},
-                            formatter: Table.api.formatter.status
-                        },
-                        {
-                            field: 'review_status_develop',
-                            title: __('Review_status_develop'),
-                            custom: {0: 'yellow', 1: 'success', 2: 'danger'},
-                            searchList: {0: '待审核', 1: '审核通过', 2: '审核拒绝'},
-                            formatter: Table.api.formatter.status
-                        },
-=======
->>>>>>> dcead84a
                         {
                             field: 'nickname', title: __('开发负责人'), operate: false, formatter: function (value, rows) {
                                 var group = '<span>' + value + '</span>';
@@ -114,16 +91,6 @@
                             },
                         },
                         {
-<<<<<<< HEAD
-                            field: 'complexity',
-                            title: __('Complexity'),
-                            custom: {1: 'success', 2: 'blue', 3: 'danger'},
-                            searchList: {1: '简单', 2: '中等', 3: '复杂'},
-                            formatter: Table.api.formatter.status
-                        },
-                        {
-=======
->>>>>>> dcead84a
                             field: 'is_test',
                             title: __('Is_test'),
                             custom: {0: 'danger', 1: 'success'},
@@ -133,11 +100,7 @@
                         {field: 'test_person', title: __('Test_person_name'), operate: false},
                         {
                             field: 'is_finish',
-<<<<<<< HEAD
-                            title: __('是否开发完成'),
-=======
                             title: __('开发完成'),
->>>>>>> dcead84a
                             custom: {0: 'danger', 1: 'success'},
                             searchList: {0: '否', 1: '是'},
                             formatter: Table.api.formatter.status
@@ -151,11 +114,7 @@
                         },
                         {
                             field: 'is_finish_task',
-<<<<<<< HEAD
-                            title: __('产品经理是否确认'),
-=======
                             title: __('产品确认'),
->>>>>>> dcead84a
                             custom: {0: 'danger', 1: 'success'},
                             searchList: {0: '否', 1: '是'},
                             formatter: Table.api.formatter.status
@@ -213,14 +172,7 @@
                             },
                         },
                         {
-<<<<<<< HEAD
-                            field: 'operate',
-                            title: __('Operate'),
-                            table: table,
-                            events: Table.api.events.operate,
-=======
                             field: 'operate', title: __('Operate'),operate:false, table: table, events: Table.api.events.operate,
->>>>>>> dcead84a
                             buttons: [
                                 {
                                     name: 'ajax',
@@ -1002,11 +954,30 @@
                                     }
                                 },
                                 {
-<<<<<<< HEAD
-                                    name: 'ajax',
-                                    text: __('删除'),
+                                    name: 'edit',
+                                    text: '',
+                                    title: __('Edit'),
+                                    classname: 'btn btn-xs btn-success btn-dialog',
+                                    icon: 'fa fa-pencil',
+                                    url: 'demand/develop_demand/edit/demand_type/1',
+                                    extend: 'data-area = \'["80%","70%"]\'',
+                                    callback: function (data) {
+                                        Layer.alert("接收到回传数据：" + JSON.stringify(data), {title: "回传数据"});
+                                    },
+                                    visible: function (row) {
+                                        if (!row.assign_developer_ids && Config.is_edit == 1 && Config.username == row.create_person) {//未分配的BUG可以进行操作编辑
+                                            return true;
+                                        } else {
+                                            return false;
+                                        }
+                                    }
+                                },
+                                {
+                                    name: 'ajax',
+                                    text: __(''),
                                     title: __('删除'),
-                                    classname: 'btn btn-xs btn-success btn-magic btn-ajax',
+                                    icon:'fa fa-trash',
+                                    classname: 'btn btn-xs btn-danger btn-magic btn-ajax',
                                     url: 'demand/develop_demand/del',
                                     confirm: '是否删除?',
                                     success: function (data, ret) {
@@ -1111,493 +1082,6 @@
                 Fast.api.open('demand/develop_demand/distribution?id=' + id, '分配', options);
             });
         },
-        develop_bug_list: function () {
-            // 初始化表格参数配置
-            Table.api.init({
-                showJumpto: true,
-                searchFormVisible: true,
-                pageList: [10, 25, 50, 100],
-                escape: false,
-                extend: {
-                    index_url: 'demand/develop_demand/develop_bug_list' + location.search,
-                    add_url: 'demand/develop_demand/add/demand_type/1',
-                    edit_url: 'demand/develop_demand/edit/demand_type/1',
-                    table: 'develop_demand',
-                }
-            });
-
-            var table = $("#table");
-
-            // 初始化表格
-            table.bootstrapTable({
-                url: $.fn.bootstrapTable.defaults.extend.index_url,
-                pk: 'id',
-                sortName: 'id',
-                columns: [
-                    [
-                        // { checkbox: true },
-                        {field: 'id', title: __('Id')},
-                        // { field: 'title', title: __('Titel'), cellStyle: formatTableUnit, formatter: Controller.api.formatter.getClear, operate: false },
-                        {
-                            field: 'desc',
-                            operate: false,
-                            title: __('需求内容'),
-                            events: Controller.api.events.getcontent,
-                            formatter: Controller.api.formatter.getcontent,
-                        },
-                        {field: 'create_person', title: __('提出人'), operate: false},
-                        {
-                            field: 'priority',
-                            title: __('Priority'),
-                            custom: {1: 'success', 2: 'blue', 3: 'danger'},
-                            searchList: {1: '低', 2: '中', 3: '高'},
-                            formatter: Table.api.formatter.status
-                        },
-                        {
-                            field: 'nickname', title: __('开发负责人'), operate: false, formatter: function (value, rows) {
-                                var group = '<span>' + value + '</span>';
-                                var web_distribution = '';
-                                if (rows.review_status_develop == 1 && !rows.assign_developer_ids && Config.is_distribution == 1) {
-                                    web_distribution = '<span><a href="#" class="btn btn-xs btn-primary web_distribution" data="' + rows.id + '"><i class="fa fa-list"></i>分配</a></span><br>';
-                                }
-                                return web_distribution + group;
-                            },
-                        },
-                        {
-                            field: 'complexity',
-                            title: __('Complexity'),
-                            custom: {1: 'success', 2: 'blue', 3: 'danger'},
-                            searchList: {1: '简单', 2: '中等', 3: '复杂'},
-                            formatter: Table.api.formatter.status
-                        },
-                        {
-                            field: 'is_test',
-                            title: __('Is_test'),
-                            custom: {0: 'danger', 1: 'success'},
-                            searchList: {0: '否', 1: '是'},
-                            formatter: Table.api.formatter.status
-                        },
-                        {field: 'test_person', title: __('Test_person_name'), operate: false},
-                        {
-                            field: 'is_finish',
-                            title: __('是否开发完成'),
-                            custom: {0: 'danger', 1: 'success'},
-                            searchList: {0: '否', 1: '是'},
-                            formatter: Table.api.formatter.status
-                        },
-                        {
-                            field: 'test_is_passed',
-                            title: __('Test_is_passed'),
-                            custom: {0: 'danger', 1: 'success'},
-                            searchList: {0: '否', 1: '是'},
-                            formatter: Table.api.formatter.status
-                        },
-                        {
-                            field: 'is_finish_task',
-                            title: __('是否上线'),
-                            custom: {0: 'danger', 1: 'success'},
-                            searchList: {0: '否', 1: '是'},
-                            formatter: Table.api.formatter.status
-                        },
-                        {
-                            field: 'createtime',
-                            title: __('Createtime'),
-                            operate: 'RANGE',
-                            addclass: 'datetimerange',
-                            visible: false,
-                            formatter: Table.api.formatter.datetime
-                        },
-                        {
-                            field: 'expected_time',
-                            title: __('Expected_time'),
-                            operate: 'RANGE',
-                            addclass: 'datetimerange',
-                            visible: false,
-                            formatter: Table.api.formatter.datetime
-                        },
-                        {
-                            field: 'estimated_time',
-                            title: __('Estimated_time'),
-                            operate: 'RANGE',
-                            addclass: 'datetimerange',
-                            visible: false,
-                            formatter: Table.api.formatter.datetime
-                        },
-                        {
-                            field: 'finish_time',
-                            title: __('Finish_time'),
-                            operate: 'RANGE',
-                            addclass: 'datetimerange',
-                            visible: false,
-                            formatter: Table.api.formatter.datetime
-                        },
-                        {
-                            field: 'createtime',
-                            title: __('时间'),
-                            operate: false,
-                            formatter: function (value, rows) {
-                                var str = '';
-                                str += '<div class="step_recept"><b class="step">创建时间：</b><b class="recept">' + value + '</b></div>';
-                                if (rows.expected_time) {
-                                    str += '<br><div class="step_recept"><b class="step">期望时间：</b><b class="recept">' + rows.expected_time + '</b></div>';
-                                }
-                                if (rows.estimated_time) {
-                                    str += '<br><div class="step_recept"><b class="step">预计时间：</b><b class="recept">' + rows.estimated_time + '</b></div>';
-                                }
-
-                                if (rows.finish_time) {
-                                    str += '<br><div class="step_recept"><b class="step">完成时间：</b><b class="recept">' + rows.finish_time + '</b></div>';
-                                }
-                                return str;
-                            },
-                        },
-                        {
-                            field: 'operate',
-                            title: __('Operate'),
-                            table: table,
-                            events: Table.api.events.operate,
-                            buttons: [
-                                {
-                                    name: 'test_distribution',
-                                    text: __('测试分配'),
-                                    title: __('测试分配'),
-                                    extend: 'data-area = \'["50%","50%"]\'',
-                                    classname: 'btn btn-xs btn-primary btn-dialog',
-                                    url: 'demand/develop_demand/test_distribution',
-                                    callback: function (data) {
-                                    },
-                                    visible: function (row) {
-                                        if (row.is_test == 1 && !row.test_person && Config.test_btn == 1) {
-                                            return true;
-                                        } else {
-                                            return false;
-                                        }
-                                    }
-                                },
-                                {
-                                    name: 'ajax',
-                                    text: '开发完成',
-                                    title: __('开发完成'),
-                                    classname: 'btn btn-xs btn-success btn-magic btn-ajax',
-                                    icon: 'fa fa-magic',
-                                    url: 'demand/develop_demand/set_complete_status',
-                                    success: function (data, ret) {
-                                        table.bootstrapTable('refresh', {});
-                                    },
-                                    error: function (data, ret) {
-                                        Layer.alert(ret.msg);
-                                        return false;
-                                    },
-                                    visible: function (row) {
-                                        if (row.is_test == 1) {
-                                            if (row.is_finish == 0 && Config.is_set_status == 1 && row.review_status_develop == 1 && row.assign_developer_ids && row.test_person) {
-                                                return true;
-                                            } else {
-                                                return false;
-                                            }
-                                        } else {
-                                            if (row.is_finish == 0 && Config.is_set_status == 1 && row.review_status_develop == 1 && row.assign_developer_ids) {
-                                                return true;
-                                            } else {
-                                                return false;
-                                            }
-                                        }
-
-                                    }
-                                },
-                                {
-                                    name: 'test_record_bug',
-                                    text: __('记录问题'),
-                                    title: __('记录问题'),
-                                    classname: 'btn btn-xs btn-primary btn-dialog',
-                                    url: 'demand/develop_demand/test_record_bug',
-                                    callback: function (data) {
-                                    },
-                                    visible: function (row) {
-                                        if (row.is_finish == 1 && Config.test_record_bug == 1 && row.is_test == 1 && row.test_person && row.test_is_passed == 0) {
-                                            return true;
-                                        } else {
-                                            return false;
-                                        }
-                                    }
-                                },
-                                {
-                                    name: 'problem',
-                                    text: '问题详情',
-                                    title: __('问题详情'),
-                                    extend: 'data-area = \'["70%","70%"]\'',
-                                    classname: 'btn btn-xs btn-warning btn-dialog',
-                                    icon: 'fa fa-list',
-                                    url: 'demand/develop_demand/problem_detail',
-                                    callback: function (data) {
-                                        Layer.alert("接收到回传数据：" + JSON.stringify(data), {title: "回传数据"});
-                                    },
-                                    visible: function (row) {
-                                        //返回true时按钮显示,返回false隐藏
-                                        if (row.is_test == 1) {
-                                            return true;
-                                        } else {
-                                            return false;
-                                        }
-                                    }
-                                },
-                                {
-                                    name: 'ajax',
-                                    text: '通过测试',
-                                    title: __('通过测试'),
-                                    classname: 'btn btn-xs btn-success btn-magic btn-ajax',
-                                    icon: 'fa fa-magic',
-                                    url: 'demand/develop_demand/test_is_passed',
-                                    success: function (data, ret) {
-                                        table.bootstrapTable('refresh', {});
-                                        //如果需要阻止成功提示，则必须使用return false;
-                                        //return false;
-                                    },
-                                    error: function (data, ret) {
-                                        Layer.alert(ret.msg);
-                                        return false;
-                                    },
-                                    visible: function (row) {
-
-                                        if (row.test_is_passed == 0 && Config.test_is_passed == 1 && row.is_test == 1 && row.test_person && row.is_finish == 1) {
-                                            return true;
-                                        } else {
-                                            return false;
-                                        }
-                                    }
-                                },
-                                {
-                                    name: 'ajax',
-                                    text: '上线',
-                                    title: __('上线'),
-                                    classname: 'btn btn-xs btn-success btn-magic btn-ajax',
-                                    icon: 'fa fa-magic',
-                                    url: 'demand/develop_demand/is_finish_task',
-                                    confirm: '确定上线？',
-                                    success: function (data, ret) {
-                                        table.bootstrapTable('refresh', {});
-                                        //如果需要阻止成功提示，则必须使用return false;
-                                        //return false;
-                                    },
-                                    error: function (data, ret) {
-                                        Layer.alert(ret.msg);
-                                        return false;
-                                    },
-                                    visible: function (row) {
-                                        if (row.is_test == 1) {
-                                            if (row.test_is_passed == 1 && Config.is_finish_task == 1 && row.is_finish_task == 0) {
-                                                return true;
-                                            } else {
-                                                return false;
-                                            }
-                                        } else {
-                                            if (row.is_finish == 1 && Config.is_finish_task == 1 && row.is_finish_task == 0) {
-                                                return true;
-                                            } else {
-                                                return false;
-                                            }
-                                        }
-
-                                    }
-                                },
-                                {
-                                    name: 'detail',
-                                    text: '详情',
-                                    title: __('查看详情'),
-                                    extend: 'data-area = \'["80%","70%"]\'',
-                                    classname: 'btn btn-xs btn-primary btn-dialog',
-                                    icon: 'fa fa-list',
-                                    url: 'demand/develop_demand/detail',
-                                    callback: function (data) {
-                                        Layer.alert("接收到回传数据：" + JSON.stringify(data), {title: "回传数据"});
-                                    },
-                                    visible: function (row) {
-                                        //返回true时按钮显示,返回false隐藏
-                                        return true;
-                                    }
-                                },
-                                {
-                                    name: 'edit',
-                                    text: '编辑',
-=======
-                                    name: 'edit',
-                                    text: '',
->>>>>>> dcead84a
-                                    title: __('Edit'),
-                                    classname: 'btn btn-xs btn-success btn-dialog',
-                                    icon: 'fa fa-pencil',
-                                    url: 'demand/develop_demand/edit/demand_type/1',
-                                    extend: 'data-area = \'["80%","70%"]\'',
-                                    callback: function (data) {
-                                        Layer.alert("接收到回传数据：" + JSON.stringify(data), {title: "回传数据"});
-                                    },
-                                    visible: function (row) {
-                                        if (!row.assign_developer_ids && Config.is_edit == 1 && Config.username == row.create_person) {//未分配的BUG可以进行操作编辑
-                                            return true;
-                                        } else {
-                                            return false;
-                                        }
-                                    }
-                                },
-                                {
-<<<<<<< HEAD
-                                    name: 'test',
-                                    text: '记录问题',
-                                    title: __('记录问题'),
-                                    classname: 'btn btn-xs btn-primary btn-dialog',
-                                    url: 'demand/develop_demand/regression_test_info',
-                                    extend: 'data-area = \'["70%","70%"]\'',
-                                    callback: function (data) {
-                                        Layer.alert("接收到回传数据：" + JSON.stringify(data), {title: "回传数据"});
-                                    },
-                                    visible: function (row) {
-                                        if (row.is_finish_task == 1 && row.is_test == 1 && Config.regression_test_info == 1 && row.is_test_complete == 0) {
-                                            return true;
-                                        } else {
-                                            return false;
-                                        }
-                                    }
-                                },
-                                {
-                                    name: 'ajax',
-                                    text: '通过测试',
-                                    title: __('通过测试'),
-                                    classname: 'btn btn-xs btn-success btn-magic btn-ajax',
-                                    icon: 'fa fa-magic',
-                                    url: 'demand/develop_demand/test_complete',
-                                    success: function (data, ret) {
-                                        table.bootstrapTable('refresh', {});
-                                        //如果需要阻止成功提示，则必须使用return false;
-                                        //return false;
-                                    },
-                                    error: function (data, ret) {
-                                        Layer.alert(ret.msg);
-                                        return false;
-                                    },
-                                    visible: function (row) {
-                                        if (row.is_finish_task == 1 && row.is_test == 1 && Config.test_complete == 1 && row.is_test_complete == 0) {
-                                            return true;
-                                        } else {
-                                            return false;
-                                        }
-                                    }
-                                },
-                                {
-                                    name: 'ajax',
-                                    text: __('删除'),
-                                    title: __('删除'),
-                                    classname: 'btn btn-xs btn-success btn-magic btn-ajax',
-=======
-                                    name: 'ajax',
-                                    text: __(''),
-                                    title: __('删除'),
-                                    icon:'fa fa-trash',
-                                    classname: 'btn btn-xs btn-danger btn-magic btn-ajax',
->>>>>>> dcead84a
-                                    url: 'demand/develop_demand/del',
-                                    confirm: '是否删除?',
-                                    success: function (data, ret) {
-                                        table.bootstrapTable('refresh', {});
-                                    },
-                                    error: function (data, ret) {
-                                        Layer.alert(ret.msg);
-                                        return false;
-                                    },
-                                    visible: function (row) {
-                                        if (row.is_finish_task == 0){
-                                            if (Config.is_del_btu == 1||row.create_person_id == Config.admin_id) {//有权限 或者创建人为当前人
-                                                return true;
-                                            }else {
-                                                return  false;
-                                            }
-                                        } else {
-                                            return false;
-                                        }
-                                    }
-                                },
-                            ],
-                            formatter: Table.api.formatter.operate
-                        }
-                    ]
-                ]
-            });
-
-            // 为表格绑定事件
-            Table.api.bindevent(table);
-
-            $(document).on('click', ".problem_desc_info", function () {
-                var problem_desc = $(this).attr('data');
-                Layer.open({
-                    closeBtn: 1,
-                    title: '详情',
-                    area: ['900px', '500px'],
-                    content: decodeURIComponent(problem_desc)
-                });
-                return false;
-            });
-
-            //审核通过 弹窗
-            $(document).on('click', '.btn-open', function () {
-                var id = Table.api.selectedids(table);
-                if (id.length > 1) {
-                    Toastr.error('只能选择一条记录进行审核');
-                    return false;
-                }
-                //获取行数据
-                var data = Table.api.getrowbyid(table, id);
-                if (data.review_status_manager > 0) {
-                    Toastr.error('此记录已审核！！');
-                    return false;
-                }
-                var options = {
-                    shadeClose: false,
-                    shade: [0.3, '#393D49'],
-                    area: ['60%', '60%'], //弹出层宽高
-                    callback: function (value) {
-
-                    }
-                };
-                Fast.api.open('demand/develop_demand/review?id=' + id, '审核通过', options);
-            })
-
-            //审核通过 弹窗
-            $(document).on('click', '.btn-close', function () {
-                var id = Table.api.selectedids(table);
-                if (id.length > 1) {
-                    Toastr.error('只能选择一条记录进行审核');
-                    return false;
-                }
-                //获取行数据
-                var data = Table.api.getrowbyid(table, id);
-                if (data.review_status_manager > 0) {
-                    Toastr.error('此记录已审核！！');
-                    return false;
-                }
-                var options = {
-                    shadeClose: false,
-                    shade: [0.3, '#393D49'],
-                    area: ['60%', '60%'], //弹出层宽高
-                    callback: function (value) {
-
-                    }
-                };
-                Fast.api.open('demand/develop_demand/review?label=refuse&id=' + id, '审核拒绝', options);
-            })
-
-            //分配负责人
-            $(document).on('click', ".web_distribution", function () {
-                var id = $(this).attr('data');
-                var options = {
-                    shadeClose: false,
-                    shade: [0.3, '#393D49'],
-                    area: ['60%', '60%'], //弹出层宽高
-                    callback: function (value) {
-
-                    }
-                };
-                Fast.api.open('demand/develop_demand/distribution?id=' + id, '分配', options);
-            });
-        },
         add: function () {
             Controller.api.bindevent();
         },
