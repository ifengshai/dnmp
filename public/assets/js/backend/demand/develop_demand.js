define(['jquery', 'bootstrap', 'backend', 'table', 'form'], function ($, undefined, Backend, Table, Form) {

    var Controller = {
        index: function () {
            // 初始化表格参数配置
            Table.api.init({
                showJumpto: true,
                searchFormVisible: true,
                pageList: [10, 25, 50, 100],
                escape: false,
                extend: {
                    index_url: 'demand/develop_demand/index' + location.search,
                    add_url: 'demand/develop_demand/add/demand_type/2',
                    edit_url: 'demand/develop_demand/edit/demand_type/2',
                    table: 'develop_demand',
                }
            });

            var table = $("#table");

            // 初始化表格
            table.bootstrapTable({
                url: $.fn.bootstrapTable.defaults.extend.index_url,
                pk: 'id',
                sortName: 'id',
                clickToSelect: false,
                columns: [
                    [
                        // { checkbox: true },
                        { field: 'id', title: __('Id') },
                        // { field: 'title', title: __('Titel'), cellStyle: formatTableUnit, formatter: Controller.api.formatter.getClear, operate: false },
                        {
                            field: 'desc',
                            operate: false,
                            title:__('Titel'),
                            events:Controller.api.events.getcontent,
                            // cellStyle: formatTableUnit, 
                            formatter: Controller.api.formatter.getcontent,
                        },

                        { field: 'create_person', title: __('创建人'), operate: 'like' },

                        {
                            field: 'department_group',
                            title: __('所属部门'),
                            custom: { 1: 'black', 2: 'black', 3: 'black', 4: 'black', 5: 'black', 6: 'black', 7: 'black' },
                            searchList: { 1: '运营部', 2: '客服部', 3: '仓管部', 4: '产品开发部', 5: '财务部', 6: '技术部', 7: 'IT产品部' },
                            formatter: Table.api.formatter.status
                        },
                        { field: 'duty_nickname', title: __('提出人'), operate: 'like' },


                        { field: 'nickname', title: __('负责人'), operate: 'like', visible: false },
                        /*{
                            field: 'priority',
                            title: __('Priority'),
                            custom: { 1: 'success', 2: 'blue', 3: 'danger' },
                            searchList: { 1: '低', 2: '中', 3: '高' },
                            formatter: Table.api.formatter.status
                        },*/
                        {
                            field: 'complexity',
                            title: __('Complexity'),
                            operate: false,
                            custom: { 1: 'success', 2: 'blue', 3: 'danger' },
                            searchList: { 1: '简单', 2: '中等', 3: '复杂' },
                            formatter: Table.api.formatter.status
                        },
                        { field: 'status_str', title: __('状态'), operate: false },
                        {
                            field: 'review_status_manager',
                            title: __('Review_status_manager'),
                            custom: { 0: 'yellow', 1: 'success', 2: 'danger' },
                            searchList: { 0: '待审核', 1: '审核通过', 2: '审核拒绝' },
                            visible: false,
                            formatter: Table.api.formatter.status
                        },
                        {
                            field: 'review_status_develop',
                            title: __('Review_status_develop'),
                            custom: { 0: 'yellow', 1: 'success', 2: 'danger' },
                            searchList: { 0: '待审核', 1: '审核通过', 2: '审核拒绝' },
                            visible: false,
                            formatter: Table.api.formatter.status
                        },

                        {
                            field: 'solution', title: __('解决方案'), cellStyle: formatTableUnit, operate: false, formatter: function (value, rows) {
                                if (rows.review_status_manager == 1) {
                                    return Controller.api.formatter.getClear(rows.solution);
                                } else if (rows.review_status_manager == 2) {
                                    return Controller.api.formatter.getClear(rows.refuse_reason);
                                }
                            }
                        },
                        {
                            field: 'nickname', title: __('开发负责人'), operate: false, formatter: function (value, rows) {
                                var group = '<span>' + value + '</span>';
                                var web_distribution = '';
                                if (rows.review_status_develop == 1 && !rows.assign_developer_ids && Config.is_distribution == 1) {
                                    web_distribution = '<span><a href="#" class="btn btn-xs btn-primary web_distribution" data="' + rows.id + '"><i class="fa fa-list"></i>分配</a></span><br>';
                                }
                                return web_distribution + group;
                            },
                        },
                        {
                            field: 'is_test',
                            title: __('Is_test'),
                            custom: { 0: 'danger', 1: 'success' },
                            searchList: { 0: '否', 1: '是' },
                            formatter: Table.api.formatter.status
                        },
                        { field: 'test_person', title: __('Test_person_name'), operate: false },
                        // { field: 'develop_status_str', title: __('开发节点'), operate: false },
                        {
                            field: 'is_finish',
                            title: __('开发完成'),
                            custom: { 0: 'danger', 1: 'success' },
                            searchList: { 0: '否', 1: '是' },
                            visible: false,
                            formatter: Table.api.formatter.status
                        },
                        {
                            field: 'test_is_passed',
                            title: __('Test_is_passed'),
                            custom: { 0: 'danger', 1: 'success' },
                            searchList: { 0: '否', 1: '是' },
                            visible: false,
                            formatter: Table.api.formatter.status
                        },
                        {
                            field: 'is_finish_task',
                            title: __('产品确认'),
                            custom: { 0: 'danger', 1: 'success' },
                            searchList: { 0: '否', 1: '是' },
                            visible: false,
                            formatter: Table.api.formatter.status
                        },
                        {
                            field: 'createtime',
                            title: __('Createtime'),
                            operate: 'RANGE',
                            addclass: 'datetimerange',
                            visible: false,
                            formatter: Table.api.formatter.datetime
                        },
                        {
                            field: 'expected_time',
                            title: __('Expected_time'),
                            operate: false,
                            addclass: 'datetimerange',

                        },
                        {
                            field: 'estimated_time',
                            title: __('Estimated_time'),
                            operate: 'RANGE',
                            addclass: 'datetimerange',

                        },
                        {
                            field: 'finish_time',
                            title: __('Finish_time'),
                            operate: 'RANGE',
                            addclass: 'datetimerange',

                            formatter: Table.api.formatter.datetime
                        },
                        // {
                        //     field: 'createtime',
                        //     title: __('时间'),
                        //     operate: false,
                        //     formatter: function (value, rows) {
                        //         var str = '';
                        //         str += '<div class="step_recept"><b class="step">创建时间：</b><b class="recept">' + value + '</b></div>';
                        //         if (rows.expected_time) {
                        //             str += '<br><div class="step_recept"><b class="step">期望时间：</b><b class="recept">' + rows.expected_time + '</b></div>';
                        //         }
                        //         if (rows.estimated_time) {
                        //             str += '<br><div class="step_recept"><b class="step">预计时间：</b><b class="recept">' + rows.estimated_time + '</b></div>';
                        //         }

                        //         if (rows.finish_time) {
                        //             str += '<br><div class="step_recept"><b class="step">完成时间：</b><b class="recept">' + rows.finish_time + '</b></div>';
                        //         }
                        //         return str;
                        //     },
                        // },
                        {
                            field: 'operate', title: __('Operate'), table: table, events: Table.api.events.operate, buttons: [
                                {
                                    name: 'ajax',
                                    text: '审核通过',
                                    title: __('产品审核'),
                                    classname: 'btn btn-xs btn-success btn-magic btn-dialog',
                                    icon: 'fa fa-magic',
                                    // url: 'demand/develop_demand/review',
                                    url: 'demand/develop_demand/newreview',
                                    success: function (data, ret) {
                                        // table.bootstrapTable('refresh', {});
                                        Layer.alert(ret.msg);
                                        return false;
                                        //如果需要阻止成功提示，则必须使用return false;
                                        //return false;
                                    },
                                    error: function (data, ret) {
                                        Layer.alert(ret.msg);
                                        return false;
                                    },
                                    visible: function (row) {
                                        // if (row.review_status_manager == 0 && Config.review_status_manager_btn == 1) {
                                        if (row.review_status_manager == 0 && Config.review_status_manager_btn == 1 && row.status == '0') {
                                            return true;
                                        } else {
                                            return false;
                                        }
                                    }
                                },
                                {
                                    name: 'ajax',
                                    text: '设计',
                                    title: __('产品设计'),
                                    classname: 'btn btn-xs btn-success btn-magic btn-dialog',
                                    icon: 'fa fa-magic',
                                    url: 'demand/develop_demand/review',
                                    // url: 'demand/develop_demand/newreview',
                                    success: function (data, ret) {
                                        table.bootstrapTable('refresh', {});
                                        // Layer.alert(ret.msg);
                                        return false;
                                        //如果需要阻止成功提示，则必须使用return false;
                                        //return false;
                                    },
                                    error: function (data, ret) {
                                        Layer.alert(ret.msg);
                                        return false;
                                    },
                                    visible: function (row) {
                                        // if (row.review_status_manager == 0 && Config.review_status_manager_btn == 1) {
                                        if (row.status == '1') {
                                            return true;
                                        } else {
                                            return false;
                                        }
                                    }
                                },
                                {
                                    name: 'ajax',
                                    text: '审核拒绝',
                                    title: __('产品审核拒绝'),
                                    classname: 'btn btn-xs btn-danger  btn-magic btn-dialog',
                                    icon: 'fa fa-magic',
                                    url: 'demand/develop_demand/review?label=refuse',
                                    success: function (data, ret) {
                                        table.bootstrapTable('refresh', {});
                                        //如果需要阻止成功提示，则必须使用return false;
                                        //return false;
                                    },
                                    error: function (data, ret) {
                                        Layer.alert(ret.msg);
                                        return false;
                                    },
                                    visible: function (row) {
                                        // if (row.review_status_manager == 0 && Config.review_status_manager_btn == 1) {
                                        if (row.review_status_manager == 0 && Config.review_status_manager_btn == 1 && row.status == '0') {
                                            return true;
                                        } else {
                                            return false;
                                        }
                                    }
                                },

                                {
                                    name: 'ajax',
                                    text: '审核通过',
                                    title: __('开发主管审核通过'),
                                    classname: 'btn btn-xs btn-success btn-magic btn-ajax',
                                    icon: 'fa fa-magic',
                                    url: 'demand/develop_demand/review_status_develop?review_status_develop=1',
                                    success: function (data, ret) {
                                        table.bootstrapTable('refresh', {});
                                        //如果需要阻止成功提示，则必须使用return false;
                                        //return false;
                                    },
                                    error: function (data, ret) {
                                        Layer.alert(ret.msg);
                                        return false;
                                    },
                                    visible: function (row) {
                                        if (row.review_status_manager == 1 && row.review_status_develop == 0 && Config.review_status_btn == 1 && row.status=='2') {
                                            return true;
                                        } else {
                                            return false;
                                        }
                                    }
                                },
                                {
                                    name: 'ajax',
                                    text: '审核拒绝',
                                    title: __('开发主管审核拒绝'),
                                    classname: 'btn btn-xs btn-danger  btn-magic btn-ajax',
                                    icon: 'fa fa-magic',
                                    url: 'demand/develop_demand/review_status_develop?review_status_develop=2',
                                    success: function (data, ret) {
                                        table.bootstrapTable('refresh', {});
                                        //如果需要阻止成功提示，则必须使用return false;
                                        //return false;
                                    },
                                    error: function (data, ret) {
                                        Layer.alert(ret.msg);
                                        return false;
                                    },
                                    visible: function (row) {
                                        if (row.review_status_manager == 1 && row.review_status_develop == 0 && Config.review_status_btn == 1 && row.status=='2') {
                                            return true;
                                        } else {
                                            return false;
                                        }
                                    }
                                },

                                {
                                    name: 'test_distribution',
                                    text: __('测试分配'),
                                    title: __('测试分配'),
                                    extend: 'data-area = \'["50%","50%"]\'',
                                    classname: 'btn btn-xs btn-primary btn-dialog',
                                    url: 'demand/develop_demand/test_distribution',
                                    callback: function (data) {
                                    },
                                    visible: function (row) {
                                        if (row.is_test == 1 && !row.test_person && Config.test_btn == 1) {
                                            return true;
                                        } else {
                                            return false;
                                        }
                                    }
                                },
                                {
                                    name: 'ajax',
                                    text: '开发完成',
                                    title: __('开发完成'),
                                    classname: 'btn btn-xs btn-success btn-magic btn-ajax',
                                    icon: 'fa fa-magic',
                                    url: 'demand/develop_demand/set_complete_status',
                                    success: function (data, ret) {
                                        table.bootstrapTable('refresh', {});
                                    },
                                    error: function (data, ret) {
                                        Layer.alert(ret.msg);
                                        return false;
                                    },
                                    visible: function (row) {
                                        if (row.is_test == 1) {
                                            if (row.is_finish == 0 && Config.is_set_status == 1 && row.review_status_develop == 1 && row.test_person && row.status=='2') {
                                                return true;
                                            } else {
                                                return false;
                                            }
                                        } else {
                                            if (row.is_finish == 0 && Config.is_set_status == 1 && row.review_status_develop == 1 && row.status=='2') {
                                                return true;
                                            } else {
                                                return false;
                                            }
                                        }

                                    }
                                },
                                {
                                    name: 'test_record_bug',
                                    text: __('记录问题'),
                                    title: __('记录问题'),
                                    classname: 'btn btn-xs btn-primary btn-dialog',
                                    url: 'demand/develop_demand/test_record_bug',
                                    callback: function (data) {
                                    },
                                    visible: function (row) {
                                        // if (row.is_finish == 1 && Config.test_record_bug == 1 && row.is_test == 1 && row.test_is_passed == 0 && row.is_test_record_hidden == 1) {
                                        if (row.is_finish == 1 && Config.test_record_bug == 1 && row.is_test == 1 && row.test_is_passed == 0) {
                                            return true;
                                        } else {
                                            return false;
                                        }
                                    }
                                },
                                {
                                    name: 'problem',
                                    text: '问题详情',
                                    title: __('问题详情'),
                                    extend: 'data-area = \'["70%","70%"]\'',
                                    classname: 'btn btn-xs btn-warning btn-dialog',
                                    icon: 'fa fa-list',
                                    url: 'demand/develop_demand/problem_detail',
                                    success: function (data, ret) {
                                        table.bootstrapTable('refresh', {});
                                        //如果需要阻止成功提示，则必须使用return false;
                                        //return false;
                                    },
                                    error: function (data, ret) {
                                        Layer.alert(ret.msg);
                                        return false;
                                    },
                                    visible: function (row) {
                                        //返回true时按钮显示,返回false隐藏
                                        if (row.is_test == 1) {
                                            return true;
                                        } else {
                                            return false;
                                        }
                                    }
                                },
                                {
                                    name: 'ajax',
                                    text: '通过测试',
                                    title: __('通过测试'),
                                    classname: 'btn btn-xs btn-success btn-magic btn-ajax',
                                    icon: 'fa fa-magic',
                                    url: 'demand/develop_demand/test_is_passed',
                                    success: function (data, ret) {
                                        table.bootstrapTable('refresh', {});
                                        //如果需要阻止成功提示，则必须使用return false;
                                        //return false;
                                    },
                                    error: function (data, ret) {
                                        Layer.alert(ret.msg);
                                        return false;
                                    },
                                    visible: function (row) {

                                        if (row.test_is_passed == 0 && Config.test_is_passed == 1 && row.is_test == 1 && row.is_finish == 1  && row.status=='3') {
                                            return true;
                                        } else {
                                            return false;
                                        }
                                    }
                                },
                                {
                                    name: 'ajax',
                                    text: '产品经理确认',
                                    title: __('产品经理确认'),
                                    classname: 'btn btn-xs btn-success btn-magic btn-ajax',
                                    icon: 'fa fa-magic',
                                    url: 'demand/develop_demand/is_finish_task',
                                    success: function (data, ret) {
                                        table.bootstrapTable('refresh', {});
                                        //如果需要阻止成功提示，则必须使用return false;
                                        //return false;
                                    },
                                    error: function (data, ret) {
                                        Layer.alert(ret.msg);
                                        return false;
                                    },
                                    visible: function (row) {
                                        if (row.is_test == 1) {
                                            if (row.test_is_passed == 1 && Config.is_finish_task == 1 && row.is_finish_task == 0) {
                                                return true;
                                            } else {
                                                return false;
                                            }
                                        } else {
                                            if (row.is_finish == 1 && Config.is_finish_task == 1 && row.is_finish_task == 0) {
                                                return true;
                                            } else {
                                                return false;
                                            }
                                        }

                                    }
                                },
                                /*{
                                    name: 'detail',
                                    text: '详情',
                                    title: __('查看详情'),
                                    extend: 'data-area = \'["80%","70%"]\'',
                                    classname: 'btn btn-xs btn-primary btn-dialog',
                                    icon: 'fa fa-list',
                                    url: 'demand/develop_demand/detail',
                                    callback: function (data) {
                                        Layer.alert("接收到回传数据：" + JSON.stringify(data), {title: "回传数据"});
                                    },
                                    visible: function (row) {
                                        //返回true时按钮显示,返回false隐藏
                                        return true;
                                    }
                                },*/

                                {
                                    name: 'test',
                                    text: '记录问题',
                                    title: __('记录问题'),
                                    classname: 'btn btn-xs btn-primary btn-dialog',
                                    url: 'demand/develop_demand/regression_test_info',
                                    extend: 'data-area = \'["70%","70%"]\'',
                                    callback: function (data) {
                                        Layer.alert("接收到回传数据：" + JSON.stringify(data), { title: "回传数据" });
                                    },
                                    visible: function (row) {
                                        if (row.is_finish_task == 1 && row.is_test == 1 && Config.regression_test_info == 1 && row.is_test_complete == 0 && row.is_test_record_hidden == 1) {
                                            return true;
                                        } else {
                                            return false;
                                        }
                                    }
                                },
                                {
                                    name: 'ajax',
                                    text: '通过测试',
                                    title: __('通过测试'),
                                    classname: 'btn btn-xs btn-success btn-magic btn-ajax',
                                    icon: 'fa fa-magic',
                                    url: 'demand/develop_demand/test_complete',
                                    success: function (data, ret) {
                                        table.bootstrapTable('refresh', {});
                                        //如果需要阻止成功提示，则必须使用return false;
                                        //return false;
                                    },
                                    error: function (data, ret) {
                                        Layer.alert(ret.msg);
                                        return false;
                                    },
                                    visible: function (row) {
                                        if (row.is_finish_task == 1 && row.is_test == 1 && Config.test_complete == 1 && row.is_test_complete == 0 && row.is_test_record_hidden == 1) {
                                            return true;
                                        } else {
                                            return false;
                                        }
                                    }
                                },
                                {
                                    name: 'edit',
                                    text: '',
                                    title: __('Edit'),
                                    classname: 'btn btn-xs btn-success btn-dialog',
                                    icon: 'fa fa-pencil',
                                    url: 'demand/develop_demand/edit/demand_type/2',
                                    extend: 'data-area = \'["80%","70%"]\'',
                                    callback: function (data) {
                                        Layer.alert("接收到回传数据：" + JSON.stringify(data), { title: "回传数据" });
                                    },
                                    visible: function (row) {
                                        // if (row.review_status_manager == 0 && Config.is_edit == 1 && Config.username == row.create_person) {
                                        if (row.status == '0') {
                                            return true;
                                        } else {
                                            return false;
                                        }
                                    }
                                },
                                /*{
                                    name: 'ajax',
                                    text: __(''),
                                    title: __('删除'),
                                    icon: 'fa fa-trash',
                                    classname: 'btn btn-xs btn-danger btn-magic btn-ajax',
                                    url: 'demand/develop_demand/del',
                                    confirm: '是否删除?',
                                    success: function (data, ret) {
                                        table.bootstrapTable('refresh', {});
                                    },
                                    error: function (data, ret) {
                                        Layer.alert(ret.msg);
                                        return false;
                                    },
                                    visible: function (row) {
                                        if (row.is_finish_task == 0) {
                                            if (Config.is_del_btu == 1 || row.create_person_id == Config.admin_id) {//有权限 或者创建人为当前人
                                                return true;
                                            } else {
                                                return false;
                                            }
                                        } else {
                                            return false;
                                        }
                                    }
                                },*/
                            ],
                            formatter: Table.api.formatter.operate
                        }
                    ]
                ]
            });
            $('.panel-heading a[data-toggle="tab"]').on('shown.bs.tab', function (e) {
                var field = '';
                field = $(this).data("field");
                var value = $(this).data("value");
                    if (field == 'me_task') {
                       var tablename = value;
                    } else if (field == 'plan'){
                       var tablename = value;
                    } else if (field == 'design'){
                       var tablename = value;
                    } else if (field == 'development'){
                       var tablename = value;
                    } else if (field == 'test'){
                       var tablename = value;
                    } else if (field == 'soon'){
                       var tablename = value;
                    } else if (field == 'complete'){
                       var tablename = value;
                    }else{
                       var tablename = false;
                    }
                // console.log(field);
                // console.log(value);
                var options = table.bootstrapTable('getOptions');
                options.pageNumber = 1;
                var queryParams = options.queryParams;

                options.queryParams = function (params) {
                    params = newQueryParams(params);
                    return params;
                };

                function newQueryParams(params)
                {
                    filter = null;
                    var filter = params.filter ? JSON.parse(params.filter) : {};
                    var op = params.op ? JSON.parse(params.op) : {};

                    if(tablename){filter[field] = tablename}else{ delete filter.me_task;}
                    params.filter = JSON.stringify(filter);
                    params.op = JSON.stringify(op);
                    return params;
                }

                table.bootstrapTable('refresh', {});
                return false;
            });
            // 为表格绑定事件
            Table.api.bindevent(table);

            $(document).on('click', ".problem_desc_info", function () {
                var problem_desc = $(this).attr('data');
                Layer.open({
                    closeBtn: 1,
                    title: '详情',
                    area: ['900px', '500px'],
                    content: decodeURIComponent(problem_desc)
                });
                return false;
            });

            //审核通过 弹窗
            $(document).on('click', '.btn-open', function () {
                var id = Table.api.selectedids(table);
                if (id.length > 1) {
                    Toastr.error('只能选择一条记录进行审核');
                    return false;
                }
                //获取行数据
                var data = Table.api.getrowbyid(table, id);
                if (data.review_status_manager > 0) {
                    Toastr.error('此记录已审核！！');
                    return false;
                }
                var options = {
                    shadeClose: false,
                    shade: [0.3, '#393D49'],
                    area: ['60%', '60%'], //弹出层宽高
                    callback: function (value) {

                    }
                };
                Fast.api.open('demand/develop_demand/review?id=' + id, '审核通过', options);
            });

            //审核通过 弹窗
            $(document).on('click', '.btn-close', function () {
                var id = Table.api.selectedids(table);
                if (id.length > 1) {
                    Toastr.error('只能选择一条记录进行审核');
                    return false;
                }
                //获取行数据
                var data = Table.api.getrowbyid(table, id);
                if (data.review_status_manager > 0) {
                    Toastr.error('此记录已审核！！');
                    return false;
                }
                var options = {
                    shadeClose: false,
                    shade: [0.3, '#393D49'],
                    area: ['60%', '60%'], //弹出层宽高
                    callback: function (value) {

                    }
                };
                Fast.api.open('demand/develop_demand/review?label=refuse&id=' + id, '审核拒绝', options);
            });

            //分配负责人
            $(document).on('click', ".web_distribution", function () {
                var id = $(this).attr('data');
                var options = {
                    shadeClose: false,
                    shade: [0.3, '#393D49'],
                    area: ['60%', '60%'], //弹出层宽高
                    callback: function (value) {

                    }
                };
                Fast.api.open('demand/develop_demand/distribution?id=' + id, '分配', options);
            });
        },
        develop_bug_list: function () {
            // 初始化表格参数配置
            Table.api.init({
                showJumpto: true,
                searchFormVisible: true,
                pageList: [10, 25, 50, 100],
                escape: false,
                extend: {
                    index_url: 'demand/develop_demand/develop_bug_list' + location.search,
                    add_url: 'demand/develop_demand/add/demand_type/1',
                    edit_url: 'demand/develop_demand/edit/demand_type/1',
                    table: 'develop_demand',
                }
            });

            var table = $("#table");

            // 初始化表格
            table.bootstrapTable({
                url: $.fn.bootstrapTable.defaults.extend.index_url,
                pk: 'id',
                sortName: 'id',
                clickToSelect: false,
                columns: [
                    [
                        // { checkbox: true },
                        { field: 'id', title: __('Id') },
                        {
                            field: 'title',
                            operate: false,
                            title: __('标题'),
                            events: Controller.api.events.getcontent,
                            formatter: Controller.api.formatter.getcontent,
                        },
<<<<<<< HEAD
                        { field: 'create_person', title: __('提出人'), operate: 'like' },
=======
>>>>>>> 2eb92904

                        { field: 'duty_nickname', title: __('提出人'), operate: 'like' },
                        {
                            field: 'department_group',
                            title: __('所属部门'),
                            custom: { 1: 'black', 2: 'black', 3: 'black', 4: 'black', 5: 'black', 6: 'black', 7: 'black' },
                            searchList: { 1: '运营部', 2: '客服部', 3: '仓管部', 4: '产品开发部', 5: '财务部', 6: '技术部', 7: 'IT产品部' },
                            formatter: Table.api.formatter.status
                        },
<<<<<<< HEAD
                        { field: 'duty_nickname', title: __('责任人'), operate: 'like' },
=======
>>>>>>> 2eb92904

                        { field: 'create_person', title: '创建人', operate: 'like' },
                        {
                            field: 'priority',
                            title: __('紧急程度'),
                            custom: { 1: 'success', 2: 'danger' },
                            searchList: { 1: '正常', 2: '紧急' },
                            formatter: Table.api.formatter.status
                        },

                        { field: 'nickname', title: __('开发负责人'), operate: 'like', visible: false },

                        // {
                        //     field: 'complexity',
                        //     title: __('Complexity'),
                        //     custom: { 1: 'success', 2: 'blue', 3: 'danger' },
                        //     searchList: { 1: '简单', 2: '中等', 3: '复杂' },
                        //     operate: false,
                        //     formatter: Table.api.formatter.status
                        // },
                        {
                            field: 'nickname', title: __('开发负责人'), operate: false, formatter: function (value, rows) {
                                var group = '<span>' + value + '</span>';
                                var web_distribution = '';
                                if (rows.review_status_develop == 1 && !rows.assign_developer_ids && Config.is_distribution == 1) {
                                    web_distribution = '<span><a href="#" class="btn btn-xs btn-primary web_distribution" data="' + rows.id + '"><i class="fa fa-list"></i>分配</a></span><br>';
                                }
                                return web_distribution + group;
                            },
                        },

                        {
                            field: 'is_test',
                            title: __('Is_test'),
                            custom: { 0: 'danger', 1: 'success' },
                            searchList: { 0: '否', 1: '是' },
                            formatter: Table.api.formatter.status
                        },
                        { field: 'test_person', title: __('Test_person_name'), operate: false },
                        // { field: 'develop_status_str', title: __('开发节点'), operate: false },
                        {
                            field: 'is_finish',
                            title: __('开发完成'),
                            custom: { 0: 'danger', 1: 'success' },
                            searchList: { 0: '否', 1: '是' },
                            visible: false,
                            formatter: Table.api.formatter.status
                        },
                        {
                            field: 'test_is_passed',
                            title: __('Test_is_passed'),
                            custom: { 0: 'danger', 1: 'success' },
                            searchList: { 0: '否', 1: '是' },
                            visible: false,
                            formatter: Table.api.formatter.status
                        },
                        {
                            field: 'is_finish_task',
                            title: __('是否上线'),
                            custom: { 0: 'danger', 1: 'success' },
                            searchList: { 0: '否', 1: '是' },
                            visible: false,
                            formatter: Table.api.formatter.status
                        },
                        {
                            field: 'createtime',
                            title: __('Createtime'),
                            operate: 'RANGE',
                            addclass: 'datetimerange',
                            visible: false,
                            formatter: Table.api.formatter.datetime
                        },

                        {
                            field: 'estimated_time',
                            title: __('Estimated_time'),
                            operate: false,
                            addclass: 'datetimerange',

                        },
                        {
                            field: 'finish_time',
                            title: __('Finish_time'),
                            operate: 'RANGE',
                            addclass: 'datetimerange',

                            formatter: Table.api.formatter.datetime
                        },
                        {
                            field: 'operate',
                            title: __('Operate'),
                            operate: false,
                            table: table,
                            events: Table.api.events.operate,
                            buttons: [
                                {
                                    name: 'test_distribution',
                                    text: __('测试分配'),
                                    title: __('测试分配'),
                                    extend: 'data-area = \'["50%","50%"]\'',
                                    classname: 'btn btn-xs btn-primary btn-dialog',
                                    url: 'demand/develop_demand/test_distribution',
                                    callback: function (data) {
                                    },
                                    visible: function (row) {
                                        if (row.is_test == 1 && !row.test_person && Config.test_btn == 1) {
                                            return true;
                                        } else {
                                            return false;
                                        }
                                    }
                                },
                                {
                                    name: 'ajax',
                                    text: '开发完成',
                                    title: __('开发完成'),
                                    classname: 'btn btn-xs btn-success btn-magic btn-ajax',
                                    icon: 'fa fa-magic',
                                    url: 'demand/develop_demand/set_complete_status',
                                    success: function (data, ret) {
                                        table.bootstrapTable('refresh', {});
                                    },
                                    error: function (data, ret) {
                                        Layer.alert(ret.msg);
                                        return false;
                                    },
                                    visible: function (row) {
                                        if (row.is_test == 1) {
                                            if (row.is_finish == 0 && Config.is_set_status == 1 && row.review_status_develop == 1 && row.is_developer_opt == 1 && row.test_person) {
                                                return true;
                                            } else {
                                                return false;
                                            }
                                        } else {
                                            if (row.is_finish == 0 && row.review_status_develop == 1 && row.is_developer_opt == 1) {//  当前开发人可点击开发完成//
                                                return true;
                                            } else {
                                                return false;
                                            }
                                        }

                                    }
                                },
                                {
                                    name: 'test_record_bug',
                                    text: __('记录问题'),
                                    title: __('记录问题'),
                                    classname: 'btn btn-xs btn-primary btn-dialog',
                                    url: 'demand/develop_demand/test_record_bug',
                                    callback: function (data) {
                                    },
                                    visible: function (row) {
                                        if (row.is_finish == 1 && Config.test_record_bug == 1 && row.is_test == 1 && row.test_is_passed == 0 && row.is_test_record_hidden == 1) {
                                            return true;
                                        } else {
                                            return false;
                                        }
                                    }
                                },
                                {
                                    name: 'problem',
                                    text: '问题详情',
                                    title: __('问题详情'),
                                    extend: 'data-area = \'["70%","70%"]\'',
                                    classname: 'btn btn-xs btn-warning btn-dialog',
                                    icon: 'fa fa-list',
                                    url: 'demand/develop_demand/problem_detail',
                                    success: function (data, ret) {
                                        table.bootstrapTable('refresh', {});
                                        //如果需要阻止成功提示，则必须使用return false;
                                        //return false;
                                    },
                                    error: function (data, ret) {
                                        Layer.alert(ret.msg);
                                        return false;
                                    },
                                    visible: function (row) {
                                        //返回true时按钮显示,返回false隐藏
                                        if (row.is_test == 1) {
                                            return true;
                                        } else {
                                            return false;
                                        }
                                    }
                                },
                                {
                                    name: 'ajax',
                                    text: '通过测试',
                                    title: __('通过测试'),
                                    classname: 'btn btn-xs btn-success btn-magic btn-ajax',
                                    icon: 'fa fa-magic',
                                    url: 'demand/develop_demand/test_is_passed',
                                    success: function (data, ret) {
                                        table.bootstrapTable('refresh', {});
                                        //如果需要阻止成功提示，则必须使用return false;
                                        //return false;
                                    },
                                    error: function (data, ret) {
                                        Layer.alert(ret.msg);
                                        return false;
                                    },
                                    visible: function (row) {

                                        if (row.test_is_passed == 0 && Config.test_is_passed == 1 && row.is_test == 1 && row.is_test_record_hidden == 1 && row.is_finish == 1) {
                                            return true;
                                        } else {
                                            return false;
                                        }
                                    }
                                },
                                {
                                    name: 'ajax',
                                    text: '上线',
                                    title: __('上线'),
                                    classname: 'btn btn-xs btn-success btn-magic btn-ajax',
                                    icon: 'fa fa-magic',
                                    url: 'demand/develop_demand/is_finish_bug',
                                    confirm: '确定上线？',
                                    success: function (data, ret) {
                                        table.bootstrapTable('refresh', {});
                                        //如果需要阻止成功提示，则必须使用return false;
                                        //return false;
                                    },
                                    error: function (data, ret) {
                                        Layer.alert(ret.msg);
                                        return false;
                                    },
                                    visible: function (row) {
                                        if (row.is_test == 1) {
                                            if (row.test_is_passed == 1 && Config.is_finish_bug == 1 && row.is_finish_task == 0) {
                                                return true;
                                            } else {
                                                return false;
                                            }
                                        } else {
                                            if (row.is_finish == 1 && Config.is_finish_bug == 1 && row.is_finish_task == 0) {
                                                return true;
                                            } else {
                                                return false;
                                            }
                                        }

                                    }
                                },
                                /* {
                                     name: 'detail',
                                     text: '详情',
                                     title: __('查看详情'),
                                     extend: 'data-area = \'["80%","70%"]\'',
                                     classname: 'btn btn-xs btn-primary btn-dialog',
                                     icon: 'fa fa-list',
                                     url: 'demand/develop_demand/detail',
                                     callback: function (data) {
                                         Layer.alert("接收到回传数据：" + JSON.stringify(data), {title: "回传数据"});
                                     },
                                     visible: function (row) {
                                         //返回true时按钮显示,返回false隐藏
                                         return true;
                                     }
                                 },*/

                                {
                                    name: 'test',
                                    text: '记录问题',
                                    title: __('记录问题'),
                                    classname: 'btn btn-xs btn-primary btn-dialog',
                                    url: 'demand/develop_demand/regression_test_info',
                                    extend: 'data-area = \'["70%","70%"]\'',
                                    callback: function (data) {
                                        Layer.alert("接收到回传数据：" + JSON.stringify(data), { title: "回传数据" });
                                    },
                                    visible: function (row) {
                                        if (row.is_finish_task == 1 && row.is_test == 1 && Config.regression_test_info == 1 && row.is_test_complete == 0 && row.is_test_record_hidden == 1) {
                                            return true;
                                        } else {
                                            return false;
                                        }
                                    }
                                },
                                {
                                    name: 'ajax',
                                    text: '通过测试',
                                    title: __('通过测试'),
                                    classname: 'btn btn-xs btn-success btn-magic btn-ajax',
                                    icon: 'fa fa-magic',
                                    url: 'demand/develop_demand/test_complete',
                                    success: function (data, ret) {
                                        table.bootstrapTable('refresh', {});
                                        //如果需要阻止成功提示，则必须使用return false;
                                        //return false;
                                    },
                                    error: function (data, ret) {
                                        Layer.alert(ret.msg);
                                        return false;
                                    },
                                    visible: function (row) {
                                        if (row.is_finish_task == 1 && row.is_test == 1 && Config.test_complete == 1 && row.is_test_complete == 0 && row.is_test_record_hidden == 1) {
                                            return true;
                                        } else {
                                            return false;
                                        }
                                    }
                                },
                                {
                                    name: 'edit',
                                    text: '',
                                    title: __('Edit'),
                                    classname: 'btn btn-xs btn-success btn-dialog',
                                    icon: 'fa fa-pencil',
                                    url: 'demand/develop_demand/edit/demand_type/1',
                                    extend: 'data-area = \'["80%","70%"]\'',
                                    callback: function (data) {
                                        Layer.alert("接收到回传数据：" + JSON.stringify(data), { title: "回传数据" });
                                    },
                                    visible: function (row) {
                                        if (!row.assign_developer_ids && Config.is_edit == 1 && Config.username == row.create_person) {//未分配的BUG可以进行操作编辑
                                            return true;
                                        } else {
                                            return false;
                                        }
                                    }
                                },
                                {
                                    name: 'ajax',
                                    text: __(''),
                                    title: __('删除'),
                                    icon: 'fa fa-trash',
                                    classname: 'btn btn-xs btn-danger btn-magic btn-ajax',
                                    url: 'demand/develop_demand/del',
                                    confirm: '是否删除?',
                                    success: function (data, ret) {
                                        table.bootstrapTable('refresh', {});
                                    },
                                    error: function (data, ret) {
                                        Layer.alert(ret.msg);
                                        return false;
                                    },
                                    visible: function (row) {
                                        if (row.is_finish_task == 0) {
                                            if (row.create_person_id == Config.admin_id) {//有权限 或者创建人为当前人
                                                return true;
                                            } else {
                                                return false;
                                            }
                                        } else {
                                            return false;
                                        }
                                    }
                                },
                            ],
                            formatter: Table.api.formatter.operate
                        }
                    ]
                ]
            });

            $('.panel-heading a[data-toggle="tab"]').on('shown.bs.tab', function (e) {
                var field = $(this).data("field");
                var value = $(this).data("value");
                // console.log(field);
                // console.log(value);
                var options = table.bootstrapTable('getOptions');
                options.pageNumber = 1;
                var queryParams = options.queryParams;
                options.queryParams = function (params) {
                    var params = queryParams(params);
                    var filter = params.filter ? JSON.parse(params.filter) : {};
                    var op = params.op ? JSON.parse(params.op) : {};
                    if (field == 'me_task') {
                        alert('...');
                        filter[field] = value;
                    } else {
                        delete filter.me_task;
                    }
                    params.filter = JSON.stringify(filter);
                    params.op = JSON.stringify(op);
                    return params;
                };
                table.bootstrapTable('refresh', {});
                return false;
            });
            // 为表格绑定事件
            Table.api.bindevent(table);

            $(document).on('click', ".problem_desc_info", function () {
                var problem_desc = $(this).attr('data');
                Layer.open({
                    closeBtn: 1,
                    title: '详情',
                    area: ['900px', '500px'],
                    content: decodeURIComponent(problem_desc)
                });
                return false;
            });

            //审核通过 弹窗
            $(document).on('click', '.btn-open', function () {
                var id = Table.api.selectedids(table);
                if (id.length > 1) {
                    Toastr.error('只能选择一条记录进行审核');
                    return false;
                }
                //获取行数据
                var data = Table.api.getrowbyid(table, id);
                if (data.review_status_manager > 0) {
                    Toastr.error('此记录已审核！！');
                    return false;
                }
                var options = {
                    shadeClose: false,
                    shade: [0.3, '#393D49'],
                    area: ['60%', '60%'], //弹出层宽高
                    callback: function (value) {

                    }
                };
                Fast.api.open('demand/develop_demand/review?id=' + id, '审核通过', options);
            })

            //审核通过 弹窗
            $(document).on('click', '.btn-close', function () {
                var id = Table.api.selectedids(table);
                if (id.length > 1) {
                    Toastr.error('只能选择一条记录进行审核');
                    return false;
                }
                //获取行数据
                var data = Table.api.getrowbyid(table, id);
                if (data.review_status_manager > 0) {
                    Toastr.error('此记录已审核！！');
                    return false;
                }
                var options = {
                    shadeClose: false,
                    shade: [0.3, '#393D49'],
                    area: ['60%', '60%'], //弹出层宽高
                    callback: function (value) {

                    }
                };
                Fast.api.open('demand/develop_demand/review?label=refuse&id=' + id, '审核拒绝', options);
            })

            //分配负责人
            $(document).on('click', ".web_distribution", function () {
                var id = $(this).attr('data');
                var options = {
                    shadeClose: false,
                    shade: [0.3, '#393D49'],
                    area: ['60%', '60%'], //弹出层宽高
                    callback: function (value) {

                    }
                };
                Fast.api.open('demand/develop_demand/distribution?id=' + id, '分配', options);
            });
        },
        add: function () {
            Controller.api.bindevent();
        },
        edit: function () {
            Controller.api.bindevent();
        },
        del: function () {
            Controller.api.bindevent();
        },
        detail: function () {
            Controller.api.bindevent();
        },
        review: function () {
            Controller.api.bindevent();
        },
        review_refuse: function () {
            Controller.api.bindevent();
        },
        distribution: function () {
            Controller.api.bindevent();
        },
        test_distribution: function () {
            Controller.api.bindevent();
        },
        test_record_bug: function () {
            Controller.api.bindevent();
        },
        problem_detail: function () {
            Controller.api.bindevent();
        },
        regression_test_info: function () {
            Controller.api.bindevent();
        },
        api: {
            bindevent: function () {
                Form.api.bindevent($("form[role=form]"));
            },
            formatter: {
                getcontent: function (value,row) {
                    if (value == null || value == undefined) {
                        value = '';
                    }
                    return '<div style="float: left;width: 100%;"><span class="btn-getcontent">'+row.title+'</span></div>';
                },
                getClear: function (value) {

                    if (value == null || value == undefined) {
                        return '';
                    } else {
                        var tem = value;

                        if (tem.length <= 10) {
                            return tem;
                        } else {
                            return '<div class="problem_desc_info" data = "' + encodeURIComponent(tem) + '"' + '>' + tem + '</div>';

                        }
                    }
                },

            },

            events: {//绑定事件的方法
                getcontent: {
                    //格式为：方法名+空格+DOM元素
                    'click .btn-getcontent': function (e, value, row, index) {
                        var str = '标题：' + row.title + '<br><hr>内容：' + row.desc;
                        Layer.open({
                            closeBtn: 1,
                            title: "详情",
                            content: str,
                            area: ['80%', '80%'],
                            anim: 0
                        });
                    }
                }
            }
        }
    };
    return Controller;
});

//td宽度以及内容超过宽度隐藏
function formatTableUnit(value, row, index) {
    return {
        css: {
            "white-space": "nowrap",
            "text-overflow": "ellipsis",
            "overflow": "hidden",
            "max-width": "150px"
        }
    }
}


function update_responsibility_user(val) {
    var is_val = $(val).val();
    $('.responsibility_user_id').attr('name', '');
    $('#responsibility_user_id_' + is_val).attr('name', 'row[responsibility_user_id]');
}


function submit_button0922(result)
{
    if(result == 2)
    {
        alert(2);
        $('.option2').attr('selected',true);
        $('.option1').attr('selected',false);
        // $('.aqian_tijiao').click();
    }else{
        alert(1);
        $('.option1').attr('selected',true);
        $('.option2').attr('selected',false);
        // $('.aqian_tijiao').click();
    }
}<|MERGE_RESOLUTION|>--- conflicted
+++ resolved
@@ -737,11 +737,6 @@
                             events: Controller.api.events.getcontent,
                             formatter: Controller.api.formatter.getcontent,
                         },
-<<<<<<< HEAD
-                        { field: 'create_person', title: __('提出人'), operate: 'like' },
-=======
->>>>>>> 2eb92904
-
                         { field: 'duty_nickname', title: __('提出人'), operate: 'like' },
                         {
                             field: 'department_group',
@@ -750,11 +745,6 @@
                             searchList: { 1: '运营部', 2: '客服部', 3: '仓管部', 4: '产品开发部', 5: '财务部', 6: '技术部', 7: 'IT产品部' },
                             formatter: Table.api.formatter.status
                         },
-<<<<<<< HEAD
-                        { field: 'duty_nickname', title: __('责任人'), operate: 'like' },
-=======
->>>>>>> 2eb92904
-
                         { field: 'create_person', title: '创建人', operate: 'like' },
                         {
                             field: 'priority',
