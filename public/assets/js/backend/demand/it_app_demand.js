define(['jquery', 'bootstrap', 'backend', 'table', 'form', 'nkeditor', 'upload'], function ($, undefined, Backend, Table, Form, Nkeditor, Upload) {

    var Controller = {
        index: function () {
            // 初始化表格参数配置
            Table.api.init({
                extend: {
                    index_url: 'demand/it_app_demand/index' + location.search,
                    add_url: 'demand/it_app_demand/add',
                    edit_url: 'demand/it_app_demand/edit',
                    multi_url: 'demand/it_app_demand/multi',
                    table: 'it_app_demand',
                }
            });

            var table = $("#table");

            // 初始化表格
            table.bootstrapTable({
                url: $.fn.bootstrapTable.defaults.extend.index_url,
                pk: 'id',
                sortName: 'id',
                columns: [
                    [
                        {checkbox: true},
                        {field: 'it_web_demand_id', title: __('App需求ID')},
                        {field: 'create_time', title: __('提出时间'), operate:'RANGE',  operate: false,addclass:'datetimerange', formatter: Table.api.formatter.datetime},
                        {
                            field: 'title',
                            title: __('标题'),
                            operate: false,
                            events: Controller.api.events.gettitle,
                            cellStyle: formatTableUnit,
                            formatter: Controller.api.formatter.gettitle,
                        },
                        {field: 'node_time', title: __('预计完成时间'), operate: false},
                        {
                            field: 'develop_finish_status',
                            title: __('开发完成'),
                            searchList: { 0: '否', 1: '是' },
                            custom: { '1': 'black', '0': 'red'},
                            formatter: Table.api.formatter.status
                        },
                        {
                            field: 'test_is_finish',
                            title: __('测试完成'),
                            searchList: { 0: '否', 1: '是' },
                            custom: { '1': 'black', '0': 'red'},
                            formatter: Table.api.formatter.status
                        },
                        {
                            field: 'online_status',
                            title: __('是否上线'),
                            searchList: { 0: '否', 1: '是' },
                            custom: { '1': 'black', '0': 'red'},
                            formatter: Table.api.formatter.status
                        },
                        {field: 'version_number', title: __('上线版本号')},
                        {
                            field: 'version_number',
                            title: __('完成时间节点'),
                            operate: false,
                            formatter: function (value, rows) {
                                var all_user_name = '';
                                if (rows.develop_finish_time) {
                                    all_user_name += '<span class="all_user_name">开发：<b>' + rows.develop_finish_time + '</b></span><br>';
                                }

                                if (rows.test_finish_time) {
                                    all_user_name += '<span class="all_user_name">测试：<b>' + rows.test_finish_time + '</b></span><br>';
                                }

                                if (rows.online_finish_time) {
                                    all_user_name += '<span class="all_user_name">上线：<b>' + rows.online_finish_time + '</b></span><br>';
                                }
                                if (all_user_name == '') {
                                    all_user_name = '-';
                                }

                                return all_user_name;
                            },

                        },
                        {
                            field: 'operate',
                            title: __('Operate'),
                            events: Controller.api.events.get_develop_status,
                            formatter: Controller.api.formatter.get_develop_status,
                            operate: false


                        }
                    ]
                ]
            });

            // 为表格绑定事件
            Table.api.bindevent(table);
        },
        add: function () {
            Controller.api.bindevent();
        },
        edit: function () {
            Controller.api.bindevent();
            $(".editor_nkeditor", $("form[role=form]")).each(function () {
                var that = this;
                Nkeditor.create(that, {
                    width: '100%',
                    height: '50%',
                    filterMode: false,
                    wellFormatMode: false,
                    allowMediaUpload: true, //是否允许媒体上传
                    allowFileManager: true,
                    allowImageUpload: true,
                    wordImageServer: typeof Config.nkeditor != 'undefined' && Config.nkeditor.wordimageserver ? "127.0.0.1:10101" : "", //word图片替换服务器的IP和端口
                    urlType: Config.upload.cdnurl ? 'domain' : '',//给图片加前缀
                    cssPath: Fast.api.cdnurl('/assets/addons/nkeditor/plugins/code/prism.css'),
                    cssData: "body {font-size: 13px}",
                    fillDescAfterUploadImage: false, //是否在上传后继续添加描述信息
                    themeType: typeof Config.nkeditor != 'undefined' ? Config.nkeditor.theme : 'black', //编辑器皮肤,这个值从后台获取
                    fileManagerJson: Fast.api.fixurl("/addons/nkeditor/index/attachment/module/" + Config.modulename),
                    items: [
                        'image', 'multiimage', 'insertfile',
                    ],
                    afterCreate: function () {
                        var self = this;
                        //Ctrl+回车提交
                        Nkeditor.ctrl(document, 13, function () {
                            self.sync();
                            $(that).closest("form").submit();
                        });
                        Nkeditor.ctrl(self.edit.doc, 13, function () {
                            self.sync();
                            $(that).closest("form").submit();
                        });
                        //粘贴上传
                        $("body", self.edit.doc).bind('paste', function (event) {
                            var image, pasteEvent;
                            pasteEvent = event.originalEvent;
                            if (pasteEvent.clipboardData && pasteEvent.clipboardData.items) {
                                image = getImageFromClipboard(pasteEvent);
                                if (image) {
                                    event.preventDefault();
                                    Upload.api.send(image, function (data) {
                                        self.exec("insertimage", Fast.api.cdnurl(data.url));
                                    });
                                }
                            }
                        });
                        //挺拽上传
                        $("body", self.edit.doc).bind('drop', function (event) {
                            var image, pasteEvent;
                            pasteEvent = event.originalEvent;
                            if (pasteEvent.dataTransfer && pasteEvent.dataTransfer.files) {
                                images = getImageFromDrop(pasteEvent);
                                if (images.length > 0) {
                                    event.preventDefault();
                                    $.each(images, function (i, image) {
                                        Upload.api.send(image, function (data) {
                                            self.exec("insertimage", Fast.api.cdnurl(data.url));
                                        });
                                    });
                                }
                            }
                        });
                    },
                    //FastAdmin自定义处理
                    beforeUpload: function (callback, file) {
                        var file = file ? file : $("input.ke-upload-file", this.form).prop('files')[0];
                        Upload.api.send(file, function (data) {
                            var data = { code: '000', data: { url: Fast.api.cdnurl(data.url) }, title: '', width: '', height: '', border: '', align: '' };
                            callback(data);
                        });

                    },
                    //错误处理 handler
                    errorMsgHandler: function (message, type) {
                        try {
                            console.log(message, type);
                        } catch (Error) {
                            alert(message);
                        }
                    }
                });
            });
            $('.ke-edit-iframe').css('height', '240px');
            $(document).on('click', ".btn-sub", function () {
                var type = $(this).val();
                if (type == 'del') {
                    $("#demand_edit").attr('action', 'demand/it_app_demand/del');
                }
                if (type == 'edit') {
                    $("#demand_edit").attr('action', 'demand/it_app_demand/edit');
                }
                if (type == 'pending') {
                    $('#pm_audit_status').val(2);
                    $("#demand_edit").attr('action', 'demand/it_app_demand/edit');
                }
                if (type == 'refuse') {
                    $('#pm_audit_status').val(4);
                    $("#demand_edit").attr('action', 'demand/it_app_demand/edit');
                }
                if (type == 'sub') {
                    $('#pm_audit_status').val(3);
                    $("#demand_edit").attr('action', 'demand/it_app_demand/edit');
                }
                $("#demand_edit").submit();
            });

        },
        /*修改预期时间*/
        operation_show: function (rows) {
            Controller.api.bindevent();
            $('#change_node_time').on('dp.change', function(e){    //dp.change
                var node_time = $('#change_node_time').val();
                var value_id = $('#ids').val();
                $.ajax({
                    type: "POST",
                    url: "demand/it_app_demand/expected_time_of_modification",
                    dataType: "json",
                    cache: false,
                    async: false,
                    data: {
                        id: value_id,
                        node_time: node_time,
                    },
                    success: function (json) {
                        Toastr.success(json.msg);
                        parent.$('#table').bootstrapTable('refresh');
                    }
                });
            });

            /*上线版本号*/
            $(document).on('click', "#version_number_sub", function () {
                var version_number = $('#version_number').val();
                var value_id = $(this).val();
                var url = "demand/It_app_demand/confirm_version_number";
                if (version_number == ''){
                    layer.msg('版本号不能为空');
                    return  false;
                }
                $.ajax({
                    type: "POST",
                    url: url,
                    dataType: "json",
                    cache: false,
                    async: false,
                    data: {
                        id: value_id,
                        version_number: version_number,
                    },
                    success: function (json) {
                        Toastr.success(json.msg);

                    }
                });
            });

            /*开发完成  -- 测试完成  -- 上线操作*/

            $(document).on('click', "#complete", function () {
                var status = $(this).data('value')
                if (status == 'development') {
                    var url = "demand/It_app_demand/development_iscomplete";
                }
                if (status == 'test') {
                    var url = "demand/It_app_demand/testing_iscomplete";
                }
                if (status == 'online') {
                    $('#pm_audit_status').val(2);
                    var url = "demand/It_app_demand/online_iscomplete";
                }
                var value_id = $('#ids').val();
                layer.confirm('确定执行该操作吗？',
                    { btn: ['确定', '取消'] },
                    function (index) {
                        $.ajax({
                            type: "POST",
                            url: url,
                            dataType: "json",
                            cache: false,
                            async: true,
                            data: {id: value_id},
                            success: function (json) {
                                if (json.code ==1){
                                    Toastr.success(json.msg)
                                    var index = parent.layer.getFrameIndex(window.name);
                                    parent.layer.close(index);
                                }else{
                                    Toastr.error(json.msg)
                                }
                                layer.close(index);
                                parent.$('#table').bootstrapTable('refresh');
<<<<<<< HEAD
                                //
=======
>>>>>>> 52a81807
                                // Toastr.success(json.msg,function (){
                                //     parent.$('#table').bootstrapTable('refresh');
                                //     var index = parent.layer.getFrameIndex(window.name);
                                //     parent.layer.close(index);
                                // });
                            },

                        });
                    }, function () { });
                });
        },
        api: {
            bindevent: function () {
                Form.api.bindevent($("form[role=form]"));
            },
            formatter: {
                //
                getcontent: function (value, row) {
                    if (!value || value == undefined) {
                        return '--';
                    }
                    return '<div style="float: left;width: 100%;"><span class="btn-getcontent">' + row.remark + '</span></div>';
                },
                getClear: function (value) {

                    if (value == null || value == undefined) {
                        return '';
                    } else {
                        var tem = value;

                        if (tem.length <= 10) {
                            return tem;
                        } else {
                            return '<div class="problem_desc_info" data = "' + encodeURIComponent(tem) + '"' + '>' + tem + '</div>';

                        }
                    }
                },
                //点击标题，弹出窗口
                gettitle: function (value) {
                    return '<a class="btn-gettitle" style="color: #333333!important;">' + value + '</a>';
                },
                //RDC点击标题，弹出窗口
                getrdctitle: function (value) {
                    return '<a class="btn-gettitle" style="color: #333333!important;">' + value + '</a>';
                },
                //点击评审，弹出窗口
                ge_pm_status: function (value, row, index) {
                    if (row.pm_audit_status == 1) {
                        return '<div><span class="check_pm_status status1_color">待审</span></div>';
                    }
                    if (row.pm_audit_status == 2) {
                        return '<div><span class="check_pm_status status2_color">Pending</span></div>';
                    }
                    if (row.pm_audit_status == 3) {
                        return '<div><span class="check_pm_status status3_color">通过</span></div>';
                    }
                    if (row.pm_audit_status == 4) {
                        return '<div><span class="check_pm_status status4_color">拒绝</span></div>';
                    }
                },
                //rdc点击评审,直接通过
                ge_rdcpm_status: function (value, row, index) {
                    if (row.pm_audit_status == 1) {
                        if (row.pm_status) {
                            return '<div><span class="check_rdcpm_status status1_color">待通过</span></div>';
                        } else {
                            return '<div><span class="check_rdcpm_status status1_color disabled">待通过</span></div>';
                        }
                    }
                    if (row.pm_audit_status == 3) {
                        return '<div><span class="check_rdcpm_status status3_color disabled">通过</span></div>';
                    }
                    if (row.pm_audit_status == 4) {
                        return '<div><span class="check_rdcpm_status status4_color disabled">拒绝</span></div>';
                    }
                },
                //开发进度点击弹窗
                get_develop_status: function (value, row, index) {
                    return '<div><span class="check_develop_status status4_color">操作</span></div>';
                },
                //测试进度点击弹窗
                get_test_status: function (value, row, index) {
                    // if (row.status >= 2) {
                    if (row.test_status == 1) {
                        if (row.site_type.search('3') !== -1){
                            if (row.web_designer_group ==0  || row.phper_group ==0 ||  row.app_group ==0 ){
                                return '<div><span>未确认</span></div>';
                            }else{
                                return '<div><span class="check_test_status status1_color">未确认</span></div>';
                            }
                        }else{
                            if (row.web_designer_group ==0  || row.phper_group ==0 ){
                                return '<div><span>未确认</span></div>';
                            }else{
                                return '<div><span class="check_test_status status1_color">未确认</span></div>';
                            }
                        }

                    } else if (row.test_status == 2) {
                        if (row.test_group == 1) {
                            return '<div><span class="check_test_status status3_color">待测试</span></div>';
                        } else {
                            return '<div><span class="check_test_status status3_color">无需测试</span></div>';
                        }

                    } else if (row.test_status == 3) {
                        return '<div><span class="check_test_status status1_color">待通过</span></div>';
                    } else if (row.test_status == 4) {
                        return '<div><span class="check_test_status status1_color">待上线</span></div>';
                    } else if (row.test_status == 5) {
                        return '<div><span class="check_test_status status3_color">已上线</span></div>';
                    }
                    // } else {
                    //     return '-';
                    // }
                },
                //完成确认
                get_user_confirm: function (value, row, index) {
                    if (row.test_status == 5) {
                        //状态=5才可以点击通过
                        if (row.demand_pm_status && row.entry_user_id == Config.admin_id) {
                            //当前登录人有产品确认权限，并且当前登录人就是录入人，则一个按钮
                            if (row.entry_user_confirm == 1 && row.pm_confirm == 1) {
                                return '已确认';
                            } else {
                                return '<div><span class="check_user_confirm status1_color">确认</span></div>';
                            }
                        } else {
                            //如果是产品
                            if (row.demand_pm_status) {
                                if (row.pm_confirm == 1) {
                                    //产品已经确认
                                    if (row.entry_user_confirm == 1) {
                                        return '已确认';
                                    } else {
                                        return '产品已确认';
                                    }
                                } else {
                                    return '<div><span class="check_user_confirm status1_color">确认</span></div>';
                                }
                            }
                            //如果是提出人
                            if (row.entry_user_id == Config.admin_id) {
                                if (row.entry_user_confirm == 1) {
                                    //提出人已经确认
                                    if (row.pm_confirm == 1) {
                                        return '已确认';
                                    } else {
                                        return '提出人已确认';
                                    }
                                } else {
                                    return '<div><span class="check_user_confirm status1_color">确认</span></div>';
                                }
                            }
                            //如果是其他人
                            if (row.entry_user_confirm == 1 && row.pm_confirm == 1) {
                                return '已确认';
                            } else {
                                if (row.entry_user_confirm == 1) {
                                    return '提出人已确认';
                                }
                                if (row.pm_confirm == 1) {
                                    return '产品已确认';
                                }
                                return '未确认';
                            }
                        }
                    } else {
                        return '-'
                    }
                },

                //详情记录点击查看
                get_detail: function (value, row, index) {
                    return '<div><span class="check_detail">查看</span></div>';
                },
            },
            events: {
                //绑定事件的方法
                //点击备注查看全部
                getcontent: {
                    //格式为：方法名+空格+DOM元素
                    'click .btn-getcontent': function (e, value, row, index) {
                        var str = row.remark;
                        Layer.open({
                            closeBtn: 1,
                            title: "备注：",
                            content: str,
                            area: ['80%', '80%'],
                            anim: 0
                        });
                    }
                },
                //点击标题，弹出窗口
                gettitle: {
                    //格式为：方法名+空格+DOM元素
                    'click .btn-gettitle': function (e, value, row, index) {
                        Backend.api.open('demand/it_app_demand/edit/type/view/ids/' + row.id, __('任务查看'), { area: ['70%', '70%'] });
                    }
                },

                //点击评审，弹出窗口
                ge_pm_status: {
                    'click .check_pm_status': function (e, value, row, index) {
                        Backend.api.open('demand/it_web_demand/edit/type/pm_audit/ids/' + row.id, __('任务评审'), { area: ['70%', '70%'] });
                    }
                },

                //操作窗口
                get_develop_status: {
                    'click .check_develop_status': function (e, value, row, index) {
                        Backend.api.open('demand/it_app_demand/operation_show/ids/' + row.id, __('操作'), { area: ['80%', '55%'] });
                    }
                },
                //测试进度
                get_test_status: {
                    'click .check_test_status': function (e, value, row, index) {
                        Backend.api.open('demand/it_web_demand/test_handle/ids/' + row.id, __('测试进度'), { area: ['40%', '50%'] });
                    }
                },
                //完成确认
                get_user_confirm: {
                    'click .check_user_confirm': function (e, value, row, index) {
                        layer.confirm('确认本需求？', {
                            btn: ['确认', '取消'] //按钮
                        }, function () {
                            Backend.api.ajax({
                                url: 'demand/it_web_demand/add/is_user_confirm/1/ids/' + row.id,
                            }, function (data, ret) {
                                $("#table1").bootstrapTable('refresh');
                                Layer.closeAll();
                            }, function (data, ret) {
                                //失败的回调
                                Layer.closeAll();
                                return false;
                            });
                        }, function () {
                            Layer.closeAll();
                        });
                    }
                },

                //详情记录点击查看
                get_detail: {
                    'click .check_detail': function (e, value, row, index) {
                        Backend.api.open('demand/it_web_demand/detail/ids/' + row.id, __('详情记录'), { area: ['70%', '60%'] });
                    }
                },
            }
        }
    };
    return Controller;
});
function formatTableUnit(value, row, index) {
    return {
        css: {
            "white-space": "nowrap",
            "text-overflow": "ellipsis",
            "overflow": "hidden",
            "max-width": "200px"
        }
    }
}<|MERGE_RESOLUTION|>--- conflicted
+++ resolved
@@ -274,7 +274,7 @@
                 var value_id = $('#ids').val();
                 layer.confirm('确定执行该操作吗？',
                     { btn: ['确定', '取消'] },
-                    function (index) {
+                    function () {
                         $.ajax({
                             type: "POST",
                             url: url,
@@ -292,10 +292,6 @@
                                 }
                                 layer.close(index);
                                 parent.$('#table').bootstrapTable('refresh');
-<<<<<<< HEAD
-                                //
-=======
->>>>>>> 52a81807
                                 // Toastr.success(json.msg,function (){
                                 //     parent.$('#table').bootstrapTable('refresh');
                                 //     var index = parent.layer.getFrameIndex(window.name);
