--- conflicted
+++ resolved
@@ -455,13 +455,8 @@
                                     11: 'ZeeloolJp',
                                     12: 'voogmechic',
                                     15: 'ZeeloolFr',
-<<<<<<< HEAD
                                     16: 'VooguemeUk',
                                     66: '网红管理系统'
-=======
-                                    66: '网红管理系统',
-                                    88: 'senada',
->>>>>>> 08fc0199
                                 },
                                 custom: {
                                     1: 'black',
