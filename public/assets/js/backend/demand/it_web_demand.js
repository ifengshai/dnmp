--- conflicted
+++ resolved
@@ -140,10 +140,6 @@
                                 searchList: {1: '未确认', 2: '已确认', 3: '待通过', 4: '待上线', 5: '已上线'},
                                 visible: false
                             },
-<<<<<<< HEAD
-                            {
-                                field: 'all_finish_time',
-=======
                             // {
                             //     field: 'all_finish_time',
                             //     title: __('完成时间'),
@@ -154,7 +150,6 @@
                             // },
                             {
                                 field: 'end_time',
->>>>>>> 25feb6b2
                                 title: __('完成时间'),
                                 operate: 'RANGE',
                                 addclass: 'datetimerange',
