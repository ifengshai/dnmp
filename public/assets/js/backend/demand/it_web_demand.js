define(['jquery', 'bootstrap', 'backend', 'table', 'form', 'nkeditor', 'upload'], function ($, undefined, Backend, Table, Form, Nkeditor, Upload) {

    var Controller = {
        index: function () {
            // 初始化表格参数配置
            Table.api.init({
                showJumpto: true,
                searchFormVisible: true,
                pageList: [10, 25, 50, 100],
                extend: {
                    index_url: 'demand/it_web_demand/index' + location.search,
                    add_url: 'demand/it_web_demand/add',
                    edit_url: 'demand/it_web_demand/edit',
                    del_url: 'demand/it_web_demand/del',
                    table: 'it_web_demand',
                }
            });
            //绑定事件
            $('a[data-toggle="tab"]').on('shown.bs.tab', function (e) {
                var panel = $($(this).attr("href"));
                if (panel.size() > 0) {
                    console.log(111);
                    Controller.table[panel.attr("id")].call(this);
                    //导致多次请求
                    // $(this).on('click', function (e) {
                    //     $($(this).attr("href")).find(".btn-refresh").trigger("click");
                    //
                    // });
                }
                $(this).unbind('shown.bs.tab');
            });
            $('.panel-heading .nav-tabs li a').on('click', function (e) {
                var field = $(this).data("field");
                var value = $(this).data("value");

                if ($(this).attr("href") == '#first') {
                    var table = $('#table1');
                } else {
                    var table = $('#table2');
                }
                var options = table.bootstrapTable('getOptions');
                options.pageNumber = 1;
                var queryParams = options.queryParams;
                options.queryParams = function (params) {
                    var params = queryParams(params);
                    var filter = params.filter ? JSON.parse(params.filter) : {};
                    var op = params.op ? JSON.parse(params.op) : {};
                    if (field == '') {
                        delete filter.label;
                    } else {
                        filter[field] = value;
                    }
                    params.filter = JSON.stringify(filter);
                    params.op = JSON.stringify(op);
                    return params;
                };
                table.bootstrapTable('refresh', {});
            });


            // 必须默认触发shown.bs.tab事件
            $('ul.nav-tabs li.active a[data-toggle="tab"]').trigger("shown.bs.tab");

        },

        table: {
            first: function () {
                // 表格1
                var table1 = $("#table1");
                table1.bootstrapTable({
                    url: $.fn.bootstrapTable.defaults.extend.index_url,
                    toolbar: '#toolbar1',
                    pk: 'id',
                    sortName: 'id',
                    columns: [
                        [
                            { field: 'id', title: __('Id'), operate: '=' },
                            {
                                field: 'site',
                                title: __('项目'),
                                searchList: { 1: 'Zeelool', 2: 'Voogueme', 3: 'Nihao', 4: 'Meeloog', 5: 'Wesee', 6: 'Rufoo', 7: 'Toloog', 8: 'Other', 9: 'ZeeloolEs', 10: 'ZeeloolDe', 11: 'ZeeloolJp' },
                                custom: { 1: 'black', 2: 'black', 3: 'black', 4: 'black', 5: 'black', 6: 'black', 7: 'black', 8: 'black', 9: 'black', 10: 'black', 11: 'black' },
                                formatter: Table.api.formatter.status
                            },
                            { field: 'entry_user_name', title: __('提出人'), operate: 'like' },
                            { field: 'task_user_name', title: __('任务人'), operate: 'like', visible: false },
                            {
                                field: 'type',
                                title: __('任务类型'),
                                searchList: { 1: 'Bug', 2: '维护', 3: '优化', 4: '新功能', 5: '开发' },
                                custom: { 1: 'red', 2: 'blue', 3: 'blue', 4: 'blue', 5: 'green' },
                                formatter: Table.api.formatter.status
                            },
                            {
                                field: 'title',
                                title: __('标题'),
                                operate: 'LIKE',
                                events: Controller.api.events.gettitle,
                                cellStyle: formatTableUnit,
                                formatter: Controller.api.formatter.gettitle,
                            },
                            {
                                field: 'content',
                                title: __('关键词'),
                                operate: 'LIKE',
                                visible: false
                            },

                            { field: 'create_time', title: __('创建时间'), operate: false },
                            // { field: 'remark', title: __('备注'), operate: false },
                            {
                                field: 'remark', title: __('备注'),
                                events: Controller.api.events.getcontent,
                                cellStyle: formatTableUnit,
                                formatter: Controller.api.formatter.getcontent,
                                operate: false
                            },
                            {
                                field: 'pm_audit_status',
                                title: __('产品评审'),
                                events: Controller.api.events.ge_pm_status,
                                searchList: { 1: '待审', 2: 'Pending', 3: '通过', 4: '已拒绝' },
                                formatter: Controller.api.formatter.ge_pm_status,
                            },
                            {
                                field: 'develop_finish_status1',
                                title: __('开发进度'),
                                searchList: { 1: '未响应', 2: '开发中', 3: '开发完成' },
                                visible: false
                            },
                            {
                                field: 'test_status1',
                                title: __('测试进度'),
                                searchList: { 1: '未确认', 2: '已确认', 3: '待通过', 4: '待上线', 5: '已上线' },
                                visible: false
                            },
                            { field: 'end_time', title: __('完成时间'), operate: 'RANGE', addclass: 'datetimerange', formatter: Table.api.formatter.datetime, visible: false },
                            {
                                field: 'priority',
                                title: __('优先级'),
                                searchList: { '': '-', 1: 'D1', 2: 'D2', 3: 'V1', 4: 'V2', 5: 'V3' },
                                custom: { 1: 'black', 2: 'black', 3: 'black', 4: 'black', 5: 'black' },
                                formatter: Table.api.formatter.status,
                                operate: false
                            },
                            { field: 'node_time', title: __('期望时间'), operate: false },
                            {
                                field: 'status',
                                title: __('开发评审'),
                                searchList: { 1: '未激活', 3: '已响应', 4: '完成', 5: '超时完成' },
                                custom: { 1: 'gray', 2: 'blue', 3: 'green', 4: 'gray', 5: 'yellow' },
                                formatter: Table.api.formatter.status,
                                operate: false
                            },
                            {
                                field: 'develop_finish_status',
                                title: __('开发进度'),
                                events: Controller.api.events.get_develop_status,
                                formatter: Controller.api.formatter.get_develop_status,
                                operate: false
                            },
                            {
                                field: 'test_status',
                                title: __('测试进度'),
                                events: Controller.api.events.get_test_status,
                                formatter: Controller.api.formatter.get_test_status,
                                operate: false
                            },
                            {
                                field: 'all_finish_time',
                                title: __('完成时间节点'),
                                operate: false,
                                formatter: function (value, rows) {
                                    var all_user_name = '';
                                    if (rows.develop_finish_time) {
                                        all_user_name += '<span class="all_user_name">开发：<b>' + rows.develop_finish_time + '</b></span><br>';
                                    }

                                    if (rows.test_is_finish == 1) {
                                        all_user_name += '<span class="all_user_name">测试：<b>' + rows.test_finish_time + '</b></span><br>';
                                    }

                                    if (rows.all_finish_time) {
                                        all_user_name += '<span class="all_user_name">上线：<b>' + rows.all_finish_time + '</b></span><br>';
                                    }
                                    if (all_user_name == '') {
                                        all_user_name = '-';
                                    }

                                    return all_user_name;
                                },
                            },
                            {
                                field: 'entry_user_confirm',
                                title: __('完成确认'),
                                events: Controller.api.events.get_user_confirm,
                                formatter: Controller.api.formatter.get_user_confirm,
                                operate: false
                            },
                            // {
                            //     field: 'all_user_id',
                            //     title: __('责任人'),
                            //     operate: false,
                            //     formatter: function (value, rows) {
                            //         var all_user_name = '';
                            //         if(rows.web_designer_user_id){
                            //             all_user_name += '<span class="all_user_name">前端：<b>'+ rows.web_designer_user_name + '</b></span><br>';
                            //         }
                            //         if(rows.phper_user_id){
                            //             all_user_name += '<span class="all_user_name">后端：<b>'+ rows.php_user_name + '</b></span><br>';
                            //         }
                            //         if(rows.app_user_id){
                            //             all_user_name += '<span class="all_user_name">APP：<b>'+ rows.app_user_name + '</b></span><br>';
                            //         }
                            //         if(rows.test_user_id){
                            //             all_user_name += '<span class="all_user_name">测试：<b>'+ rows.test_user_name + '</b></span><br>';
                            //         }
                            //         return all_user_name;
                            //     },
                            // },
                            {
                                field: 'detail',
                                title: __('详情记录'),
                                events: Controller.api.events.get_detail,
                                formatter: Controller.api.formatter.get_detail,
                                operate: false
                            },
                            {
                                field: 'web_designer_user_name',
                                title: __('前端'),
                                operate: false,
                                formatter: function (value, rows) {
                                    var all_user_name = '';
                                    if (rows.web_designer_user_name) {
                                        for (var i in rows.web_designer_user_name) {
                                            all_user_name += rows.web_designer_user_name[i] + '<br>';
                                        }
                                    }
                                    return all_user_name ? all_user_name : '-';
                                },
                            },
                            {
                                field: 'php_user_name',
                                title: __('后端'),
                                operate: false,
                                formatter: function (value, rows) {
                                    var all_user_name = '';
                                    if (rows.php_user_name) {
                                        for (var i in rows.php_user_name) {
                                            all_user_name += rows.php_user_name[i] + '<br>';
                                        }
                                    }
                                    return all_user_name ? all_user_name : '-';
                                },
                            },
                            {
                                field: 'app_user_name',
                                title: __('APP'),
                                operate: false,
                                formatter: function (value, rows) {
                                    var all_user_name = '';
                                    if (rows.app_user_name) {
                                        for (var i in rows.app_user_name) {
                                            all_user_name += rows.app_user_name[i] + '<br>';
                                        }
                                    }
                                    return all_user_name ? all_user_name : '-';
                                },
                            },
                            {
                                field: 'test_user_name',
                                title: __('测试'),
                                operate: false,
                                formatter: function (value, rows) {
                                    var all_user_name = '';
                                    if (rows.test_user_name) {
                                        for (var i in rows.test_user_name) {
                                            all_user_name += rows.test_user_name[i] + '<br>';
                                        }
                                    }
                                    return all_user_name ? all_user_name : '-';
                                },
                            },


                        ]
                    ]
                });

                // 为表格1绑定事件
                Table.api.bindevent(table1);

                $(document).on('click', ".problem_desc_info", function () {
                    var problem_desc = $(this).attr('data');
                    Layer.open({
                        closeBtn: 1,
                        title: '详情',
                        area: ['900px', '500px'],
                        content: decodeURIComponent(problem_desc)
                    });
                    return false;
                });

            },
            second: function () {
                // 表格2
                var table2 = $("#table2");
                table2.bootstrapTable({
                    url: $.fn.bootstrapTable.defaults.extend.index_url,
                    pk: 'id',
                    toolbar: '#toolbar2',
                    sortName: 'priority',
                    columns: [
                        [
                            { field: 'id', title: __('Id'), operate: '=' },
                            {
                                field: 'title',
                                title: __('需求'),
                                events: Controller.api.events.getrdctitle,
                                cellStyle: formatTableUnit,
                                formatter: Controller.api.formatter.getrdctitle,
                                operate: false
                            },
                            {
                                field: 'content',
                                title: __('关键词'),
                                operate: 'LIKE',
                                visible: false
                            },
                            {
                                field: 'priority',
                                title: __('优先级'),
                                searchList: { 1: 'D1', 2: 'D2', 3: 'V1', 4: 'V2', 5: 'V3' },
                                custom: { 1: 'red', 2: 'blue', 3: 'blue', 4: 'blue', 5: 'green' },
                                formatter: Table.api.formatter.status
                            },
                            {
                                field: 'degree_of_urgency',
                                title: __('重要程度'),
                                searchList: { 1: 'S0', 2: 'S1', 3: 'S2', 4: 'S3' },
                                formatter: Table.api.formatter.status
                            },
                            {
                                field: 'importance',
                                title: __('紧急程度'),
                                searchList: { 1: 'P1', 2: 'P2', 3: 'P3' },
                                formatter: Table.api.formatter.status
                            },
                            {
                                field: 'development_difficulty',
                                title: __('开发难度'),
                                searchList: { 1: 'D1', 2: 'D2', 3: 'D3' },
                                formatter: Table.api.formatter.status
                            },
                            {
                                field: 'site',
                                title: __('项目'),
                                searchList: { 1: 'Zeelool', 2: 'Voogueme', 3: 'Nihao', 4: 'Meeloog', 5: 'Wesee', 6: 'Rufoo', 7: 'Toloog', 8: 'Other', 9: 'ZeeloolEs', 10: 'ZeeloolDe', 11: 'ZeeloolJp' },
                                custom: { 1: 'black', 2: 'black', 3: 'black', 4: 'black', 5: 'black', 6: 'black', 7: 'black', 8: 'black', 9: 'black', 10: 'black', 11: 'black' },
                                formatter: Table.api.formatter.status
                            },
                            {
                                field: 'type',
                                title: __('任务类型'),
                                searchList: { 1: 'Bug', 2: '维护', 3: '优化', 4: '新功能', 5: '开发' },
                                custom: { 1: 'red', 2: 'blue', 3: 'blue', 4: 'blue', 5: 'green' },
                                formatter: Table.api.formatter.status
                            },
                            { field: 'entry_user_name', title: __('提出人'), operate: false },
                            { field: 'node_time', title: __('预计时间'), operate: false },
                            { field: 'create_time', title: __('创建时间'), operate: false },
                        ]
                    ]
                });

                // 为表格2绑定事件
                Table.api.bindevent(table2);
                $(document).on('click', ".problem_desc_info", function () {
                    var problem_desc = $(this).attr('data');
                    Layer.open({
                        closeBtn: 1,
                        title: '详情',
                        area: ['900px', '500px'],
                        content: decodeURIComponent(problem_desc)
                    });
                    return false;
                });
            },
        },
        rdc_demand_list: function () {
            // 初始化表格参数配置
            Table.api.init({
                showJumpto: true,
                searchFormVisible: true,
                pageList: [10, 25, 50, 100],
                extend: {
                    index_url: 'demand/it_web_demand/rdc_demand_list' + location.search,
                    add_url: 'demand/it_web_demand/add/demand_type/2',
                    edit_url: 'demand/it_web_demand/edit/demand_type/2',
                    del_url: 'demand/it_web_demand/del',
                    table: 'it_web_demand',
                }
            });

              //绑定事件
              $('a[data-toggle="tab"]').on('shown.bs.tab', function (e) {
                var panel = $($(this).attr("href"));
               
                if (panel.size() > 0) {
                    Controller.table[panel.attr("id")].call(this);
                }
<<<<<<< HEAD

=======
                //移除绑定的事件
                $(this).unbind('shown.bs.tab');

            });

            $('.panel-heading .nav-tabs li a').on('click', function (e) {
                var field = $(this).data("field");
                var value = $(this).data("value");

                if ($(this).attr("href") == '#first') {
                    var table = $('#table1');
                } else {
                    var table = $('#table2');
                }
                var options = table.bootstrapTable('getOptions');
                options.pageNumber = 1;
                var queryParams = options.queryParams;
                options.queryParams = function (params) {
                    var params = queryParams(params);
                    var filter = params.filter ? JSON.parse(params.filter) : {};
                    var op = params.op ? JSON.parse(params.op) : {};
                    if (field == '') {
                        delete filter.label;
                    } else {
                        filter[field] = value;
                    }
                    params.filter = JSON.stringify(filter);
                    params.op = JSON.stringify(op);
                    return params;
                };
                table.bootstrapTable('refresh', {});
>>>>>>> b9bd575b
            });
            
            // 必须默认触发shown.bs.tab事件
            $('ul.nav-tabs li.active a[data-toggle="tab"]').trigger("shown.bs.tab");

        },

        add: function () {
            Controller.api.bindevent();
            $(".editor_nkeditor", $("form[role=form]")).each(function () {
                var that = this;
                Nkeditor.create(that, {
                    width: '100%',
                    height: '50%',
                    filterMode: false,
                    wellFormatMode: false,
                    allowMediaUpload: true, //是否允许媒体上传
                    allowFileManager: true,
                    allowImageUpload: true,
                    wordImageServer: typeof Config.nkeditor != 'undefined' && Config.nkeditor.wordimageserver ? "127.0.0.1:10101" : "", //word图片替换服务器的IP和端口
                    urlType: Config.upload.cdnurl ? 'domain' : '',//给图片加前缀
                    cssPath: Fast.api.cdnurl('/assets/addons/nkeditor/plugins/code/prism.css'),
                    cssData: "body {font-size: 13px}",
                    fillDescAfterUploadImage: false, //是否在上传后继续添加描述信息
                    themeType: typeof Config.nkeditor != 'undefined' ? Config.nkeditor.theme : 'black', //编辑器皮肤,这个值从后台获取
                    fileManagerJson: Fast.api.fixurl("/addons/nkeditor/index/attachment/module/" + Config.modulename),
                    items: [
                        'image', 'multiimage', 'insertfile',
                    ],
                    afterCreate: function () {
                        var self = this;
                        //Ctrl+回车提交
                        Nkeditor.ctrl(document, 13, function () {
                            self.sync();
                            $(that).closest("form").submit();
                        });
                        Nkeditor.ctrl(self.edit.doc, 13, function () {
                            self.sync();
                            $(that).closest("form").submit();
                        });
                        //粘贴上传
                        $("body", self.edit.doc).bind('paste', function (event) {
                            var image, pasteEvent;
                            pasteEvent = event.originalEvent;
                            if (pasteEvent.clipboardData && pasteEvent.clipboardData.items) {
                                image = getImageFromClipboard(pasteEvent);
                                if (image) {
                                    event.preventDefault();
                                    Upload.api.send(image, function (data) {
                                        self.exec("insertimage", Fast.api.cdnurl(data.url));
                                    });
                                }
                            }
                        });
                        //挺拽上传
                        $("body", self.edit.doc).bind('drop', function (event) {
                            var image, pasteEvent;
                            pasteEvent = event.originalEvent;
                            if (pasteEvent.dataTransfer && pasteEvent.dataTransfer.files) {
                                images = getImageFromDrop(pasteEvent);
                                if (images.length > 0) {
                                    event.preventDefault();
                                    $.each(images, function (i, image) {
                                        Upload.api.send(image, function (data) {
                                            self.exec("insertimage", Fast.api.cdnurl(data.url));
                                        });
                                    });
                                }
                            }
                        });
                    },
                    //FastAdmin自定义处理
                    beforeUpload: function (callback, file) {
                        var file = file ? file : $("input.ke-upload-file", this.form).prop('files')[0];
                        Upload.api.send(file, function (data) {
                            var data = { code: '000', data: { url: Fast.api.cdnurl(data.url) }, title: '', width: '', height: '', border: '', align: '' };
                            callback(data);
                        });

                    },
                    //错误处理 handler
                    errorMsgHandler: function (message, type) {
                        try {
                            console.log(message, type);
                        } catch (Error) {
                            alert(message);
                        }
                    }
                });
            });
            $('.ke-edit-iframe').css('height', '240px');
        },
        edit: function () {
            Controller.api.bindevent();
            $(".editor_nkeditor", $("form[role=form]")).each(function () {
                var that = this;
                Nkeditor.create(that, {
                    width: '100%',
                    height: '50%',
                    filterMode: false,
                    wellFormatMode: false,
                    allowMediaUpload: true, //是否允许媒体上传
                    allowFileManager: true,
                    allowImageUpload: true,
                    wordImageServer: typeof Config.nkeditor != 'undefined' && Config.nkeditor.wordimageserver ? "127.0.0.1:10101" : "", //word图片替换服务器的IP和端口
                    urlType: Config.upload.cdnurl ? 'domain' : '',//给图片加前缀
                    cssPath: Fast.api.cdnurl('/assets/addons/nkeditor/plugins/code/prism.css'),
                    cssData: "body {font-size: 13px}",
                    fillDescAfterUploadImage: false, //是否在上传后继续添加描述信息
                    themeType: typeof Config.nkeditor != 'undefined' ? Config.nkeditor.theme : 'black', //编辑器皮肤,这个值从后台获取
                    fileManagerJson: Fast.api.fixurl("/addons/nkeditor/index/attachment/module/" + Config.modulename),
                    items: [
                        'image', 'multiimage', 'insertfile',
                    ],
                    afterCreate: function () {
                        var self = this;
                        //Ctrl+回车提交
                        Nkeditor.ctrl(document, 13, function () {
                            self.sync();
                            $(that).closest("form").submit();
                        });
                        Nkeditor.ctrl(self.edit.doc, 13, function () {
                            self.sync();
                            $(that).closest("form").submit();
                        });
                        //粘贴上传
                        $("body", self.edit.doc).bind('paste', function (event) {
                            var image, pasteEvent;
                            pasteEvent = event.originalEvent;
                            if (pasteEvent.clipboardData && pasteEvent.clipboardData.items) {
                                image = getImageFromClipboard(pasteEvent);
                                if (image) {
                                    event.preventDefault();
                                    Upload.api.send(image, function (data) {
                                        self.exec("insertimage", Fast.api.cdnurl(data.url));
                                    });
                                }
                            }
                        });
                        //挺拽上传
                        $("body", self.edit.doc).bind('drop', function (event) {
                            var image, pasteEvent;
                            pasteEvent = event.originalEvent;
                            if (pasteEvent.dataTransfer && pasteEvent.dataTransfer.files) {
                                images = getImageFromDrop(pasteEvent);
                                if (images.length > 0) {
                                    event.preventDefault();
                                    $.each(images, function (i, image) {
                                        Upload.api.send(image, function (data) {
                                            self.exec("insertimage", Fast.api.cdnurl(data.url));
                                        });
                                    });
                                }
                            }
                        });
                    },
                    //FastAdmin自定义处理
                    beforeUpload: function (callback, file) {
                        var file = file ? file : $("input.ke-upload-file", this.form).prop('files')[0];
                        Upload.api.send(file, function (data) {
                            var data = { code: '000', data: { url: Fast.api.cdnurl(data.url) }, title: '', width: '', height: '', border: '', align: '' };
                            callback(data);
                        });

                    },
                    //错误处理 handler
                    errorMsgHandler: function (message, type) {
                        try {
                            console.log(message, type);
                        } catch (Error) {
                            alert(message);
                        }
                    }
                });
            });
            $('.ke-edit-iframe').css('height', '240px');
            $(document).on('click', ".btn-sub", function () {
                var type = $(this).val();
                if (type == 'del') {
                    $("#demand_edit").attr('action', 'demand/it_web_demand/del');
                }
                if (type == 'edit') {
                    $("#demand_edit").attr('action', 'demand/it_web_demand/edit');
                }
                if (type == 'pending') {
                    $('#pm_audit_status').val(2);
                    $("#demand_edit").attr('action', 'demand/it_web_demand/edit');
                }
                if (type == 'refuse') {
                    $('#pm_audit_status').val(4);
                    $("#demand_edit").attr('action', 'demand/it_web_demand/edit');
                }
                if (type == 'sub') {
                    $('#pm_audit_status').val(3);
                    $("#demand_edit").attr('action', 'demand/it_web_demand/edit');
                }
                $("#demand_edit").submit();
            });

        },
        rdc_demand_pass: function () {
            Controller.api.bindevent();

            $(document).on('click', ".btn-sub", function () {
                var type = $(this).val();
                if (type == 'pass') {
                    $('#pm_audit_status').val(3);
                    $("#rdc_demand_pass").attr('action', 'demand/it_web_demand/rdc_demand_pass');
                }
                if (type == 'refuse') {
                    $('#pm_audit_status').val(4);
                    $("#rdc_demand_pass").attr('action', 'demand/it_web_demand/rdc_demand_pass');
                }
                $("#rdc_demand_pass").submit();
            });

        },







        distribution: function () {
            Controller.api.bindevent();

            $(document).on('change', ".web_group_status", function () {
                var status_val = $(this).val();
                if (status_val) {
                    if (status_val == 2) {
                        $('.web_html').css('display', 'none');
                    }
                    if (status_val == 1) {
                        $('.web_html').css('display', 'block');
                    }
                }
            });
            $(document).on('change', ".php_group_status", function () {
                var status_val = $(this).val();
                if (status_val) {
                    if (status_val == 2) {
                        $('.php_html').css('display', 'none');
                    }
                    if (status_val == 1) {
                        $('.php_html').css('display', 'block');
                    }
                }
            });
            $(document).on('change', ".app_group_status", function () {
                var status_val = $(this).val();
                if (status_val) {
                    if (status_val == 2) {
                        $('.app_html').css('display', 'none');
                    }
                    if (status_val == 1) {
                        $('.app_html').css('display', 'block');
                    }
                }
            });

            $(document).on('click', ".btn-sub", function () {
                var type = $(this).val();
                $('#input_' + type).val('2');
                $("#form_" + type).submit();
            });
        },
        test_handle: function () {
            Controller.api.bindevent();

            $(document).on('click', ".btn-sub", function () {
                var type = $(this).val();
                if (type == 'tongguo_yes') {
                    $('#tongguo_status').val('1');
                    $("#tongguo_form").submit();
                }
                if (type == 'tongguo_no') {
                    $('#tongguo_status').val('2');
                    $("#tongguo_form").submit();
                }
            });
        },
        detail: function () {
            Controller.api.bindevent();


            $(document).on('change', ".check_value,#web_designer_user_id,#phper_user_id,#app_user_id,#test_user_id", function () {
                var layer_index = layer.load(2, {
                    shade: [0.2, '#000']
                });

                var id = $('#demand_id').val();

                var is_small_probability = 0;
                if ($('#is_small_probability').is(":checked")) {
                    is_small_probability = 1;
                }
                var is_low_level_error = 0;
                if ($('#is_low_level_error').is(":checked")) {
                    is_low_level_error = 1;
                }
                var is_difficult = 0;
                if ($('#is_difficult').is(":checked")) {
                    is_difficult = 1;
                }

                var web_designer_user_id = $('#web_designer_user_id').val();
                var phper_user_id = $('#phper_user_id').val();
                var app_user_id = $('#app_user_id').val();
                var test_user_id = $('#test_user_id').val();

                $.ajax({
                    type: "POST",
                    url: "demand/it_web_demand/detail",
                    dataType: "json",
                    cache: false,
                    async: false,
                    data: {
                        id: id,
                        is_small_probability: is_small_probability,
                        is_low_level_error: is_low_level_error,
                        is_difficult: is_difficult,
                        web_designer_user_id: web_designer_user_id,
                        phper_user_id: phper_user_id,
                        app_user_id: app_user_id,
                        test_user_id: test_user_id
                    },
                    success: function (json) {
                        Toastr.success(json.msg);
                        layer.close(layer_index);
                        parent.$('#table').bootstrapTable('refresh');
                    }
                });
            });

            $(document).on('click', ".sub_review", function () {
                var layer_index = layer.load(2, {
                    shade: [0.2, '#000']
                });

                var form_id = $(this).attr('data');
                var content = $('#c_' + form_id).val();
                var id = $('#demand_id').val();
                if (form_id == 'test_review') {
                    var type = 1;
                } else {
                    var type = 2;
                }

                $.ajax({
                    type: "POST",
                    url: "demand/it_web_demand/demand_review",
                    dataType: "json",
                    cache: false,
                    async: false,
                    data: {
                        pid: id,
                        type: type,
                        content: content,
                    },
                    success: function (json) {
                        if (json.data) {
                            var str = '<li class="item"><p><span class="name">' + json.data.group_name + '</span><span class="time">' + json.data.create_time + '</span></p><p class="text-content">' + json.data.content + '</p></li>'
                            $('#' + form_id).append(str);
                            $('#c_' + form_id).val('');
                        }


                        Toastr.success(json.msg);
                        layer.close(layer_index);
                    }
                });
            });



        },
        api: {
            bindevent: function () {
                Form.api.bindevent($("form[role=form]"));
            },

            formatter: {
                //
                getcontent: function (value, row) {
                    if (!value || value == undefined) {
                        return '--';
                    }
                    return '<div style="float: left;width: 100%;"><span class="btn-getcontent">' + row.remark + '</span></div>';
                },
                getClear: function (value) {

                    if (value == null || value == undefined) {
                        return '';
                    } else {
                        var tem = value;

                        if (tem.length <= 10) {
                            return tem;
                        } else {
                            return '<div class="problem_desc_info" data = "' + encodeURIComponent(tem) + '"' + '>' + tem + '</div>';

                        }
                    }
                },
                //点击标题，弹出窗口
                gettitle: function (value) {
                    return '<a class="btn-gettitle" style="color: #333333!important;">' + value + '</a>';
                },
                //RDC点击标题，弹出窗口
                getrdctitle: function (value) {
                    return '<a class="btn-gettitle" style="color: #333333!important;">' + value + '</a>';
                },
                //点击评审，弹出窗口
                ge_pm_status: function (value, row, index) {
                    if (row.pm_audit_status == 1) {
                        return '<div><span class="check_pm_status status1_color">待审</span></div>';
                    }
                    if (row.pm_audit_status == 2) {
                        return '<div><span class="check_pm_status status2_color">Pending</span></div>';
                    }
                    if (row.pm_audit_status == 3) {
                        return '<div><span class="check_pm_status status3_color">通过</span></div>';
                    }
                    if (row.pm_audit_status == 4) {
                        return '<div><span class="check_pm_status status4_color">拒绝</span></div>';
                    }
                },
                //rdc点击评审,直接通过
                ge_rdcpm_status: function (value, row, index) {
                    if (row.pm_audit_status == 1) {
                        if (row.pm_status) {
                            return '<div><span class="check_rdcpm_status status1_color">待通过</span></div>';
                        } else {
                            return '<div><span class="check_rdcpm_status status1_color disabled">待通过</span></div>';
                        }
                    }
                    if (row.pm_audit_status == 3) {
                        return '<div><span class="check_rdcpm_status status3_color disabled">通过</span></div>';
                    }
                    if (row.pm_audit_status == 4) {
                        return '<div><span class="check_rdcpm_status status4_color disabled">拒绝</span></div>';
                    }
                },
                //开发进度点击弹窗
                get_develop_status: function (value, row, index) {
                    // if (row.status >= 2) {
                    if (row.develop_finish_status == 1) {
                        return '<div><span class="check_develop_status status1_color">未响应</span></div>';
                    } else if (row.develop_finish_status == 2) {
                        return '<div><span class="check_develop_status status1_color">开发中</span></div>';
                    } else if (row.develop_finish_status == 3) {
                        if (row.status == 5) {
                            return '<div><span class="check_develop_status status4_color">开发完成</span></div>';
                        } else {
                            return '<div><span class="check_develop_status status3_color">开发完成</span></div>';
                        }
                    } else {
                        return '<div><span class="check_develop_status status3_color">拒绝</span></div>';
                    }
                    // } else {
                    //     return '-';
                    // }
                },
                //测试进度点击弹窗
                get_test_status: function (value, row, index) {
                    // if (row.status >= 2) {
                    if (row.test_status == 1) {
                        return '<div><span class="check_test_status status1_color">未确认</span></div>';
                    } else if (row.test_status == 2) {
                        if (row.test_group == 1) {
                            return '<div><span class="check_test_status status3_color">待测试</span></div>';
                        } else {
                            return '<div><span class="check_test_status status3_color">无需测试</span></div>';
                        }

                    } else if (row.test_status == 3) {
                        return '<div><span class="check_test_status status1_color">待通过</span></div>';
                    } else if (row.test_status == 4) {
                        return '<div><span class="check_test_status status1_color">待上线</span></div>';
                    } else if (row.test_status == 5) {
                        return '<div><span class="check_test_status status3_color">已上线</span></div>';
                    }
                    // } else {
                    //     return '-';
                    // }
                },
                //完成确认
                get_user_confirm: function (value, row, index) {
                    if (row.test_status == 5) {
                        //状态=5才可以点击通过
                        if (row.demand_pm_status && row.entry_user_id == Config.admin_id) {
                            //当前登录人有产品确认权限，并且当前登录人就是录入人，则一个按钮
                            if (row.entry_user_confirm == 1 && row.pm_confirm == 1) {
                                return '已确认';
                            } else {
                                return '<div><span class="check_user_confirm status1_color">确认</span></div>';
                            }
                        } else {
                            //如果是产品
                            if (row.demand_pm_status) {
                                if (row.pm_confirm == 1) {
                                    //产品已经确认
                                    if (row.entry_user_confirm == 1) {
                                        return '已确认';
                                    } else {
                                        return '产品已确认';
                                    }
                                } else {
                                    return '<div><span class="check_user_confirm status1_color">确认</span></div>';
                                }
                            }
                            //如果是提出人
                            if (row.entry_user_id == Config.admin_id) {
                                if (row.entry_user_confirm == 1) {
                                    //提出人已经确认
                                    if (row.pm_confirm == 1) {
                                        return '已确认';
                                    } else {
                                        return '提出人已确认';
                                    }
                                } else {
                                    return '<div><span class="check_user_confirm status1_color">确认</span></div>';
                                }
                            }
                            //如果是其他人
                            if (row.entry_user_confirm == 1 && row.pm_confirm == 1) {
                                return '已确认';
                            } else {
                                if (row.entry_user_confirm == 1) {
                                    return '提出人已确认';
                                }
                                if (row.pm_confirm == 1) {
                                    return '产品已确认';
                                }
                                return '未确认';
                            }
                        }
                    } else {
                        return '-'
                    }
                },

                //详情记录点击查看
                get_detail: function (value, row, index) {
                    return '<div><span class="check_detail">查看</span></div>';
                },
            },
            events: {//绑定事件的方法
                //点击备注查看全部
                getcontent: {
                    //格式为：方法名+空格+DOM元素
                    'click .btn-getcontent': function (e, value, row, index) {
                        var str = row.remark;
                        Layer.open({
                            closeBtn: 1,
                            title: "备注：",
                            content: str,
                            area: ['80%', '80%'],
                            anim: 0
                        });
                    }
                },
                //点击标题，弹出窗口
                gettitle: {
                    //格式为：方法名+空格+DOM元素
                    'click .btn-gettitle': function (e, value, row, index) {
                        Backend.api.open('demand/it_web_demand/edit/type/view/ids/' + row.id, __('任务查看'), { area: ['70%', '70%'] });
                    }
                },
                //RDC点击标题，弹出窗口
                getrdctitle: {
                    //格式为：方法名+空格+DOM元素
                    'click .btn-gettitle': function (e, value, row, index) {
                        Backend.api.open('demand/it_web_demand/edit/demand_type/2/type/view/ids/' + row.id, __('任务查看'), { area: ['70%', '70%'] });
                    }
                },
                //点击评审，弹出窗口
                ge_pm_status: {
                    'click .check_pm_status': function (e, value, row, index) {
                        Backend.api.open('demand/it_web_demand/edit/type/pm_audit/ids/' + row.id, __('任务评审'), { area: ['70%', '70%'] });
                    }
                },
                //RDC点击评审，弹出窗口
                ge_rdcpm_status: {
                    'click .check_rdcpm_status': function (e, value, row, index) {
                        if (row.pm_audit_status == 1) {
                            Backend.api.open('demand/it_web_demand/rdc_demand_pass/ids/' + row.id, __('任务评审'), { area: ['70%', '70%'] });
                        }
                        /*Backend.api.ajax({
                            url: 'demand/it_web_demand/rdc_demand_pass/ids/' + row.id,
                        }, function (data, ret) {
                            $("#table").bootstrapTable('refresh');
                        }, function (data, ret) {
                            //失败的回调
                            $("#table").bootstrapTable('refresh');
                        });*/
                    }
                },
                //开发进度，弹出窗口
                get_develop_status: {
                    'click .check_develop_status': function (e, value, row, index) {
                        Backend.api.open('demand/it_web_demand/distribution/ids/' + row.id, __('开发进度'), { area: ['80%', '55%'] });
                    }
                },
                //测试进度
                get_test_status: {
                    'click .check_test_status': function (e, value, row, index) {
                        Backend.api.open('demand/it_web_demand/test_handle/ids/' + row.id, __('测试进度'), { area: ['40%', '50%'] });
                    }
                },
                //完成确认
                get_user_confirm: {
                    'click .check_user_confirm': function (e, value, row, index) {
                        layer.confirm('确认本需求？', {
                            btn: ['确认', '取消'] //按钮
                        }, function () {
                            Backend.api.ajax({
                                url: 'demand/it_web_demand/add/is_user_confirm/1/ids/' + row.id,
                            }, function (data, ret) {
                                $("#table").bootstrapTable('refresh');
                                Layer.closeAll();
                            }, function (data, ret) {
                                //失败的回调
                                Layer.closeAll();
                                return false;
                            });
                        }, function () {
                            Layer.closeAll();
                        });
                    }
                },

                //详情记录点击查看
                get_detail: {
                    'click .check_detail': function (e, value, row, index) {
                        Backend.api.open('demand/it_web_demand/detail/ids/' + row.id, __('详情记录'), { area: ['70%', '60%'] });
                    }
                },
            }
        }
    };
    return Controller;
});

function formatTableUnit(value, row, index) {
    return {
        css: {
            "white-space": "nowrap",
            "text-overflow": "ellipsis",
            "overflow": "hidden",
            "max-width": "200px"
        }
    }
}<|MERGE_RESOLUTION|>--- conflicted
+++ resolved
@@ -409,9 +409,6 @@
                 if (panel.size() > 0) {
                     Controller.table[panel.attr("id")].call(this);
                 }
-<<<<<<< HEAD
-
-=======
                 //移除绑定的事件
                 $(this).unbind('shown.bs.tab');
 
@@ -443,7 +440,6 @@
                     return params;
                 };
                 table.bootstrapTable('refresh', {});
->>>>>>> b9bd575b
             });
             
             // 必须默认触发shown.bs.tab事件
