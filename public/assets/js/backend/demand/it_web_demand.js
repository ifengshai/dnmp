--- conflicted
+++ resolved
@@ -33,14 +33,9 @@
                             custom: { 1: 'black', 2: 'black', 3: 'black', 4: 'black', 5: 'black', 6: 'black', 7: 'black', 8: 'black', 9: 'black', 10: 'black', 11: 'black' },
                             formatter: Table.api.formatter.status
                         },
-<<<<<<< HEAD
-                        {field: 'entry_user_name', title: __('提出人'), operate:'like'},
-                        {field: 'task_user_name', title: __('任务人'), operate:'like',visible: false},
-=======
                         { field: 'entry_user_name', title: __('提出人'), operate: 'like' },
                         { field: 'task_user_name', title: __('任务人'), operate: 'like', visible: false },
 
->>>>>>> 9883a79c
                         {
                             field: 'type',
                             title: __('任务类型'),
