define(['jquery', 'bootstrap', 'backend', 'table', 'form'], function ($, undefined, Backend, Table, Form) {

    var Controller = {
        index: function () {
            // 初始化表格参数配置
            Table.api.init({
                extend: {
                    index_url: 'demand/it_web_demand/index' + location.search,
                    add_url: 'demand/it_web_demand/add',
                    edit_url: 'demand/it_web_demand/edit',
                    del_url: 'demand/it_web_demand/del',
                    multi_url: 'demand/it_web_demand/multi',
                    table: 'it_web_demand',
                }
            });

            var table = $("#table");

            // 初始化表格
            table.bootstrapTable({
                url: $.fn.bootstrapTable.defaults.extend.index_url,
                pk: 'id',
                sortName: 'id',
                columns: [
                    [
                        {field: 'status', title: __('Status'),visible:false},
                        {field: 'id', title: __('Id')},
                        {field: 'sitetype', title: __('Site_type')},
                        {field: 'entry_user_id', title: __('Entry_user_id'),visible:false},
                        {field: 'entry_user_name', title: __('Entry_user_id')},
                        {field: 'title', title: __('Title'),visible:false},
                        {
                            field: 'content',
                            title: __('content_detail'),
                            events: Controller.api.events.getcontent,
                            formatter: Controller.api.formatter.getcontent,
<<<<<<< HEAD
                        },
                        {field: 'hope_time_format', title: __('Hope_time'), operate:'RANGE', addclass:'datetimerange'},
                        {
                            field: 'Allgroup',
                            title: __('All_group'),
                            operate: false,

                            formatter: function (value, rows) {
                                var res = '';
                                for(i = 0,len = value.length; i < len; i++){
                                    res += value[i] + '</br>';
                                }
                                return res;
                            },
                        },


                        {field: 'all_user_id', title: __('all_user_id')},
                        {field: 'all_expect_time', title: __('all_expect_time'), operate:'RANGE', addclass:'datetimerange', formatter: Table.api.formatter.datetime},
                        {field: 'testgroup', title: __('Test_group')},
                        {field: 'all_finish_time', title: __('all_finish_time'), operate:'RANGE', addclass:'datetimerange', formatter: Table.api.formatter.datetime},

                        {
=======
                        },
                        {field: 'hope_time', title: __('Hope_time'), operate:'RANGE', addclass:'datetimerange'},
                        {
                            field: 'Allgroup',
                            title: __('All_group'),
                            operate: false,
                            formatter: function (value, rows) {
                                var res = '';
                                if(value){
                                    for(i = 0,len = value.length; i < len; i++){
                                        res += value[i] + '</br>';
                                    }
                                }
                                var group = '<span>'+res+'</span>';
                                var web_distribution = '';
                                if(rows.status == 3 && rows.demand_distribution){
                                    web_distribution ='<span><a href="#" class="btn btn-xs btn-primary web_distribution" data="'+rows.id+'"><i class="fa fa-list"></i>分配</a></span><br>';
                                }
                                return  web_distribution + group;
                            },
                        },
                        {
                            field: 'all_user_id',
                            title: __('all_user_id'),
                            operate: false,
                            formatter: function (value, rows) {
                                var all_user_name = '';
                                if(rows.web_designer_group == 1){
                                    all_user_name += '<span class="all_user_name">前端：<b>'+ rows.web_designer_user_name + '</b></span><br>';
                                }
                                if(rows.phper_group == 1){
                                    all_user_name += '<span class="all_user_name">后端：<b>'+ rows.phper_user_name + '</b></span><br>';
                                }
                                if(rows.app_group == 1){
                                    all_user_name += '<span class="all_user_name">APP：<b>'+ rows.app_user_name + '</b></span><br>';
                                }
                                return all_user_name;
                            },
                        },
                        {
                            field: 'all_expect_time',
                            title: __('all_expect_time'),
                            operate: false,
                            formatter: function (value, rows) {
                                var all_user_name = '';
                                if(rows.web_designer_group == 1){
                                    all_user_name += '<span class="all_user_name">前端：<b>'+ rows.web_designer_expect_time + '</b></span><br>';
                                }
                                if(rows.phper_group == 1){
                                    all_user_name += '<span class="all_user_name">后端：<b>'+ rows.phper_expect_time + '</b></span><br>';
                                }
                                if(rows.app_group == 1){
                                    all_user_name += '<span class="all_user_name">APP：<b>'+ rows.app_expect_time + '</b></span><br>';
                                }
                                return all_user_name;
                            },
                        },
                        {field: 'testgroup', title: __('Test_group')},
                        {
                            field: 'test_user_id_arr',
                            title: __('test_user_id'),
                            operate: false,
                            formatter: function (value, rows) {
                                var res = '';
                                if(value){
                                    for(i = 0,len = value.length; i < len; i++){
                                        res += value[i] + '</br>';
                                    }
                                    var group = '<span>'+res+'</span>';
                                    return  group;
                                }else{
                                    return '-';
                                }

                            },
                        },
                        {field: 'all_finish_time', title: __('all_finish_time'), operate:'RANGE', addclass:'datetimerange'},
                        {field: 'status_str', title: __('Status')},
                        {
>>>>>>> 4db80d10
                            field: 'buttons',
                            width: "120px",
                            title: __('按钮组'),
                            table: table,
                            events: Table.api.events.operate,
                            buttons: [
                                {
<<<<<<< HEAD
                                    name: 'distribution1',
                                    text: __('测试确认'),
                                    title: __('测试确认'),
                                    classname: 'btn btn-xs btn-primary btn-dialog',
                                    url: 'demand/it_web_demand/distribution',
                                    callback: function (data) {
                                    },
                                    visible: function(row){
                                        return true;
                                        /*if(row.status == 2){
                                            if(row.demand_distribution){
=======
                                    name: 'distribution',
                                    text: __('测试确认'),
                                    title: __('测试确认'),
                                    classname: 'btn btn-xs btn-primary btn-dialog',
                                    url: 'demand/it_web_demand/test_distribution',
                                    callback: function (data) {
                                    },
                                    visible: function(row){
                                        if(row.status == 1){
                                            if(row.demand_test_distribution){
>>>>>>> 4db80d10
                                                return true;
                                            }
                                        }else{
                                            return false;
<<<<<<< HEAD
                                        }*/
=======
                                        }
>>>>>>> 4db80d10
                                    }
                                },
                                {
                                    name: 'through_demand',
                                    text: __('通过'),
                                    title: __('通过'),
                                    classname: 'btn btn-xs btn-success btn-magic btn-ajax',
                                    icon: 'fa fa-magic',
                                    url: 'demand/it_web_demand/through_demand',
                                    success: function (data, ret) {
                                        table.bootstrapTable('refresh');
                                    },
                                    error: function (data, ret) {
                                        console.log(data, ret);
                                        Layer.alert(ret.msg);
                                        return false;
                                    },
                                    visible: function(row){
<<<<<<< HEAD
                                        return true;
                                        /*if(row.status == 1){
=======
                                        if(row.status == 2){
>>>>>>> 4db80d10
                                            if(row.demand_through_demand){
                                                return true;
                                            }
                                        }else{
                                            return false;
<<<<<<< HEAD
                                        }*/
                                    }
                                },
                                {
                                    name: 'distribution',
                                    text: __('分配'),
                                    title: __('分配'),
                                    classname: 'btn btn-xs btn-primary btn-dialog',
                                    icon: 'fa fa-list',
                                    url: 'demand/it_web_demand/distribution',
                                    callback: function (data) {
                                    },
                                    visible: function(row){
                                        if(row.status == 2){
                                            if(row.demand_distribution){
                                                return true;
                                            }
                                        }else{
                                            return false;
                                        }
                                    }
                                },
                                {
                                    name: 'ajax',
                                    text: __('发送Ajax'),
                                    title: __('发送Ajax'),
                                    classname: 'btn btn-xs btn-success btn-magic btn-ajax',
                                    icon: 'fa fa-magic',
                                    url: 'example/bootstraptable/detail',
                                    confirm: '确认发送',
=======
                                        }
                                    }
                                },
                                {
                                    name: 'group_finish',
                                    text: __('完成'),
                                    title: __('完成'),
                                    classname: 'btn btn-xs btn-primary btn-dialog',
                                    url: 'demand/it_web_demand/group_finish',
                                    callback: function (data) {
                                    },
                                    visible: function(row){
                                        if(row.status == 3){
                                            if(row.demand_finish){
                                                if(row.web_designer_group == 0 && row.phper_group == 0 && row.app_group == 0){
                                                    return false;
                                                }else{
                                                    return true;
                                                }
                                            }
                                        }
                                    }
                                },
                                {
                                    name: 'group_finish',
                                    text: __('记录问题'),
                                    title: __('记录问题'),
                                    classname: 'btn btn-xs btn-primary btn-dialog',
                                    url: 'demand/it_web_demand/test_record_bug',
                                    callback: function (data) {
                                    },
                                    visible: function(row){
                                        return true;
                                        if(row.status == 4){
                                            if(row.demand_finish){
                                                if(row.web_designer_group == 0 && row.phper_group == 0 && row.app_group == 0){
                                                    return false;
                                                }else{
                                                    return true;
                                                }
                                            }
                                        }
                                    }
                                },
                                {
                                    name: 'test_finish',
                                    text: __('通过测试'),
                                    title: __('通过测试'),
                                    classname: 'btn btn-xs btn-success btn-magic btn-ajax',
                                    url: 'demand/it_web_demand/test_group_finish/is_test/1',
                                    confirm: '请确定是否  <b>通过测试</b>',
>>>>>>> 4db80d10
                                    success: function (data, ret) {
                                        Layer.alert(ret.msg + ",返回数据：" + JSON.stringify(data));
                                        //如果需要阻止成功提示，则必须使用return false;
                                        //return false;
                                    },
                                    error: function (data, ret) {
                                        console.log(data, ret);
                                        Layer.alert(ret.msg);
                                        return false;
<<<<<<< HEAD
                                    }
                                },
                                {
=======
                                    },
                                    visible: function(row){
                                        if(row.status == 4){
                                            if(row.demand_test_finish){
                                                if(row.test_group == 0){
                                                    return false;
                                                }else{
                                                    return true;
                                                }
                                            }
                                        }

                                    }
                                },
                                /*{
>>>>>>> 4db80d10
                                    name: 'addtabs',
                                    text: __('新选项卡中打开'),
                                    title: __('新选项卡中打开'),
                                    classname: 'btn btn-xs btn-warning btn-addtabs',
                                    icon: 'fa fa-folder-o',
                                    url: 'example/bootstraptable/detail'
<<<<<<< HEAD
                                }
=======
                                }*/
>>>>>>> 4db80d10
                            ],
                            formatter: Table.api.formatter.buttons
                        },
                        /*{
                            field: 'operate',
                            width: "150px",
                            title: __('Operate'),
                            table: table,
                            events: Table.api.events.operate,
                            buttons: [
                                {
                                    name: 'ajax',
                                    title: __('发送Ajax'),
                                    classname: 'btn btn-xs btn-success btn-magic btn-ajax',
                                    icon: 'fa fa-magic',
                                    url: 'example/bootstraptable/detail',
                                    success: function (data, ret) {
                                        Layer.alert(ret.msg + ",返回数据：" + JSON.stringify(data));
                                        //如果需要阻止成功提示，则必须使用return false;
                                        //return false;
                                    },
                                    error: function (data, ret) {
                                        console.log(data, ret);
                                        Layer.alert(ret.msg);
                                        return false;
                                    },
                                    visible: function(row){
                                        if(row.id == 1){
                                            return true;
                                        }else{
                                            return false;
                                        }
                                    }
                                },
                                {
                                    name: 'click',
                                    title: __('点击执行事件'),
                                    classname: 'btn btn-xs btn-info btn-click',
                                    icon: 'fa fa-leaf',
                                    click: function (data) {
                                        Layer.alert("点击按钮执行的事件");
                                    },
                                    visible: function(row){
                                        if(row.id == 4){
                                            return true;
                                        }else{
                                            return false;
                                        }
                                    }
                                },
                            ],
                            formatter: Table.api.formatter.operate
                        },*/

<<<<<<< HEAD



                        /*{field: 'web_designer_user_id', title: __('Web_designer_user_id')},
                        {field: 'web_designer_expect_time', title: __('Web_designer_expect_time'), operate:'RANGE', addclass:'datetimerange', formatter: Table.api.formatter.datetime},
                        {field: 'web_designer_is_finish', title: __('Web_designer_is_finish')},
                        {field: 'web_designer_finish_time', title: __('Web_designer_finish_time'), operate:'RANGE', addclass:'datetimerange', formatter: Table.api.formatter.datetime},
                        {field: 'phper_group', title: __('Phper_group')},
                        {field: 'phper_complexity', title: __('Phper_complexity')},
                        {field: 'phper_user_id', title: __('Phper_user_id')},
                        {field: 'phper_expect_time', title: __('Phper_expect_time'), operate:'RANGE', addclass:'datetimerange', formatter: Table.api.formatter.datetime},
                        {field: 'phper_is_finish', title: __('Phper_is_finish')},
                        {field: 'phper_finish_time', title: __('Phper_finish_time'), operate:'RANGE', addclass:'datetimerange', formatter: Table.api.formatter.datetime},
                        {field: 'app_group', title: __('App_group')},
                        {field: 'app_complexity', title: __('App_complexity')},
                        {field: 'app_user_id', title: __('App_user_id')},
                        {field: 'app_expect_time', title: __('App_expect_time'), operate:'RANGE', addclass:'datetimerange', formatter: Table.api.formatter.datetime},
                        {field: 'app_is_finish', title: __('App_is_finish')},
                        {field: 'app_finish_time', title: __('App_finish_time'), operate:'RANGE', addclass:'datetimerange', formatter: Table.api.formatter.datetime},
                        {field: 'test_group', title: __('Test_group')},
                        {field: 'test_complexity', title: __('Test_complexity')},
                        {field: 'test_user_id', title: __('Test_user_id')},
                        {field: 'test_is_finish', title: __('Test_is_finish')},
                        {field: 'test_finish_time', title: __('Test_finish_time'), operate:'RANGE', addclass:'datetimerange', formatter: Table.api.formatter.datetime},
                        {field: 'test_bug_for_web_designer_num', title: __('Test_bug_for_web_designer_num')},
                        {field: 'test_bug_for_phper_num', title: __('Test_bug_for_phper_num')},
                        {field: 'test_bug_for_app_num', title: __('Test_bug_for_app_num')},
                        {field: 'entry_user_confirm', title: __('Entry_user_confirm')},
                        {field: 'entry_user_confirm_time', title: __('Entry_user_confirm_time'), operate:'RANGE', addclass:'datetimerange', formatter: Table.api.formatter.datetime},
                        {field: 'all_finish_time', title: __('All_finish_time'), operate:'RANGE', addclass:'datetimerange', formatter: Table.api.formatter.datetime},*/

=======
>>>>>>> 4db80d10
                    ]
                ]
            });

            // 为表格绑定事件
            Table.api.bindevent(table);
            //需求详情


            $(document).on('click', ".web_distribution", function () {
                var id = $(this).attr('data');
                var options = {
                    shadeClose: false,
                    shade: [0.3, '#393D49'],
                    area: ['100%', '100%'], //弹出层宽高
                    callback: function (value) {

                    }
                };
                Fast.api.open('demand/it_web_demand/distribution?id=' + id, '分配', options);
            });


        },
        add: function () {
            Controller.api.bindevent();

            $(document).on('click', "#add_entry_user", function () {
                var user_id = $('#Copy_to_user_id').val();
                if(isNaN(parseInt(user_id))){
                    layer.alert('无效的选择');
                    return false;
                }
                var user_name = $("#Copy_to_user_id option:selected").text();
                var status = 0;
                $("#user_list .user_list input").each(function(){
                    var sel_userid=$(this).val();
                    if(user_id == sel_userid){
                        status = 1;
                    }
                });
                if(status == 1){
                    layer.alert('重复的抄送人');
                    return false;
                }
                var add_str = '<div class="user_list" id="userid_'+user_id+'"><span>'+user_name+'</span><a href="javascript:;" onclick="del_Entry_user('+user_id+')"> Ｘ </a><input type="hidden" name="row[copy_to_user_id][]" value="'+user_id+'"></div>'
                $('#user_list').append(add_str);
            });
        },
        edit: function () {
            Controller.api.bindevent();

        },
        distribution: function () {
            Controller.api.bindevent();

            $(function(){
                var status = $('#status').val();
                if(status == 3){
                    var web_designer_group = $('#Web_designer_group').val();
                    if(web_designer_group == 1){
                        $('.Web_designer_class').show();
                    }

                    var phper_group = $('#phper_group').val();
                    if(phper_group == 1){
                        $('.phper_class').show();
                    }

                    var app_group = $('#app_group').val();
                    if(app_group == 1){
                        $('.app_class').show();
                    }
                }
            });

            /*前端分配 start*/
            $(document).on('click', "#add_web_designer_user", function () {
                var user_id = $('#web_designer_user').val();
                if(isNaN(parseInt(user_id))){
                    layer.alert('无效的选择');
                    return false;
                }
                var user_name = $("#web_designer_user option:selected").text();

                var status = 0;
                $("#web_designer_user_list .user_list input").each(function(){
                    var sel_userid=$(this).val();
                    if(user_id == sel_userid){
                        status = 1;
                    }
                });
                if(status == 1){
                    layer.alert('重复的责任人');
                    return false;
                }
                var add_str = '<div class="user_list" id="userid_'+user_id+'"><span>'+user_name+'</span><a href="javascript:;" onclick="del_Entry_user('+user_id+')"> Ｘ </a><input type="hidden" name="row[web_designer_user_id][]" value="'+user_id+'"></div>'
                $('#web_designer_user_list').append(add_str);
            });
            /*前端分配 end*/

            /*后端分配 start*/
            $(document).on('click', "#add_phper_user", function () {
                var user_id = $('#phper_user').val();
                if(isNaN(parseInt(user_id))){
                    layer.alert('无效的选择');
                    return false;
                }
                var user_name = $("#phper_user option:selected").text();

                var status = 0;
                $("#phper_user_list .user_list input").each(function(){
                    var sel_userid=$(this).val();
                    if(user_id == sel_userid){
                        status = 1;
                    }
                });
                if(status == 1){
                    layer.alert('重复的责任人');
                    return false;
                }
                var add_str = '<div class="user_list" id="userid_'+user_id+'"><span>'+user_name+'</span><a href="javascript:;" onclick="del_Entry_user('+user_id+')"> Ｘ </a><input type="hidden" name="row[phper_user_id][]" value="'+user_id+'"></div>'
                $('#phper_user_list').append(add_str);
            });
            /*后端分配 end*/

            /*app分配 start*/
            $(document).on('click', "#add_app_group", function () {
                var user_id = $('#app_user').val();
                if(isNaN(parseInt(user_id))){
                    layer.alert('无效的选择');
                    return false;
                }
                var user_name = $("#app_user option:selected").text();

                var status = 0;
                $("#app_user_list .user_list input").each(function(){
                    var sel_userid=$(this).val();
                    if(user_id == sel_userid){
                        status = 1;
                    }
                });
                if(status == 1){
                    layer.alert('重复的责任人');
                    return false;
                }
                var add_str = '<div class="user_list" id="userid_'+user_id+'"><span>'+user_name+'</span><a href="javascript:;" onclick="del_Entry_user('+user_id+')"> Ｘ </a><input type="hidden" name="row[app_user_id][]" value="'+user_id+'"></div>'
                $('#app_user_list').append(add_str);
            });
            /*app分配 end*/
        },
        test_distribution: function () {
            Controller.api.bindevent();

            $(function(){
                var status = $('#status').val();
                if(status == 1){
                    var test_group = $('#test_group').val();
                    if(test_group == 1){
                        $('.test_class').show();
                    }
                }
            });

            /*测试确认、分配 start*/
            $(document).on('click', "#add_test_user", function () {
                var user_id = $('#test_user').val();
                if(isNaN(parseInt(user_id))){
                    layer.alert('无效的选择');
                    return false;
                }
                var user_name = $("#test_user option:selected").text();

                var status = 0;
                $("#test_user_list .user_list input").each(function(){
                    var sel_userid=$(this).val();
                    if(user_id == sel_userid){
                        status = 1;
                    }
                });
                if(status == 1){
                    layer.alert('重复的责任人');
                    return false;
                }
                var add_str = '<div class="user_list" id="userid_'+user_id+'"><span>'+user_name+'</span><a href="javascript:;" onclick="del_Entry_user('+user_id+')"> Ｘ </a><input type="hidden" name="row[test_user_id][]" value="'+user_id+'"></div>'
                $('#test_user_list').append(add_str);
            });
            /*测试确认、分配 end*/
        },
        group_finish: function () {
            Controller.api.bindevent();
        },
        test_record_bug: function () {
            Controller.api.bindevent();
        },
        distribution: function () {
            Controller.api.bindevent();

            $(function(){
                var status = $('#status').val();
                if(status == 1){
                    var test_group = $('#test_group').val();
                    if(test_group == 1){
                        $('.test_class').show();
                    }
                }
                if(status == 2){
                    var web_designer_group = $('#Web_designer_group').val();
                    if(web_designer_group == 1){
                        $('.Web_designer_class').show();
                    }

                    var phper_group = $('#phper_group').val();
                    if(phper_group == 1){
                        $('.phper_class').show();
                    }

                    var app_group = $('#app_group').val();
                    if(app_group == 1){
                        $('.app_class').show();
                    }
                }
            });

            /*测试确认、分配 start*/
            $(document).on('click', "#add_test_user", function () {
                var user_id = $('#test_user').val();
                if(isNaN(parseInt(user_id))){
                    layer.alert('无效的选择');
                    return false;
                }
                var user_name = $("#test_user option:selected").text();

                var status = 0;
                $("#test_user_list .user_list input").each(function(){
                    var sel_userid=$(this).val();
                    if(user_id == sel_userid){
                        status = 1;
                    }
                });
                if(status == 1){
                    layer.alert('重复的责任人');
                    return false;
                }
                var add_str = '<div class="user_list" id="userid_'+user_id+'"><span>'+user_name+'</span><a href="javascript:;" onclick="del_Entry_user('+user_id+')"> Ｘ </a><input type="hidden" name="row[test_user_id][]" value="'+user_id+'"></div>'
                $('#test_user_list').append(add_str);
            });
            /*测试确认、分配 end*/

            /*前端分配 start*/
            $(document).on('click', "#add_web_designer_user", function () {
                var user_id = $('#web_designer_user').val();
                if(isNaN(parseInt(user_id))){
                    layer.alert('无效的选择');
                    return false;
                }
                var user_name = $("#web_designer_user option:selected").text();

                var status = 0;
                $("#web_designer_user_list .user_list input").each(function(){
                    var sel_userid=$(this).val();
                    if(user_id == sel_userid){
                        status = 1;
                    }
                });
                if(status == 1){
                    layer.alert('重复的责任人');
                    return false;
                }
                var add_str = '<div class="user_list" id="userid_'+user_id+'"><span>'+user_name+'</span><a href="javascript:;" onclick="del_Entry_user('+user_id+')"> Ｘ </a><input type="hidden" name="row[web_designer_user_id][]" value="'+user_id+'"></div>'
                $('#web_designer_user_list').append(add_str);
            });
            /*前端分配 end*/

            /*后端分配 start*/
            $(document).on('click', "#add_phper_user", function () {
                var user_id = $('#phper_user').val();
                if(isNaN(parseInt(user_id))){
                    layer.alert('无效的选择');
                    return false;
                }
                var user_name = $("#phper_user option:selected").text();

                var status = 0;
                $("#phper_user_list .user_list input").each(function(){
                    var sel_userid=$(this).val();
                    if(user_id == sel_userid){
                        status = 1;
                    }
                });
                if(status == 1){
                    layer.alert('重复的责任人');
                    return false;
                }
                var add_str = '<div class="user_list" id="userid_'+user_id+'"><span>'+user_name+'</span><a href="javascript:;" onclick="del_Entry_user('+user_id+')"> Ｘ </a><input type="hidden" name="row[phper_user_id][]" value="'+user_id+'"></div>'
                $('#phper_user_list').append(add_str);
            });
            /*后端分配 end*/

            /*app分配 start*/
            $(document).on('click', "#add_app_group", function () {
                var user_id = $('#app_user').val();
                if(isNaN(parseInt(user_id))){
                    layer.alert('无效的选择');
                    return false;
                }
                var user_name = $("#app_user option:selected").text();

                var status = 0;
                $("#app_user_list .user_list input").each(function(){
                    var sel_userid=$(this).val();
                    if(user_id == sel_userid){
                        status = 1;
                    }
                });
                if(status == 1){
                    layer.alert('重复的责任人');
                    return false;
                }
                var add_str = '<div class="user_list" id="userid_'+user_id+'"><span>'+user_name+'</span><a href="javascript:;" onclick="del_Entry_user('+user_id+')"> Ｘ </a><input type="hidden" name="row[app_user_id][]" value="'+user_id+'"></div>'
                $('#app_user_list').append(add_str);
            });
            /*app分配 end*/
        },
        api: {
            bindevent: function () {
                Form.api.bindevent($("form[role=form]"));

            },
            formatter: {
                getcontent: function (value) {
                    if (value == null || value == undefined) {
                        value = '';
                    }
                    return '<span class="btn-getcontent check_demand_content" data = "' + value + '" style="">查 看</span>';
                },

                getClear: function (value) {

                    if (value == null || value == undefined) {
                        return '';
                    } else {
                        var tem = value;

                        if (tem.length <= 20) {
                            return tem;
                        } else {
                            return '<span class="problem_desc_info" name = "' + tem + '" style="">' + tem.substr(0, 20) + '...</span>';

                        }
                    }
                }

            },
            events: {//绑定事件的方法
                getcontent: {
                    //格式为：方法名+空格+DOM元素
                    'click .btn-getcontent': function (e, value, row, index) {
<<<<<<< HEAD
                        console.log(row.title);
=======
>>>>>>> 4db80d10
                        var str = '标题：'+row.title+'<br><hr>内容：'+value;
                        Layer.open({
                            closeBtn: 1,
                            title: "详情",
                            content: str
                        });
                    }
                }
            }            
        }
    };
    return Controller;
});

function del_Entry_user(user_id){
    $("#userid_"+user_id).remove();
}

function update_responsibility_detail(val,classstr){
    var is_val = $(val).val();
    if(is_val == 1){
        $('.'+classstr).show();
    }else{
        $('.'+classstr).hide();
    }
<<<<<<< HEAD
=======
}

function update_responsibility_user(val){
    var is_val = $(val).val();
    $('.responsibility_user_id').attr('name','');
    $('#responsibility_user_id_'+is_val).attr('name','row[responsibility_user_id]');
>>>>>>> 4db80d10
}<|MERGE_RESOLUTION|>--- conflicted
+++ resolved
@@ -34,31 +34,6 @@
                             title: __('content_detail'),
                             events: Controller.api.events.getcontent,
                             formatter: Controller.api.formatter.getcontent,
-<<<<<<< HEAD
-                        },
-                        {field: 'hope_time_format', title: __('Hope_time'), operate:'RANGE', addclass:'datetimerange'},
-                        {
-                            field: 'Allgroup',
-                            title: __('All_group'),
-                            operate: false,
-
-                            formatter: function (value, rows) {
-                                var res = '';
-                                for(i = 0,len = value.length; i < len; i++){
-                                    res += value[i] + '</br>';
-                                }
-                                return res;
-                            },
-                        },
-
-
-                        {field: 'all_user_id', title: __('all_user_id')},
-                        {field: 'all_expect_time', title: __('all_expect_time'), operate:'RANGE', addclass:'datetimerange', formatter: Table.api.formatter.datetime},
-                        {field: 'testgroup', title: __('Test_group')},
-                        {field: 'all_finish_time', title: __('all_finish_time'), operate:'RANGE', addclass:'datetimerange', formatter: Table.api.formatter.datetime},
-
-                        {
-=======
                         },
                         {field: 'hope_time', title: __('Hope_time'), operate:'RANGE', addclass:'datetimerange'},
                         {
@@ -138,7 +113,6 @@
                         {field: 'all_finish_time', title: __('all_finish_time'), operate:'RANGE', addclass:'datetimerange'},
                         {field: 'status_str', title: __('Status')},
                         {
->>>>>>> 4db80d10
                             field: 'buttons',
                             width: "120px",
                             title: __('按钮组'),
@@ -146,19 +120,6 @@
                             events: Table.api.events.operate,
                             buttons: [
                                 {
-<<<<<<< HEAD
-                                    name: 'distribution1',
-                                    text: __('测试确认'),
-                                    title: __('测试确认'),
-                                    classname: 'btn btn-xs btn-primary btn-dialog',
-                                    url: 'demand/it_web_demand/distribution',
-                                    callback: function (data) {
-                                    },
-                                    visible: function(row){
-                                        return true;
-                                        /*if(row.status == 2){
-                                            if(row.demand_distribution){
-=======
                                     name: 'distribution',
                                     text: __('测试确认'),
                                     title: __('测试确认'),
@@ -169,16 +130,11 @@
                                     visible: function(row){
                                         if(row.status == 1){
                                             if(row.demand_test_distribution){
->>>>>>> 4db80d10
                                                 return true;
                                             }
                                         }else{
                                             return false;
-<<<<<<< HEAD
-                                        }*/
-=======
-                                        }
->>>>>>> 4db80d10
+                                        }
                                     }
                                 },
                                 {
@@ -197,49 +153,12 @@
                                         return false;
                                     },
                                     visible: function(row){
-<<<<<<< HEAD
-                                        return true;
-                                        /*if(row.status == 1){
-=======
                                         if(row.status == 2){
->>>>>>> 4db80d10
                                             if(row.demand_through_demand){
                                                 return true;
                                             }
                                         }else{
                                             return false;
-<<<<<<< HEAD
-                                        }*/
-                                    }
-                                },
-                                {
-                                    name: 'distribution',
-                                    text: __('分配'),
-                                    title: __('分配'),
-                                    classname: 'btn btn-xs btn-primary btn-dialog',
-                                    icon: 'fa fa-list',
-                                    url: 'demand/it_web_demand/distribution',
-                                    callback: function (data) {
-                                    },
-                                    visible: function(row){
-                                        if(row.status == 2){
-                                            if(row.demand_distribution){
-                                                return true;
-                                            }
-                                        }else{
-                                            return false;
-                                        }
-                                    }
-                                },
-                                {
-                                    name: 'ajax',
-                                    text: __('发送Ajax'),
-                                    title: __('发送Ajax'),
-                                    classname: 'btn btn-xs btn-success btn-magic btn-ajax',
-                                    icon: 'fa fa-magic',
-                                    url: 'example/bootstraptable/detail',
-                                    confirm: '确认发送',
-=======
                                         }
                                     }
                                 },
@@ -291,7 +210,6 @@
                                     classname: 'btn btn-xs btn-success btn-magic btn-ajax',
                                     url: 'demand/it_web_demand/test_group_finish/is_test/1',
                                     confirm: '请确定是否  <b>通过测试</b>',
->>>>>>> 4db80d10
                                     success: function (data, ret) {
                                         Layer.alert(ret.msg + ",返回数据：" + JSON.stringify(data));
                                         //如果需要阻止成功提示，则必须使用return false;
@@ -301,11 +219,6 @@
                                         console.log(data, ret);
                                         Layer.alert(ret.msg);
                                         return false;
-<<<<<<< HEAD
-                                    }
-                                },
-                                {
-=======
                                     },
                                     visible: function(row){
                                         if(row.status == 4){
@@ -321,18 +234,13 @@
                                     }
                                 },
                                 /*{
->>>>>>> 4db80d10
                                     name: 'addtabs',
                                     text: __('新选项卡中打开'),
                                     title: __('新选项卡中打开'),
                                     classname: 'btn btn-xs btn-warning btn-addtabs',
                                     icon: 'fa fa-folder-o',
                                     url: 'example/bootstraptable/detail'
-<<<<<<< HEAD
-                                }
-=======
                                 }*/
->>>>>>> 4db80d10
                             ],
                             formatter: Table.api.formatter.buttons
                         },
@@ -387,40 +295,6 @@
                             formatter: Table.api.formatter.operate
                         },*/
 
-<<<<<<< HEAD
-
-
-
-                        /*{field: 'web_designer_user_id', title: __('Web_designer_user_id')},
-                        {field: 'web_designer_expect_time', title: __('Web_designer_expect_time'), operate:'RANGE', addclass:'datetimerange', formatter: Table.api.formatter.datetime},
-                        {field: 'web_designer_is_finish', title: __('Web_designer_is_finish')},
-                        {field: 'web_designer_finish_time', title: __('Web_designer_finish_time'), operate:'RANGE', addclass:'datetimerange', formatter: Table.api.formatter.datetime},
-                        {field: 'phper_group', title: __('Phper_group')},
-                        {field: 'phper_complexity', title: __('Phper_complexity')},
-                        {field: 'phper_user_id', title: __('Phper_user_id')},
-                        {field: 'phper_expect_time', title: __('Phper_expect_time'), operate:'RANGE', addclass:'datetimerange', formatter: Table.api.formatter.datetime},
-                        {field: 'phper_is_finish', title: __('Phper_is_finish')},
-                        {field: 'phper_finish_time', title: __('Phper_finish_time'), operate:'RANGE', addclass:'datetimerange', formatter: Table.api.formatter.datetime},
-                        {field: 'app_group', title: __('App_group')},
-                        {field: 'app_complexity', title: __('App_complexity')},
-                        {field: 'app_user_id', title: __('App_user_id')},
-                        {field: 'app_expect_time', title: __('App_expect_time'), operate:'RANGE', addclass:'datetimerange', formatter: Table.api.formatter.datetime},
-                        {field: 'app_is_finish', title: __('App_is_finish')},
-                        {field: 'app_finish_time', title: __('App_finish_time'), operate:'RANGE', addclass:'datetimerange', formatter: Table.api.formatter.datetime},
-                        {field: 'test_group', title: __('Test_group')},
-                        {field: 'test_complexity', title: __('Test_complexity')},
-                        {field: 'test_user_id', title: __('Test_user_id')},
-                        {field: 'test_is_finish', title: __('Test_is_finish')},
-                        {field: 'test_finish_time', title: __('Test_finish_time'), operate:'RANGE', addclass:'datetimerange', formatter: Table.api.formatter.datetime},
-                        {field: 'test_bug_for_web_designer_num', title: __('Test_bug_for_web_designer_num')},
-                        {field: 'test_bug_for_phper_num', title: __('Test_bug_for_phper_num')},
-                        {field: 'test_bug_for_app_num', title: __('Test_bug_for_app_num')},
-                        {field: 'entry_user_confirm', title: __('Entry_user_confirm')},
-                        {field: 'entry_user_confirm_time', title: __('Entry_user_confirm_time'), operate:'RANGE', addclass:'datetimerange', formatter: Table.api.formatter.datetime},
-                        {field: 'all_finish_time', title: __('All_finish_time'), operate:'RANGE', addclass:'datetimerange', formatter: Table.api.formatter.datetime},*/
-
-=======
->>>>>>> 4db80d10
                     ]
                 ]
             });
@@ -616,135 +490,6 @@
         test_record_bug: function () {
             Controller.api.bindevent();
         },
-        distribution: function () {
-            Controller.api.bindevent();
-
-            $(function(){
-                var status = $('#status').val();
-                if(status == 1){
-                    var test_group = $('#test_group').val();
-                    if(test_group == 1){
-                        $('.test_class').show();
-                    }
-                }
-                if(status == 2){
-                    var web_designer_group = $('#Web_designer_group').val();
-                    if(web_designer_group == 1){
-                        $('.Web_designer_class').show();
-                    }
-
-                    var phper_group = $('#phper_group').val();
-                    if(phper_group == 1){
-                        $('.phper_class').show();
-                    }
-
-                    var app_group = $('#app_group').val();
-                    if(app_group == 1){
-                        $('.app_class').show();
-                    }
-                }
-            });
-
-            /*测试确认、分配 start*/
-            $(document).on('click', "#add_test_user", function () {
-                var user_id = $('#test_user').val();
-                if(isNaN(parseInt(user_id))){
-                    layer.alert('无效的选择');
-                    return false;
-                }
-                var user_name = $("#test_user option:selected").text();
-
-                var status = 0;
-                $("#test_user_list .user_list input").each(function(){
-                    var sel_userid=$(this).val();
-                    if(user_id == sel_userid){
-                        status = 1;
-                    }
-                });
-                if(status == 1){
-                    layer.alert('重复的责任人');
-                    return false;
-                }
-                var add_str = '<div class="user_list" id="userid_'+user_id+'"><span>'+user_name+'</span><a href="javascript:;" onclick="del_Entry_user('+user_id+')"> Ｘ </a><input type="hidden" name="row[test_user_id][]" value="'+user_id+'"></div>'
-                $('#test_user_list').append(add_str);
-            });
-            /*测试确认、分配 end*/
-
-            /*前端分配 start*/
-            $(document).on('click', "#add_web_designer_user", function () {
-                var user_id = $('#web_designer_user').val();
-                if(isNaN(parseInt(user_id))){
-                    layer.alert('无效的选择');
-                    return false;
-                }
-                var user_name = $("#web_designer_user option:selected").text();
-
-                var status = 0;
-                $("#web_designer_user_list .user_list input").each(function(){
-                    var sel_userid=$(this).val();
-                    if(user_id == sel_userid){
-                        status = 1;
-                    }
-                });
-                if(status == 1){
-                    layer.alert('重复的责任人');
-                    return false;
-                }
-                var add_str = '<div class="user_list" id="userid_'+user_id+'"><span>'+user_name+'</span><a href="javascript:;" onclick="del_Entry_user('+user_id+')"> Ｘ </a><input type="hidden" name="row[web_designer_user_id][]" value="'+user_id+'"></div>'
-                $('#web_designer_user_list').append(add_str);
-            });
-            /*前端分配 end*/
-
-            /*后端分配 start*/
-            $(document).on('click', "#add_phper_user", function () {
-                var user_id = $('#phper_user').val();
-                if(isNaN(parseInt(user_id))){
-                    layer.alert('无效的选择');
-                    return false;
-                }
-                var user_name = $("#phper_user option:selected").text();
-
-                var status = 0;
-                $("#phper_user_list .user_list input").each(function(){
-                    var sel_userid=$(this).val();
-                    if(user_id == sel_userid){
-                        status = 1;
-                    }
-                });
-                if(status == 1){
-                    layer.alert('重复的责任人');
-                    return false;
-                }
-                var add_str = '<div class="user_list" id="userid_'+user_id+'"><span>'+user_name+'</span><a href="javascript:;" onclick="del_Entry_user('+user_id+')"> Ｘ </a><input type="hidden" name="row[phper_user_id][]" value="'+user_id+'"></div>'
-                $('#phper_user_list').append(add_str);
-            });
-            /*后端分配 end*/
-
-            /*app分配 start*/
-            $(document).on('click', "#add_app_group", function () {
-                var user_id = $('#app_user').val();
-                if(isNaN(parseInt(user_id))){
-                    layer.alert('无效的选择');
-                    return false;
-                }
-                var user_name = $("#app_user option:selected").text();
-
-                var status = 0;
-                $("#app_user_list .user_list input").each(function(){
-                    var sel_userid=$(this).val();
-                    if(user_id == sel_userid){
-                        status = 1;
-                    }
-                });
-                if(status == 1){
-                    layer.alert('重复的责任人');
-                    return false;
-                }
-                var add_str = '<div class="user_list" id="userid_'+user_id+'"><span>'+user_name+'</span><a href="javascript:;" onclick="del_Entry_user('+user_id+')"> Ｘ </a><input type="hidden" name="row[app_user_id][]" value="'+user_id+'"></div>'
-                $('#app_user_list').append(add_str);
-            });
-            /*app分配 end*/
-        },
         api: {
             bindevent: function () {
                 Form.api.bindevent($("form[role=form]"));
@@ -779,10 +524,6 @@
                 getcontent: {
                     //格式为：方法名+空格+DOM元素
                     'click .btn-getcontent': function (e, value, row, index) {
-<<<<<<< HEAD
-                        console.log(row.title);
-=======
->>>>>>> 4db80d10
                         var str = '标题：'+row.title+'<br><hr>内容：'+value;
                         Layer.open({
                             closeBtn: 1,
@@ -808,13 +549,10 @@
     }else{
         $('.'+classstr).hide();
     }
-<<<<<<< HEAD
-=======
 }
 
 function update_responsibility_user(val){
     var is_val = $(val).val();
     $('.responsibility_user_id').attr('name','');
     $('#responsibility_user_id_'+is_val).attr('name','row[responsibility_user_id]');
->>>>>>> 4db80d10
 }