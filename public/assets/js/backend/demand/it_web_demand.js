define(['jquery', 'bootstrap', 'backend', 'table', 'form','nkeditor', 'upload'], function ($, undefined, Backend, Table, Form,Nkeditor, Upload) {

    var Controller = {
        index: function () {
            // 初始化表格参数配置
            Table.api.init({
                showJumpto: true,
                searchFormVisible: true,
                pageList: [10, 25, 50, 100],
                extend: {
                    index_url: 'demand/it_web_demand/index' + location.search,
                    add_url: 'demand/it_web_demand/add',
                    edit_url: 'demand/it_web_demand/edit',
                    del_url: 'demand/it_web_demand/del',
                    table: 'it_web_demand',
                }
            });

            var table = $("#table");

            // 初始化表格
            table.bootstrapTable({
                url: $.fn.bootstrapTable.defaults.extend.index_url,
                pk: 'id',
                sortName: 'id',
                columns: [
                    [
                        {field: 'id', title: __('Id'),operate:'='},
                        {
                            field: 'site',
                            title: __('项目'),
                            searchList: { 1: 'Zeelool', 2: 'Voogueme', 3: 'Nihao' , 4: 'Meeloog', 5: 'Wesee', 6:'Rufoo',7:'Toloog',8:'Other'},
                            custom:{1: 'black', 2: 'black', 3: 'black' , 4: 'black', 5: 'black', 6:'black',7:'black',8:'black'},
                            formatter: Table.api.formatter.status
                        },
                        {field: 'entry_user_name', title: __('提出人'), operate:'like'},
<<<<<<< HEAD
                        {field: 'task_user_name', title: __('任务人'), operate:'like'},
=======
                        {field: 'task_user_name', title: __('任务人'), operate:'like',visible: false},
>>>>>>> c4463784

                        {
                            field: 'type',
                            title: __('任务类型'),
                            searchList: { 1: 'Bug', 2: '维护', 3: '优化' , 4: '新功能', 5: '开发'},
                            custom:{1: 'red', 2: 'blue', 3: 'blue' , 4: 'blue', 5: 'green'},
                            formatter: Table.api.formatter.status
                        },

                        {
                            field: 'title',
                            title: __('标题'),
                            operate: 'LIKE',
                            events: Controller.api.events.gettitle,
                            cellStyle: formatTableUnit,
                            formatter: Controller.api.formatter.gettitle,
                            operate:false
                        },

                        {field: 'create_time', title: __('创建时间'), operate: false},

                        {
                            field: 'pm_audit_status',
                            title: __('评审'),
                            events: Controller.api.events.ge_pm_status,
                            searchList: { 1: '待审', 2: 'Pending', 3: '通过'},
                            formatter: Controller.api.formatter.ge_pm_status,
                        },
                        {
                            field: 'develop_finish_status1',
                            title: __('开发进度'),
                            searchList: { 1: '未响应', 2: '开发中', 3: '开发完成'},
                            visible: false
                        },
                        {
                            field: 'test_status1',
                            title: __('测试进度'),
                            searchList: { 1: '未确认', 2: '已确认', 3: '待通过' , 4: '待上线', 5: '已上线'},
                            visible: false
                        },
                        { field: 'end_time', title: __('完成时间'), operate: 'RANGE', addclass: 'datetimerange', formatter: Table.api.formatter.datetime, visible: false },

                        {
                            field: 'priority',
                            title: __('优先级'),
                            searchList: { '':'-', 1: 'D1', 2: 'D2', 3: 'V1' , 4: 'V2', 5: 'V3'},
                            custom:{1: 'black', 2: 'black', 3: 'black' , 4: 'black', 5: 'black'},
                            formatter: Table.api.formatter.status,
                            operate:false
                        },
                        {field: 'node_time', title: __('任务周期'),operate:false},
                        {
                            field: 'status',
                            title: __('任务状态'),
                            searchList: { 1: '未激活', 2: '激活', 3: '已响应' , 4: '完成', 5: '超时完成'},
                            custom:{1: 'gray', 2: 'blue', 3: 'green' , 4: 'gray', 5: 'yellow'},
                            formatter: Table.api.formatter.status,
                            operate:false
                        },
                        {
                            field: 'develop_finish_status',
                            title: __('开发进度'),
                            events: Controller.api.events.get_develop_status,
                            formatter: Controller.api.formatter.get_develop_status,
                            operate:false
                        },
                        {
                            field: 'test_status',
                            title: __('测试进度'),
                            events: Controller.api.events.get_test_status,
                            formatter: Controller.api.formatter.get_test_status,
                            operate:false
                        },
                        {
                            field: 'all_finish_time',
                            title: __('完成时间节点'),
                            operate: false,
                            formatter: function (value, rows) {
                                var all_user_name = '';
                                if(rows.develop_finish_time){
                                    all_user_name += '<span class="all_user_name">开发：<b>'+ rows.develop_finish_time + '</b></span><br>';
                                }

                                if(rows.test_is_finish == 1){
                                    all_user_name += '<span class="all_user_name">测试：<b>'+ rows.test_finish_time + '</b></span><br>';
                                }

                                if(rows.all_finish_time){
                                    all_user_name += '<span class="all_user_name">上线：<b>'+ rows.all_finish_time + '</b></span><br>';
                                }
                                if(all_user_name == ''){
                                    all_user_name = '-';
                                }

                                return all_user_name;
                            },
                        },
                        {
                            field: 'entry_user_confirm',
                            title: __('完成确认'),
                            events: Controller.api.events.get_user_confirm,
                            formatter: Controller.api.formatter.get_user_confirm,
                            operate:false
                        },
                        // {
                        //     field: 'all_user_id',
                        //     title: __('责任人'),
                        //     operate: false,
                        //     formatter: function (value, rows) {
                        //         var all_user_name = '';
                        //         if(rows.web_designer_user_id){
                        //             all_user_name += '<span class="all_user_name">前端：<b>'+ rows.web_designer_user_name + '</b></span><br>';
                        //         }
                        //         if(rows.phper_user_id){
                        //             all_user_name += '<span class="all_user_name">后端：<b>'+ rows.php_user_name + '</b></span><br>';
                        //         }
                        //         if(rows.app_user_id){
                        //             all_user_name += '<span class="all_user_name">APP：<b>'+ rows.app_user_name + '</b></span><br>';
                        //         }
                        //         if(rows.test_user_id){
                        //             all_user_name += '<span class="all_user_name">测试：<b>'+ rows.test_user_name + '</b></span><br>';
                        //         }
                        //         return all_user_name;
                        //     },
                        // },
                        {
                            field: 'detail',
                            title: __('详情记录'),
                            events: Controller.api.events.get_detail,
                            formatter: Controller.api.formatter.get_detail,
                            operate:false
                        },
                        {
                            field: 'web_designer_user_name',
                            title: __('前端'),
                            operate: false,
                            formatter: function (value, rows) {
                                var all_user_name = '';
                                if(rows.web_designer_user_name){
                                    for(var i in rows.web_designer_user_name) {
                                        all_user_name += rows.web_designer_user_name[i] + '<br>';
                                    }
                                }
                                return all_user_name ? all_user_name : '-';
                            },
                        },
                        {
                            field: 'php_user_name',
                            title: __('后端'),
                            operate: false,
                            formatter: function (value, rows) {
                                var all_user_name = '';
                                if(rows.php_user_name){
                                    for(var i in rows.php_user_name) {
                                        all_user_name += rows.php_user_name[i] + '<br>';
                                    }
                                }
                                return all_user_name ? all_user_name : '-';
                            },
                        },
                        {
                            field: 'app_user_name',
                            title: __('APP'),
                            operate: false,
                            formatter: function (value, rows) {
                                var all_user_name = '';
                                if(rows.app_user_name){
                                    for(var i in rows.app_user_name) {
                                        all_user_name += rows.app_user_name[i] + '<br>';
                                    }
                                }
                                return all_user_name ? all_user_name : '-';
                            },
                        },
                        {
                            field: 'test_user_name',
                            title: __('测试'),
                            operate: false,
                            formatter: function (value, rows) {
                                var all_user_name = '';
                                if(rows.test_user_name){
                                    for(var i in rows.test_user_name) {
                                        all_user_name += rows.test_user_name[i] + '<br>';
                                    }
                                }
                                return all_user_name ? all_user_name : '-';
                            },
                        },


                    ]
                ]
            });
            $('.panel-heading a[data-toggle="tab"]').on('shown.bs.tab', function (e) {
                var field = $(this).data("field");
                var value = $(this).data("value");
                var options = table.bootstrapTable('getOptions');
                options.pageNumber = 1;
                var queryParams = options.queryParams;
                options.queryParams = function (params) {
                    var params = queryParams(params);
                    var filter = params.filter ? JSON.parse(params.filter) : {};
                    var op     = params.op ? JSON.parse(params.op) : {};
                    if (field == ''){
                        delete filter.label;
                    } else {
                        filter[field] = value;
                    }
                    params.filter = JSON.stringify(filter);
                    params.op     = JSON.stringify(op);
                    return params;
                };
                table.bootstrapTable('refresh', {});
                return false;
            });
            // 为表格绑定事件
            Table.api.bindevent(table);
        },

        rdc_demand_list: function () {
            // 初始化表格参数配置
            Table.api.init({
                showJumpto: true,
                searchFormVisible: true,
                pageList: [10, 25, 50, 100],
                extend: {
                    index_url: 'demand/it_web_demand/rdc_demand_list' + location.search,
                    add_url: 'demand/it_web_demand/add/demand_type/2',
                    edit_url: 'demand/it_web_demand/edit/demand_type/2',
                    del_url: 'demand/it_web_demand/del',
                    table: 'it_web_demand',
                }
            });

            var table = $("#table");

            // 初始化表格
            table.bootstrapTable({
                url: $.fn.bootstrapTable.defaults.extend.index_url,
                pk: 'id',
                sortName: 'id',
                columns: [
                    [
                        {field: 'id', title: __('Id'),operate:'='},
                        {
                            field: 'site',
                            title: __('项目'),
                            searchList: { 1: 'Zeelool', 2: 'Voogueme', 3: 'Nihao' , 4: 'Meeloog', 5: 'Wesee', 6:'Rufoo',7:'Toloog',8:'Other'},
                            custom:{1: 'black', 2: 'black', 3: 'black' , 4: 'black', 5: 'black', 6:'black',7:'black',8:'black'},
                            formatter: Table.api.formatter.status
                        },
                        {field: 'entry_user_name', title: __('提出人'), operate:'like'},
                        {
                            field: 'type',
                            title: __('任务类型'),
                            searchList: { 1: 'Bug', 2: '维护', 3: '优化' , 4: '新功能', 5: '开发'},
                            custom:{1: 'red', 2: 'blue', 3: 'blue' , 4: 'blue', 5: 'green'},
                            formatter: Table.api.formatter.status
                        },

                        {
                            field: 'title',
                            title: __('标题'),
                            operate: 'LIKE',
                            events: Controller.api.events.getrdctitle,
                            cellStyle: formatTableUnit,
                            formatter: Controller.api.formatter.getrdctitle,
                            operate:false
                        },

                        {field: 'create_time', title: __('创建时间'), operate: false},

                        {
                            field: 'pm_audit_status',
                            title: __('评审'),
                            events: Controller.api.events.ge_rdcpm_status,
                            searchList: { 1: '待通过', 3: '通过'},
                            formatter: Controller.api.formatter.ge_rdcpm_status,
                        },
                        {
                            field: 'develop_finish_status1',
                            title: __('开发进度'),
                            searchList: { 1: '未响应', 2: '开发中', 3: '开发完成'},
                            visible: false
                        },
                        {
                            field: 'test_status1',
                            title: __('测试进度'),
                            searchList: { 1: '未确认', 2: '已确认', 3: '待通过' , 4: '待上线', 5: '已上线'},
                            visible: false
                        },
                        { field: 'end_time', title: __('完成时间'), operate: 'RANGE', addclass: 'datetimerange', formatter: Table.api.formatter.datetime, visible: false },
                        {field: 'node_time', title: __('任务周期'),operate:false},
                        {
                            field: 'status',
                            title: __('任务状态'),
                            searchList: { 1: '未激活', 2: '激活', 3: '已响应' , 4: '完成', 5: '超时完成'},
                            custom:{1: 'gray', 2: 'blue', 3: 'green' , 4: 'gray', 5: 'yellow'},
                            formatter: Table.api.formatter.status,
                            operate:false
                        },
                        {
                            field: 'develop_finish_status',
                            title: __('开发进度'),
                            events: Controller.api.events.get_develop_status,
                            formatter: Controller.api.formatter.get_develop_status,
                            operate:false
                        },
                        {
                            field: 'test_status',
                            title: __('测试进度'),
                            events: Controller.api.events.get_test_status,
                            formatter: Controller.api.formatter.get_test_status,
                            operate:false
                        },
                        {
                            field: 'all_finish_time',
                            title: __('完成时间节点'),
                            operate: false,
                            formatter: function (value, rows) {
                                var all_user_name = '';
                                if(rows.develop_finish_time){
                                    all_user_name += '<span class="all_user_name">开发：<b>'+ rows.develop_finish_time + '</b></span><br>';
                                }


                                if(rows.test_is_finish == 1){
                                    all_user_name += '<span class="all_user_name">测试：<b>'+ rows.test_finish_time + '</b></span><br>';
                                }

                                if(rows.all_finish_time){
                                    all_user_name += '<span class="all_user_name">上线：<b>'+ rows.all_finish_time + '</b></span><br>';
                                }
                                if(all_user_name == ''){
                                    all_user_name = '-';
                                }

                                return all_user_name;
                            },
                        },
                        {
                            field: 'detail',
                            title: __('详情记录'),
                            events: Controller.api.events.get_detail,
                            formatter: Controller.api.formatter.get_detail,
                            operate:false
                        },
                        {
                            field: 'web_designer_user_name',
                            title: __('前端'),
                            operate: false,
                            formatter: function (value, rows) {
                                var all_user_name = '';
                                if(rows.web_designer_user_name){
                                    for(var i in rows.web_designer_user_name) {
                                        all_user_name += rows.web_designer_user_name[i] + '<br>';
                                    }
                                }
                                return all_user_name ? all_user_name : '-';
                            },
                        },
                        {
                            field: 'php_user_name',
                            title: __('后端'),
                            operate: false,
                            formatter: function (value, rows) {
                                var all_user_name = '';
                                if(rows.php_user_name){
                                    for(var i in rows.php_user_name) {
                                        all_user_name += rows.php_user_name[i] + '<br>';
                                    }
                                }
                                return all_user_name ? all_user_name : '-';
                            },
                        },
                        {
                            field: 'app_user_name',
                            title: __('APP'),
                            operate: false,
                            formatter: function (value, rows) {
                                var all_user_name = '';
                                if(rows.app_user_name){
                                    for(var i in rows.app_user_name) {
                                        all_user_name += rows.app_user_name[i] + '<br>';
                                    }
                                }
                                return all_user_name ? all_user_name : '-';
                            },
                        },
                        {
                            field: 'test_user_name',
                            title: __('测试'),
                            operate: false,
                            formatter: function (value, rows) {
                                var all_user_name = '';
                                if(rows.test_user_name){
                                    for(var i in rows.test_user_name) {
                                        all_user_name += rows.test_user_name[i] + '<br>';
                                    }
                                }
                                return all_user_name ? all_user_name : '-';
                            },
                        },


                    ]
                ]
            });
            $('.panel-heading a[data-toggle="tab"]').on('shown.bs.tab', function (e) {
                var field = $(this).data("field");
                var value = $(this).data("value");
                var options = table.bootstrapTable('getOptions');
                options.pageNumber = 1;
                var queryParams = options.queryParams;
                options.queryParams = function (params) {
                    var params = queryParams(params);
                    var filter = params.filter ? JSON.parse(params.filter) : {};
                    var op     = params.op ? JSON.parse(params.op) : {};
                    if (field == '') {
                        delete filter.label;
                    } else {
                        filter[field] = value;
                    }
                    params.filter = JSON.stringify(filter);
                    params.op     = JSON.stringify(op);
                    return params;
                };
                table.bootstrapTable('refresh', {});
                return false;
            });
            // 为表格绑定事件
            Table.api.bindevent(table);
        },

        add: function () {
            Controller.api.bindevent();
            $(".editor_nkeditor", $("form[role=form]")).each(function () {
                var that = this;
                Nkeditor.create(that, {
                    width: '100%',
                    height: '50%',
                    filterMode: false,
                    wellFormatMode: false,
                    allowMediaUpload: true, //是否允许媒体上传
                    allowFileManager: true,
                    allowImageUpload: true,
                    wordImageServer: typeof Config.nkeditor != 'undefined' && Config.nkeditor.wordimageserver ? "127.0.0.1:10101" : "", //word图片替换服务器的IP和端口
                    urlType: Config.upload.cdnurl ? 'domain' : '',//给图片加前缀
                    cssPath: Fast.api.cdnurl('/assets/addons/nkeditor/plugins/code/prism.css'),
                    cssData: "body {font-size: 13px}",
                    fillDescAfterUploadImage: false, //是否在上传后继续添加描述信息
                    themeType: typeof Config.nkeditor != 'undefined' ? Config.nkeditor.theme : 'black', //编辑器皮肤,这个值从后台获取
                    fileManagerJson: Fast.api.fixurl("/addons/nkeditor/index/attachment/module/" + Config.modulename),
                    items: [
                        'image', 'multiimage','insertfile',
                    ],
                    afterCreate: function () {
                        var self = this;
                        //Ctrl+回车提交
                        Nkeditor.ctrl(document, 13, function () {
                            self.sync();
                            $(that).closest("form").submit();
                        });
                        Nkeditor.ctrl(self.edit.doc, 13, function () {
                            self.sync();
                            $(that).closest("form").submit();
                        });
                        //粘贴上传
                        $("body", self.edit.doc).bind('paste', function (event) {
                            var image, pasteEvent;
                            pasteEvent = event.originalEvent;
                            if (pasteEvent.clipboardData && pasteEvent.clipboardData.items) {
                                image = getImageFromClipboard(pasteEvent);
                                if (image) {
                                    event.preventDefault();
                                    Upload.api.send(image, function (data) {
                                        self.exec("insertimage", Fast.api.cdnurl(data.url));
                                    });
                                }
                            }
                        });
                        //挺拽上传
                        $("body", self.edit.doc).bind('drop', function (event) {
                            var image, pasteEvent;
                            pasteEvent = event.originalEvent;
                            if (pasteEvent.dataTransfer && pasteEvent.dataTransfer.files) {
                                images = getImageFromDrop(pasteEvent);
                                if (images.length > 0) {
                                    event.preventDefault();
                                    $.each(images, function (i, image) {
                                        Upload.api.send(image, function (data) {
                                            self.exec("insertimage", Fast.api.cdnurl(data.url));
                                        });
                                    });
                                }
                            }
                        });
                    },
                    //FastAdmin自定义处理
                    beforeUpload: function (callback, file) {
                        var file = file ? file : $("input.ke-upload-file", this.form).prop('files')[0];
                        Upload.api.send(file, function (data) {
                            var data = {code: '000', data: {url: Fast.api.cdnurl(data.url)}, title: '', width: '', height: '', border: '', align: ''};
                            callback(data);
                        });

                    },
                    //错误处理 handler
                    errorMsgHandler: function (message, type) {
                        try {
                            console.log(message, type);
                        } catch (Error) {
                            alert(message);
                        }
                    }
                });
            });
            $('.ke-edit-iframe').css('height', '240px');
        },
        edit: function () {
            Controller.api.bindevent();
            $(".editor_nkeditor", $("form[role=form]")).each(function () {
                var that = this;
                Nkeditor.create(that, {
                    width: '100%',
                    height: '50%',
                    filterMode: false,
                    wellFormatMode: false,
                    allowMediaUpload: true, //是否允许媒体上传
                    allowFileManager: true,
                    allowImageUpload: true,
                    wordImageServer: typeof Config.nkeditor != 'undefined' && Config.nkeditor.wordimageserver ? "127.0.0.1:10101" : "", //word图片替换服务器的IP和端口
                    urlType: Config.upload.cdnurl ? 'domain' : '',//给图片加前缀
                    cssPath: Fast.api.cdnurl('/assets/addons/nkeditor/plugins/code/prism.css'),
                    cssData: "body {font-size: 13px}",
                    fillDescAfterUploadImage: false, //是否在上传后继续添加描述信息
                    themeType: typeof Config.nkeditor != 'undefined' ? Config.nkeditor.theme : 'black', //编辑器皮肤,这个值从后台获取
                    fileManagerJson: Fast.api.fixurl("/addons/nkeditor/index/attachment/module/" + Config.modulename),
                    items: [
                        'image', 'multiimage','insertfile',
                    ],
                    afterCreate: function () {
                        var self = this;
                        //Ctrl+回车提交
                        Nkeditor.ctrl(document, 13, function () {
                            self.sync();
                            $(that).closest("form").submit();
                        });
                        Nkeditor.ctrl(self.edit.doc, 13, function () {
                            self.sync();
                            $(that).closest("form").submit();
                        });
                        //粘贴上传
                        $("body", self.edit.doc).bind('paste', function (event) {
                            var image, pasteEvent;
                            pasteEvent = event.originalEvent;
                            if (pasteEvent.clipboardData && pasteEvent.clipboardData.items) {
                                image = getImageFromClipboard(pasteEvent);
                                if (image) {
                                    event.preventDefault();
                                    Upload.api.send(image, function (data) {
                                        self.exec("insertimage", Fast.api.cdnurl(data.url));
                                    });
                                }
                            }
                        });
                        //挺拽上传
                        $("body", self.edit.doc).bind('drop', function (event) {
                            var image, pasteEvent;
                            pasteEvent = event.originalEvent;
                            if (pasteEvent.dataTransfer && pasteEvent.dataTransfer.files) {
                                images = getImageFromDrop(pasteEvent);
                                if (images.length > 0) {
                                    event.preventDefault();
                                    $.each(images, function (i, image) {
                                        Upload.api.send(image, function (data) {
                                            self.exec("insertimage", Fast.api.cdnurl(data.url));
                                        });
                                    });
                                }
                            }
                        });
                    },
                    //FastAdmin自定义处理
                    beforeUpload: function (callback, file) {
                        var file = file ? file : $("input.ke-upload-file", this.form).prop('files')[0];
                        Upload.api.send(file, function (data) {
                            var data = {code: '000', data: {url: Fast.api.cdnurl(data.url)}, title: '', width: '', height: '', border: '', align: ''};
                            callback(data);
                        });

                    },
                    //错误处理 handler
                    errorMsgHandler: function (message, type) {
                        try {
                            console.log(message, type);
                        } catch (Error) {
                            alert(message);
                        }
                    }
                });
            });
            $('.ke-edit-iframe').css('height', '240px');
            $(document).on('click', ".btn-sub", function () {
                var type = $(this).val();
                if(type == 'del'){
                    $("#demand_edit").attr('action','demand/it_web_demand/del');
                }
                if(type == 'edit'){
                    $("#demand_edit").attr('action','demand/it_web_demand/edit');
                }
                if(type == 'pending'){
                    $('#pm_audit_status').val(2);
                    $("#demand_edit").attr('action','demand/it_web_demand/edit');
                }
                if(type == 'sub'){
                    $('#pm_audit_status').val(3);
                    $("#demand_edit").attr('action','demand/it_web_demand/edit');
                }
                $("#demand_edit").submit();
            });

        },
        distribution: function () {
            Controller.api.bindevent();

            $(document).on('change', ".web_group_status", function () {
                var status_val = $(this).val();
                if(status_val){
                    if(status_val == 2){
                        $('.web_html').css('display','none');
                    }
                    if(status_val == 1){
                        $('.web_html').css('display','block');
                    }
                }
            });
            $(document).on('change', ".php_group_status", function () {
                var status_val = $(this).val();
                if(status_val){
                    if(status_val == 2){
                        $('.php_html').css('display','none');
                    }
                    if(status_val == 1){
                        $('.php_html').css('display','block');
                    }
                }
            });
            $(document).on('change', ".app_group_status", function () {
                var status_val = $(this).val();
                if(status_val){
                    if(status_val == 2){
                        $('.app_html').css('display','none');
                    }
                    if(status_val == 1){
                        $('.app_html').css('display','block');
                    }
                }
            });

            $(document).on('click', ".btn-sub", function () {
                var type = $(this).val();
                $('#input_'+type).val('2');
                $("#form_"+type).submit();
            });
        },
        test_handle: function () {
            Controller.api.bindevent();

            $(document).on('click', ".btn-sub", function () {
                var type = $(this).val();
                if(type == 'tongguo_yes'){
                    $('#tongguo_status').val('1');
                    $("#tongguo_form").submit();
                }
                if(type == 'tongguo_no'){
                    $('#tongguo_status').val('2');
                    $("#tongguo_form").submit();
                }
            });
        },
        detail: function () {
            Controller.api.bindevent();


            $(document).on('change', ".check_value,#web_designer_user_id,#phper_user_id,#app_user_id,#test_user_id", function () {
                var layer_index = layer.load(2, {
                    shade: [0.2,'#000']
                });

                var id = $('#demand_id').val();

                var is_small_probability = 0;
                if($('#is_small_probability').is(":checked")){
                    is_small_probability = 1;
                }
                var is_low_level_error = 0;
                if($('#is_low_level_error').is(":checked")){
                    is_low_level_error = 1;
                }
                var is_difficult = 0;
                if($('#is_difficult').is(":checked")){
                    is_difficult = 1;
                }

                var web_designer_user_id = $('#web_designer_user_id').val();
                var phper_user_id = $('#phper_user_id').val();
                var app_user_id = $('#app_user_id').val();
                var test_user_id = $('#test_user_id').val();

                $.ajax({
                    type: "POST",
                    url: "demand/it_web_demand/detail",
                    dataType: "json",
                    cache: false,
                    async: false,
                    data: {
                        id: id,
                        is_small_probability: is_small_probability,
                        is_low_level_error: is_low_level_error,
                        is_difficult: is_difficult,
                        web_designer_user_id: web_designer_user_id,
                        phper_user_id: phper_user_id,
                        app_user_id: app_user_id,
                        test_user_id: test_user_id
                    },
                    success: function (json) {
                        Toastr.success(json.msg);
                        layer.close(layer_index);
                        parent.$('#table').bootstrapTable('refresh');
                    }
                });
            });

            $(document).on('click', ".sub_review", function () {
                var layer_index = layer.load(2, {
                    shade: [0.2,'#000']
                });

                var form_id = $(this).attr('data');
                var content = $('#c_'+form_id).val();
                var id = $('#demand_id').val();
                if(form_id == 'test_review'){
                    var type = 1;
                }else{
                    var type = 2;
                }

                $.ajax({
                    type: "POST",
                    url: "demand/it_web_demand/demand_review",
                    dataType: "json",
                    cache: false,
                    async: false,
                    data: {
                        pid: id,
                        type: type,
                        content: content,
                    },
                    success: function (json) {
                        if(json.data){
                            var str = '<li class="item"><p><span class="name">'+json.data.group_name+'</span><span class="time">'+json.data.create_time+'</span></p><p class="text-content">'+json.data.content+'</p></li>'
                            $('#'+form_id).append(str);
                            $('#c_'+form_id).val('');
                        }


                        Toastr.success(json.msg);
                        layer.close(layer_index);
                    }
                });
            });



        },
        api: {
            bindevent: function () {
                Form.api.bindevent($("form[role=form]"));
            },

            formatter: {
                //点击标题，弹出窗口
                gettitle: function (value) {
                    return '<a class="btn-gettitle" style="color: #333333!important;">' + value + '</a>';
                },
                //RDC点击标题，弹出窗口
                getrdctitle: function (value) {
                    return '<a class="btn-gettitle" style="color: #333333!important;">' + value + '</a>';
                },
                //点击评审，弹出窗口
                ge_pm_status: function (value, row, index) {
                    if(row.pm_audit_status == 1){
                        return '<div><span class="check_pm_status status1_color">待审</span></div>';
                    }
                    if(row.pm_audit_status == 2){
                        return '<div><span class="check_pm_status status2_color">Pending</span></div>';
                    }
                    if(row.pm_audit_status == 3){
                        return '<div><span class="check_pm_status status3_color">通过</span></div>';
                    }
                },
                //rdc点击评审,直接通过
                ge_rdcpm_status: function (value, row, index) {
                    if(row.pm_audit_status == 1){
                        if(row.pm_status){
                            return '<div><span class="check_pm_status status1_color">待通过</span></div>';
                        }else{
                            return '<div><span class="check_rdcpm_status status1_color disabled">待通过</span></div>';
                        }
                    }
                    if(row.pm_audit_status == 3){
                        return '<div><span class="check_rdcpm_status status3_color disabled">通过</span></div>';
                    }
                },
                //开发进度点击弹窗
                get_develop_status: function (value, row, index) {
                    if(row.status >= 2){
                        if(row.develop_finish_status == 1){
                            return '<div><span class="check_develop_status status1_color">未响应</span></div>';
                        }else if (row.develop_finish_status == 2){
                            return '<div><span class="check_develop_status status1_color">开发中</span></div>';
                        }else if(row.develop_finish_status == 3){
                            if(row.status == 5){
                                return '<div><span class="check_develop_status status4_color">开发完成</span></div>';
                            }else{
                                return '<div><span class="check_develop_status status3_color">开发完成</span></div>';
                            }
                        }
                    }else{
                        return '-';
                    }
                },
                //测试进度点击弹窗
                get_test_status: function (value, row, index) {
                    if(row.status >= 2){
                        if(row.test_status == 1){
                            return '<div><span class="check_test_status status1_color">未确认</span></div>';
                        }else if (row.test_status == 2){
                            if(row.test_group == 1){
                                return '<div><span class="check_test_status status3_color">待测试</span></div>';
                            }else{
                                return '<div><span class="check_test_status status3_color">无需测试</span></div>';
                            }

                        }else if (row.test_status == 3){
                            return '<div><span class="check_test_status status1_color">待通过</span></div>';
                        }else if (row.test_status == 4){
                            return '<div><span class="check_test_status status1_color">待上线</span></div>';
                        }else if (row.test_status == 5){
                            return '<div><span class="check_test_status status3_color">已上线</span></div>';
                        }
                    }else{
                        return '-';
                    }
                },
                //完成确认
                get_user_confirm: function (value, row, index) {
                    if(row.test_status == 5){
                        //状态=5才可以点击通过
                        if(row.demand_pm_status && row.entry_user_id == Config.admin_id){
                            //当前登录人有产品确认权限，并且当前登录人就是录入人，则一个按钮
                            if(row.entry_user_confirm == 1 && row.pm_confirm == 1){
                                return '已确认';
                            }else{
                                return '<div><span class="check_user_confirm status1_color">确认</span></div>';
                            }
                        }else{
                            //如果是产品
                            if(row.demand_pm_status){
                                if(row.pm_confirm == 1){
                                    //产品已经确认
                                    if(row.entry_user_confirm == 1){
                                        return '已确认';
                                    }else{
                                        return '产品已确认';
                                    }
                                }else{
                                    return '<div><span class="check_user_confirm status1_color">确认</span></div>';
                                }
                            }
                            //如果是提出人
                            if(row.entry_user_id == Config.admin_id){
                                if(row.entry_user_confirm == 1){
                                    //提出人已经确认
                                    if(row.pm_confirm == 1){
                                        return '已确认';
                                    }else{
                                        return '提出人已确认';
                                    }
                                }else{
                                    return '<div><span class="check_user_confirm status1_color">确认</span></div>';
                                }
                            }
                            //如果是其他人
                            if(row.entry_user_confirm == 1 && row.pm_confirm == 1){
                                return '已确认';
                            }else{
                                if(row.entry_user_confirm == 1){
                                    return '提出人已确认';
                                }
                                if(row.pm_confirm == 1){
                                    return '产品已确认';
                                }
                                return '未确认';
                            }
                        }
                    }else{
                        return '-'
                    }
                },

                //详情记录点击查看
                get_detail: function (value, row, index) {
                    return '<div><span class="check_detail">查看</span></div>';
                },
            },
            events: {//绑定事件的方法
                //点击标题，弹出窗口
                gettitle: {
                    //格式为：方法名+空格+DOM元素
                    'click .btn-gettitle': function (e, value, row, index) {
                        Backend.api.open('demand/it_web_demand/edit/type/view/ids/' +row.id, __('任务查看'), { area: ['70%', '70%'] });
                    }
                },
                //RDC点击标题，弹出窗口
                getrdctitle: {
                    //格式为：方法名+空格+DOM元素
                    'click .btn-gettitle': function (e, value, row, index) {
                        Backend.api.open('demand/it_web_demand/edit/demand_type/2/type/view/ids/' +row.id, __('任务查看'), { area: ['70%', '70%'] });
                    }
                },
                //点击评审，弹出窗口
                ge_pm_status: {
                    'click .check_pm_status': function (e, value, row, index) {
                        Backend.api.open('demand/it_web_demand/edit/type/pm_audit/ids/' +row.id, __('任务评审'), { area: ['70%', '70%'] });
                    }
                },
                //点击评审，弹出窗口
                ge_rdcpm_status: {
                    'click .check_pm_status': function (e, value, row, index) {

                        Backend.api.ajax({
                            url:'demand/it_web_demand/rdc_demand_pass/ids/' +row.id,
                        }, function(data, ret){
                            $("#table").bootstrapTable('refresh');
                        }, function(data, ret){
                            //失败的回调
                            $("#table").bootstrapTable('refresh');
                        });
                    }
                },
                //开发进度，弹出窗口
                get_develop_status:{
                    'click .check_develop_status': function (e, value, row, index) {
                        Backend.api.open('demand/it_web_demand/distribution/ids/' +row.id, __('开发进度'), { area: ['80%', '55%'] });
                    }
                },
                //测试进度
                get_test_status: {
                    'click .check_test_status': function (e, value, row, index) {
                        Backend.api.open('demand/it_web_demand/test_handle/ids/' +row.id, __('测试进度'), { area: ['40%', '50%'] });
                    }
                },
                //完成确认
                get_user_confirm: {
                    'click .check_user_confirm': function (e, value, row, index) {
                        layer.confirm('确认本需求？', {
                            btn: ['确认','取消'] //按钮
                        }, function(){
                            Backend.api.ajax({
                                url:'demand/it_web_demand/add/is_user_confirm/1/ids/' +row.id,
                            }, function(data, ret){
                                $("#table").bootstrapTable('refresh');
                                Layer.closeAll();
                            }, function(data, ret){
                                //失败的回调
                                Layer.closeAll();
                                return false;
                            });
                        }, function(){
                            Layer.closeAll();
                        });
                    }
                },

                //详情记录点击查看
                get_detail: {
                    'click .check_detail': function (e, value, row, index) {
                        Backend.api.open('demand/it_web_demand/detail/ids/' +row.id, __('详情记录'), { area: ['70%', '60%'] });
                    }
                },
            }
        }
    };
    return Controller;
});

function formatTableUnit(value, row, index) {
    return {
        css: {
            "white-space": "nowrap",
            "text-overflow": "ellipsis",
            "overflow": "hidden",
            "max-width": "200px"
        }
    }
}<|MERGE_RESOLUTION|>--- conflicted
+++ resolved
@@ -34,12 +34,7 @@
                             formatter: Table.api.formatter.status
                         },
                         {field: 'entry_user_name', title: __('提出人'), operate:'like'},
-<<<<<<< HEAD
-                        {field: 'task_user_name', title: __('任务人'), operate:'like'},
-=======
                         {field: 'task_user_name', title: __('任务人'), operate:'like',visible: false},
->>>>>>> c4463784
-
                         {
                             field: 'type',
                             title: __('任务类型'),
