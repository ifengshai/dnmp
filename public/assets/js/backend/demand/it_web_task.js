--- conflicted
+++ resolved
@@ -261,11 +261,7 @@
                         { field: 'id', title: __('Id') },
                         { field: 'person_in_charge_text', title: __('负责人') },
                         {
-<<<<<<< HEAD
-                            field: 'group_type', title: __('任务类型'),
-=======
                             field: 'type', title: __('任务类型'),
->>>>>>> b6c6c363
                             custom: { 1: 'success', 2: 'success', 3: 'success' },
                             searchList: { 1: '短期任务', 2: '中期任务', 3: '长期任务' },
                             formatter: Table.api.formatter.status
