--- conflicted
+++ resolved
@@ -27,14 +27,10 @@
                         {field: 'id', title: __('Id')},
                         {field: 'order_number', title: __('付款申请单号'), operate: 'LIKE'},
                         {field: 'supplier_name', title: __('供应商名称'), operate: 'LIKE'},
-<<<<<<< HEAD
-                        {field: 'purchase_number', title: __('采购单号'), operate: 'LIKE', visible:false},
-=======
                         {field: 'purchase_number', title: __('采购单号'), operate: 'LIKE'},
                         {field: '1688_number', title: __('1688单号'), operate: 'LIKE'},
                         {field: 'purchase_name', title: __('采购品名'), operate: false},
                         {field: 'purchase_num', title: __('采购数量'), operate: false},
->>>>>>> 3b2f5745
                         {
                             field: 'pay_type', title: __('付款类型'), custom: { 0: 'success', 1: 'yellow', 2: 'blue', 3: 'danger'},
                             searchList: {1: '预付款', 2: '全款预付', 3: '尾款'},
