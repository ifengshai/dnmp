define(['jquery', 'bootstrap', 'backend', 'table', 'form', 'template','echartsobj'], function ($, undefined, Backend, Table, Form, Template,EchartObj) {

    var Controller = {
        order: function () {
            // 初始化表格参数配置
            Table.api.init({
                showExport: false,
                showColumns: false,
                showToggle: false,
                extend: {
                    index_url: 'financial/index/order' + '?label=' + Config.label,
                    add_url: '',
                    edit_url: '',
                    del_url: '',
                    multi_url: '',
                }
            });

            var table = $("#table");

            //在普通搜索提交搜索前
            table.on('common-search.bs.table', function (event, table, query) {
                //这里可以获取到普通搜索表单中字段的查询条件
                console.log(query);
            });


            //在表格内容渲染完成后回调的事件
            table.on('post-body.bs.table', function (e, settings, json, xhr) {
                console.log(e, settings, json, xhr);
            });

            //当表格数据加载完成时
            table.on('load-success.bs.table', function (e, data) {
                //这里可以获取从服务端获取的JSON数据
                console.log(data);
                //这里我们手动设置底部的值
                $("#money").text(data.extend.money);

            });

            // 初始化表格
            // 这里使用的是Bootstrap-table插件渲染表格
            // 相关文档：http://bootstrap-table.wenzhixin.net.cn/zh-cn/documentation/
            table.bootstrapTable({
                url: $.fn.bootstrapTable.defaults.extend.index_url,
                pk: 'entity_id',
                sortName: 'entity_id',
                columns: [
                    [
                        //更多配置参数可参考http://bootstrap-table.wenzhixin.net.cn/zh-cn/documentation/#c
                        //该列为复选框字段,如果后台的返回state值将会默认选中
                        // {field: 'state', checkbox: true,},
                        //sortable为是否排序,operate为搜索时的操作符,visible表示是否可见
                        { checkbox: true },
                        { field: 'entity_id', title: __('记录标识'), operate: false },
                        //默认隐藏该列
                        { field: 'increment_id', title: __('订单号') },
                        { field: 'customer_firstname', title: __('客户名称') },
                        { field: 'customer_email', title: __('邮箱') },
                        { field: 'base_grand_total', title: __('订单金额'), operate: false, formatter: Controller.api.formatter.float_format },
                        { field: 'base_total_paid', title: __('支付金额'), operate: false, formatter: Controller.api.formatter.float_format },
                        { field: 'base_shipping_amount', title: __('邮费'), operate: false, formatter: Controller.api.formatter.float_format },
                        { field: 'created_at', title: __('创建时间'), operate: 'RANGE', addclass: 'datetimerange' },
                        //操作栏,默认有编辑、删除或排序按钮,可自定义配置buttons来扩展按钮
                        {
                            field: 'operate',
                            width: "150px",
                            title: __('Operate'),
                            table: table,
                            events: Table.api.events.operate,
                            buttons: [
                                {
                                    name: 'click',
                                    title: __('点击执行事件'),
                                    classname: 'btn btn-xs btn-info btn-click',
                                    icon: 'fa fa-leaf',
                                    click: function (data) {
                                        Layer.alert("点击按钮执行的事件");
                                    }
                                },
                                {
                                    name: 'detail',
                                    title: __('弹出窗口打开'),
                                    classname: 'btn btn-xs btn-primary btn-dialog',
                                    icon: 'fa fa-list',
                                    url: 'example/bootstraptable/detail',
                                    callback: function (data) {
                                        Layer.alert("接收到回传数据：" + JSON.stringify(data), { title: "回传数据" });
                                    }
                                },
                                {
                                    name: 'ajax',
                                    title: __('发送Ajax'),
                                    classname: 'btn btn-xs btn-success btn-magic btn-ajax',
                                    icon: 'fa fa-magic',
                                    url: 'example/bootstraptable/detail',
                                    success: function (data, ret) {
                                        Layer.alert(ret.msg + ",返回数据：" + JSON.stringify(data));
                                        //如果需要阻止成功提示，则必须使用return false;
                                        //return false;
                                    },
                                    error: function (data, ret) {
                                        console.log(data, ret);
                                        Layer.alert(ret.msg);
                                        return false;
                                    }
                                },
                                {
                                    name: 'addtabs',
                                    title: __('新选项卡中打开'),
                                    classname: 'btn btn-xs btn-warning btn-addtabs',
                                    icon: 'fa fa-folder-o',
                                    url: 'example/bootstraptable/detail'
                                }
                            ],
                            formatter: Table.api.formatter.operate
                        },
                    ],
                ],
                //更多配置参数可参考http://bootstrap-table.wenzhixin.net.cn/zh-cn/documentation/#t
                //亦可以参考require-table.js中defaults的配置
                //快捷搜索,这里可在控制器定义快捷搜索的字段
                search: false,
                //启用普通表单搜索
                commonSearch: true,
                //显示导出按钮
                showExport: true,
                //导出类型
                exportDataType: "all", //共有basic, all, selected三种值 basic当前页 all全部 selected仅选中
                //导出下拉列表选项
                exportTypes: ['json', 'xml', 'csv', 'txt', 'doc', 'excel'],
                //可以控制是否默认显示搜索单表,false则隐藏,默认为false
                searchFormVisible: true
            });

            // 为表格绑定事件
            Table.api.bindevent(table);


        },
        processorder: function () {
            
            // setInterval(function () {
            //     location.reload();
            //     //alert(123);
            // }, 60000)
        },
        purchaseorder: function () {
            // 初始化表格参数配置
            Table.api.init({
                extend: {
                    index_url: 'example/bootstraptable/index',
                    add_url: '',
                    edit_url: '',
                    del_url: 'example/bootstraptable/del',
                    multi_url: '',
                }
            });

            var table = $("#table");

            //在普通搜索提交搜索前
            table.on('common-search.bs.table', function (event, table, query) {
                //这里可以获取到普通搜索表单中字段的查询条件
                console.log(query);
            });



            //在表格内容渲染完成后回调的事件
            table.on('post-body.bs.table', function (e, settings, json, xhr) {
                console.log(e, settings, json, xhr);
            });

            //当表格数据加载完成时
            table.on('load-success.bs.table', function (e, data) {
                //这里可以获取从服务端获取的JSON数据
                console.log(data);
                //这里我们手动设置底部的值
                $("#money").text(data.extend.money);
                $("#price").text(data.extend.price);
            });

            // 初始化表格
            // 这里使用的是Bootstrap-table插件渲染表格
            // 相关文档：http://bootstrap-table.wenzhixin.net.cn/zh-cn/documentation/
            table.bootstrapTable({
                url: $.fn.bootstrapTable.defaults.extend.index_url,
                columns: [
                    [
                        //更多配置参数可参考http://bootstrap-table.wenzhixin.net.cn/zh-cn/documentation/#c
                        //该列为复选框字段,如果后台的返回state值将会默认选中
                        { field: 'state', checkbox: true, },
                        //sortable为是否排序,operate为搜索时的操作符,visible表示是否可见
                        { field: 'id', title: 'ID', sortable: true, operate: false },
                        //默认隐藏该列
                        { field: 'admin_id', title: __('管理员'), operate: false },
                        //直接响应搜索
                        { field: 'username', title: __('管理员'), formatter: Table.api.formatter.search },
                        //模糊搜索
                        { field: 'title', title: __('Title'), operate: 'LIKE %...%', placeholder: '模糊搜索，*表示任意字符' },
                        //通过Ajax渲染searchList，也可以使用JSON数据
                        {
                            field: 'url',
                            title: __('Url'),
                            align: 'left',
                            searchList: $.getJSON('example/bootstraptable/searchlist?search=a&field=row[user_id]'),
                            formatter: Controller.api.formatter.url
                        },
                        //点击IP时同时执行搜索此IP
                        {
                            field: 'ip',
                            title: __('IP'),
                            events: Controller.api.events.ip,
                            formatter: Controller.api.formatter.ip
                        },
                        //自定义栏位,custom是不存在的字段
                        { field: 'custom', title: __('切换'), operate: false, formatter: Controller.api.formatter.custom },
                        //browser是一个不存在的字段
                        //通过formatter来渲染数据,同时为它添加上事件
                        {
                            field: 'browser',
                            title: __('Browser'),
                            operate: false,
                            events: Controller.api.events.browser,
                            formatter: Controller.api.formatter.browser
                        },
                        {
                            field: 'admin_id', title: __('联动搜索'), searchList: function (column) {
                                return Template('categorytpl', {});
                            }, formatter: function (value, row, index) {
                                return '无';
                            }, visible: false
                        },
                        //启用时间段搜索
                        {
                            field: 'createtime',
                            title: __('Update time'),
                            sortable: true,
                            formatter: Table.api.formatter.datetime,
                            operate: 'RANGE',
                            addclass: 'datetimerange'
                        },
                        //操作栏,默认有编辑、删除或排序按钮,可自定义配置buttons来扩展按钮
                        {
                            field: 'operate',
                            width: "150px",
                            title: __('Operate'),
                            table: table,
                            events: Table.api.events.operate,
                            buttons: [
                                {
                                    name: 'click',
                                    title: __('点击执行事件'),
                                    classname: 'btn btn-xs btn-info btn-click',
                                    icon: 'fa fa-leaf',
                                    click: function (data) {
                                        Layer.alert("点击按钮执行的事件");
                                    }
                                },
                                {
                                    name: 'detail',
                                    title: __('弹出窗口打开'),
                                    classname: 'btn btn-xs btn-primary btn-dialog',
                                    icon: 'fa fa-list',
                                    url: 'example/bootstraptable/detail',
                                    callback: function (data) {
                                        Layer.alert("接收到回传数据：" + JSON.stringify(data), { title: "回传数据" });
                                    }
                                },
                                {
                                    name: 'ajax',
                                    title: __('发送Ajax'),
                                    classname: 'btn btn-xs btn-success btn-magic btn-ajax',
                                    icon: 'fa fa-magic',
                                    url: 'example/bootstraptable/detail',
                                    success: function (data, ret) {
                                        Layer.alert(ret.msg + ",返回数据：" + JSON.stringify(data));
                                        //如果需要阻止成功提示，则必须使用return false;
                                        //return false;
                                    },
                                    error: function (data, ret) {
                                        console.log(data, ret);
                                        Layer.alert(ret.msg);
                                        return false;
                                    }
                                },
                                {
                                    name: 'addtabs',
                                    title: __('新选项卡中打开'),
                                    classname: 'btn btn-xs btn-warning btn-addtabs',
                                    icon: 'fa fa-folder-o',
                                    url: 'example/bootstraptable/detail'
                                }
                            ],
                            formatter: Table.api.formatter.operate
                        },
                    ],
                ],
                //更多配置参数可参考http://bootstrap-table.wenzhixin.net.cn/zh-cn/documentation/#t
                //亦可以参考require-table.js中defaults的配置
                //快捷搜索,这里可在控制器定义快捷搜索的字段
                search: true,
                //启用普通表单搜索
                commonSearch: true,
                //显示导出按钮
                showExport: true,
                //导出类型
                exportDataType: "all", //共有basic, all, selected三种值 basic当前页 all全部 selected仅选中
                //导出下拉列表选项
                exportTypes: ['json', 'xml', 'csv', 'txt', 'doc', 'excel'],
                //可以控制是否默认显示搜索单表,false则隐藏,默认为false
                searchFormVisible: true,
                queryParams: function (params) {
                    //这里可以追加搜索条件
                    var filter = JSON.parse(params.filter);
                    var op = JSON.parse(params.op);
                    //这里可以动态赋值，比如从URL中获取admin_id的值，filter.admin_id=Fast.api.query('admin_id');
                    filter.admin_id = 1;
                    op.admin_id = "=";
                    params.filter = JSON.stringify(filter);
                    params.op = JSON.stringify(op);
                    return params;
                },
            });

            // 为表格绑定事件
            Table.api.bindevent(table);

            // 监听下拉列表改变的事件
            $(document).on('change', 'select[name=admin]', function () {
                $("input[name='admin_id']").val($(this).val());
            });

            // 指定搜索条件
            $(document).on("click", ".btn-singlesearch", function () {
                var options = table.bootstrapTable('getOptions');
                var queryParams = options.queryParams;
                options.pageNumber = 1;
                options.queryParams = function (params) {
                    //这一行必须要存在,否则在点击下一页时会丢失搜索栏数据
                    params = queryParams(params);

                    //如果希望追加搜索条件,可使用
                    var filter = params.filter ? JSON.parse(params.filter) : {};
                    var op = params.op ? JSON.parse(params.op) : {};
                    filter.url = 'login';
                    op.url = 'like';
                    params.filter = JSON.stringify(filter);
                    params.op = JSON.stringify(op);

                    //如果希望忽略搜索栏搜索条件,可使用
                    //params.filter = JSON.stringify({url: 'login'});
                    //params.op = JSON.stringify({url: 'like'});
                    return params;
                };
                table.bootstrapTable('refresh', {});
                Toastr.info("当前执行的是自定义搜索,搜索URL中包含login的数据");
                return false;
            });

            // 获取选中项
            $(document).on("click", ".btn-selected", function () {
                Layer.alert(JSON.stringify(table.bootstrapTable('getSelections')));
            });

            // 启动和暂停按钮
            $(document).on("click", ".btn-start,.btn-pause", function () {
                //在table外不可以使用添加.btn-change的方法
                //只能自己调用Table.api.multi实现
                //如果操作全部则ids可以置为空
                var ids = Table.api.selectedids(table);
                Table.api.multi("changestatus", ids.join(","), table, this);
            });

        },
        reissueorder: function () {
            // 初始化表格参数配置
            Table.api.init({
                extend: {
                    index_url: 'example/bootstraptable/index',
                    add_url: '',
                    edit_url: '',
                    del_url: 'example/bootstraptable/del',
                    multi_url: '',
                }
            });

            var table = $("#table");

            //在普通搜索提交搜索前
            table.on('common-search.bs.table', function (event, table, query) {
                //这里可以获取到普通搜索表单中字段的查询条件
                console.log(query);
            });

            //在普通搜索渲染后
            table.on('post-common-search.bs.table', function (event, table) {
                var form = $("form", table.$commonsearch);
                $("input[name='title']", form).addClass("selectpage").data("source", "auth/adminlog/selectpage").data("primaryKey", "title").data("field", "title").data("orderBy", "id desc");
                $("input[name='username']", form).addClass("selectpage").data("source", "auth/admin/index").data("primaryKey", "username").data("field", "username").data("orderBy", "id desc");
                Form.events.cxselect(form);
                Form.events.selectpage(form);
            });

            //在表格内容渲染完成后回调的事件
            table.on('post-body.bs.table', function (e, settings, json, xhr) {
                console.log(e, settings, json, xhr);
            });

            //当表格数据加载完成时
            table.on('load-success.bs.table', function (e, data) {
                //这里可以获取从服务端获取的JSON数据
                console.log(data);
                //这里我们手动设置底部的值
                $("#money").text(data.extend.money);
                $("#price").text(data.extend.price);
            });

            // 初始化表格
            // 这里使用的是Bootstrap-table插件渲染表格
            // 相关文档：http://bootstrap-table.wenzhixin.net.cn/zh-cn/documentation/
            table.bootstrapTable({
                url: $.fn.bootstrapTable.defaults.extend.index_url,
                columns: [
                    [
                        //更多配置参数可参考http://bootstrap-table.wenzhixin.net.cn/zh-cn/documentation/#c
                        //该列为复选框字段,如果后台的返回state值将会默认选中
                        { field: 'state', checkbox: true, },
                        //sortable为是否排序,operate为搜索时的操作符,visible表示是否可见
                        { field: 'id', title: 'ID', sortable: true, operate: false },
                        //默认隐藏该列
                        { field: 'admin_id', title: __('管理员'), operate: false },
                        //直接响应搜索
                        { field: 'username', title: __('管理员'), formatter: Table.api.formatter.search },
                        //模糊搜索
                        { field: 'title', title: __('Title'), operate: 'LIKE %...%', placeholder: '模糊搜索，*表示任意字符' },
                        //通过Ajax渲染searchList，也可以使用JSON数据
                        {
                            field: 'url',
                            title: __('Url'),
                            align: 'left',
                            searchList: $.getJSON('example/bootstraptable/searchlist?search=a&field=row[user_id]'),
                            formatter: Controller.api.formatter.url
                        },
                        //点击IP时同时执行搜索此IP
                        {
                            field: 'ip',
                            title: __('IP'),
                            events: Controller.api.events.ip,
                            formatter: Controller.api.formatter.ip
                        },
                        //自定义栏位,custom是不存在的字段
                        { field: 'custom', title: __('切换'), operate: false, formatter: Controller.api.formatter.custom },
                        //browser是一个不存在的字段
                        //通过formatter来渲染数据,同时为它添加上事件
                        {
                            field: 'browser',
                            title: __('Browser'),
                            operate: false,
                            events: Controller.api.events.browser,
                            formatter: Controller.api.formatter.browser
                        },
                        {
                            field: 'admin_id', title: __('联动搜索'), searchList: function (column) {
                                return Template('categorytpl', {});
                            }, formatter: function (value, row, index) {
                                return '无';
                            }, visible: false
                        },
                        //启用时间段搜索
                        {
                            field: 'createtime',
                            title: __('Update time'),
                            sortable: true,
                            formatter: Table.api.formatter.datetime,
                            operate: 'RANGE',
                            addclass: 'datetimerange'
                        },
                        //操作栏,默认有编辑、删除或排序按钮,可自定义配置buttons来扩展按钮
                        {
                            field: 'operate',
                            width: "150px",
                            title: __('Operate'),
                            table: table,
                            events: Table.api.events.operate,
                            buttons: [
                                {
                                    name: 'click',
                                    title: __('点击执行事件'),
                                    classname: 'btn btn-xs btn-info btn-click',
                                    icon: 'fa fa-leaf',
                                    click: function (data) {
                                        Layer.alert("点击按钮执行的事件");
                                    }
                                },
                                {
                                    name: 'detail',
                                    title: __('弹出窗口打开'),
                                    classname: 'btn btn-xs btn-primary btn-dialog',
                                    icon: 'fa fa-list',
                                    url: 'example/bootstraptable/detail',
                                    callback: function (data) {
                                        Layer.alert("接收到回传数据：" + JSON.stringify(data), { title: "回传数据" });
                                    }
                                },
                                {
                                    name: 'ajax',
                                    title: __('发送Ajax'),
                                    classname: 'btn btn-xs btn-success btn-magic btn-ajax',
                                    icon: 'fa fa-magic',
                                    url: 'example/bootstraptable/detail',
                                    success: function (data, ret) {
                                        Layer.alert(ret.msg + ",返回数据：" + JSON.stringify(data));
                                        //如果需要阻止成功提示，则必须使用return false;
                                        //return false;
                                    },
                                    error: function (data, ret) {
                                        console.log(data, ret);
                                        Layer.alert(ret.msg);
                                        return false;
                                    }
                                },
                                {
                                    name: 'addtabs',
                                    title: __('新选项卡中打开'),
                                    classname: 'btn btn-xs btn-warning btn-addtabs',
                                    icon: 'fa fa-folder-o',
                                    url: 'example/bootstraptable/detail'
                                }
                            ],
                            formatter: Table.api.formatter.operate
                        },
                    ],
                ],
                //更多配置参数可参考http://bootstrap-table.wenzhixin.net.cn/zh-cn/documentation/#t
                //亦可以参考require-table.js中defaults的配置
                //快捷搜索,这里可在控制器定义快捷搜索的字段
                search: true,
                //启用普通表单搜索
                commonSearch: true,
                //显示导出按钮
                showExport: true,
                //导出类型
                exportDataType: "all", //共有basic, all, selected三种值 basic当前页 all全部 selected仅选中
                //导出下拉列表选项
                exportTypes: ['json', 'xml', 'csv', 'txt', 'doc', 'excel'],
                //可以控制是否默认显示搜索单表,false则隐藏,默认为false
                searchFormVisible: true,
                queryParams: function (params) {
                    //这里可以追加搜索条件
                    var filter = JSON.parse(params.filter);
                    var op = JSON.parse(params.op);
                    //这里可以动态赋值，比如从URL中获取admin_id的值，filter.admin_id=Fast.api.query('admin_id');
                    filter.admin_id = 1;
                    op.admin_id = "=";
                    params.filter = JSON.stringify(filter);
                    params.op = JSON.stringify(op);
                    return params;
                },
            });

            // 为表格绑定事件
            Table.api.bindevent(table);

            // 监听下拉列表改变的事件
            $(document).on('change', 'select[name=admin]', function () {
                $("input[name='admin_id']").val($(this).val());
            });

            // 指定搜索条件
            $(document).on("click", ".btn-singlesearch", function () {
                var options = table.bootstrapTable('getOptions');
                var queryParams = options.queryParams;
                options.pageNumber = 1;
                options.queryParams = function (params) {
                    //这一行必须要存在,否则在点击下一页时会丢失搜索栏数据
                    params = queryParams(params);

                    //如果希望追加搜索条件,可使用
                    var filter = params.filter ? JSON.parse(params.filter) : {};
                    var op = params.op ? JSON.parse(params.op) : {};
                    filter.url = 'login';
                    op.url = 'like';
                    params.filter = JSON.stringify(filter);
                    params.op = JSON.stringify(op);

                    //如果希望忽略搜索栏搜索条件,可使用
                    //params.filter = JSON.stringify({url: 'login'});
                    //params.op = JSON.stringify({url: 'like'});
                    return params;
                };
                table.bootstrapTable('refresh', {});
                Toastr.info("当前执行的是自定义搜索,搜索URL中包含login的数据");
                return false;
            });

            // 获取选中项
            $(document).on("click", ".btn-selected", function () {
                Layer.alert(JSON.stringify(table.bootstrapTable('getSelections')));
            });

            // 启动和暂停按钮
            $(document).on("click", ".btn-start,.btn-pause", function () {
                //在table外不可以使用添加.btn-change的方法
                //只能自己调用Table.api.multi实现
                //如果操作全部则ids可以置为空
                var ids = Table.api.selectedids(table);
                Table.api.multi("changestatus", ids.join(","), table, this);
            });

        },
        outstockorder: function () {
            // 初始化表格参数配置
            Table.api.init({
                extend: {
                    index_url: 'warehouse/outstock/out_stock_order',
                    add_url: '',
                    edit_url: '',
                    del_url: '',
                    multi_url: '',
                }
            });

            var table = $("#table");
            // 初始化表格
            // 这里使用的是Bootstrap-table插件渲染表格
            // 相关文档：http://bootstrap-table.wenzhixin.net.cn/zh-cn/documentation/
            table.bootstrapTable({
                url: $.fn.bootstrapTable.defaults.extend.index_url,
                columns: [
                    [
                        { checkbox: true },
                        { field: 'id', title: __('Id') },
                        { field: 'out_stock_number', title: __('Out_stock_number') },
                        { field: 'outstocktype.name', title: __('Type_id') },
                        { field: 'order_number', title: __('Order_number') },
                        { field: 'remark', title: __('Remark') },
                        {
                            field: 'status', title: __('Status'), custom: { 0: 'success', 1: 'yellow', 2: 'blue', 3: 'danger', 4: 'gray' },
                            searchList: { 0: '新建', 1: '待审核', 2: '已审核', 3: '已拒绝', 4: '已取消' },
                            formatter: Table.api.formatter.status
                        },
                        { field: 'createtime', title: __('Createtime'), operate: 'RANGE', addclass: 'datetimerange' },
                        { field: 'create_person', title: __('Create_person') },
                        {
                            field: 'operate', title: __('Operate'), table: table, events: Table.api.events.operate, buttons: [
                                {
                                    name: 'submitAudit',
                                    text: '提交审核',
                                    title: __('提交审核'),
                                    classname: 'btn btn-xs btn-success btn-ajax',
                                    icon: 'fa fa-leaf',
                                    url: 'warehouse/outstock/audit',
                                    confirm: '确认提交审核吗',
                                    success: function (data, ret) {
                                        Layer.alert(ret.msg);
                                        $(".btn-refresh").trigger("click");
                                        //如果需要阻止成功提示，则必须使用return false;
                                        //return false;
                                    },
                                    error: function (data, ret) {
                                        Layer.alert(ret.msg);
                                        return false;
                                    },
                                    visible: function (row) {
                                        //返回true时按钮显示,返回false隐藏
                                        if (row.status < 1) {
                                            return true;
                                        } else {
                                            return false;
                                        }
                                    },
                                },
                                {
                                    name: 'detail',
                                    text: '详情',
                                    title: __('Detail'),
                                    classname: 'btn btn-xs  btn-primary  btn-dialog',
                                    icon: 'fa fa-list',
                                    url: 'warehouse/outstock/detail',
                                    extend: 'data-area = \'["100%","100%"]\'',
                                    callback: function (data) {
                                        Layer.alert("接收到回传数据：" + JSON.stringify(data), { title: "回传数据" });
                                    },
                                    visible: function (row) {
                                        //返回true时按钮显示,返回false隐藏
                                        return true;
                                    }
                                },
                                {
                                    name: 'cancel',
                                    text: '取消',
                                    title: '取消',
                                    classname: 'btn btn-xs btn-danger btn-cancel',
                                    icon: 'fa fa-remove',
                                    url: 'warehouse/outstock/cancel',
                                    callback: function (data) {
                                        Layer.alert("接收到回传数据：" + JSON.stringify(data), { title: "回传数据" });
                                    },
                                    visible: function (row) {
                                        //返回true时按钮显示,返回false隐藏
                                        if (row.status == 0) {
                                            return true;
                                        } else {
                                            return false;
                                        }
                                    }
                                },
                                {
                                    name: 'edit',
                                    text: '',
                                    title: __('Edit'),
                                    classname: 'btn btn-xs btn-success btn-dialog',
                                    icon: 'fa fa-pencil',
                                    url: 'warehouse/outstock/edit',
                                    extend: 'data-area = \'["100%","100%"]\'',
                                    callback: function (data) {
                                        Layer.alert("接收到回传数据：" + JSON.stringify(data), { title: "回传数据" });
                                    },
                                    visible: function (row) {
                                        //返回true时按钮显示,返回false隐藏
                                        if (row.status == 0) {
                                            return true;
                                        } else {
                                            return false;
                                        }
                                    }
                                }

                            ], formatter: Table.api.formatter.operate
                        }
                    ]
                ],
                //更多配置参数可参考http://bootstrap-table.wenzhixin.net.cn/zh-cn/documentation/#t
                //亦可以参考require-table.js中defaults的配置
                //快捷搜索,这里可在控制器定义快捷搜索的字段
                search: true,
                //启用普通表单搜索
                commonSearch: true,
                //显示导出按钮
                showExport: true,
                //导出类型
                exportDataType: "all", //共有basic, all, selected三种值 basic当前页 all全部 selected仅选中
                //导出下拉列表选项
                exportTypes: ['json', 'xml', 'csv', 'txt', 'doc', 'excel'],
                //可以控制是否默认显示搜索单表,false则隐藏,默认为false
                searchFormVisible: true,
                queryParams: function (params) {
                    //这里可以追加搜索条件
                    var filter = JSON.parse(params.filter);
                    var op = JSON.parse(params.op);
                    //这里可以动态赋值，比如从URL中获取admin_id的值，filter.admin_id=Fast.api.query('admin_id');
                    filter.admin_id = 1;
                    op.admin_id = "=";
                    params.filter = JSON.stringify(filter);
                    params.op = JSON.stringify(op);
                    return params;
                },
            });

            // 为表格绑定事件
            Table.api.bindevent(table);

            // 监听下拉列表改变的事件
            $(document).on('change', 'select[name=admin]', function () {
                $("input[name='admin_id']").val($(this).val());
            });

            // 指定搜索条件
            $(document).on("click", ".btn-singlesearch", function () {
                var options = table.bootstrapTable('getOptions');
                var queryParams = options.queryParams;
                options.pageNumber = 1;
                options.queryParams = function (params) {
                    //这一行必须要存在,否则在点击下一页时会丢失搜索栏数据
                    params = queryParams(params);

                    //如果希望追加搜索条件,可使用
                    var filter = params.filter ? JSON.parse(params.filter) : {};
                    var op = params.op ? JSON.parse(params.op) : {};
                    filter.url = 'login';
                    op.url = 'like';
                    params.filter = JSON.stringify(filter);
                    params.op = JSON.stringify(op);

                    //如果希望忽略搜索栏搜索条件,可使用
                    //params.filter = JSON.stringify({url: 'login'});
                    //params.op = JSON.stringify({url: 'like'});
                    return params;
                };
                table.bootstrapTable('refresh', {});
                Toastr.info("当前执行的是自定义搜索,搜索URL中包含login的数据");
                return false;
            });

            // 获取选中项
            $(document).on("click", ".btn-selected", function () {
                Layer.alert(JSON.stringify(table.bootstrapTable('getSelections')));
            });

            // 启动和暂停按钮
            $(document).on("click", ".btn-start,.btn-pause", function () {
                //在table外不可以使用添加.btn-change的方法
                //只能自己调用Table.api.multi实现
                //如果操作全部则ids可以置为空
                var ids = Table.api.selectedids(table);
                Table.api.multi("changestatus", ids.join(","), table, this);
            });

        },
        instockorder: function () {
            // 初始化表格参数配置
            Table.api.init({
                extend: {
                    index_url: 'example/bootstraptable/index',
                    add_url: '',
                    edit_url: '',
                    del_url: 'example/bootstraptable/del',
                    multi_url: '',
                }
            });

            var table = $("#table");

            //在普通搜索提交搜索前
            table.on('common-search.bs.table', function (event, table, query) {
                //这里可以获取到普通搜索表单中字段的查询条件
                console.log(query);
            });

            //在普通搜索渲染后
            table.on('post-common-search.bs.table', function (event, table) {
                var form = $("form", table.$commonsearch);
                $("input[name='title']", form).addClass("selectpage").data("source", "auth/adminlog/selectpage").data("primaryKey", "title").data("field", "title").data("orderBy", "id desc");
                $("input[name='username']", form).addClass("selectpage").data("source", "auth/admin/index").data("primaryKey", "username").data("field", "username").data("orderBy", "id desc");
                Form.events.cxselect(form);
                Form.events.selectpage(form);
            });

            //在表格内容渲染完成后回调的事件
            table.on('post-body.bs.table', function (e, settings, json, xhr) {
                console.log(e, settings, json, xhr);
            });

            //当表格数据加载完成时
            table.on('load-success.bs.table', function (e, data) {
                //这里可以获取从服务端获取的JSON数据
                console.log(data);
                //这里我们手动设置底部的值
                $("#money").text(data.extend.money);
                $("#price").text(data.extend.price);
            });

            // 初始化表格
            // 这里使用的是Bootstrap-table插件渲染表格
            // 相关文档：http://bootstrap-table.wenzhixin.net.cn/zh-cn/documentation/
            table.bootstrapTable({
                url: $.fn.bootstrapTable.defaults.extend.index_url,
                columns: [
                    [
                        //更多配置参数可参考http://bootstrap-table.wenzhixin.net.cn/zh-cn/documentation/#c
                        //该列为复选框字段,如果后台的返回state值将会默认选中
                        { field: 'state', checkbox: true, },
                        //sortable为是否排序,operate为搜索时的操作符,visible表示是否可见
                        { field: 'id', title: 'ID', sortable: true, operate: false },
                        //默认隐藏该列
                        { field: 'admin_id', title: __('管理员'), operate: false },
                        //直接响应搜索
                        { field: 'username', title: __('管理员'), formatter: Table.api.formatter.search },
                        //模糊搜索
                        { field: 'title', title: __('Title'), operate: 'LIKE %...%', placeholder: '模糊搜索，*表示任意字符' },
                        //通过Ajax渲染searchList，也可以使用JSON数据
                        {
                            field: 'url',
                            title: __('Url'),
                            align: 'left',
                            searchList: $.getJSON('example/bootstraptable/searchlist?search=a&field=row[user_id]'),
                            formatter: Controller.api.formatter.url
                        },
                        //点击IP时同时执行搜索此IP
                        {
                            field: 'ip',
                            title: __('IP'),
                            events: Controller.api.events.ip,
                            formatter: Controller.api.formatter.ip
                        },
                        //自定义栏位,custom是不存在的字段
                        { field: 'custom', title: __('切换'), operate: false, formatter: Controller.api.formatter.custom },
                        //browser是一个不存在的字段
                        //通过formatter来渲染数据,同时为它添加上事件
                        {
                            field: 'browser',
                            title: __('Browser'),
                            operate: false,
                            events: Controller.api.events.browser,
                            formatter: Controller.api.formatter.browser
                        },
                        {
                            field: 'admin_id', title: __('联动搜索'), searchList: function (column) {
                                return Template('categorytpl', {});
                            }, formatter: function (value, row, index) {
                                return '无';
                            }, visible: false
                        },
                        //启用时间段搜索
                        {
                            field: 'createtime',
                            title: __('Update time'),
                            sortable: true,
                            formatter: Table.api.formatter.datetime,
                            operate: 'RANGE',
                            addclass: 'datetimerange'
                        },
                        //操作栏,默认有编辑、删除或排序按钮,可自定义配置buttons来扩展按钮
                        {
                            field: 'operate',
                            width: "150px",
                            title: __('Operate'),
                            table: table,
                            events: Table.api.events.operate,
                            buttons: [
                                {
                                    name: 'click',
                                    title: __('点击执行事件'),
                                    classname: 'btn btn-xs btn-info btn-click',
                                    icon: 'fa fa-leaf',
                                    click: function (data) {
                                        Layer.alert("点击按钮执行的事件");
                                    }
                                },
                                {
                                    name: 'detail',
                                    title: __('弹出窗口打开'),
                                    classname: 'btn btn-xs btn-primary btn-dialog',
                                    icon: 'fa fa-list',
                                    url: 'example/bootstraptable/detail',
                                    callback: function (data) {
                                        Layer.alert("接收到回传数据：" + JSON.stringify(data), { title: "回传数据" });
                                    }
                                },
                                {
                                    name: 'ajax',
                                    title: __('发送Ajax'),
                                    classname: 'btn btn-xs btn-success btn-magic btn-ajax',
                                    icon: 'fa fa-magic',
                                    url: 'example/bootstraptable/detail',
                                    success: function (data, ret) {
                                        Layer.alert(ret.msg + ",返回数据：" + JSON.stringify(data));
                                        //如果需要阻止成功提示，则必须使用return false;
                                        //return false;
                                    },
                                    error: function (data, ret) {
                                        console.log(data, ret);
                                        Layer.alert(ret.msg);
                                        return false;
                                    }
                                },
                                {
                                    name: 'addtabs',
                                    title: __('新选项卡中打开'),
                                    classname: 'btn btn-xs btn-warning btn-addtabs',
                                    icon: 'fa fa-folder-o',
                                    url: 'example/bootstraptable/detail'
                                }
                            ],
                            formatter: Table.api.formatter.operate
                        },
                    ],
                ],
                //更多配置参数可参考http://bootstrap-table.wenzhixin.net.cn/zh-cn/documentation/#t
                //亦可以参考require-table.js中defaults的配置
                //快捷搜索,这里可在控制器定义快捷搜索的字段
                search: true,
                //启用普通表单搜索
                commonSearch: true,
                //显示导出按钮
                showExport: true,
                //导出类型
                exportDataType: "all", //共有basic, all, selected三种值 basic当前页 all全部 selected仅选中
                //导出下拉列表选项
                exportTypes: ['json', 'xml', 'csv', 'txt', 'doc', 'excel'],
                //可以控制是否默认显示搜索单表,false则隐藏,默认为false
                searchFormVisible: true,
                queryParams: function (params) {
                    //这里可以追加搜索条件
                    var filter = JSON.parse(params.filter);
                    var op = JSON.parse(params.op);
                    //这里可以动态赋值，比如从URL中获取admin_id的值，filter.admin_id=Fast.api.query('admin_id');
                    filter.admin_id = 1;
                    op.admin_id = "=";
                    params.filter = JSON.stringify(filter);
                    params.op = JSON.stringify(op);
                    return params;
                },
            });

            // 为表格绑定事件
            Table.api.bindevent(table);

            // 监听下拉列表改变的事件
            $(document).on('change', 'select[name=admin]', function () {
                $("input[name='admin_id']").val($(this).val());
            });

            // 指定搜索条件
            $(document).on("click", ".btn-singlesearch", function () {
                var options = table.bootstrapTable('getOptions');
                var queryParams = options.queryParams;
                options.pageNumber = 1;
                options.queryParams = function (params) {
                    //这一行必须要存在,否则在点击下一页时会丢失搜索栏数据
                    params = queryParams(params);

                    //如果希望追加搜索条件,可使用
                    var filter = params.filter ? JSON.parse(params.filter) : {};
                    var op = params.op ? JSON.parse(params.op) : {};
                    filter.url = 'login';
                    op.url = 'like';
                    params.filter = JSON.stringify(filter);
                    params.op = JSON.stringify(op);

                    //如果希望忽略搜索栏搜索条件,可使用
                    //params.filter = JSON.stringify({url: 'login'});
                    //params.op = JSON.stringify({url: 'like'});
                    return params;
                };
                table.bootstrapTable('refresh', {});
                Toastr.info("当前执行的是自定义搜索,搜索URL中包含login的数据");
                return false;
            });

            // 获取选中项
            $(document).on("click", ".btn-selected", function () {
                Layer.alert(JSON.stringify(table.bootstrapTable('getSelections')));
            });

            // 启动和暂停按钮
            $(document).on("click", ".btn-start,.btn-pause", function () {
                //在table外不可以使用添加.btn-change的方法
                //只能自己调用Table.api.multi实现
                //如果操作全部则ids可以置为空
                var ids = Table.api.selectedids(table);
                Table.api.multi("changestatus", ids.join(","), table, this);
            });

        },
        add: function () {
            Controller.api.bindevent();
        },
        edit: function () {
            Controller.api.bindevent();
        },
        detail: function () {
            $(document).on('click', '.btn-callback', function () {
                Fast.api.close($("input[name=callback]").val());
            });
        },
        cost_statistics:function(){
            Controller.api.formatter.daterangepicker($("form[role=form1]"));
            Form.api.bindevent($("form[role=form]"));
            var chartOptions1 = {
                targetId: 'echart1',
                downLoadTitle: '图表',
                type: 'pie',
                pie: {
                    tooltip: { //提示框组件。
                        trigger: 'item',
                        formatter: function (param) {
                            return param.data.name + '<br/>成本金额：' + param.data.value + '<br/> 占比：' + param.percent.toFixed(2) + '%';
                        }
                    },
                }
            };
<<<<<<< HEAD
            var create_time = $('#workload_time').val();
            //console.log(time_two);
            var platform = 1;
=======
            var create_time = $('#create_time').val();
            //console.log(time_two);
            var platform = $('#c-order_platform').val();
>>>>>>> c7c95e71
            var rate     = $('#cost_rate').val();
            var options1 = {
                type: 'post',
                url: 'financial/index/cost_statistics',
                data: {
                    'time': create_time,
                    'platform': platform,
                    'rate':rate,
                    'key':'echart1' 
                }
            }
            EchartObj.api.ajax(options1, chartOptions1); 
            // 初始化表格参数配置
            Table.api.init({
                commonSearch: false,
                search: false,
                showExport: true,
                showColumns: true,
                showToggle: true,
                pagination: false,
                extend: {
                    index_url: 'financial/index/cost_statistics/' + location.search + '?time=' + Config.create_time + '&platform=' + Config.platform +'&rate='+Config.rate+'&type=list',
                }
            });
            var table = $("#table");
            // 初始化表格
            table.bootstrapTable({
                url: $.fn.bootstrapTable.defaults.extend.index_url,
                pk: 'id',
                sortName: 'id',
                columns: [
                    [
                        { checkbox: true },
                        {
                            field: '', title: __('序号'), formatter: function (value, row, index) {
                                var options = table.bootstrapTable('getOptions');
                                var pageNumber = options.pageNumber;
                                var pageSize = options.pageSize;
                                return (pageNumber - 1) * pageSize + 1 + index;
                            }, operate: false
                        },
                        { field: 'type', title: __('类型'), operate: false },
                        { field: 'money_us', title: __('金额（$）'), operate: false },
                        { field: 'money_cn', title: __('金额（￥）'), operate: false },
                        { field: 'percent', title: __('百分比'), operate: false },
                    ]
                ]
            });
            // 为表格绑定事件
            Table.api.bindevent(table);  
        },
        api: {
            bindevent: function () {
                Form.api.bindevent($("form[role=form]"));
            },
            formatter: {//渲染的方法
                url: function (value, row, index) {
                    return '<div class="input-group input-group-sm" style="width:250px;"><input type="text" class="form-control input-sm" value="' + value + '"><span class="input-group-btn input-group-sm"><a href="' + value + '" target="_blank" class="btn btn-default btn-sm"><i class="fa fa-link"></i></a></span></div>';
                },
                ip: function (value, row, index) {
                    return '<a class="btn btn-xs btn-ip bg-success"><i class="fa fa-map-marker"></i> ' + value + '</a>';
                },
                browser: function (value, row, index) {
                    //这里我们直接使用row的数据
                    return '<a class="btn btn-xs btn-browser">' + row.useragent.split(" ")[0] + '</a>';
                },
                custom: function (value, row, index) {
                    //添加上btn-change可以自定义请求的URL进行数据处理
                    return '<a class="btn-change text-success" data-url="example/bootstraptable/change" data-id="' + row.id + '"><i class="fa ' + (row.title == '' ? 'fa-toggle-on fa-flip-horizontal text-gray' : 'fa-toggle-on') + ' fa-2x"></i></a>';
                },
                float_format: function (value, row, index) {
                    if (value) {
                        return parseFloat(value).toFixed(2);
                    }
                },
                int_format: function (value, row, index) {
                    return parseInt(value);
                },
                daterangepicker: function (form) {
                    //绑定日期时间元素事件
                    if ($(".datetimerange", form).size() > 0) {
                        require(['bootstrap-daterangepicker'], function () {
                            var ranges = {};
                            ranges[__('Today')] = [Moment().startOf('day'), Moment().endOf('day')];
                            ranges[__('Yesterday')] = [Moment().subtract(1, 'days').startOf('day'), Moment().subtract(1, 'days').endOf('day')];
                            ranges[__('Last 7 Days')] = [Moment().subtract(6, 'days').startOf('day'), Moment().endOf('day')];
                            ranges[__('Last 30 Days')] = [Moment().subtract(29, 'days').startOf('day'), Moment().endOf('day')];
                            ranges[__('This Month')] = [Moment().startOf('month'), Moment().endOf('month')];
                            ranges[__('Last Month')] = [Moment().subtract(1, 'month').startOf('month'), Moment().subtract(1, 'month').endOf('month')];
                            var options = {
                                timePicker: false,
                                autoUpdateInput: false,
                                timePickerSeconds: true,
                                timePicker24Hour: true,
                                autoApply: true,
                                locale: {
                                    format: 'YYYY-MM-DD HH:mm:ss',
                                    customRangeLabel: __("Custom Range"),
                                    applyLabel: __("Apply"),
                                    cancelLabel: __("Clear"),
                                },
                                ranges: ranges,
                                timePicker : true,
                                timePickerIncrement : 1
                            };
                            var origincallback = function (start, end) {
                                $(this.element).val(start.format(this.locale.format) + " - " + end.format(this.locale.format));
                                $(this.element).trigger('blur');
                            };
                            $(".datetimerange", form).each(function () {
                                var callback = typeof $(this).data('callback') == 'function' ? $(this).data('callback') : origincallback;
                                $(this).on('apply.daterangepicker', function (ev, picker) {
                                    callback.call(picker, picker.startDate, picker.endDate);
                                });
                                $(this).on('cancel.daterangepicker', function (ev, picker) {
                                    $(this).val('').trigger('blur');
                                });
                                $(this).daterangepicker($.extend({}, options, $(this).data()), callback);
                            });
                        });
                    }
                },
            },
            events: {//绑定事件的方法
                ip: {
                    //格式为：方法名+空格+DOM元素
                    'click .btn-ip': function (e, value, row, index) {
                        e.stopPropagation();
                        console.log();
                        var container = $("#table").data("bootstrap.table").$container;
                        var options = $("#table").bootstrapTable('getOptions');
                        //这里我们手动将数据填充到表单然后提交
                        $("form.form-commonsearch [name='ip']", container).val(value);
                        $("form.form-commonsearch", container).trigger('submit');
                        Toastr.info("执行了自定义搜索操作");
                    }
                },
                browser: {
                    'click .btn-browser': function (e, value, row, index) {
                        e.stopPropagation();
                        Layer.alert("该行数据为: <code>" + JSON.stringify(row) + "</code>");
                    }
                },
            }
        }
    };
    return Controller;
});<|MERGE_RESOLUTION|>--- conflicted
+++ resolved
@@ -1073,15 +1073,9 @@
                     },
                 }
             };
-<<<<<<< HEAD
-            var create_time = $('#workload_time').val();
-            //console.log(time_two);
-            var platform = 1;
-=======
             var create_time = $('#create_time').val();
             //console.log(time_two);
             var platform = $('#c-order_platform').val();
->>>>>>> c7c95e71
             var rate     = $('#cost_rate').val();
             var options1 = {
                 type: 'post',
