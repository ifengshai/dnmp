define(['jquery', 'bootstrap', 'backend', 'addtabs', 'adminlte', 'validator'], function ($, undefined, Backend, undefined, AdminLTE, undefined) {

    var Controller = {
        index: function () {
            //窗口大小改变,修正主窗体最小高度
            $(window).resize(function () {
                $(".tab-addtabs").css("height", $(".content-wrapper").height() + "px");
            });

            //双击重新加载页面
            $(document).on("dblclick", ".sidebar-menu li > a", function (e) {
                $("#tab_" + $(this).attr("addtabs") + " iframe").attr('src', function (i, val) {
                    return val;
                });
                e.stopPropagation();
            });

            //读取FastAdmin的更新信息
            $.ajax({
                url: 'http://demo.fastadmin.net/index/index/news',
                type: 'post',
                dataType: 'jsonp',
                success: function (ret) {
                    $(".notifications-menu > a span").text(ret.new > 0 ? ret.new : '');
                    $(".notifications-menu .footer a").attr("href", ret.url);
                    $.each(ret.newslist, function (i, j) {
                        var item = '<li><a href="' + j.url + '" target="_blank"><i class="' + j.icon + '"></i> ' + j.title + '</a></li>';
                        $(item).appendTo($(".notifications-menu ul.menu"));
                    });
                }
            });

            //切换左侧sidebar显示隐藏
            $(document).on("click", ".sidebar-menu li > a", function (e) {
                $(".sidebar-menu li").removeClass("active");
                //当外部触发隐藏的a时,触发父辈a的事件
                if (!$(this).closest("ul").is(":visible")) {
                    //如果不需要左侧的菜单栏联动可以注释下面一行即可
                    $(this).closest("ul").prev().trigger("click");
                }

                var visible = $(this).next("ul").is(":visible");
                if (!visible) {
                    $(this).parents("li").addClass("active");
                } else {
                }
                e.stopPropagation();
            });

            //清除缓存
            $(document).on('click', "[data-toggle='wipecache']", function () {
                $.ajax({
                    url: 'ajax/wipecache',
                    dataType: 'json',
                    cache: false,
                    success: function (ret) {
<<<<<<< HEAD
                        if (ret.code === 1) {
                            Backend.api.toastr.success(__('Wipe cache completed'));
                        } else {
                            Backend.api.toastr.error(__('Wipe cache failed'));
=======
                        if (ret.hasOwnProperty("code")) {
                            var msg = ret.hasOwnProperty("msg") && ret.msg != "" ? ret.msg : "";
                            if (ret.code === 1) {
                                Toastr.success(msg ? msg : __('Wipe cache completed'));
                            } else {
                                Toastr.error(msg ? msg : __('Wipe cache failed'));
                            }
                        } else {
                            Toastr.error(__('Unknown data format'));
>>>>>>> 92a21971
                        }
                    }, error: function () {
                        Toastr.error(__('Network error'));
                    }
                });
            });

            //全屏事件
            $(document).on('click', "[data-toggle='fullscreen']", function () {
                var doc = document.documentElement;
                if ($(document.body).hasClass("full-screen")) {
                    $(document.body).removeClass("full-screen");
                    document.exitFullscreen ? document.exitFullscreen() : document.mozCancelFullScreen ? document.mozCancelFullScreen() : document.webkitExitFullscreen && document.webkitExitFullscreen();
                } else {
                    $(document.body).addClass("full-screen");
                    doc.requestFullscreen ? doc.requestFullscreen() : doc.mozRequestFullScreen ? doc.mozRequestFullScreen() : doc.webkitRequestFullscreen ? doc.webkitRequestFullscreen() : doc.msRequestFullscreen && doc.msRequestFullscreen();
                }
            });

            //绑定tabs事件
            $('#nav').addtabs({iframeHeight: "100%"});

            //修复iOS下iframe无法滚动的BUG
            if (/iPad|iPhone|iPod/.test(navigator.userAgent) && !window.MSStream) {
                $(".tab-addtabs").addClass("ios-iframe-fix");
            }

            if (location.hash.indexOf("#!") === 0) {
                var url = decodeURIComponent(location.hash.substring(2));
                //刷新页面后将左侧对应的LI展开
                $("ul.sidebar-menu a[href='" + url + "']").trigger("click");
            } else {
                $("ul.sidebar-menu li.active a").trigger("click");
            }

            /**
             * List of all the available skins
             *
             * @type Array
             */
            var my_skins = [
                "skin-blue",
                "skin-black",
                "skin-red",
                "skin-yellow",
                "skin-purple",
                "skin-green",
                "skin-blue-light",
                "skin-black-light",
                "skin-red-light",
                "skin-yellow-light",
                "skin-purple-light",
                "skin-green-light"
            ];

            setup();

            /**
             * Toggles layout classes
             *
             * @param String cls the layout class to toggle
             * @returns void
             */
            function change_layout(cls) {
                $("body").toggleClass(cls);
                AdminLTE.layout.fixSidebar();
                //Fix the problem with right sidebar and layout boxed
                if (cls == "layout-boxed")
                    AdminLTE.controlSidebar._fix($(".control-sidebar-bg"));
                if ($('body').hasClass('fixed') && cls == 'fixed') {
                    AdminLTE.pushMenu.expandOnHover();
                    AdminLTE.layout.activate();
                }
                AdminLTE.controlSidebar._fix($(".control-sidebar-bg"));
                AdminLTE.controlSidebar._fix($(".control-sidebar"));
            }

            /**
             * Replaces the old skin with the new skin
             * @param String cls the new skin class
             * @returns Boolean false to prevent link's default action
             */
            function change_skin(cls) {
                $.each(my_skins, function (i) {
                    $("body").removeClass(my_skins[i]);
                });

                $("body").addClass(cls);
                store('skin', cls);
                return false;
            }

            /**
             * Store a new settings in the browser
             *
             * @param String name Name of the setting
             * @param String val Value of the setting
             * @returns void
             */
            function store(name, val) {
                if (typeof (Storage) !== "undefined") {
                    localStorage.setItem(name, val);
                } else {
                    window.alert('Please use a modern browser to properly view this template!');
                }
            }

            /**
             * Get a prestored setting
             *
             * @param String name Name of of the setting
             * @returns String The value of the setting | null
             */
            function get(name) {
                if (typeof (Storage) !== "undefined") {
                    return localStorage.getItem(name);
                } else {
                    window.alert('Please use a modern browser to properly view this template!');
                }
            }

            /**
             * Retrieve default settings and apply them to the template
             *
             * @returns void
             */
            function setup() {
                var tmp = get('skin');
                if (tmp && $.inArray(tmp, my_skins))
                    change_skin(tmp);

                // 皮肤切换
                $("[data-skin]").on('click', function (e) {
                    if ($(this).hasClass('knob'))
                        return;
                    e.preventDefault();
                    change_skin($(this).data('skin'));
                });

                // 布局切换
                $("[data-layout]").on('click', function () {
                    change_layout($(this).data('layout'));
                });

                // 切换子菜单显示和菜单小图标的显示
                $("[data-menu]").on('click', function () {
                    if ($(this).data("menu") == 'show-submenu') {
                        $("ul.sidebar-menu").toggleClass("show-submenu");
                    } else {
                        $(".nav-addtabs").toggleClass("disable-top-badge");
                    }
                });

                // 右侧控制栏切换
                $("[data-controlsidebar]").on('click', function () {
                    change_layout($(this).data('controlsidebar'));
                    var slide = !AdminLTE.options.controlSidebarOptions.slide;
                    AdminLTE.options.controlSidebarOptions.slide = slide;
                    if (!slide)
                        $('.control-sidebar').removeClass('control-sidebar-open');
                });

                // 右侧控制栏背景切换
                $("[data-sidebarskin='toggle']").on('click', function () {
                    var sidebar = $(".control-sidebar");
                    if (sidebar.hasClass("control-sidebar-dark")) {
                        sidebar.removeClass("control-sidebar-dark")
                        sidebar.addClass("control-sidebar-light")
                    } else {
                        sidebar.removeClass("control-sidebar-light")
                        sidebar.addClass("control-sidebar-dark")
                    }
                });

                // 菜单栏展开或收起
                $("[data-enable='expandOnHover']").on('click', function () {
                    $(this).attr('disabled', true);
                    AdminLTE.pushMenu.expandOnHover();
                    if (!$('body').hasClass('sidebar-collapse'))
                        $("[data-layout='sidebar-collapse']").click();
                });

                // 重设选项
                if ($('body').hasClass('fixed')) {
                    $("[data-layout='fixed']").attr('checked', 'checked');
                }
                if ($('body').hasClass('layout-boxed')) {
                    $("[data-layout='layout-boxed']").attr('checked', 'checked');
                }
                if ($('body').hasClass('sidebar-collapse')) {
                    $("[data-layout='sidebar-collapse']").attr('checked', 'checked');
                }
                if ($('ul.sidebar-menu').hasClass('show-submenu')) {
                    $("[data-menu='show-submenu']").attr('checked', 'checked');
                }
                if ($('ul.nav-addtabs').hasClass('disable-top-badge')) {
                    $("[data-menu='disable-top-badge']").attr('checked', 'checked');
                }

            }

            $(window).resize();
        },
        login: function () {

            $("#login-form").validator({
                timely: 2, theme: 'yellow_right_effect',
                fields: {
                    username: "required",
                    password: "required",
                },
                valid: function (form) {
                    form.submit();
                }
            });
            $.ajax({
                url: 'ajax/dailybg',
                dataType: 'json',
                success: function (ret) {
                    if (ret.code === 1) {
                        $("body").css("background", "url(" + ret.data.url + ")");
                        $("body").css("background-size", "cover");
                    }
                }
            });
        }
    };

    return Controller;
});<|MERGE_RESOLUTION|>--- conflicted
+++ resolved
@@ -54,12 +54,6 @@
                     dataType: 'json',
                     cache: false,
                     success: function (ret) {
-<<<<<<< HEAD
-                        if (ret.code === 1) {
-                            Backend.api.toastr.success(__('Wipe cache completed'));
-                        } else {
-                            Backend.api.toastr.error(__('Wipe cache failed'));
-=======
                         if (ret.hasOwnProperty("code")) {
                             var msg = ret.hasOwnProperty("msg") && ret.msg != "" ? ret.msg : "";
                             if (ret.code === 1) {
@@ -69,7 +63,6 @@
                             }
                         } else {
                             Toastr.error(__('Unknown data format'));
->>>>>>> 92a21971
                         }
                     }, error: function () {
                         Toastr.error(__('Network error'));
