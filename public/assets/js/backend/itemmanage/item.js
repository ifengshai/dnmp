define(['jquery', 'bootstrap', 'backend', 'table', 'form', 'jqui', 'bootstrap-table-jump-to'], function ($, undefined, Backend, Table, Form) {

    var Controller = {
        index: function () {
            // 初始化表格参数配置
            Table.api.init({
                showJumpto: true,
                searchFormVisible: true,
                pageList: [10, 25, 50, 100],
                extend: {
                    index_url: 'itemmanage/item/index' + location.search,
                    add_url: 'itemmanage/item/add',
                    edit_url: 'itemmanage/item/edit',
                    //del_url: 'itemmanage/item/del',
                    multi_url: 'itemmanage/item/multi',
                    table: 'item',
                }
            });

            var table = $("#table");

            // 初始化表格
            table.bootstrapTable({
                url: $.fn.bootstrapTable.defaults.extend.index_url,
                pk: 'id',
                sortName: 'id',
                columns: [
                    [
                        { checkbox: true },
                        {
                            field: '', title: __('序号'), formatter: function (value, row, index) {
                                var options = table.bootstrapTable('getOptions');
                                var pageNumber = options.pageNumber;
                                var pageSize = options.pageSize;

                                //return (pageNumber - 1) * pageSize + 1 + index;
                                return 1 + index;
                            }, operate: false
                        },
                        { field: 'id', title: __('Id'), operate: false },
                        { field: 'name', title: __('Name') },
                        { field: 'origin_sku', title: __('Origin_sku'), operate: 'LIKE' },
                        { field: 'sku', title: __('Sku'), operate: 'LIKE' },
                        { field: 'price', title: __('参考进价'), operate: false },
                        {
                            field: 'brand_id',
                            title: __('Brand_id'),
                            searchList: $.getJSON('itemmanage/item/ajaxGetItemBrandList'),
                            formatter: Table.api.formatter.status
                        },
                        {
                            field: 'category_id', title: __('Category_id'),
                            searchList: $.getJSON('itemmanage/item/ajaxGetItemCategoryList'),
                            formatter: Table.api.formatter.status
                            //formatter: Controller.api.formatter.devicess
                        },
                        {
                            field: 'item_status', title: __('Item_status'),
                            searchList: { 1: '新建', 2: '待审核', 3: '审核通过', 4: '审核拒绝', 5: '取消' },
                            custom: { 1: 'yellow', 2: 'blue', 3: 'success', 4: 'red', 5: 'danger' },
                            formatter: Table.api.formatter.status
                        },
                        { field: 'stock', title: __('Stock') },
                        {
                            field: 'is_open', title: __('Is_open'),
                            searchList: { 1: '启用', 2: '禁用' },
                            custom: { 1: 'blue', 2: 'yellow' },
                            formatter: Table.api.formatter.status
                        },
                        {
                            field: 'is_new',
                            title: __('Is_new'),
                            searchList: { 1: '是', 2: '不是' },
                            custom: { 1: 'blue', 2: 'red' },
                            formatter: Table.api.formatter.status
                        },
                        // {
                        //     field: 'is_presell',
                        //     title: __('Is_presell'),
                        //     searchList: { 1: '不是', 2: '是' },
                        //     custom: { 1: 'blue', 2: 'red' },
                        //     formatter: Table.api.formatter.status
                        // },
                        { field: 'create_person', title: __('Create_person') },
                        { field: 'create_time', title: __('Create_time'), operate: 'RANGE', addclass: 'datetimerange', formatter: Table.api.formatter.datetime },
                        {
                            field: 'operate', width: "120px", title: __('操作'), table: table, events: Table.api.events.operate, formatter: Table.api.formatter.operate,
                            buttons: [
                                {
                                    name: 'detail',
                                    text: '详情',
                                    title: __('查看详情'),
                                    extend: 'data-area = \'["100%","100%"]\'',
                                    classname: 'btn btn-xs btn-primary btn-dialog',
                                    icon: 'fa fa-list',
                                    url: Config.moduleurl + '/itemmanage/item/detail',
                                    callback: function (data) {
                                        Layer.alert("接收到回传数据：" + JSON.stringify(data), { title: "回传数据" });
                                    },
                                    visible: function (row) {
                                        //返回true时按钮显示,返回false隐藏
                                        return true;
                                    }
                                },
                                {
                                    name: 'edit',
                                    text: '编辑',
                                    title: __('Edit'),
                                    classname: 'btn btn-xs btn-success btn-dialog',
                                    icon: 'fa fa-pencil',
                                    url: Config.moduleurl + '/itemmanage/item/edit',
                                    extend: 'data-area = \'["100%","100%"]\'',
                                    callback: function (data) {
                                        Layer.alert("接收到回传数据：" + JSON.stringify(data), { title: "回传数据" });
                                    },
                                    visible: function (row) {
<<<<<<< HEAD
                                        return true;
=======
                                        // return true;
>>>>>>> 4c06a84e
                                        //返回true时按钮显示,返回false隐藏
                                        //console.log(row.item_status);
                                        if (row.item_status == 1 || row.item_status == 4) {
                                            return true;
                                        } else {
                                            return false;
                                        }
                                    }
                                },
                                {
                                    name: 'submitAudit',
                                    text: '提交审核',
                                    title: __('提交审核'),
                                    classname: 'btn btn-xs btn-success btn-ajax',
                                    icon: 'fa fa-pencil',
                                    url: Config.moduleurl + '/itemmanage/item/audit',
                                    confirm: '确认提交审核吗',
                                    success: function (data, ret) {
                                        Layer.alert(ret.msg);
                                        $(".btn-refresh").trigger("click");
                                        //如果需要阻止成功提示，则必须使用return false;
                                        //return false;
                                    },
                                    error: function (data, ret) {
                                        Layer.alert(ret.msg);
                                        return false;
                                    },
                                    visible: function (row) {
                                        //返回true时按钮显示,返回false隐藏
                                        if (row.item_status == 1) {
                                            return true;
                                        } else {
                                            return false;
                                        }
                                    },
                                },
                                {
                                    name: 'passAudit',
                                    text: '审核通过',
                                    title: __('审核通过'),
                                    classname: 'btn btn-xs btn-success btn-ajax',
                                    icon: 'fa fa-pencil',
                                    url: Config.moduleurl + '/itemmanage/item/passAudit',
                                    confirm: '确认审核通过吗',
                                    success: function (data, ret) {
                                        Layer.alert(ret.msg);
                                        $(".btn-refresh").trigger("click");
                                        //如果需要阻止成功提示，则必须使用return false;
                                        //return false;
                                    },
                                    error: function (data, ret) {
                                        Layer.alert(ret.msg);
                                        return false;
                                    },
                                    visible: function (row) {
                                        //返回true时按钮显示,返回false隐藏
                                        if (row.item_status == 2) {
                                            return true;
                                        } else {
                                            return false;
                                        }
                                    }
                                },
                                {
                                    name: 'auditRefused',
                                    text: '审核拒绝',
                                    title: __('审核拒绝'),
                                    classname: 'btn btn-xs btn-danger btn-ajax',
                                    icon: 'fa fa-pencil',
                                    url: Config.moduleurl + '/itemmanage/item/auditRefused',
                                    confirm: '确认审核拒绝吗',
                                    success: function (data, ret) {
                                        Layer.alert(ret.msg);
                                        $(".btn-refresh").trigger("click");
                                        //如果需要阻止成功提示，则必须使用return false;
                                        //return false;
                                    },
                                    error: function (data, ret) {
                                        Layer.alert(ret.msg);
                                        return false;
                                    },
                                    visible: function (row) {
                                        //返回true时按钮显示,返回false隐藏
                                        if (row.item_status == 2) {
                                            return true;
                                        } else {
                                            return false;
                                        }
                                    }
                                },
                                {
                                    name: 'auditRefused',
                                    text: '取消',
                                    title: __('取消'),
                                    classname: 'btn btn-xs btn-danger btn-ajax',
                                    icon: 'fa fa-pencil',
                                    url: Config.moduleurl + '/itemmanage/item/cancel',
                                    confirm: '确认取消吗',
                                    success: function (data, ret) {
                                        Layer.alert(ret.msg);
                                        $(".btn-refresh").trigger("click");
                                        //如果需要阻止成功提示，则必须使用return false;
                                        //return false;
                                    },
                                    error: function (data, ret) {
                                        Layer.alert(ret.msg);
                                        return false;
                                    },
                                    visible: function (row) {
                                        //返回true时按钮显示,返回false隐藏
                                        if (row.item_status == 1) {
                                            return true;
                                        }
                                        return false;
                                    }
                                }
                            ]
                        },
                        //{field: 'operate', title: __('Operate'), table: table, events: Table.api.events.operate, formatter: Table.api.formatter.operate}
                    ]
                ]
            });

            // 为表格绑定事件
            Table.api.bindevent(table);
            //商品审核通过
            $(document).on('click', '.btn-pass', function () {
                var ids = Table.api.selectedids(table);
                Layer.confirm(
                    __('确定要审核通过吗'),
                    function (index) {
                        Backend.api.ajax({
                            url: "itemmanage/item/morePassAudit",
                            data: { ids: ids }
                        }, function (data, ret) {
                            table.bootstrapTable('refresh');
                            Layer.close(index);
                        });
                    }
                );
            });
            //商品审核拒绝
            $(document).on('click', '.btn-refused', function () {
                var ids = Table.api.selectedids(table);
                Layer.confirm(
                    __('确定要审核拒绝吗'),
                    function (index) {
                        Backend.api.ajax({
                            url: "itemmanage/item/moreAuditRefused",
                            data: { ids: ids }
                        }, function (data, ret) {
                            table.bootstrapTable('refresh');
                            Layer.close(index);
                        });
                    }
                );
            });
            //商品启用
            $(document).on('click', '.btn-start', function () {
                var ids = Table.api.selectedids(table);
                Layer.confirm(
                    __('确定要启用商品吗'),
                    function (index) {
                        Backend.api.ajax({
                            url: "itemmanage/item/startItem",
                            data: { ids: ids }
                        }, function (data, ret) {
                            table.bootstrapTable('refresh');
                            Layer.close(index);
                        });
                    }
                );
            });
            //商品禁用
            $(document).on('click', '.btn-forbidden', function () {
                var ids = Table.api.selectedids(table);
                Layer.confirm(
                    __('确定要禁用商品吗'),
                    function (index) {
                        Backend.api.ajax({
                            url: "itemmanage/item/forbiddenItem",
                            data: { ids: ids }
                        }, function (data, ret) {
                            table.bootstrapTable('refresh');
                            Layer.close(index);
                        });
                    }
                );
            });
            //商品移入回收站
            $(document).on('click', '.btn-MoveRecycle', function () {
                var ids = Table.api.selectedids(table);
                Layer.confirm(
                    __('确定要移入回收站吗'),
                    function (index) {
                        Backend.api.ajax({
                            url: "itemmanage/item/moveRecycle",
                            data: { ids: ids }
                        }, function (data, ret) {
                            table.bootstrapTable('refresh');
                            Layer.close(index);
                        });
                    }
                );
            });
			//批量导出xls 
            $('.btn-batch-export-xls').click(function () {
                var ids = Table.api.selectedids(table);
                if (ids.length > 0) {
                    window.open(Config.moduleurl + '/itemmanage/item/batch_export_xls?ids=' + ids, '_blank');
                } else {
                    var options = table.bootstrapTable('getOptions');
                    var search = options.queryParams({});
                    var filter = search.filter;
                    var op = search.op;
                    window.open(Config.moduleurl + '/itemmanage/item/batch_export_xls?filter=' + filter + '&op=' + op, '_blank');
                }
                
            });
        },
        add: function () {
            Controller.api.bindevent();
            $(document).on('click', '.btn-status', function () {
                $('#status').val(2);
            });
        },
        edit: function () {
            Controller.api.bindevent();
            $(document).on('click', '.btn-status', function () {
                $('#status').val(2);
            });
            $('.btn-add').hide();
            $('.btn-del').hide();
        },
        api: {
            bindevent: function () {
                Form.api.bindevent($("form[role=form]"));
                //通过审核
                //多项添加商品名称和颜色
                $(document).on('click', '.btn-add', function () {
                    var item_type = $('#item_type').val();
                    $(".selectpicker").selectpicker('refresh');
                    if(3 == item_type){
                        var content = $('#table-content2 table tbody').html();
                        $('.caigou table tbody').append(content);
                    }else{
                        var content = $('#table-content table tbody').html();
                        $('.caigou table tbody').append(content);
                    }
                });
                $(document).on('click', '.btn-del', function () {
                    $(this).parent().parent().remove();
                });
                //根据商品分类的不同请求不同属性页面
                $(document).on('change', '#choose_category_id', function () {
                    var categoryId = $('#choose_category_id').val();
                    Backend.api.ajax({
                        url: 'itemmanage/item/ajaxCategoryInfo',
                        data: { categoryId: categoryId }
                    }, function (data, ret) {
                        var resultData = ret.data;
                        $('.ajax-add').remove();
                        //console.log(resultData);
                        $('#item-stock').after(resultData);
                        Form.api.bindevent($("form[role=form]"));
                        $(".selectpicker").selectpicker('refresh');
                        return false;
                    }, function (data, ret) {
                        //失败的回调
                        alert(ret.msg);
                        return false;
                    });
                });
                //采购类型和采购产地二级联动
                $(document).on('change', '#c-procurement_type', function () {
                    var arrIds = $(this).val();
                    if (arrIds == 0) {
                        Layer.alert('请选择采购类型');
                        return false;
                    }
                    //线上采购
                    if (arrIds == 1) {
                        $('#c-procurement_origin').html('');
                        var str = '<option value="O">线上采购</option>';
                        $('#c-procurement_origin').append(str);
                        $("#c-procurement_origin").selectpicker('refresh');
                    } else {
                        Backend.api.ajax({
                            url: 'itemmanage/item/ajaxGetProOrigin',
                        }, function (data, ret) {
                            var rs = ret.data;
                            var r;
                            $('#c-procurement_origin').html('');
                            var str = '';
                            for (r in rs) {
                                str += '<option value="' + r + '">' + rs[r] + '</option>';
                            }
                            $('#c-procurement_origin').append(str);
                            $("#c-procurement_origin").selectpicker('refresh');
                        }, function (data, ret) {

                        });
                    }
                });
                //根据随机数、采购类型、采购产地异步判断origin_sku是否存在
                $(document).on('change', '#c-frame_texture', function () {
                    var frame_texture = $(this).val();
                    var procurement_origin = $('#c-procurement_origin').val();
                    var origin_sku = $('#c-origin_sku').val();
                    Backend.api.ajax({
                        url: 'itemmanage/item/checkOriginIsExist',
                        data: { frame_texture: frame_texture, procurement_origin: procurement_origin, origin_sku: origin_sku }
                    }, function (data, ret) {
                        $('.btn-success').removeClass('btn-disabled disabled');
                        return false;
                    }, function (data, ret) {
                        //失败的回调
                        $('.btn-success').addClass('btn-disabled disabled');
                        alert(ret.msg);
                        return false;
                    });
                });
                //模糊匹配原始sku
                $('#c-origin_skus').autocomplete({
                    source: function (request, response) {
                        var origin_sku = $('#c-origin_skus').val();
                        $.ajax({
                            type: "POST",
                            url: "itemmanage/item/ajaxGetLikeOriginSku",
                            dataType: "json",
                            cache: false,
                            async: false,
                            data: {
                                origin_sku: origin_sku
                            },
                            success: function (json) {
                                var data = json.data;
                                response($.map(data, function (item) {
                                    return {
                                        label: item,//下拉框显示值
                                        value: item,//选中后，填充到input框的值
                                        //id:item.bankCodeInfo//选中后，填充到id里面的值
                                    };
                                }));
                            }
                        });
                    },
                    delay: 10,//延迟100ms便于输入
                    select: function (event, ui) {
                        $("#bankUnionNo").val(ui.item.id);//取出在return里面放入到item中的属性
                    },
                    scroll: true,
                    pagingMore: true,
                    max: 5000
                });
                //根据选择的sku找出关于sku的商品
                $(document).on('change', '#c-origin_skus', function () {
                    var categoryId = $('#choose_category_id').val();
                    var sku = $('#c-origin_skus').val();
                    if (categoryId == 0) {
                        Layer.alert('请先选择商品分类');
                        return false;
                    }
                    if (sku == '') {
                        Layer.alert('请输入您的商品SKU');
                        return false;
                    }
                    Backend.api.ajax({
                        url: 'itemmanage/item/ajaxItemInfo',
                        data: { categoryId: categoryId, sku: sku }
                    }, function (data, ret) {
                        var resultData = ret.data;
                        if (resultData == -1) {
                            Layer.alert('输入的商品SKU有误，请重新输入');
                        }
                        if ((resultData != false) && (resultData.type == 1)) {
                            $('.newAddition').remove();
                            if (resultData.procurement_type) {
                                $("#c-procurement_type").find("option[value=" + resultData.procurement_type + "]").prop("selected", true);
                            } else {
                                $("#c-procurement_type").val("");
                            }
                            if (resultData.procurement_origin) {
                                $("#c-procurement_origin").find("option[value=" + resultData.procurement_origin + "]").prop("selected", true);
                            } else {
                                $("#c-procurement_origin").val();
                            }
                            $("#c-frame_texture").find("option[value=" + resultData.frame_texture + "]").prop("selected", true);
                            $("#c-shape").find("option[value=" + resultData.shape + "]").prop("selected", true);
                            $("#c-frame_type").find("option[value=" + resultData.frame_type + "]").prop("selected", true);
                            $("#c-frame_shape").find("option[value=" + resultData.frame_shape + "]").prop("selected", true);
                            $("#c-frame_gender").find("option[value=" + resultData.frame_gender + "]").prop("selected", true);
                            $("#c-frame_size").find("option[value=" + resultData.frame_size + "]").prop("selected", true);
                            $("#c-glasses_type").find("option[value=" + resultData.glasses_type + "]").prop("selected", true);
                            $("#c-frame_is_recipe").find("option[value=" + resultData.frame_is_recipe + "]").prop("selected", true);
                            $("#c-frame_piece").find("option[value=" + resultData.frame_piece + "]").prop("selected", true); $("#c-frame_temple_is_spring").find("option[value=" + resultData.frame_temple_is_spring + "]").prop("selected", true);
                            $("#c-frame_is_adjust_nose_pad").find("option[value=" + resultData.frame_is_adjust_nose_pad + "]").prop("selected", true);
                            $("#c-frame_is_advance").find("option[value=" + resultData.frame_is_advance + "]").prop("selected", true);
                            $('#c-frame_bridge').val(resultData.frame_bridge);
                            $('#c-frame_height').val(resultData.frame_height);
                            $('#c-frame_width').val(resultData.frame_width);
                            $('#c-frame_length').val(resultData.frame_length);
                            $('#c-frame_temple_length').val(resultData.frame_temple_length);
                            $('#c-weight').val(resultData.frame_weight);
                            $('#c-mirror_width').val(resultData.mirror_width);
                            $('#c-problem_desc').html(resultData.frame_remark);
                            $('.note-editable').html(resultData.frame_remark);
                            $('#item-count').val(resultData.itemCount);
                            //$(".editor").textarea
                            if (resultData.origin_sku) {
                                $(".addition").remove();
                                $(".redact").after(function () {
                                    var Str = '';
                                    Str += '<div class="caigou ajax-add newAddition">' +
                                        '<p style="font-size: 16px;"><b>产品信息</b></p>' +
                                        '<div>' +
                                        '<div id="toolbar" class="toolbar">' +
                                        '<a href="javascript:;" class="btn btn-success btn-add" title="增加"><i class="fa fa-plus"></i> 增加</a>' +
                                        '</div>' +
                                        '<table id="caigou-table">' +
                                        '<tr>' +
                                        '<th>商品名称</th>' +
                                        '<th>商品颜色</th>' +
                                        '<th>商品进价</th>'+
                                        '<th>操作</th>' +
                                        '</tr>';
                                    for (var j = 0, len = resultData.itemArr.length; j < len; j++) {
                                        var newItem = resultData.itemArr[j];
                                        Str += '<tr>';
                                        Str += '<td><input id="c-name" class="form-control" name="row[name][]" type="text" value="' + newItem.name + '" disabled="disabled"></td>';
                                        Str += '<td><div class="col-xs-12 col-sm-12">';
                                        Str += '<select  id="c-color" data-rule="required" class="form-control " name="row[color][]" disabled="disabled">';
                                        Str += '<option value="' + newItem.frame_color + '">' + newItem.frame_color_value + '</option>';
                                        Str += '</select></td>';
                                        Str += '<td><input id="c-name" class="form-control" name="row[price][] type="text" value="'+ newItem.price +'" disabled="disabled"></td>';
                                        Str += '<td><a href="javascript:;" class="btn btn-danger btn-del" title="删除"><i class="fa fa-trash"></i>删除</a></td>';
                                        Str += '</tr>';
                                    }
                                    Str += '</table>' +
                                        '</div>' +
                                        '</div>';
                                    return Str;
                                });
                            }
                            $(".selectpicker").selectpicker('refresh');
                        }else if((resultData != false) && (resultData.type >= 3)){
                            console.log(resultData);
                            //console.log(resultData.accessory_texture);
                            $("#c-frame_texture").find("option[value="+resultData.accessory_texture+"]").prop("selected", true);
                            $('#item-count').val(resultData.itemCount);
                            if (resultData.origin_sku) {
                                $(".addition").remove();
                                $(".redact").after(function () {
                                    var Str = '';
                                    Str += '<div class="caigou ajax-add newAddition">' +
                                        '<p style="font-size: 16px;"><b>产品信息</b></p>' +
                                        '<div>' +
                                        '<div id="toolbar" class="toolbar">' +
                                        '<a href="javascript:;" class="btn btn-success btn-add" title="增加"><i class="fa fa-plus"></i> 增加</a>' +
                                        '</div>' +
                                        '<table id="caigou-table">' +
                                        '<tr>' +
                                        '<th>商品名称</th>' +
                                        '<th>商品颜色</th>' +
                                        '<th>商品进价</th>'+
                                        '<th>操作</th>' +
                                        '</tr>';
                                    for (var j = 0, len = resultData.itemArr.length; j < len; j++) {
                                        var newItem = resultData.itemArr[j];
                                        Str += '<tr>';
                                        Str += '<td><input id="c-name" class="form-control" name="row[name][]" type="text" value="' + newItem.name + '" disabled="disabled"></td>';
                                        Str += '<td><div class="col-xs-12 col-sm-12">';
                                        Str += '<select  id="c-color" data-rule="required" class="form-control " name="row[color][]" disabled="disabled">';
                                        Str += '<option value="' + newItem.accessory_color + '">' + newItem.accessory_color + '</option>';
                                        Str += '</select></td>';
                                        Str += '<td><input id="c-name" class="form-control" name="row[price][] type="text" value="'+ newItem.price +'" disabled="disabled"></td>';
                                        Str += '<td><a href="javascript:;" class="btn btn-danger btn-del" title="删除"><i class="fa fa-trash"></i>删除</a></td>';
                                        Str += '</tr>';
                                    }
                                    Str += '</table>' +
                                        '</div>' +
                                        '</div>';
                                    return Str;
                                });
                            }
                            $(".selectpicker").selectpicker('refresh');                            
                        }else{
                            Layer.alert('旧商品SKU信息暂时没有同步...请耐心等待');
                        }
                        return false;
                    }, function (data, ret) {
                        //失败的回调
                        Layer.alert(ret.msg);
                        return false;
                    });
                });
                //根据填写的商品名称找出商品是否重复
                // $(document).on('blur', '.c-name', function () {
                //     var name = $(this).val();
                //     if (name.length > 0) {
                //         Backend.api.ajax({
                //             url: 'itemmanage/item/ajaxGetInfoName',
                //             data: { name: name }
                //         }, function (data, ret) {
                //             console.log(ret.data);
                //             $('.btn-success').removeClass('btn-disabled disabled');
                //             return false;
                //         }, function (data, ret) {
                //             //失败的回调
                //             $('.btn-success').addClass('btn-disabled disabled');
                //             alert(ret.msg);
                //             return false;
                //         });
                //     }
                // });
            }
        },
        frame: function () {
            Controller.api.bindevent();
            Form.api.bindevent($("form[role=form]"));
        },
        ajaxCategoryInfo: function () {
            Controller.api.bindevent();
            Form.api.bindevent($("form[role=form]"));
            Form.events.datetimepicker($("form"));
        },
        detail: function () {
            Form.api.bindevent($("form[role=form]"));
        },
        images: function () {
            Form.api.bindevent($("form[role=form]"));
            $(document).on('click', '.btn-status', function () {
                $('#status').val(2);
            });
        },
        recycle: function () {
            // 初始化表格参数配置
            Table.api.init({
                showJumpto: true,
                searchFormVisible: true,
                extend: {
                    index_url: 'itemmanage/item/recycle' + location.search,
                    add_url: 'itemmanage/item/add',
                    //edit_url: 'itemmanage/item/edit',
                    // del_url: 'itemmanage/item/del',
                    multi_url: 'itemmanage/item/multi',
                    table: 'item',
                }
            });

            var table = $("#table");

            // 初始化表格
            table.bootstrapTable({
                url: $.fn.bootstrapTable.defaults.extend.index_url,
                pk: 'id',
                sortName: 'id',
                columns: [
                    [
                        { checkbox: true },
                        {
                            field: '', title: __('序号'), formatter: function (value, row, index) {
                                var options = table.bootstrapTable('getOptions');
                                var pageNumber = options.pageNumber;
                                var pageSize = options.pageSize;

                                //return (pageNumber - 1) * pageSize + 1 + index;
                                return 1 + index;
                            }, operate: false
                        },
                        { field: 'id', title: __('Id'), operate: false },
                        { field: 'name', title: __('Name') },
                        { field: 'origin_sku', title: __('Origin_sku'), operate: 'LIKE' },
                        { field: 'sku', title: __('Sku'), operate: 'LIKE' },
                        {
                            field: 'brand_id',
                            title: __('Brand_id'),
                            searchList: $.getJSON('itemmanage/item/ajaxGetItemBrandList'),
                            formatter: Table.api.formatter.status,
                            operate: false
                        },
                        {
                            field: 'category_id', title: __('Category_id'),
                            searchList: $.getJSON('itemmanage/item/ajaxGetItemCategoryList'),
                            formatter: Table.api.formatter.status,
                            operate: false
                        },
                        {
                            field: 'item_status', title: __('Item_status'),
                            searchList: { 1: '保存', 2: '提交审核', 3: '审核通过', 4: '审核拒绝', 5: '取消' },
                            custom: { 1: 'yellow', 2: 'blue', 3: 'success', 4: 'red', 5: 'danger' },
                            formatter: Table.api.formatter.status,
                            operate: false
                        },
                        { field: 'stock', title: __('Stock'), operate: false },
                        {
                            field: 'is_open', title: __('Is_open'),
                            searchList: { 1: '启用', 2: '禁用', 3: '回收站' },
                            custom: { 1: 'blue', 2: 'yellow', 3: 'red' },
                            formatter: Table.api.formatter.status,
                            operate: false
                        },
                        {
                            field: 'is_new',
                            title: __('Is_new'),
                            searchList: { 1: '是', 2: '不是' },
                            custom: { 1: 'blue', 2: 'red' },
                            formatter: Table.api.formatter.status,
                            operate: false
                        },
                        // {
                        //     field: 'is_presell',
                        //     title: __('Is_presell'),
                        //     searchList: { 1: '不是', 2: '是' },
                        //     custom: { 1: 'blue', 2: 'red' },
                        //     formatter: Table.api.formatter.status,
                        //     operate: false
                        // },
                        { field: 'create_person', title: __('Create_person'), operate: false },
                        { field: 'create_time', title: __('Create_time'), operate: 'RANGE', addclass: 'datetimerange', formatter: Table.api.formatter.datetime },
                        {
                            field: 'operate', width: "120px", title: __('操作'), table: table, formatter: Table.api.formatter.operate,
                            buttons: [
                                {
                                    name: 'detail',
                                    text: '详情',
                                    title: __('查看详情'),
                                    extend: 'data-area = \'["100%","100%"]\'',
                                    classname: 'btn btn-xs btn-primary btn-dialog',
                                    icon: 'fa fa-list',
                                    url: Config.moduleurl + '/itemmanage/item/detail',
                                    callback: function (data) {
                                        Layer.alert("接收到回传数据：" + JSON.stringify(data), { title: "回传数据" });
                                    },
                                    visible: function (row) {
                                        //返回true时按钮显示,返回false隐藏
                                        return true;
                                    }
                                },
                                {
                                    name: 'passAudit',
                                    text: '还原',
                                    title: __('还原'),
                                    classname: 'btn btn-xs btn-success btn-ajax',
                                    icon: 'fa fa-pencil',
                                    url: Config.moduleurl + '/itemmanage/item/oneRestore',
                                    confirm: '确认还原吗',
                                    success: function (data, ret) {
                                        Layer.alert(ret.msg);
                                        $(".btn-refresh").trigger("click");
                                        //如果需要阻止成功提示，则必须使用return false;
                                        //return false;
                                    },
                                    error: function (data, ret) {
                                        Layer.alert(ret.msg);
                                        return false;
                                    },
                                    visible: function (row) {
                                        //返回true时按钮显示,返回false隐藏
                                        return true;
                                    }
                                }
                            ]
                        },
                    ]
                ]
            });

            // 为表格绑定事件
            Table.api.bindevent(table);
            //商品审核通过
            $(document).on('click', '.btn-pass', function () {
                var ids = Table.api.selectedids(table);
                Layer.confirm(
                    __('确定要审核通过吗'),
                    function (index) {
                        Backend.api.ajax({
                            url: "itemmanage/item/morePassAudit",
                            data: { ids: ids }
                        }, function (data, ret) {
                            table.bootstrapTable('refresh');
                            Layer.close(index);
                        });
                    }
                );
            });
            //商品还原
            $(document).on('click', '.btn-restore', function () {
                var ids = Table.api.selectedids(table);
                Layer.confirm(
                    __('确定要还原吗'),
                    function (index) {
                        Backend.api.ajax({
                            url: "itemmanage/item/moreRestore",
                            data: { ids: ids }
                        }, function (data, ret) {
                            table.bootstrapTable('refresh');
                            Layer.close(index);
                        });
                    }
                );
            });
            //商品移入回收站
            $(document).on('click', '.btn-MoveRecycle', function () {
                var ids = Table.api.selectedids(table);
                Layer.confirm(
                    __('确定要移入回收站吗'),
                    function (index) {
                        Backend.api.ajax({
                            url: "itemmanage/item/moveRecycle",
                            data: { ids: ids }
                        }, function (data, ret) {
                            table.bootstrapTable('refresh');
                            Layer.close(index);
                        });
                    }
                );
            });
        },
        goods_stock_list: function () {
            // 初始化表格参数配置
            Table.api.init({
                showJumpto: true,
                searchFormVisible: true,
                pageList: [10, 25, 50, 100],
                extend: {
                    index_url: 'itemmanage/item/goods_stock_list' + location.search,
                    table: 'item',
                }
            });

            var table = $("#table");

            // 初始化表格
            table.bootstrapTable({
                url: $.fn.bootstrapTable.defaults.extend.index_url,
                pk: 'id',
                sortName: 'id',
                columns: [
                    [
                        { checkbox: true },
                        {
                            field: '', title: __('序号'), formatter: function (value, row, index) {
                                var options = table.bootstrapTable('getOptions');
                                var pageNumber = options.pageNumber;
                                var pageSize = options.pageSize;
                                return (pageNumber - 1) * pageSize + 1 + index;
                            }, operate: false
                        },
                        { field: 'id', title: __('Id'), operate: false },
                        { field: 'sku', title: __('Sku'), operate: 'like' },
                        // { field: 'name', title: __('Name') },

                        { field: 'stock', title: __('总库存'), operate: false },
                        
                        { field: 'available_stock', title: __('可用库存'), operate: false },
                        { field: 'zeelool_stock', title: __('虚拟仓库存Zeelool'), operate: false },
                        { field: 'voogueme_stock', title: __('虚拟仓库存Voogueme'), operate: false },
                        { field: 'nihao_stock', title: __('虚拟仓库存Nihao'), operate: false },
                        { field: 'meeloog_stock', title: __('虚拟仓库存Meeloog'), operate: false },
                        { field: 'wesee_stock', title: __('虚拟仓库存Wesee'), operate: false },
                        { field: 'distribution_occupy_stock', title: __('配货占用库存'), operate: false },
                        {
                            field: '', title: __('仓库实时库存'), operate: false, formatter: function (value, row) {
                                return row.stock - row.distribution_occupy_stock;
                            }
                        },
                        { field: 'occupy_stock', title: __('订单占用库存'), operate: false },
                        { field: 'sample_num', title: __('留样库存'), operate: false },

                        { field: 'on_way_stock', title: __('在途库存'), operate: false },
                        { field: 'is_open', title: __('SKU启用状态'), searchList: { 1: '启用', 2: '禁用', 3: '回收站' }, formatter: Table.api.formatter.status },
                        {
                            field: 'operate', title: __('操作'), table: table, formatter: Table.api.formatter.operate,
                            buttons: [
                                {
                                    name: 'detail',
                                    text: '详情',
                                    title: __('查看详情'),
                                    extend: 'data-area = \'["100%","100%"]\'',
                                    classname: 'btn btn-xs btn-primary btn-dialog',
                                    icon: 'fa fa-list',
                                    url: Config.moduleurl + '/itemmanage/item/goods_stock_detail',
                                    callback: function (data) {
                                        Layer.alert("接收到回传数据：" + JSON.stringify(data), { title: "回传数据" });
                                    },
                                    visible: function (row) {
                                        //返回true时按钮显示,返回false隐藏+
                                        return true;
                                    }
                                }
                            ]
                        }
                    ]
                ]
            });

            // 为表格绑定事件
            Table.api.bindevent(table);
        },
        presell: function () {
            // 初始化表格参数配置
            Table.api.init({
                showJumpto: true,
                searchFormVisible: true,
                pageList: [10, 25, 50, 100],
                extend: {
                    index_url: 'itemmanage/item/presell' + location.search,
                    add_url: 'itemmanage/item/add_presell',
                    edit_url: 'itemmanage/item/edit_presell',
                    table: 'item',
                }
            });

            var table = $("#table");

            // 初始化表格
            table.bootstrapTable({
                url: $.fn.bootstrapTable.defaults.extend.index_url,
                pk: 'id',
                sortName: 'id',
                columns: [
                    [
                        { checkbox: true },
                        {
                            field: '', title: __('序号'), formatter: function (value, row, index) {
                                var options = table.bootstrapTable('getOptions');
                                var pageNumber = options.pageNumber;
                                var pageSize = options.pageSize;
                                return (pageNumber - 1) * pageSize + 1 + index;
                            }, operate: false
                        },
                        { field: 'id', title: __('Id'), operate: false },
                        { field: 'sku', title: __('Sku'), operate: 'like' },
                        { field: 'name', title: __('Name') },
                        { field: 'available_stock', title: __('可用库存'), operate: false },
                        { field: 'occupy_stock', title: __('占用库存'), operate: false },
                        { field: 'presell_num', title: __('预售数量'), operate: false },
                        { field: 'presell_residue_num', title: __('预售剩余数量'), operate: false },
                        { field: 'presell_status', title: __('预售状态'), searchList: { 0: '未开始', 1: '预售中', 2: '已结束' }, formatter: Table.api.formatter.status },
                        { field: 'presell_create_time', title: __('预售开始时间'), operate: false },
                        { field: 'presell_end_time', title: __('预售结束时间'), operate: false },
                        { field: 'is_open', title: __('SKU启用状态'), searchList: { 1: '启用', 2: '禁用', 3: '回收站' }, formatter: Table.api.formatter.status },
                        {
                            field: 'operate', title: __('操作'), table: table, formatter: Table.api.formatter.operate,
                            buttons: [
                                {
                                    name: 'detail',
                                    text: '详情',
                                    title: __('查看详情'),
                                    extend: 'data-area = \'["100%","100%"]\'',
                                    classname: 'btn btn-xs btn-primary btn-dialog',
                                    icon: 'fa fa-list',
                                    url: Config.moduleurl + '/itemmanage/item/goods_stock_detail',
                                    callback: function (data) {
                                        Layer.alert("接收到回传数据：" + JSON.stringify(data), { title: "回传数据" });
                                    },
                                    visible: function (row) {
                                        //返回true时按钮显示,返回false隐藏
                                        return true;
                                    }
                                },
                                {
                                    name: 'openStart',
                                    text: '开启预售',
                                    title: __('开启预售'),
                                    classname: 'btn btn-xs btn-danger btn-ajax',
                                    url: Config.moduleurl + '/itemmanage/item/openStart',
                                    confirm: '确定要开启预售吗',
                                    success: function (data, ret) {
                                        Layer.alert(ret.msg);
                                        $(".btn-refresh").trigger("click");
                                        //如果需要阻止成功提示，则必须使用return false;
                                        //return false;
                                    },
                                    error: function (data, ret) {
                                        Layer.alert(ret.msg);
                                        return false;
                                    },
                                    visible: function (row) {
                                        if (row.presell_status != 1) {
                                            return true;
                                        } else {
                                            return false;
                                        }
                                    },
                                },
                                {
                                    name: 'openEnd',
                                    text: '结束预售',
                                    title: __('结束预售'),
                                    classname: 'btn btn-xs btn-danger btn-ajax',
                                    url: Config.moduleurl + '/itemmanage/item/openEnd',
                                    confirm: '确定要结束预售吗',
                                    success: function (data, ret) {
                                        Layer.alert(ret.msg);
                                        $(".btn-refresh").trigger("click");
                                        //如果需要阻止成功提示，则必须使用return false;
                                        //return false;
                                    },
                                    error: function (data, ret) {
                                        Layer.alert(ret.msg);
                                        return false;
                                    },
                                    visible: function (row) {
                                        if (row.presell_status != 2) {
                                            return true;
                                        } else {
                                            return false;
                                        }
                                    },
                                },
                                {
                                    name: 'edit_presell',
                                    text: '编辑预售',
                                    title: __('编辑预售'),
                                    classname: 'btn btn-xs btn-success btn-dialog',
                                    icon: 'fa fa-pencil',
                                    url: Config.moduleurl + '/itemmanage/item/edit_presell',
                                    //extend: 'data-area = \'["50%","50%"]\'',
                                    callback: function (data) {
                                        Layer.alert("接收到回传数据：" + JSON.stringify(data), { title: "回传数据" });
                                    },
                                    visible: function (row) {
                                            return true;
                                    }
                                },
                                {
                                    name: 'history',
                                    text: '历史记录',
                                    title: __('历史记录'),
                                    classname: 'btn btn-xs btn-success btn-dialog',
                                    icon: 'fa fa-pencil',
                                    url: Config.moduleurl + '/itemmanage/item/presell_history',
                                    //extend: 'data-area = \'["50%","50%"]\'',
                                    callback: function (data) {
                                        Layer.alert("接收到回传数据：" + JSON.stringify(data), { title: "回传数据" });
                                    },
                                    visible: function (row) {
                                            return true;
                                    }
                                },
                            ]
                        }
                    ]
                ]
            });

            // 为表格绑定事件
            Table.api.bindevent(table);
        },
        add_presell: function () {
            Controller.api.bindevent();
            Form.api.bindevent($("form[role=form]"));
            $('#c-sku').autocomplete({
                source: function (request, response) {
                    var origin_sku = $('#c-sku').val();
                    $.ajax({
                        type: "POST",
                        url: "itemmanage/item/ajaxGetLikeOriginSku",
                        dataType: "json",
                        cache: false,
                        async: false,
                        data: {
                            origin_sku: origin_sku
                        },
                        success: function (json) {
                            var data = json.data;
                            response($.map(data, function (item) {
                                return {
                                    label: item,//下拉框显示值
                                    value: item,//选中后，填充到input框的值
                                    //id:item.bankCodeInfo//选中后，填充到id里面的值
                                };
                            }));
                        }
                    });
                },
                delay: 10,//延迟100ms便于输入
                select: function (event, ui) {
                    $("#bankUnionNo").val(ui.item.id);//取出在return里面放入到item中的属性
                },
                scroll: true,
                pagingMore: true,
                max: 5000
            });
            //检查填写的平台sku数据库有没有
            $(document).on('change', '#c-sku', function () {
                var platform_sku = $(this).val();
                Backend.api.ajax({
                    url: 'itemmanage/item/check_sku_exists',
                    data: { origin_sku: platform_sku }
                }, function (data, ret) {
                    console.log(ret.data);
                    $('.btn-success').removeClass('btn-disabled disabled');
                    return false;
                }, function (data, ret) {
                    //失败的回调
                    $('.btn-success').addClass('btn-disabled disabled');
                    Layer.alert(ret.msg);
                    return false;
                });
            });
            //选中的开始时间和现在的时间比较
            $(document).on('dp.change', '#c-presell_start_time', function () {
                var time_value = $(this).val();
                //console.log(time_value);
                function getNow(s) {
                    return s < 10 ? '0' + s : s;
                }

                var myDate = new Date();

                var year = myDate.getFullYear();        //获取当前年
                var month = myDate.getMonth() + 1;   //获取当前月
                var date = myDate.getDate();            //获取当前日
                var h = myDate.getHours();              //获取当前小时数(0-23)
                var m = myDate.getMinutes() - 10;          //获取当前分钟数(0-59)
                var s = myDate.getSeconds();
                var now = year + '-' + getNow(month) + "-" + getNow(date) + " " + getNow(h) + ':' + getNow(m) + ":" + getNow(s);
                if (time_value > now) {
                    //console.log(1111);
                } else {
                    Layer.alert('预售开始时间小于当前时间,如果添加则默认开始预售');
                    //console.log(2222);
                }
                //console.log(now);
            });
            ////选中的结束时间和现在的时间比较
            $(document).on('dp.change', '#c-presell_end_time', function () {
                var time_start_value = $("#c-presell_start_time").val();
                var time_end_value = $(this).val();
                console.log(time_end_value);
                function getNow(s) {
                    return s < 10 ? '0' + s : s;
                }
                var myDate = new Date();
                var year = myDate.getFullYear();        //获取当前年
                var month = myDate.getMonth() + 1;   //获取当前月
                var date = myDate.getDate();            //获取当前日
                var h = myDate.getHours();              //获取当前小时数(0-23)
                var m = myDate.getMinutes() - 10;          //获取当前分钟数(0-59)
                var s = myDate.getSeconds();
                var now = year + '-' + getNow(month) + "-" + getNow(date) + " " + getNow(h) + ':' + getNow(m) + ":" + getNow(s);
                if (time_end_value < time_start_value) {
                    $('.btn-success').addClass('btn-disabled disabled');
                    Layer.alert('预售开始时间不能大于预售结束时间,请重新选择');
                    return false;
                }
                if (time_end_value > now) {
                    $('.btn-success').removeClass('btn-disabled disabled');
                } else {
                    $('.btn-success').addClass('btn-disabled disabled');
                    Layer.alert('当前时间大于预售结束时间无法添加,请重新选择');
                    return false;
                }
            });
        },
    edit_presell: function(){
        Controller.api.bindevent();
        Form.api.bindevent($("form[role=form]"));
    }  
    };
    return Controller;
});<|MERGE_RESOLUTION|>--- conflicted
+++ resolved
@@ -114,11 +114,7 @@
                                         Layer.alert("接收到回传数据：" + JSON.stringify(data), { title: "回传数据" });
                                     },
                                     visible: function (row) {
-<<<<<<< HEAD
-                                        return true;
-=======
                                         // return true;
->>>>>>> 4c06a84e
                                         //返回true时按钮显示,返回false隐藏
                                         //console.log(row.item_status);
                                         if (row.item_status == 1 || row.item_status == 4) {
