define(['jquery', 'bootstrap', 'backend', 'table', 'form', 'jqui', 'bootstrap-table-jump-to'], function ($, undefined, Backend, Table, Form) {
    function viewTable(table, show, hide) {
        if (show.length > 0) {
            $.each(show, function (index, value) {
                table.bootstrapTable('showColumn', value);
            });
        }
        if (hide.length > 0) {
            $.each(hide, function (index, value) {
                table.bootstrapTable('hideColumn', value);
            });
        }
    }

    var Controller = {
        index: function () {
            // 初始化表格参数配置
            Table.api.init({
                showJumpto: true,
                searchFormVisible: true,
                pageList: [10, 25, 50, 100],
                extend: {
                    index_url: 'itemmanage/item/index' + location.search,
                    add_url: 'itemmanage/item/add',
                    edit_url: 'itemmanage/item/edit',
                    //del_url: 'itemmanage/item/del',
                    multi_url: 'itemmanage/item/multi',
                    table: 'item',
                }
            });

            var table = $("#table");

            // 初始化表格
            table.bootstrapTable({
                url: $.fn.bootstrapTable.defaults.extend.index_url,
                pk: 'id',
                sortName: 'id',
                columns: [
                    [
                        { checkbox: true },
                        {
                            field: '', title: __('序号'), formatter: function (value, row, index) {
                                var options = table.bootstrapTable('getOptions');
                                var pageNumber = options.pageNumber;
                                var pageSize = options.pageSize;

                                //return (pageNumber - 1) * pageSize + 1 + index;
                                return 1 + index;
                            }, operate: false
                        },
                        { field: 'id', title: __('Id'), operate: false },
<<<<<<< HEAD
                        { field: 'name', title: __('Name'),  operate: 'LIKE'},
=======
                        { field: 'name', title: __('Name'),operate: 'LIKE' },
>>>>>>> 0e80fa30
                        { field: 'origin_sku', title: __('Origin_sku'), operate: 'LIKE' },
                        { field: 'sku', title: __('Sku'), operate: 'LIKE' },
                        {
                            field: 'is_spot', title: __('大货/现货'),
                            searchList: { 0:'-',1: '大货', 2: '现货'},
                            custom: { 1: 'yellow', 2: 'blue'},
                            formatter: Table.api.formatter.status
                        },
                        { field: 'price', title: __('打样成本'), operate: false },
                        { field: 'purchase_price', title: __('采购成本'), operate: false },
                        {
                            field: 'brand_id',
                            title: __('Brand_id'),
                            searchList: $.getJSON('itemmanage/item/ajaxGetItemBrandList'),
                            formatter: Table.api.formatter.status
                        },
                        {
                            field: 'category_id', title: __('Category_id'),
                            searchList: $.getJSON('itemmanage/item/ajaxGetItemCategoryList'),
                            formatter: Table.api.formatter.status
                            //formatter: Controller.api.formatter.devicess
                        },
                        {
                            field: 'item_status', title: __('Item_status'),
                            searchList: { 1: '新建', 2: '待审核', 3: '审核通过', 4: '审核拒绝', 5: '取消' },
                            custom: { 1: 'yellow', 2: 'blue', 3: 'success', 4: 'red', 5: 'danger' },
                            formatter: Table.api.formatter.status
                        },
                        { field: 'stock', title: __('Stock') },
                        {
                            field: 'is_open', title: __('Is_open'),
                            searchList: { 1: '启用', 2: '禁用' },
                            custom: { 1: 'blue', 2: 'yellow' },
                            formatter: Table.api.formatter.status
                        },
                        {
                            field: 'is_new',
                            title: __('新/老品'),
                            searchList: { 1: '新品', 2: '老品' },
                            custom: { 1: 'blue', 2: 'red' },
                            formatter: Table.api.formatter.status
                        },
                        // {
                        //     field: 'is_presell',
                        //     title: __('Is_presell'),
                        //     searchList: { 1: '不是', 2: '是' },
                        //     custom: { 1: 'blue', 2: 'red' },
                        //     formatter: Table.api.formatter.status
                        // },
                        { field: 'create_person', title: __('Create_person') },
                        { field: 'create_time', title: __('Create_time'), operate: 'RANGE', addclass: 'datetimerange', formatter: Table.api.formatter.datetime },
                        {
                            field: 'operate', width: "120px", title: __('操作'), table: table, events: Table.api.events.operate, formatter: Table.api.formatter.operate,
                            buttons: [
                                {
                                    name: 'detail',
                                    text: '详情',
                                    title: __('查看详情'),
                                    extend: 'data-area = \'["100%","100%"]\'',
                                    classname: 'btn btn-xs btn-primary btn-dialog',
                                    icon: 'fa fa-list',
                                    url: Config.moduleurl + '/itemmanage/item/detail',
                                    callback: function (data) {
                                        Layer.alert("接收到回传数据：" + JSON.stringify(data), { title: "回传数据" });
                                    },
                                    visible: function (row) {
                                        //返回true时按钮显示,返回false隐藏
                                        return true;
                                    }
                                },
                                {
                                    name: 'edit',
                                    text: '编辑',
                                    title: __('Edit'),
                                    classname: 'btn btn-xs btn-success btn-dialog',
                                    icon: 'fa fa-pencil',
                                    url: Config.moduleurl + '/itemmanage/item/edit',
                                    extend: 'data-area = \'["100%","100%"]\'',
                                    callback: function (data) {
                                        Layer.alert("接收到回传数据：" + JSON.stringify(data), { title: "回传数据" });
                                    },
                                    visible: function (row) {
                                        // return true;
                                        //返回true时按钮显示,返回false隐藏
                                        //console.log(row.item_status);
                                        if (row.item_status == 1 || row.item_status == 4) {
                                            return true;
                                        } else {
                                            return false;
                                        }
                                    }
                                },
                                {
                                    name: 'submitAudit',
                                    text: '提交审核',
                                    title: __('提交审核'),
                                    classname: 'btn btn-xs btn-success btn-ajax',
                                    icon: 'fa fa-pencil',
                                    url: Config.moduleurl + '/itemmanage/item/audit',
                                    confirm: '确认提交审核吗',
                                    success: function (data, ret) {
                                        Layer.alert(ret.msg);
                                        $(".btn-refresh").trigger("click");
                                        //如果需要阻止成功提示，则必须使用return false;
                                        //return false;
                                    },
                                    error: function (data, ret) {
                                        Layer.alert(ret.msg);
                                        return false;
                                    },
                                    visible: function (row) {
                                        //返回true时按钮显示,返回false隐藏
                                        if (row.item_status == 1) {
                                            return true;
                                        } else {
                                            return false;
                                        }
                                    },
                                },
                                {
                                    name: 'passAudit',
                                    text: '审核通过',
                                    title: __('审核通过'),
                                    classname: 'btn btn-xs btn-success btn-ajax',
                                    icon: 'fa fa-pencil',
                                    url: Config.moduleurl + '/itemmanage/item/passAudit',
                                    confirm: '确认审核通过吗',
                                    success: function (data, ret) {
                                        Layer.alert(ret.msg);
                                        $(".btn-refresh").trigger("click");
                                        //如果需要阻止成功提示，则必须使用return false;
                                        //return false;
                                    },
                                    error: function (data, ret) {
                                        Layer.alert(ret.msg);
                                        return false;
                                    },
                                    visible: function (row) {
                                        //返回true时按钮显示,返回false隐藏
                                        if (row.item_status == 2) {
                                            return true;
                                        } else {
                                            return false;
                                        }
                                    }
                                },
                                {
                                    name: 'auditRefused',
                                    text: '审核拒绝',
                                    title: __('审核拒绝'),
                                    classname: 'btn btn-xs btn-danger btn-ajax',
                                    icon: 'fa fa-pencil',
                                    url: Config.moduleurl + '/itemmanage/item/auditRefused',
                                    confirm: '确认审核拒绝吗',
                                    success: function (data, ret) {
                                        Layer.alert(ret.msg);
                                        $(".btn-refresh").trigger("click");
                                        //如果需要阻止成功提示，则必须使用return false;
                                        //return false;
                                    },
                                    error: function (data, ret) {
                                        Layer.alert(ret.msg);
                                        return false;
                                    },
                                    visible: function (row) {
                                        //返回true时按钮显示,返回false隐藏
                                        if (row.item_status == 2) {
                                            return true;
                                        } else {
                                            return false;
                                        }
                                    }
                                },
                                {
                                    name: 'auditRefused',
                                    text: '取消',
                                    title: __('取消'),
                                    classname: 'btn btn-xs btn-danger btn-ajax',
                                    icon: 'fa fa-pencil',
                                    url: Config.moduleurl + '/itemmanage/item/cancel',
                                    confirm: '确认取消吗',
                                    success: function (data, ret) {
                                        Layer.alert(ret.msg);
                                        $(".btn-refresh").trigger("click");
                                        //如果需要阻止成功提示，则必须使用return false;
                                        //return false;
                                    },
                                    error: function (data, ret) {
                                        Layer.alert(ret.msg);
                                        return false;
                                    },
                                    visible: function (row) {
                                        //返回true时按钮显示,返回false隐藏
                                        if (row.item_status == 1) {
                                            return true;
                                        }
                                        return false;
                                    }
                                }
                            ]
                        },
                        //{field: 'operate', title: __('Operate'), table: table, events: Table.api.events.operate, formatter: Table.api.formatter.operate}
                    ]
                ]
            });

            // 为表格绑定事件
            Table.api.bindevent(table);
            //商品审核通过
            $(document).on('click', '.btn-pass', function () {
                var ids = Table.api.selectedids(table);
                Layer.confirm(
                    __('确定要审核通过吗'),
                    function (index) {
                        Backend.api.ajax({
                            url: "itemmanage/item/morePassAudit",
                            data: { ids: ids }
                        }, function (data, ret) {
                            table.bootstrapTable('refresh');
                            Layer.close(index);
                        });
                    }
                );
            });
            //商品审核拒绝
            $(document).on('click', '.btn-refused', function () {
                var ids = Table.api.selectedids(table);
                Layer.confirm(
                    __('确定要审核拒绝吗'),
                    function (index) {
                        Backend.api.ajax({
                            url: "itemmanage/item/moreAuditRefused",
                            data: { ids: ids }
                        }, function (data, ret) {
                            table.bootstrapTable('refresh');
                            Layer.close(index);
                        });
                    }
                );
            });
            //商品启用
            $(document).on('click', '.btn-start', function () {
                var ids = Table.api.selectedids(table);
                Layer.confirm(
                    __('确定要启用商品吗'),
                    function (index) {
                        Backend.api.ajax({
                            url: "itemmanage/item/startItem",
                            data: { ids: ids }
                        }, function (data, ret) {
                            table.bootstrapTable('refresh');
                            Layer.close(index);
                        });
                    }
                );
            });
            //商品禁用
            $(document).on('click', '.btn-forbidden', function () {
                var ids = Table.api.selectedids(table);
                Layer.confirm(
                    __('确定要禁用商品吗'),
                    function (index) {
                        Backend.api.ajax({
                            url: "itemmanage/item/forbiddenItem",
                            data: { ids: ids }
                        }, function (data, ret) {
                            table.bootstrapTable('refresh');
                            Layer.close(index);
                        });
                    }
                );
            });
            //商品移入回收站
            $(document).on('click', '.btn-MoveRecycle', function () {
                var ids = Table.api.selectedids(table);
                Layer.confirm(
                    __('确定要移入回收站吗'),
                    function (index) {
                        Backend.api.ajax({
                            url: "itemmanage/item/moveRecycle",
                            data: { ids: ids }
                        }, function (data, ret) {
                            table.bootstrapTable('refresh');
                            Layer.close(index);
                        });
                    }
                );
            });
            //批量导出xls 
            $('.btn-batch-export-xls').click(function () {
                var ids = Table.api.selectedids(table);
                if (ids.length > 0) {
                    window.open(Config.moduleurl + '/itemmanage/item/batch_export_xls?ids=' + ids, '_blank');
                } else {
                    var options = table.bootstrapTable('getOptions');
                    var search = options.queryParams({});
                    var filter = search.filter;
                    var op = search.op;
                    window.open(Config.moduleurl + '/itemmanage/item/batch_export_xls?filter=' + filter + '&op=' + op, '_blank');
                }

            });
        },
        add: function () {
            Controller.api.bindevent();
            $(document).on('click', '.btn-status', function () {
                $('#status').val(2);
            });
        },
        edit: function () {
            Controller.api.bindevent();
            $(document).on('click', '.btn-status', function () {
                $('#status').val(2);
            });
            $('.btn-add').hide();
            $('.btn-del').hide();
        },
        api: {
            bindevent: function () {
                Form.api.bindevent($("form[role=form]"));
                //通过审核
                //多项添加商品名称和颜色
                $(document).on('click', '.btn-add', function () {
                    var item_type = $('#item_type').val();
                    $(".selectpicker").selectpicker('refresh');
                    if (3 == item_type) {
                        var content = $('#table-content2 table tbody').html();
                        $('.caigou table tbody').append(content);
                    } else {
                        var content = $('#table-content table tbody').html();
                        $('.caigou table tbody').append(content);
                    }
                });
                $(document).on('click', '.btn-del', function () {
                    $(this).parent().parent().remove();
                });
                //根据商品分类的不同请求不同属性页面
                $(document).on('change', '#choose_category_id', function () {
                    var categoryId = $('#choose_category_id').val();
                    Backend.api.ajax({
                        url: 'itemmanage/item/ajaxCategoryInfo',
                        data: { categoryId: categoryId }
                    }, function (data, ret) {
                        var resultData = ret.data;
                        $('.ajax-add').remove();
                        //console.log(resultData);
                        $('#item-stock').after(resultData);
                        Form.api.bindevent($("form[role=form]"));
                        $(".selectpicker").selectpicker('refresh');
                        return false;
                    }, function (data, ret) {
                        //失败的回调
                        alert(ret.msg);
                        return false;
                    });
                });
                //采购类型和采购产地二级联动
                $(document).on('change', '#c-procurement_type', function () {
                    var arrIds = $(this).val();
                    if (arrIds == 0) {
                        Layer.alert('请选择采购类型');
                        return false;
                    }
                    //线上采购
                    if (arrIds == 1) {
                        $('#c-procurement_origin').html('');
                        var str = '<option value="O">线上采购</option>';
                        $('#c-procurement_origin').append(str);
                        $("#c-procurement_origin").selectpicker('refresh');
                    } else {
                        Backend.api.ajax({
                            url: 'itemmanage/item/ajaxGetProOrigin',
                        }, function (data, ret) {
                            var rs = ret.data;
                            var r;
                            $('#c-procurement_origin').html('');
                            var str = '';
                            for (r in rs) {
                                str += '<option value="' + r + '">' + rs[r] + '</option>';
                            }
                            $('#c-procurement_origin').append(str);
                            $("#c-procurement_origin").selectpicker('refresh');
                        }, function (data, ret) {

                        });
                    }
                });
                //根据随机数、采购类型、采购产地异步判断origin_sku是否存在
                $(document).on('change', '#c-frame_texture', function () {
                    var frame_texture = $(this).val();
                    var procurement_origin = $('#c-procurement_origin').val();
                    var origin_sku = $('#c-origin_sku').val();
                    Backend.api.ajax({
                        url: 'itemmanage/item/checkOriginIsExist',
                        data: { frame_texture: frame_texture, procurement_origin: procurement_origin, origin_sku: origin_sku }
                    }, function (data, ret) {
                        $('.btn-success').removeClass('btn-disabled disabled');
                        return false;
                    }, function (data, ret) {
                        //失败的回调
                        $('.btn-success').addClass('btn-disabled disabled');
                        alert(ret.msg);
                        return false;
                    });
                });
                //模糊匹配原始sku
                $('#c-origin_skus').autocomplete({
                    source: function (request, response) {
                        var origin_sku = $('#c-origin_skus').val();
                        $.ajax({
                            type: "POST",
                            url: "itemmanage/item/ajaxGetLikeOriginSku",
                            dataType: "json",
                            cache: false,
                            async: false,
                            data: {
                                origin_sku: origin_sku
                            },
                            success: function (json) {
                                var data = json.data;
                                response($.map(data, function (item) {
                                    return {
                                        label: item,//下拉框显示值
                                        value: item,//选中后，填充到input框的值
                                        //id:item.bankCodeInfo//选中后，填充到id里面的值
                                    };
                                }));
                            }
                        });
                    },
                    delay: 10,//延迟100ms便于输入
                    select: function (event, ui) {
                        $("#bankUnionNo").val(ui.item.id);//取出在return里面放入到item中的属性
                    },
                    scroll: true,
                    pagingMore: true,
                    max: 5000
                });
                //根据选择的sku找出关于sku的商品
                $(document).on('change', '#c-origin_skus', function () {
                    var categoryId = $('#choose_category_id').val();
                    var sku = $('#c-origin_skus').val();
                    if (categoryId == 0) {
                        Layer.alert('请先选择商品分类');
                        return false;
                    }
                    if (sku == '') {
                        Layer.alert('请输入您的商品SKU');
                        return false;
                    }
                    Backend.api.ajax({
                        url: 'itemmanage/item/ajaxItemInfo',
                        data: { categoryId: categoryId, sku: sku }
                    }, function (data, ret) {
                        var resultData = ret.data;
                        if (resultData == -1) {
                            Layer.alert('输入的商品SKU有误，请重新输入');
                        }
                        if ((resultData != false) && (resultData.type == 1)) {
                            $('.newAddition').remove();
                            if (resultData.procurement_type) {
                                $("#c-procurement_type").find("option[value=" + resultData.procurement_type + "]").prop("selected", true);
                            } else {
                                $("#c-procurement_type").val("");
                            }
                            if (resultData.procurement_origin) {
                                $("#c-procurement_origin").find("option[value=" + resultData.procurement_origin + "]").prop("selected", true);
                            } else {
                                $("#c-procurement_origin").val();
                            }
                            $("#c-frame_texture").find("option[value=" + resultData.frame_texture + "]").prop("selected", true);
                            $("#c-shape").find("option[value=" + resultData.shape + "]").prop("selected", true);
                            $("#c-frame_type").find("option[value=" + resultData.frame_type + "]").prop("selected", true);
                            $("#c-frame_shape").find("option[value=" + resultData.frame_shape + "]").prop("selected", true);
                            $("#c-frame_gender").find("option[value=" + resultData.frame_gender + "]").prop("selected", true);
                            $("#c-frame_size").find("option[value=" + resultData.frame_size + "]").prop("selected", true);
                            $("#c-glasses_type").find("option[value=" + resultData.glasses_type + "]").prop("selected", true);
                            $("#c-frame_is_recipe").find("option[value=" + resultData.frame_is_recipe + "]").prop("selected", true);
                            $("#c-frame_piece").find("option[value=" + resultData.frame_piece + "]").prop("selected", true); $("#c-frame_temple_is_spring").find("option[value=" + resultData.frame_temple_is_spring + "]").prop("selected", true);
                            $("#c-frame_is_adjust_nose_pad").find("option[value=" + resultData.frame_is_adjust_nose_pad + "]").prop("selected", true);
                            $("#c-frame_is_advance").find("option[value=" + resultData.frame_is_advance + "]").prop("selected", true);
                            $('#c-frame_bridge').val(resultData.frame_bridge);
                            $('#c-frame_height').val(resultData.frame_height);
                            $('#c-frame_width').val(resultData.frame_width);
                            $('#c-frame_length').val(resultData.frame_length);
                            $('#c-frame_temple_length').val(resultData.frame_temple_length);
                            $('#c-weight').val(resultData.frame_weight);
                            $('#c-mirror_width').val(resultData.mirror_width);
                            $('#c-problem_desc').html(resultData.frame_remark);
                            $('.note-editable').html(resultData.frame_remark);
                            $('#item-count').val(resultData.itemCount);
                            //$(".editor").textarea
                            if (resultData.origin_sku) {
                                $(".addition").remove();
                                $(".redact").after(function () {
                                    var Str = '';
                                    Str += '<div class="caigou ajax-add newAddition">' +
                                        '<p style="font-size: 16px;"><b>产品信息</b></p>' +
                                        '<div>' +
                                        '<div id="toolbar" class="toolbar">' +
                                        '<a href="javascript:;" class="btn btn-success btn-add" title="增加"><i class="fa fa-plus"></i> 增加</a>' +
                                        '</div>' +
                                        '<table id="caigou-table">' +
                                        '<tr>' +
                                        '<th>商品名称</th>' +
                                        '<th>商品颜色</th>' +
                                        '<th>商品进价</th>' +
                                        '<th>操作</th>' +
                                        '</tr>';
                                    for (var j = 0, len = resultData.itemArr.length; j < len; j++) {
                                        var newItem = resultData.itemArr[j];
                                        Str += '<tr>';
                                        Str += '<td><input id="c-name" class="form-control" name="row[name][]" type="text" value="' + newItem.name + '" disabled="disabled"></td>';
                                        Str += '<td><div class="col-xs-12 col-sm-12">';
                                        Str += '<select  id="c-color" data-rule="required" class="form-control " name="row[color][]" disabled="disabled">';
                                        Str += '<option value="' + newItem.frame_color + '">' + newItem.frame_color_value + '</option>';
                                        Str += '</select></td>';
                                        Str += '<td><input id="c-name" class="form-control" name="row[price][] type="text" value="' + newItem.price + '" disabled="disabled"></td>';
                                        Str += '<td><a href="javascript:;" class="btn btn-danger btn-del" title="删除"><i class="fa fa-trash"></i>删除</a></td>';
                                        Str += '</tr>';
                                    }
                                    Str += '</table>' +
                                        '</div>' +
                                        '</div>';
                                    return Str;
                                });
                            }
                            $(".selectpicker").selectpicker('refresh');
                        } else if ((resultData != false) && (resultData.type >= 3)) {
                            console.log(resultData);
                            //console.log(resultData.accessory_texture);
                            $("#c-frame_texture").find("option[value=" + resultData.accessory_texture + "]").prop("selected", true);
                            $('#item-count').val(resultData.itemCount);
                            if (resultData.origin_sku) {
                                $(".addition").remove();
                                $(".redact").after(function () {
                                    var Str = '';
                                    Str += '<div class="caigou ajax-add newAddition">' +
                                        '<p style="font-size: 16px;"><b>产品信息</b></p>' +
                                        '<div>' +
                                        '<div id="toolbar" class="toolbar">' +
                                        '<a href="javascript:;" class="btn btn-success btn-add" title="增加"><i class="fa fa-plus"></i> 增加</a>' +
                                        '</div>' +
                                        '<table id="caigou-table">' +
                                        '<tr>' +
                                        '<th>商品名称</th>' +
                                        '<th>商品颜色</th>' +
                                        '<th>商品进价</th>' +
                                        '<th>操作</th>' +
                                        '</tr>';
                                    for (var j = 0, len = resultData.itemArr.length; j < len; j++) {
                                        var newItem = resultData.itemArr[j];
                                        Str += '<tr>';
                                        Str += '<td><input id="c-name" class="form-control" name="row[name][]" type="text" value="' + newItem.name + '" disabled="disabled"></td>';
                                        Str += '<td><div class="col-xs-12 col-sm-12">';
                                        Str += '<select  id="c-color" data-rule="required" class="form-control " name="row[color][]" disabled="disabled">';
                                        Str += '<option value="' + newItem.accessory_color + '">' + newItem.accessory_color + '</option>';
                                        Str += '</select></td>';
                                        Str += '<td><input id="c-name" class="form-control" name="row[price][] type="text" value="' + newItem.price + '" disabled="disabled"></td>';
                                        Str += '<td><a href="javascript:;" class="btn btn-danger btn-del" title="删除"><i class="fa fa-trash"></i>删除</a></td>';
                                        Str += '</tr>';
                                    }
                                    Str += '</table>' +
                                        '</div>' +
                                        '</div>';
                                    return Str;
                                });
                            }
                            $(".selectpicker").selectpicker('refresh');
                        } else {
                            Layer.alert('旧商品SKU信息暂时没有同步...请耐心等待');
                        }
                        return false;
                    }, function (data, ret) {
                        //失败的回调
                        Layer.alert(ret.msg);
                        return false;
                    });
                });
                //根据填写的商品名称找出商品是否重复
                // $(document).on('blur', '.c-name', function () {
                //     var name = $(this).val();
                //     if (name.length > 0) {
                //         Backend.api.ajax({
                //             url: 'itemmanage/item/ajaxGetInfoName',
                //             data: { name: name }
                //         }, function (data, ret) {
                //             console.log(ret.data);
                //             $('.btn-success').removeClass('btn-disabled disabled');
                //             return false;
                //         }, function (data, ret) {
                //             //失败的回调
                //             $('.btn-success').addClass('btn-disabled disabled');
                //             alert(ret.msg);
                //             return false;
                //         });
                //     }
                // });
            }
        },
        frame: function () {
            Controller.api.bindevent();
            Form.api.bindevent($("form[role=form]"));
        },
        ajaxCategoryInfo: function () {
            Controller.api.bindevent();
            Form.api.bindevent($("form[role=form]"));
            Form.events.datetimepicker($("form"));
        },
        detail: function () {
            $('#plupload-upload_photos').hide();
            $(".btn-trash").hide();
            Form.api.bindevent($("form[role=form]"));
        },
        images: function () {
            Form.api.bindevent($("form[role=form]"));
            $(document).on('click', '.btn-status', function () {
                $('#status').val(2);
            });
        },
        recycle: function () {
            // 初始化表格参数配置
            Table.api.init({
                showJumpto: true,
                searchFormVisible: true,
                extend: {
                    index_url: 'itemmanage/item/recycle' + location.search,
                    add_url: 'itemmanage/item/add',
                    //edit_url: 'itemmanage/item/edit',
                    // del_url: 'itemmanage/item/del',
                    multi_url: 'itemmanage/item/multi',
                    table: 'item',
                }
            });

            var table = $("#table");

            // 初始化表格
            table.bootstrapTable({
                url: $.fn.bootstrapTable.defaults.extend.index_url,
                pk: 'id',
                sortName: 'id',
                columns: [
                    [
                        { checkbox: true },
                        {
                            field: '', title: __('序号'), formatter: function (value, row, index) {
                                var options = table.bootstrapTable('getOptions');
                                var pageNumber = options.pageNumber;
                                var pageSize = options.pageSize;

                                //return (pageNumber - 1) * pageSize + 1 + index;
                                return 1 + index;
                            }, operate: false
                        },
                        { field: 'id', title: __('Id'), operate: false },
                        { field: 'name', title: __('Name') },
                        { field: 'origin_sku', title: __('Origin_sku'), operate: 'LIKE' },
                        { field: 'sku', title: __('Sku'), operate: 'LIKE' },
                        {
                            field: 'brand_id',
                            title: __('Brand_id'),
                            searchList: $.getJSON('itemmanage/item/ajaxGetItemBrandList'),
                            formatter: Table.api.formatter.status,
                            operate: false
                        },
                        {
                            field: 'category_id', title: __('Category_id'),
                            searchList: $.getJSON('itemmanage/item/ajaxGetItemCategoryList'),
                            formatter: Table.api.formatter.status,
                            operate: false
                        },
                        {
                            field: 'item_status', title: __('Item_status'),
                            searchList: { 1: '保存', 2: '提交审核', 3: '审核通过', 4: '审核拒绝', 5: '取消' },
                            custom: { 1: 'yellow', 2: 'blue', 3: 'success', 4: 'red', 5: 'danger' },
                            formatter: Table.api.formatter.status,
                            operate: false
                        },
                        { field: 'stock', title: __('Stock'), operate: false },
                        {
                            field: 'is_open', title: __('Is_open'),
                            searchList: { 1: '启用', 2: '禁用', 3: '回收站' },
                            custom: { 1: 'blue', 2: 'yellow', 3: 'red' },
                            formatter: Table.api.formatter.status,
                            operate: false
                        },
                        {
                            field: 'is_new',
                            title: __('Is_new'),
                            searchList: { 1: '是', 2: '不是' },
                            custom: { 1: 'blue', 2: 'red' },
                            formatter: Table.api.formatter.status,
                            operate: false
                        },
                        // {
                        //     field: 'is_presell',
                        //     title: __('Is_presell'),
                        //     searchList: { 1: '不是', 2: '是' },
                        //     custom: { 1: 'blue', 2: 'red' },
                        //     formatter: Table.api.formatter.status,
                        //     operate: false
                        // },
                        { field: 'create_person', title: __('Create_person'), operate: false },
                        { field: 'create_time', title: __('Create_time'), operate: 'RANGE', addclass: 'datetimerange', formatter: Table.api.formatter.datetime },
                        {
                            field: 'operate', width: "120px", title: __('操作'), table: table, formatter: Table.api.formatter.operate,
                            buttons: [
                                {
                                    name: 'detail',
                                    text: '详情',
                                    title: __('查看详情'),
                                    extend: 'data-area = \'["100%","100%"]\'',
                                    classname: 'btn btn-xs btn-primary btn-dialog',
                                    icon: 'fa fa-list',
                                    url: Config.moduleurl + '/itemmanage/item/detail',
                                    callback: function (data) {
                                        Layer.alert("接收到回传数据：" + JSON.stringify(data), { title: "回传数据" });
                                    },
                                    visible: function (row) {
                                        //返回true时按钮显示,返回false隐藏
                                        return true;
                                    }
                                },
                                {
                                    name: 'passAudit',
                                    text: '还原',
                                    title: __('还原'),
                                    classname: 'btn btn-xs btn-success btn-ajax',
                                    icon: 'fa fa-pencil',
                                    url: Config.moduleurl + '/itemmanage/item/oneRestore',
                                    confirm: '确认还原吗',
                                    success: function (data, ret) {
                                        Layer.alert(ret.msg);
                                        $(".btn-refresh").trigger("click");
                                        //如果需要阻止成功提示，则必须使用return false;
                                        //return false;
                                    },
                                    error: function (data, ret) {
                                        Layer.alert(ret.msg);
                                        return false;
                                    },
                                    visible: function (row) {
                                        //返回true时按钮显示,返回false隐藏
                                        return true;
                                    }
                                }
                            ]
                        },
                    ]
                ]
            });

            // 为表格绑定事件
            Table.api.bindevent(table);
            //商品审核通过
            $(document).on('click', '.btn-pass', function () {
                var ids = Table.api.selectedids(table);
                Layer.confirm(
                    __('确定要审核通过吗'),
                    function (index) {
                        Backend.api.ajax({
                            url: "itemmanage/item/morePassAudit",
                            data: { ids: ids }
                        }, function (data, ret) {
                            table.bootstrapTable('refresh');
                            Layer.close(index);
                        });
                    }
                );
            });
            //商品还原
            $(document).on('click', '.btn-restore', function () {
                var ids = Table.api.selectedids(table);
                Layer.confirm(
                    __('确定要还原吗'),
                    function (index) {
                        Backend.api.ajax({
                            url: "itemmanage/item/moreRestore",
                            data: { ids: ids }
                        }, function (data, ret) {
                            table.bootstrapTable('refresh');
                            Layer.close(index);
                        });
                    }
                );
            });
            //商品移入回收站
            $(document).on('click', '.btn-MoveRecycle', function () {
                var ids = Table.api.selectedids(table);
                Layer.confirm(
                    __('确定要移入回收站吗'),
                    function (index) {
                        Backend.api.ajax({
                            url: "itemmanage/item/moveRecycle",
                            data: { ids: ids }
                        }, function (data, ret) {
                            table.bootstrapTable('refresh');
                            Layer.close(index);
                        });
                    }
                );
            });
        },
        goods_stock_list: function () {
            // 初始化表格参数配置
            Table.api.init({
                showJumpto: true,
                searchFormVisible: true,
                pageList: [10, 25, 50, 100],
                extend: {
                    index_url: 'itemmanage/item/goods_stock_list' + location.search + '&label=' + Config.label,
                    table: 'item',
                }
            });

            var table = $("#table");

            // 初始化表格
            table.bootstrapTable({
                url: $.fn.bootstrapTable.defaults.extend.index_url,
                pk: 'id',
                sortName: 'id',
                columns: [
                    { checkbox: true },
                    {
                        field: '', title: __('序号'), formatter: function (value, row, index) {
                            var options = table.bootstrapTable('getOptions');
                            var pageNumber = options.pageNumber;
                            var pageSize = options.pageSize;
                            return (pageNumber - 1) * pageSize + 1 + index;
                        }, operate: false
                    },
                    { field: 'id', title: __('Id'), operate: false },
                    { field: 'sku', title: __('Sku'), operate: 'like' },
                    { field: 'name', title: __('Name'), visible: false },
                    { field: 'stock', title: __('总库存'), operate: false },
                    {
                        field: '', title: __('仓库实时库存'), operate: false,
                        formatter: function (value, row) {
                            return row.stock - row.distribution_occupy_stock;
                        }
                    },
                    { field: 'available_stock', title: __('可用库存'), operate: false },

                    { field: 'plat_stock', title: __('虚拟仓库存'), operate: false },
                    { field: 'zeelool_stock', title: __('虚拟仓库存Zeelool'), operate: false },
                    { field: 'voogueme_stock', title: __('Voogueme'), operate: false },
                    { field: 'nihao_stock', title: __('Nihao'), operate: false },
                    { field: 'meeloog_stock', title: __('Meeloog'), operate: false },
                    { field: 'wesee_stock', title: __('Wesee'), operate: false },
                    { field: 'amazon_stock', title: __('Amazon'), operate: false },
                    { field: 'zeelool_es_stock', title: __('Zeelool_es'), operate: false },
                    { field: 'zeelool_de_stock', title: __('Zeelool_de'), operate: false },
                    { field: 'zeelool_jp_stock', title: __('Zeelool_jp'), operate: false },
                    { field: 'voogmechic_stock', title: __('Voogmechic'), operate: false },
                    { field: 'douyin_stock', title: __('Zeelool_cn'), operate: false },
                    { field: 'alibaba_stock', title: __('Alibaba'), operate: false },
                    { field: 'zeelool_fr_stock', title: __('Zeelool_fr'), operate: false },
                    { field: 'occupy_stock', title: __('订单占用库存'), operate: false },
                    { field: 'distribution_occupy_stock', title: __('配货占用库存'), operate: false },
                    { field: 'sample_num', title: __('留样库存'), operate: false },
                    { field: 'plat_on_way_stock', title: __('在途库存'), operate: false },
                    { field: 'on_way_stock', title: __('在途库存'), operate: false },
                    { field: 'wait_instock_num', title: __('待入库数量'), operate: false },

                    { field: 'is_open', title: __('SKU启用状态'), searchList: { 1: '启用', 2: '禁用', 3: '回收站' }, formatter: Table.api.formatter.status },
                    {
                        field: 'operate', title: __('操作'), table: table, formatter: Table.api.formatter.operate,
                        buttons: [
                            {
                                name: 'detail',
                                text: '详情',
                                title: __('查看详情'),
                                extend: 'data-area = \'["100%","100%"]\'',
                                classname: 'btn btn-xs btn-primary btn-dialog',
                                icon: 'fa fa-list',
                                url: Config.moduleurl + '/itemmanage/item/goods_stock_detail',
                                callback: function (data) {
                                    Layer.alert("接收到回传数据：" + JSON.stringify(data), { title: "回传数据" });
                                },
                                visible: function (row) {
                                    //返回true时按钮显示,返回false隐藏+
                                    return true;
                                }
                            }
                        ]
                    }
                ]


            });

            // 为表格绑定事件
            Table.api.bindevent(table);

            var all_arr = ['zeelool_stock', 'occupy_stock', 'distribution_occupy_stock', 'voogueme_stock', 'nihao_stock', 'meeloog_stock', 'wesee_stock', 'amazon_stock', 'zeelool_es_stock', 'zeelool_de_stock', 'zeelool_jp_stock', 'on_way_stock', 'voogmechic_stock', 'douyin_stock', 'alibaba_stock', 'zeelool_fr_stock'];
            var site_arr = ['plat_stock', 'plat_on_way_stock'];

            viewTable(table, Config.label == 100 ? all_arr : site_arr, Config.label == 100 ? site_arr : all_arr);

            //选项卡切换
            $('.panel-heading a[data-toggle="tab"]').on('shown.bs.tab', function (e) {
                var value = $(this).data("value");
                var options = table.bootstrapTable('getOptions');
                options.pageNumber = 1;
                var queryParams = options.queryParams;
                options.queryParams = function (params) {
                    params = queryParams(params);
                    params.label = value;
                    var op = params.op ? JSON.parse(params.op) : {};
                    params.op = JSON.stringify(op);
                    return params;
                };
                viewTable(table, value == 100 ? all_arr : site_arr, value == 100 ? site_arr : all_arr);
                table.bootstrapTable('refresh', {});
            });


            //批量导出xls 
            $('.btn-batch-export-xls').click(function () {
                var ids = Table.api.selectedids(table);
                if (ids.length > 0) {
                    window.open(Config.moduleurl + '/itemmanage/item/export_csv?ids=' + ids, '_blank');
                } else {
                    var options = table.bootstrapTable('getOptions');
                    var search = options.queryParams({});
                    var filter = search.filter;
                    var op = search.op;
                    window.open(Config.moduleurl + '/itemmanage/item/export_csv?filter=' + filter + '&op=' + op, '_blank');
                }

            });
        },
        presell: function () {
            // 初始化表格参数配置
            Table.api.init({
                showJumpto: true,
                searchFormVisible: true,
                pageList: [10, 25, 50, 100],
                extend: {
                    index_url: 'itemmanage/item/presell' + location.search,
                    add_url: 'itemmanage/item/add_presell',
                    edit_url: 'itemmanage/item/edit_presell',
                    table: 'item',
                }
            });

            var table = $("#table");

            // 初始化表格
            table.bootstrapTable({
                url: $.fn.bootstrapTable.defaults.extend.index_url,
                pk: 'id',
                sortName: 'id',
                columns: [
                    [
                        { checkbox: true },
                        {
                            field: '', title: __('序号'), formatter: function (value, row, index) {
                                var options = table.bootstrapTable('getOptions');
                                var pageNumber = options.pageNumber;
                                var pageSize = options.pageSize;
                                return (pageNumber - 1) * pageSize + 1 + index;
                            }, operate: false
                        },
                        { field: 'id', title: __('Id'), operate: false },
                        { field: 'sku', title: __('Sku'), operate: 'like' },
                        { field: 'name', title: __('Name') },
                        { field: 'available_stock', title: __('可用库存'), operate: false },
                        { field: 'occupy_stock', title: __('占用库存'), operate: false },
                        { field: 'presell_num', title: __('预售数量'), operate: false },
                        { field: 'presell_residue_num', title: __('预售剩余数量'), operate: false },
                        { field: 'presell_status', title: __('预售状态'), searchList: { 0: '未开始', 1: '预售中', 2: '已结束' }, formatter: Table.api.formatter.status },
                        { field: 'presell_create_time', title: __('预售开始时间'), operate: false },
                        { field: 'presell_end_time', title: __('预售结束时间'), operate: false },
                        { field: 'is_open', title: __('SKU启用状态'), searchList: { 1: '启用', 2: '禁用', 3: '回收站' }, formatter: Table.api.formatter.status },
                        {
                            field: 'operate', title: __('操作'), table: table, formatter: Table.api.formatter.operate,
                            buttons: [
                                {
                                    name: 'detail',
                                    text: '详情',
                                    title: __('查看详情'),
                                    extend: 'data-area = \'["100%","100%"]\'',
                                    classname: 'btn btn-xs btn-primary btn-dialog',
                                    icon: 'fa fa-list',
                                    url: Config.moduleurl + '/itemmanage/item/goods_stock_detail',
                                    callback: function (data) {
                                        Layer.alert("接收到回传数据：" + JSON.stringify(data), { title: "回传数据" });
                                    },
                                    visible: function (row) {
                                        //返回true时按钮显示,返回false隐藏
                                        return true;
                                    }
                                },
                                {
                                    name: 'openStart',
                                    text: '开启预售',
                                    title: __('开启预售'),
                                    classname: 'btn btn-xs btn-danger btn-ajax',
                                    url: Config.moduleurl + '/itemmanage/item/openStart',
                                    confirm: '确定要开启预售吗',
                                    success: function (data, ret) {
                                        Layer.alert(ret.msg);
                                        $(".btn-refresh").trigger("click");
                                        //如果需要阻止成功提示，则必须使用return false;
                                        //return false;
                                    },
                                    error: function (data, ret) {
                                        Layer.alert(ret.msg);
                                        return false;
                                    },
                                    visible: function (row) {
                                        if (row.presell_status != 1) {
                                            return true;
                                        } else {
                                            return false;
                                        }
                                    },
                                },
                                {
                                    name: 'openEnd',
                                    text: '结束预售',
                                    title: __('结束预售'),
                                    classname: 'btn btn-xs btn-danger btn-ajax',
                                    url: Config.moduleurl + '/itemmanage/item/openEnd',
                                    confirm: '确定要结束预售吗',
                                    success: function (data, ret) {
                                        Layer.alert(ret.msg);
                                        $(".btn-refresh").trigger("click");
                                        //如果需要阻止成功提示，则必须使用return false;
                                        //return false;
                                    },
                                    error: function (data, ret) {
                                        Layer.alert(ret.msg);
                                        return false;
                                    },
                                    visible: function (row) {
                                        if (row.presell_status != 2) {
                                            return true;
                                        } else {
                                            return false;
                                        }
                                    },
                                },
                                {
                                    name: 'edit_presell',
                                    text: '编辑预售',
                                    title: __('编辑预售'),
                                    classname: 'btn btn-xs btn-success btn-dialog',
                                    icon: 'fa fa-pencil',
                                    url: Config.moduleurl + '/itemmanage/item/edit_presell',
                                    //extend: 'data-area = \'["50%","50%"]\'',
                                    callback: function (data) {
                                        Layer.alert("接收到回传数据：" + JSON.stringify(data), { title: "回传数据" });
                                    },
                                    visible: function (row) {
                                        return true;
                                    }
                                },
                                {
                                    name: 'history',
                                    text: '历史记录',
                                    title: __('历史记录'),
                                    classname: 'btn btn-xs btn-success btn-dialog',
                                    icon: 'fa fa-pencil',
                                    url: Config.moduleurl + '/itemmanage/item/presell_history',
                                    //extend: 'data-area = \'["50%","50%"]\'',
                                    callback: function (data) {
                                        Layer.alert("接收到回传数据：" + JSON.stringify(data), { title: "回传数据" });
                                    },
                                    visible: function (row) {
                                        return true;
                                    }
                                },
                            ]
                        }
                    ]
                ]
            });

            // 为表格绑定事件
            Table.api.bindevent(table);
        },
        add_presell: function () {
            Controller.api.bindevent();
            Form.api.bindevent($("form[role=form]"));
            $('#c-sku').autocomplete({
                source: function (request, response) {
                    var origin_sku = $('#c-sku').val();
                    $.ajax({
                        type: "POST",
                        url: "itemmanage/item/ajaxGetLikeOriginSku",
                        dataType: "json",
                        cache: false,
                        async: false,
                        data: {
                            origin_sku: origin_sku
                        },
                        success: function (json) {
                            var data = json.data;
                            response($.map(data, function (item) {
                                return {
                                    label: item,//下拉框显示值
                                    value: item,//选中后，填充到input框的值
                                    //id:item.bankCodeInfo//选中后，填充到id里面的值
                                };
                            }));
                        }
                    });
                },
                delay: 10,//延迟100ms便于输入
                select: function (event, ui) {
                    $("#bankUnionNo").val(ui.item.id);//取出在return里面放入到item中的属性
                },
                scroll: true,
                pagingMore: true,
                max: 5000
            });
            //检查填写的平台sku数据库有没有
            $(document).on('change', '#c-sku', function () {
                var platform_sku = $(this).val();
                Backend.api.ajax({
                    url: 'itemmanage/item/check_sku_exists',
                    data: { origin_sku: platform_sku }
                }, function (data, ret) {
                    console.log(ret.data);
                    $('.btn-success').removeClass('btn-disabled disabled');
                    return false;
                }, function (data, ret) {
                    //失败的回调
                    $('.btn-success').addClass('btn-disabled disabled');
                    Layer.alert(ret.msg);
                    return false;
                });
            });
            //选中的开始时间和现在的时间比较
            $(document).on('dp.change', '#c-presell_start_time', function () {
                var time_value = $(this).val();
                //console.log(time_value);
                function getNow(s) {
                    return s < 10 ? '0' + s : s;
                }

                var myDate = new Date();

                var year = myDate.getFullYear();        //获取当前年
                var month = myDate.getMonth() + 1;   //获取当前月
                var date = myDate.getDate();            //获取当前日
                var h = myDate.getHours();              //获取当前小时数(0-23)
                var m = myDate.getMinutes() - 10;          //获取当前分钟数(0-59)
                var s = myDate.getSeconds();
                var now = year + '-' + getNow(month) + "-" + getNow(date) + " " + getNow(h) + ':' + getNow(m) + ":" + getNow(s);
                if (time_value > now) {
                    //console.log(1111);
                } else {
                    Layer.alert('预售开始时间小于当前时间,如果添加则默认开始预售');
                    //console.log(2222);
                }
                //console.log(now);
            });
            ////选中的结束时间和现在的时间比较
            $(document).on('dp.change', '#c-presell_end_time', function () {
                var time_start_value = $("#c-presell_start_time").val();
                var time_end_value = $(this).val();
                console.log(time_end_value);
                function getNow(s) {
                    return s < 10 ? '0' + s : s;
                }
                var myDate = new Date();
                var year = myDate.getFullYear();        //获取当前年
                var month = myDate.getMonth() + 1;   //获取当前月
                var date = myDate.getDate();            //获取当前日
                var h = myDate.getHours();              //获取当前小时数(0-23)
                var m = myDate.getMinutes() - 10;          //获取当前分钟数(0-59)
                var s = myDate.getSeconds();
                var now = year + '-' + getNow(month) + "-" + getNow(date) + " " + getNow(h) + ':' + getNow(m) + ":" + getNow(s);
                if (time_end_value < time_start_value) {
                    $('.btn-success').addClass('btn-disabled disabled');
                    Layer.alert('预售开始时间不能大于预售结束时间,请重新选择');
                    return false;
                }
                if (time_end_value > now) {
                    $('.btn-success').removeClass('btn-disabled disabled');
                } else {
                    $('.btn-success').addClass('btn-disabled disabled');
                    Layer.alert('当前时间大于预售结束时间无法添加,请重新选择');
                    return false;
                }
            });
        },
        edit_presell: function () {
            Controller.api.bindevent();
            Form.api.bindevent($("form[role=form]"));
        }
    };
    return Controller;
});<|MERGE_RESOLUTION|>--- conflicted
+++ resolved
@@ -49,22 +49,18 @@
                                 return 1 + index;
                             }, operate: false
                         },
-                        { field: 'id', title: __('Id'), operate: false },
-<<<<<<< HEAD
-                        { field: 'name', title: __('Name'),  operate: 'LIKE'},
-=======
-                        { field: 'name', title: __('Name'),operate: 'LIKE' },
->>>>>>> 0e80fa30
-                        { field: 'origin_sku', title: __('Origin_sku'), operate: 'LIKE' },
-                        { field: 'sku', title: __('Sku'), operate: 'LIKE' },
+                        {field: 'id', title: __('Id'), operate: false},
+                        {field: 'name', title: __('Name'), operate: 'LIKE'},
+                        {field: 'origin_sku', title: __('Origin_sku'), operate: 'LIKE'},
+                        {field: 'sku', title: __('Sku'), operate: 'LIKE'},
                         {
                             field: 'is_spot', title: __('大货/现货'),
-                            searchList: { 0:'-',1: '大货', 2: '现货'},
-                            custom: { 1: 'yellow', 2: 'blue'},
+                            searchList: {0: '-', 1: '大货', 2: '现货'},
+                            custom: {1: 'yellow', 2: 'blue'},
                             formatter: Table.api.formatter.status
                         },
-                        { field: 'price', title: __('打样成本'), operate: false },
-                        { field: 'purchase_price', title: __('采购成本'), operate: false },
+                        {field: 'price', title: __('打样成本'), operate: false},
+                        {field: 'purchase_price', title: __('采购成本'), operate: false},
                         {
                             field: 'brand_id',
                             title: __('Brand_id'),
@@ -913,7 +909,6 @@
                     { field: 'voogmechic_stock', title: __('Voogmechic'), operate: false },
                     { field: 'douyin_stock', title: __('Zeelool_cn'), operate: false },
                     { field: 'alibaba_stock', title: __('Alibaba'), operate: false },
-                    { field: 'zeelool_fr_stock', title: __('Zeelool_fr'), operate: false },
                     { field: 'occupy_stock', title: __('订单占用库存'), operate: false },
                     { field: 'distribution_occupy_stock', title: __('配货占用库存'), operate: false },
                     { field: 'sample_num', title: __('留样库存'), operate: false },
@@ -951,7 +946,7 @@
             // 为表格绑定事件
             Table.api.bindevent(table);
 
-            var all_arr = ['zeelool_stock', 'occupy_stock', 'distribution_occupy_stock', 'voogueme_stock', 'nihao_stock', 'meeloog_stock', 'wesee_stock', 'amazon_stock', 'zeelool_es_stock', 'zeelool_de_stock', 'zeelool_jp_stock', 'on_way_stock', 'voogmechic_stock', 'douyin_stock', 'alibaba_stock', 'zeelool_fr_stock'];
+            var all_arr = ['zeelool_stock', 'occupy_stock', 'distribution_occupy_stock', 'voogueme_stock', 'nihao_stock', 'meeloog_stock', 'wesee_stock', 'amazon_stock', 'zeelool_es_stock', 'zeelool_de_stock', 'zeelool_jp_stock', 'on_way_stock', 'voogmechic_stock', 'douyin_stock', 'alibaba_stock'];
             var site_arr = ['plat_stock', 'plat_on_way_stock'];
 
             viewTable(table, Config.label == 100 ? all_arr : site_arr, Config.label == 100 ? site_arr : all_arr);
