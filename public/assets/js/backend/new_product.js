define(['jquery', 'bootstrap', 'backend', 'table', 'form', 'jqui', 'fast', 'bootstrap-table-jump-to'], function ($, undefined, Backend, Table, Form, undefined, Fast) {

    var Controller = {
        index: function () {
            // 初始化表格参数配置
            Table.api.init({
                showJumpto: true,
                searchFormVisible: true,
                pageList: [10, 25, 50, 100],
                extend: {
                    index_url: 'new_product/index' + location.search,
                    add_url: 'new_product/add',
                    edit_url: 'new_product/edit',
                    // del_url: 'new_product/del',
                    multi_url: 'new_product/multi',
                    table: 'new_product',
                }
            });

            var table = $("#table");

            // 初始化表格
            table.bootstrapTable({
                url: $.fn.bootstrapTable.defaults.extend.index_url,
                pk: 'id',
                sortName: 'id',
                columns: [
                    [
                        { checkbox: true },
                        {
                            field: '', title: __('序号'), formatter: function (value, row, index) {
                                var options = table.bootstrapTable('getOptions');
                                var pageNumber = options.pageNumber;
                                var pageSize = options.pageSize;
                                return (pageNumber - 1) * pageSize + 1 + index;
                            }, operate: false
                        },
                        { field: 'id', title: __('Id'), operate: false, visible: false },
                        { field: 'sku', title: __('Sku'), operate: 'like' },
                        { field: 'name', title: __('Name'), operate: 'like' },
                        { field: 'supplier.supplier_name', title: __('供应商名称'), operate: 'like' },
                        { field: 'supplier_sku', title: __('供应商SKU'), operate: 'like' },
                        {
                            field: 'item_status', title: __('选品状态'),
                            custom: { 1: 'success', 2: 'blue', 3: 'danger', 4: 'gray' },
                            searchList: { 1: '待选品', 2: '选品通过', 3: '选品拒绝', 4: '已取消' },
                            formatter: Table.api.formatter.status
                        },
                        { field: 'newproductattribute.frame_remark', title: __('选品备注'), formatter: Controller.api.formatter.getClear, operate: false },
                        { field: 'create_person', title: __('Create_person') },
                        { field: 'create_time', title: __('Create_time'), operate: 'RANGE', addclass: 'datetimerange' },

                        {
                            field: 'operate', title: __('Operate'), table: table, events: Table.api.events.operate, buttons: [

                                {
                                    name: 'detail',
                                    text: '详情',
                                    title: __('查看详情'),
                                    extend: 'data-area = \'["100%","100%"]\'',
                                    classname: 'btn btn-xs btn-primary btn-dialog',
                                    icon: 'fa fa-list',
                                    url: Config.moduleurl + '/new_product/detail',
                                    callback: function (data) {
                                        Layer.alert("接收到回传数据：" + JSON.stringify(data), { title: "回传数据" });
                                    },
                                    visible: function (row) {
                                        //返回true时按钮显示,返回false隐藏
                                        return true;
                                    }
                                },
                                {
                                    name: 'edit',
                                    text: '编辑',
                                    title: __('Edit'),
                                    classname: 'btn btn-xs btn-success btn-dialog',
                                    icon: 'fa fa-pencil',
                                    url: Config.moduleurl + '/new_product/edit',
                                    extend: 'data-area = \'["100%","100%"]\'',
                                    callback: function (data) {
                                        Layer.alert("接收到回传数据：" + JSON.stringify(data), { title: "回传数据" });
                                    },
                                    visible: function (row) {
                                        //返回true时按钮显示,返回false隐藏
                                        //console.log(row.item_status);
                                        if (row.item_status == 1) {
                                            return true;
                                        } else {
                                            return false;
                                        }
                                    }
                                },

                                {
                                    name: 'auditRefused',
                                    text: '取消',
                                    title: __('取消'),
                                    classname: 'btn btn-xs btn-danger btn-ajax',
                                    icon: 'fa fa-remove',
                                    url: Config.moduleurl + '/new_product/cancel',
                                    confirm: '确认取消吗',
                                    success: function (data, ret) {
                                        Layer.alert(ret.msg);
                                        $(".btn-refresh").trigger("click");
                                        //如果需要阻止成功提示，则必须使用return false;
                                        //return false;
                                    },
                                    error: function (data, ret) {
                                        Layer.alert(ret.msg);
                                        return false;
                                    },
                                    visible: function (row) {
                                        //返回true时按钮显示,返回false隐藏
                                        if (row.item_status == 1) {
                                            return true;
                                        } else {
                                            return false;
                                        }
                                    }
                                }
                            ], formatter: Table.api.formatter.operate
                        }
                    ]
                ]
            });

            $(document).on('click', ".problem_desc_info", function () {
                var problem_desc = $(this).attr('name');
                //Layer.alert(problem_desc);
                Layer.open({
                    closeBtn: 1,
                    title: '问题描述',
                    area: ['900px', '500px'],
                    content: problem_desc
                });
                return false;
            });

            // 为表格绑定事件
            Table.api.bindevent(table);

            //商品审核通过
            $(document).on('click', '.btn-passAudit', function () {
                var ids = Table.api.selectedids(table);
                Layer.confirm(
                    __('确定要审核通过吗'),
                    function (index) {
                        Backend.api.ajax({
                            url: "new_product/passAudit",
                            data: { ids: ids }
                        }, function (data, ret) {
                            table.bootstrapTable('refresh');
                            Layer.close(index);
                        });
                    }
                );
            });
            //商品审核拒绝
            $(document).on('click', '.btn-auditRefused', function () {
                var ids = Table.api.selectedids(table);
                Layer.confirm(
                    __('确定要审核拒绝吗'),
                    function (index) {
                        Backend.api.ajax({
                            url: "new_product/auditRefused",
                            data: { ids: ids }
                        }, function (data, ret) {
                            table.bootstrapTable('refresh');
                            Layer.close(index);
                        });
                    }
                );
            });

            //创建采购单
            $(document).on('click', '.btn-createPurchaseOrder', function () {
                var ids = Table.api.selectedids(table);
                Layer.confirm(
                    __('确定要创建采购单吗'),
                    function (index) {
                        Layer.closeAll();
                        var options = {
                            shadeClose: false,
                            shade: [0.3, '#393D49'],
                            area: ['100%', '100%'], //弹出层宽高
                            callback: function (value) {

                            }
                        };
                        Fast.api.open('purchase/purchase_order/add?new_product_ids=' + ids.join(','), '创建采购单', options);
                    }
                );
            });
        },
        add: function () {
            Controller.api.bindevent();


            //采集1688商品信息
            $(document).on('click', '.btn-caiji', function () {
                var link = $('#c-link').val();
                var label = $('#c-link').attr('label');

                var categoryId = $('#choose_category_id').val();
                if (categoryId == 0) {
                    return false;
                }


                if (!link) {
                    Layer.alert('请先填写商品链接！！');
                    return false;
                }
                Layer.load();
                Backend.api.ajax({
                    url: 'new_product/ajaxCollectionGoodsDetail',
                    data: { link: link, categoryId: categoryId }
                }, function (data, ret) {

                    Layer.closeAll();
                    //循环展示商品信息
                    var shtml = ' <tr><th>商品名称</th><th>商品颜色</th><th>供应商SKU</th><th>单价</th><th>操作</th></tr>';
                    $('.caigou table tbody').html('');

                    if (label == 1) {
                        for (var i in data.list) {
                            shtml += '<tr><td><input id="c-name" class="form-control c-name" name="row[name][]" value="' + data[i].title + '" type="text"></td>'
                            shtml += '<td><input id="c-color" class="form-control" name="row[color][]" value="' + data[i].color + '" type="text"></td>'

                            shtml += '<td><input id="c-supplier_sku" class="form-control" name="row[supplier_sku][]" value="' + data[i].cargoNumber + '" type="text"></td>'
                            shtml += '<td><input id="c-price" class="form-control" name="row[price][]" value="' + data[i].price + '" type="text"></td>'
                            shtml += '<td><a href="javascript:;" class="btn btn-danger btn-del" title="删除"><i class="fa fa-trash"></i> 删除</a></td>'
                            shtml += '<input  class="form-control" name="row[skuid][]" value="' + data[i].skuId + '" type="hidden">'
                            shtml += '</tr>'
                        }
                    } else {
                        for (var i in data.list) {
                            shtml += '<tr><td><input id="c-name" class="form-control c-name" name="row[name][]" value="' + data.list[i].title + '" type="text"></td>'
                            shtml += '<td><div class="col-xs-12 col-sm-12">';
                            shtml += '<select  id="c-color" data-rule="required" class="form-control " name="row[color][]" >';
                            for(var z in data.colorResult) {
                                shtml += '<option value="' + data.colorResult[z] + '">' + data.colorResult[z] + '</option>';
                            }
                            shtml += '</select></td>';
                            shtml += '<td><input id="c-supplier_sku" class="form-control" name="row[supplier_sku][]" value="' + data.list[i].cargoNumber + '" type="text"></td>'
                            shtml += '<td><input id="c-price" class="form-control" name="row[price][]" value="' + data.list[i].price + '" type="text"></td>'
                            shtml += '<td><a href="javascript:;" class="btn btn-danger btn-del" title="删除"><i class="fa fa-trash"></i> 删除</a></td>'
                            shtml += '<input  class="form-control" name="row[skuid][]" value="' + data.list[i].skuId + '" type="hidden">'
                            shtml += '</tr>'
                        }
                    }

                    $('.caigou table tbody').append(shtml);

                }, function (data, ret) {
                    //失败的回调
                    Layer.closeAll();
                    return false;
                });
            })
        },
        edit: function () {
            Controller.api.bindevent();

        },
        detail: function () {
            Controller.api.bindevent();
        },
        api: {

            formatter: {
                strip_tags: function (msg) {
                    var msg = msg.replace(/<\/?[^>]*>/g, ''); //去除HTML Tag
                    msg = msg.replace(/[|]*\n/, '') //去除行尾空格
                    msg = msg.replace(/&nbsp;/ig, ''); //去掉nbsp
                    return msg;
                },
                getClear: function (value) {


                    if (value == null || value == undefined) {
                        return '';
                    } else {
                        var tem = value;

                        if (tem.length <= 25) {
                            return tem;
                        } else {
                            return '<span class="problem_desc_info" name = "' + tem + '" style="">' + tem.substr(0, 25) + '...</span>';

                        }
                    }
                },

            },
            bindevent: function () {
                Form.api.bindevent($("form[role=form]"));

                //多项添加商品名称和颜色
                $(document).on('click', '.btn-add', function () {
                    $(".selectpicker").selectpicker('refresh');
                    var content = $('#table-content table tbody').html();
                    //console.log(content);
                    $('.caigou table tbody').append(content);
                    // Form.api.bindevent($("form[role=form]"));
                });
                $(document).on('click', '.btn-del', function () {
                    $(this).parent().parent().remove();
                });
                //根据商品分类的不同请求不同属性页面
                $(document).on('change', '#choose_category_id', function () {
                    var categoryId = $('#choose_category_id').val();
                    if (categoryId == 0) {
                        return false;
                    }
                    Backend.api.ajax({
                        url: 'new_product/ajaxCategoryInfo',
                        data: { categoryId: categoryId }
                    }, function (data, ret) {
                        var resultData = ret.data;
                        $('.ajax-add').remove();
                        //console.log(resultData);
                        $('#item-stock').after(resultData);
                        Form.api.bindevent($("form[role=form]"));
                        $(".selectpicker").selectpicker('refresh');

                        return false;
                    }, function (data, ret) {
                        //失败的回调
                        Layer.alert(ret.msg);
                        return false;
                    });
                });
                //采购类型和采购产地二级联动
                $(document).on('change', '#c-procurement_type', function () {
                    var arrIds = $(this).val();
                    if (arrIds == 0) {
                        return false;
                    }
                    //线上采购
                    if (arrIds == 1) {
                        $('#c-procurement_origin').html('');
                        var str = '<option value="O">线上采购</option>';
                        $('#c-procurement_origin').append(str);
                        $("#c-procurement_origin").selectpicker('refresh');
                    } else {
                        Backend.api.ajax({
                            url: 'new_product/ajaxGetProOrigin',
                        }, function (data, ret) {
                            var rs = ret.data;
                            var r;
                            $('#c-procurement_origin').html('');
                            var str = '';
                            for (r in rs) {
                                str += '<option value="' + r + '">' + rs[r] + '</option>';
                            }
                            $('#c-procurement_origin').append(str);
                            $("#c-procurement_origin").selectpicker('refresh');
                        }, function (data, ret) {

                        });
                    }
                });
                //模糊匹配原始sku
                $('#c-origin_skus').autocomplete({

                    source: function (request, response) {
                        var origin_sku = $('#c-origin_skus').val();
                        $.ajax({
                            type: "POST",
                            url: "new_product/ajaxGetLikeOriginSku",
                            dataType: "json",
                            cache: false,
                            async: false,
                            data: {
                                origin_sku: origin_sku
                            },
                            success: function (json) {
                                var data = json.data;
                                response($.map(data, function (item) {
                                    return {
                                        label: item,//下拉框显示值
                                        value: item,//选中后，填充到input框的值
                                        //id:item.bankCodeInfo//选中后，填充到id里面的值
                                    };
                                }));
                            }
                        });
                    },
                    delay: 10,//延迟100ms便于输入
                    select: function (event, ui) {
                        $("#bankUnionNo").val(ui.item.id);//取出在return里面放入到item中的属性
                    },
                    scroll: true,
                    pagingMore: true,
                    max: 5000
                });
                //根据选择的sku找出关于sku的商品
                $(document).on('change', '#c-origin_skus', function () {
                    var categoryId = $('#choose_category_id').val();
                    var sku = $('#c-origin_skus').val();
                    if (categoryId == 0) {
                        Layer.alert('请先选择商品分类');
                        return false;
                    }
                    Backend.api.ajax({
                        url: 'new_product/ajaxItemInfo',
                        data: { categoryId: categoryId, sku: sku }
                    }, function (data, ret) {
                        var resultData = ret.data;
                        if (resultData != false) {
                            $('.ajax-add').remove();
                            $('#item-stock').after(resultData);
                            Form.api.bindevent($("form[role=form]"));
                            $(".selectpicker").selectpicker('refresh');

                            return false;

                            // $('.newAddition').remove();
                            // if (resultData.procurement_type) {
                            //     $("#c-procurement_type").find("option[value=" + resultData.procurement_type + "]").prop("selected", true);
                            // } else {
                            //     $("#c-procurement_type").val("");
                            // }
                            // if (resultData.procurement_origin) {
                            //     $("#c-procurement_origin").find("option[value=" + resultData.procurement_origin + "]").prop("selected", true);
                            // } else {
                            //     $("#c-procurement_origin").val();
                            // }
                            // $("#c-frame_texture").find("option[value=" + resultData.frame_texture + "]").prop("selected", true);
                            // $("#c-shape").find("option[value=" + resultData.shape + "]").prop("selected", true);
                            // $("#c-frame_type").find("option[value=" + resultData.frame_type + "]").prop("selected", true);
                            // $("#c-frame_shape").find("option[value=" + resultData.frame_shape + "]").prop("selected", true);
                            // $("#c-frame_gender").find("option[value=" + resultData.frame_gender + "]").prop("selected", true);
                            // $("#c-frame_size").find("option[value=" + resultData.frame_size + "]").prop("selected", true);
                            // $("#c-glasses_type").find("option[value=" + resultData.glasses_type + "]").prop("selected", true);
                            // $("#c-frame_is_recipe").find("option[value=" + resultData.frame_is_recipe + "]").prop("selected", true);
                            // $("#c-frame_piece").find("option[value=" + resultData.frame_piece + "]").prop("selected", true); $("#c-frame_temple_is_spring").find("option[value=" + resultData.frame_temple_is_spring + "]").prop("selected", true);
                            // $("#c-frame_is_adjust_nose_pad").find("option[value=" + resultData.frame_is_adjust_nose_pad + "]").prop("selected", true);
                            // $("#c-frame_is_advance").find("option[value=" + resultData.frame_is_advance + "]").prop("selected", true);
                            // $('#c-frame_bridge').val(resultData.frame_bridge);
                            // $('#c-frame_height').val(resultData.frame_height);
                            // $('#c-frame_width').val(resultData.frame_width);
                            // $('#c-frame_length').val(resultData.frame_length);
                            // $('#c-frame_temple_length').val(resultData.frame_temple_length);
                            // $('#c-weight').val(resultData.frame_weight);
                            // $('#c-mirror_width').val(resultData.mirror_width);
                            // $('#c-problem_desc').html(resultData.frame_remark);
                            // $('.note-editable').html(resultData.frame_remark);
                            // $('#item-count').val(resultData.itemCount);
                            // //$(".editor").textarea
                            // if (resultData.origin_sku) {
<<<<<<< HEAD
                                
=======

>>>>>>> 1cf71359
                            //     var str = '<tr><th>商品名称</th><th>商品颜色</th><th>供应商SKU</th><th>单价</th><th>操作</th></tr>';
                            //     console.log(data);
                            //     $('#caigou-table tbody').html('');
                            //     for (var i in data.itemArr) {
                            //         str += '<tr>'
                            //         str += '<td><input  data-rule="required"  class="form-control c-name" name="row[name][]" disabled value="' + data.itemArr[i].name + '"  type="text"></td>'
                            //         str += '<td><input  data-rule="required"  class="form-control c-color" name="row[color][]" disabled value="' + data.itemArr[i].frame_color + '" type="text"></td>'
                            //         str += '<td><input  data-rule="required"  class="form-control c-supplier_sku" name="row[supplier_sku][]" disabled value="' + data.itemArr[i].supplier_sku + '" type="text"></td>'
                            //         str += '<td><input  data-rule="required"  class="form-control c-price" name="row[price][]" disabled value="' + data.itemArr[i].price + '" type="text"></td>'
                            //         str += '<td><a href="javascript:;" class="btn btn-danger btn-del" title="删除"><i class="fa fa-trash"></i>删除</a></td></tr>'
                            //     }
                            //     $('#caigou-table tbody').html(str);
<<<<<<< HEAD
                              
                            // }
                         
                        } 
=======

                            // }

                        }
>>>>>>> 1cf71359
                        return false;
                    }, function (data, ret) {
                        //失败的回调
                        Layer.alert(ret.msg);
                        return false;
                    });
                });

            }
        },
        frame: function () {
            Controller.api.bindevent();
            Form.api.bindevent($("form[role=form]"));
        },
        ajaxCategoryInfo: function () {
            Controller.api.bindevent();
            Form.api.bindevent($("form[role=form]"));
            Form.events.datetimepicker($("form"));
        },
    };
    return Controller;
});<|MERGE_RESOLUTION|>--- conflicted
+++ resolved
@@ -450,11 +450,7 @@
                             // $('#item-count').val(resultData.itemCount);
                             // //$(".editor").textarea
                             // if (resultData.origin_sku) {
-<<<<<<< HEAD
-                                
-=======
-
->>>>>>> 1cf71359
+
                             //     var str = '<tr><th>商品名称</th><th>商品颜色</th><th>供应商SKU</th><th>单价</th><th>操作</th></tr>';
                             //     console.log(data);
                             //     $('#caigou-table tbody').html('');
@@ -467,17 +463,10 @@
                             //         str += '<td><a href="javascript:;" class="btn btn-danger btn-del" title="删除"><i class="fa fa-trash"></i>删除</a></td></tr>'
                             //     }
                             //     $('#caigou-table tbody').html(str);
-<<<<<<< HEAD
-                              
+
                             // }
-                         
-                        } 
-=======
-
-                            // }
 
                         }
->>>>>>> 1cf71359
                         return false;
                     }, function (data, ret) {
                         //失败的回调
