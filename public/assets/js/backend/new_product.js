--- conflicted
+++ resolved
@@ -448,11 +448,7 @@
                                     name: 'detail',
                                     text: '加入周度补货计划',
                                     title: __('加入周度补货计划'),
-<<<<<<< HEAD
-                                    classname: 'btn btn-xs btn-success btn-dialog',
-=======
                                     classname: 'btn btn-xs btn-danger btn-dialog',
->>>>>>> e4c0bae7
                                     icon: 'fa fa-pencil',
                                     url: Config.moduleurl + '/new_product/addReplenishOrder/type/2',
                                     extend: 'data-area = \'["40%","40%"]\'',
@@ -866,11 +862,9 @@
                         { field: 'sku', title: __('Sku'), operate: 'like' },
                         {
                             field: 'type', title: __('类型'), custom: { 1: 'success'},
-<<<<<<< HEAD
-                            searchList: { 1: '月度计划'},
-=======
+
                             searchList: { 1: '月度计划'}, operate: false,
->>>>>>> e4c0bae7
+
                             formatter: Table.api.formatter.status
                         },
                         {
