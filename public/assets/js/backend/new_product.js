--- conflicted
+++ resolved
@@ -63,7 +63,6 @@
                         {
                             field: 'platform_type',
                             title: __('平台'),
-<<<<<<< HEAD
                             custom: {10: 'success', 1: 'success', 2: 'blue', 3: 'danger', 4: 'gray'},
                             searchList: {
                                 10: '无',
@@ -74,10 +73,7 @@
                                 5: 'wesee',
                                 8: 'amazon'
                             },
-=======
-                            custom: { 10: 'success', 1: 'success', 2: 'blue', 3: 'danger', 4: 'gray' },
-                            searchList: { 10: '无', 1: 'zeelool', 2: 'voogueme', 3: 'nihao', 4: 'meeloog', 5: 'wesee', 8: 'amazon' },
->>>>>>> 802f262d
+
                             formatter: Table.api.formatter.status
                         },
                         {
@@ -634,8 +630,7 @@
                         };
                         // Fast.api.open('purchase/purchase_order/add?new_product_ids=' + ids.join(','), '创建采购单', options);
                         Fast.api.open('new_product/emergency_replenishment?label=' + label, '创建紧急补货需求单', options);
-<<<<<<< HEAD
-=======
+
 
                     }
                 );
@@ -784,7 +779,6 @@
                         };
                         // Fast.api.open('purchase/purchase_order/add?new_product_ids=' + ids.join(','), '创建采购单', options);
                         Fast.api.open('new_product/emergency_replenishment?label=' + label, '创建紧急补货需求单', options);
->>>>>>> 802f262d
 
                     }
                 );
