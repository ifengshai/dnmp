define(['jquery', 'bootstrap', 'backend', 'table', 'form', 'jqui', 'fast', 'bootstrap-table-jump-to', 'template', 'editable', 'upload'], function ($, undefined, Backend, Table, Form, undefined, Fast, undefined, Template, undefined, Upload) {

    var Controller = {
        index: function () {
            // 初始化表格参数配置
            Table.api.init({
                showJumpto: true,
                searchFormVisible: true,
                pageList: [10, 25, 50, 100],
                extend: {
                    index_url: 'new_product/index' + location.search,
                    add_url: 'new_product/add',
                    edit_url: 'new_product/edit',
                    detail_url: 'new_product/detail',
                    multi_url: 'new_product/multi',
                    table: 'new_product',
                }
            });

            var table = $("#table");

            Template.helper("Moment", Moment);

            // 初始化表格
            table.bootstrapTable({
                url: $.fn.bootstrapTable.defaults.extend.index_url,
                pk: 'id',
                sortName: 'create_time',
                sortOrder: 'desc',
                // escape: false,
                templateView: true,
                //分页大小
                pageSize: 12,
                search: false,
                showExport: false,
                columns: [
                    [
                        {checkbox: true},
                        {
                            field: '', title: __('序号'), formatter: function (value, row, index) {
                                var options = table.bootstrapTable('getOptions');
                                var pageNumber = options.pageNumber;
                                var pageSize = options.pageSize;
                                return (pageNumber - 1) * pageSize + 1 + index;
                            }, operate: false
                        },
                        {field: 'id', title: __('Id'), operate: false, visible: false},
                        {field: 'sku', title: __('Sku'), operate: 'IN'},
                        {field: 'category_name', title: __('分类名称'), operate: false},
                        {
                            field: 'category_id', title: __('Category_id'),
                            searchList: $.getJSON('itemmanage/item/ajaxGetItemCategoryList'),
                            formatter: Table.api.formatter.status, visible: false
                        },
                        {field: 'price', title: __('单价'), operate: false},
                        {field: 'sales_num', title: __('90天总销量'), operate: false},
                        {field: 'available_stock', title: __('可用库存'), operate: false},
                        // {
                        //     field: 'platform_plat', title: __('平台'), searchList: function (column) {
                        //         return Template('receptperson1tpl', {});
                        //     }, visible: false
                        // },
                        {
                            field: 'platform_type',
                            title: __('平台'),
                            custom: {10: 'success', 1: 'success', 2: 'blue', 3: 'danger', 4: 'gray'},
                            searchList: {
                                10: '无',
                                1: 'zeelool',
                                2: 'voogueme',
                                3: 'nihao',
                                4: 'meeloog',
                                5: 'wesee',
                                8: 'amazon'
                            },
                            formatter: Table.api.formatter.status
                        },
                        // {
                        //     field: 'name',
                        //     title: __('Name'),
                        //     operate: 'like',
                        //     cellStyle: formatTableUnit,
                        //     formatter: Controller.api.formatter.getClear
                        // },
                        {field: 'supplier.supplier_name', title: __('供应商名称'), operate: 'like'},
                        {field: 'supplier_sku', title: __('供应商SKU'), operate: 'like'},
                        {
                            field: 'item_status', title: __('选品状态'),
                            custom: {1: 'success', 2: 'blue', 3: 'danger', 4: 'gray', 0: 'red'},
                            searchList: {0: '新建', 1: '待选品', 2: '选品通过', 3: '选品拒绝', 4: '已取消'},
                            formatter: Table.api.formatter.status
                        },
                        {
                            field: 'newproductattribute.frame_remark',
                            title: __('选品备注'),
                            cellStyle: formatTableUnit,
                            formatter: Controller.api.formatter.getClear,
                            operate: false
                        },
                        {field: 'newproductattribute.frame_images', operate: false},
                        {field: 'create_person', title: __('Create_person')},
                        {field: 'create_time', title: __('Create_time'), operate: 'RANGE', addclass: 'datetimerange'},
                        {
                            field: 'available_stock',
                            title: __('可用库存'),
                            sortable: true,
                            operate: 'between',
                            formatter: Controller.api.formatter.int_format
                        },


                        {
                            field: 'operate',
                            title: __('Operate'),
                            table: table,
                            events: Table.api.events.operate,
                            buttons: [

                                {
                                    name: 'detail',
                                    text: '详情',
                                    title: __('查看详情'),
                                    extend: 'data-area = \'["100%","100%"]\'',
                                    classname: 'btn btn-xs btn-primary btn-dialog',
                                    icon: 'fa fa-list',
                                    url: Config.moduleurl + '/new_product/detail',
                                    callback: function (data) {
                                        Layer.alert("接收到回传数据：" + JSON.stringify(data), {title: "回传数据"});
                                    },
                                    visible: function (row) {
                                        //返回true时按钮显示,返回false隐藏
                                        return true;
                                    }
                                },
                                {
                                    name: 'edit',
                                    text: '编辑',
                                    title: __('Edit'),
                                    classname: 'btn btn-xs btn-success btn-dialog',
                                    icon: 'fa fa-pencil',
                                    url: Config.moduleurl + '/new_product/edit',
                                    extend: 'data-area = \'["100%","100%"]\'',
                                    callback: function (data) {
                                        Layer.alert("接收到回传数据：" + JSON.stringify(data), {title: "回传数据"});
                                    },
                                    visible: function (row) {
                                        //返回true时按钮显示,返回false隐藏
                                        //console.log(row.item_status);
                                        if (row.item_status == 1) {
                                            return true;
                                        } else {
                                            return false;
                                        }
                                    }
                                },

                            ],
                            formatter: Table.api.formatter.operate
                        }
                    ]
                ]
            });

            //td宽度以及内容超过宽度隐藏
            function formatTableUnit(value, row, index) {
                return {
                    css: {
                        "white-space": "nowrap",
                        "text-overflow": "ellipsis",
                        "overflow": "hidden",
                        "max-width": "200px"
                    }
                }
            }

            //表格超出宽度鼠标悬停显示td内容
            function paramsMatter(value, row, index) {
                var span = document.createElement("span");
                span.setAttribute("title", value);
                span.innerHTML = value;
                return span.outerHTML;
            }

            $(document).on('click', ".problem_desc_info", function () {
                var problem_desc = $(this).attr('data');
                Layer.open({
                    closeBtn: 1,
                    title: '问题描述',
                    area: ['900px', '500px'],
                    content: decodeURIComponent(problem_desc)
                });
                return false;
            });

            // 为表格绑定事件
            Table.api.bindevent(table);

            //点击详情
            $(document).on("click", ".btn-detail[data-id]", function () {
                Backend.api.open('new_product/detail/ids/' + $(this).data('id'), __('Detail'), {area: ['100%', '100%']});
            });


            //商品审核通过
            $(document).on('click', '.btn-passAudit', function () {
                var ids = Table.api.selectedids(table);

                Backend.api.open('new_product/passAudit/ids/' + $(this).data('id') + '/sku/' + $(this).data('sku'), __('同步商品'), {area: ['35%', '35%']});

                // Layer.confirm(
                //     __('确定要审核通过吗'),
                //     function (index) {
                //         Backend.api.ajax({
                //             url: "new_product/passAudit",
                //             data: { ids: ids }
                //         }, function (data, ret) {
                //             table.bootstrapTable('refresh');
                //             Layer.close(index);
                //         });
                //     }
                // );
            });
            //商品批量审核通过
            $(document).on('click', '.btn-passAudits', function () {
                var ids = Table.api.selectedids(table);

                if (ids.length == 0) {
                    layer.msg('请选择指定商品')
                    return false;
                }

                Backend.api.open('new_product/passaudits/ids/' + ids, __('同步商品'), {area: ['35%', '35%']});
            });
            //商品审核拒绝
            $(document).on('click', '.btn-auditRefused', function () {
                var ids = Table.api.selectedids(table);
                var idd = $(this).data('id');
                Layer.confirm(
                    __('确定要审核拒绝吗'),
                    function (index) {
                        Backend.api.ajax({
                            url: "new_product/auditRefused",
                            data: {ids: ids, idd: idd}
                        }, function (data, ret) {
                            table.bootstrapTable('refresh');
                            Layer.close(index);
                        });
                    }
                );
            });

            //商品审核取消
            $(document).on('click', '.btn-cancel', function () {
                var ids = $(this).data('id');
                Layer.confirm(
                    __('确定要取消吗'),
                    function (index) {
                        Backend.api.ajax({
                            url: "new_product/cancel",
                            data: {ids: ids}
                        }, function (data, ret) {
                            table.bootstrapTable('refresh');
                            Layer.close(index);
                        });
                    }
                );
            });

            //创建采购单
            $(document).on('click', '.btn-createPurchaseOrder', function () {
                var ids = Table.api.selectedids(table);
                Layer.confirm(
                    __('确定要创建采购单吗'),
                    function (index) {
                        Layer.closeAll();
                        var options = {
                            shadeClose: false,
                            shade: [0.3, '#393D49'],
                            area: ['100%', '100%'], //弹出层宽高
                            callback: function (value) {

                            }
                        };
                        Fast.api.open('purchase/purchase_order/add?new_product_ids=' + ids.join(','), '创建采购单', options);
                    }
                );
            });

            //批量导出xls 
            $('.btn-batch-export-xls').click(function () {
                var ids = Table.api.selectedids(table);
                if (ids.length > 0) {
                    window.open(Config.moduleurl + '/new_product/batch_export_xls?ids=' + ids, '_blank');
                } else {
                    var options = table.bootstrapTable('getOptions');
                    var search = options.queryParams({});
                    var filter = search.filter;
                    var op = search.op;
                    window.open(Config.moduleurl + '/new_product/batch_export_xls?filter=' + filter + '&op=' + op, '_blank');
                }

            });
<<<<<<< HEAD
            $("#change_value").change(function () {
                var opt = $("#change_value").val();
                if (opt == 1) {
                    $("input[type='checkbox']").prop('checked', true);
                    $(".btn-selected").attr("data-value", 2);
                } else {
                    $("input[type='checkbox']").prop('checked', false);
                    $(".btn-selected").attr("data-value", 1);
                }
            });
=======
            $('#checkd').click(function() {
                    var isChecked = $('#checkd').is(':checked');
                    if (isChecked == true){
                        $("input[type='checkbox']").prop('checked', true);
                        $(".btn-selected").attr("data-value", 2);
                    }else{
                        $("input[type='checkbox']").prop('checked', false);
                        $(".btn-selected").attr("data-value", 1);
                    }

            });
            // $("#change_value").change(function () {
            //     var opt = $("#change_value").val();
            //     if (opt == 1) {
            //         $("input[type='checkbox']").prop('checked', true);
            //         $(".btn-selected").attr("data-value", 2);
            //     } else {
            //         $("input[type='checkbox']").prop('checked', false);
            //         $(".btn-selected").attr("data-value", 1);
            //     }
            // });
>>>>>>> a744c80e
        },

        add: function () {
            Controller.api.bindevent();
            $(document).on('click', '.btn-ok', function () {
                $('#status').val(0);
            })
            Form.api.bindevent($("form[role=form]"));

            //采集1688商品信息
            $(document).on('click', '.btn-caiji', function () {
                var link = $('#c-link').val();
                var label = $('#c-link').attr('label');

                var categoryId = $('#choose_category_id').val();
                if (categoryId == 0) {
                    return false;
                }


                if (!link) {
                    Layer.alert('请先填写商品链接！！');
                    return false;
                }
                Layer.load();
                Backend.api.ajax({
                    url: 'new_product/ajaxCollectionGoodsDetail',
                    data: { link: link, categoryId: categoryId }
                }, function (data, ret) {

                    Layer.closeAll();
                    //循环展示商品信息
                    var shtml = ' <tr><th>商品名称</th><th>商品颜色</th><th>供应商SKU</th><th>单价</th><th>操作</th></tr>';
                    $('.caigou table tbody').html('');

                    if (label == 1) {
                        for (var i in data.list) {
                            shtml += '<tr><td><input id="c-name" class="form-control c-name" name="row[name][]" value="' + data.list[i].title + '" type="text"></td>'
                            shtml += '<td><input id="c-color" class="form-control" name="row[color][]" value="' + data.list[i].color + '" type="text"></td>'

                            shtml += '<td><input id="c-supplier_sku" class="form-control" name="row[supplier_sku][]" value="' + data.list[i].cargoNumber + '" type="text"></td>'
                            shtml += '<td><input id="c-price" class="form-control" name="row[price][]" value="' + data.list[i].price + '" type="text"></td>'
                            shtml += '<td><a href="javascript:;" class="btn btn-danger btn-del" title="删除"><i class="fa fa-trash"></i> 删除</a></td>'
                            shtml += '<input  class="form-control" name="row[skuid][]" value="' + data.list[i].skuId + '" type="hidden">'
                            shtml += '</tr>'
                        }
                    } else {
                        for (var i in data.list) {
                            shtml += '<tr><td><input id="c-name" class="form-control c-name" name="row[name][]" value="' + data.list[i].title + '" type="text"></td>'
                            shtml += '<td><div class="col-xs-12 col-sm-12">';
                            shtml += '<select  id="c-color" data-rule="required" class="form-control " name="row[color][]" >';
                            for (var z in data.colorResult) {
                                shtml += '<option value="' + data.colorResult[z] + '">' + data.colorResult[z] + '</option>';
                            }
                            shtml += '</select></td>';
                            shtml += '<td><input id="c-supplier_sku" class="form-control" name="row[supplier_sku][]" value="' + data.list[i].cargoNumber + '" type="text"></td>'
                            shtml += '<td><input id="c-price" class="form-control" name="row[price][]" value="' + data.list[i].price + '" type="text"></td>'
                            shtml += '<td><a href="javascript:;" class="btn btn-danger btn-del" title="删除"><i class="fa fa-trash"></i> 删除</a></td>'
                            shtml += '<input  class="form-control" name="row[skuid][]" value="' + data.list[i].skuId + '" type="hidden">'
                            shtml += '</tr>'
                        }
                    }

                    $('.caigou table tbody').append(shtml);

                }, function (data, ret) {
                    //失败的回调
                    Layer.closeAll();
                    return false;
                });
            })
        },
        edit: function () {
            Controller.api.bindevent();
            $(document).on('click', '.btn-ok', function () {
                console.log($('#status').val())
                $('#status').val(0);
            });
            $(document).on('click', '.btn-submit', function () {
                console.log($('#status').val())
                $('#status').val(1);
            })

            Form.api.bindevent($("form[role=form]"));
        },
        detail: function () {
            Controller.api.bindevent();
        },
        passaudit: function () {
            Controller.api.bindevent();
        },
        passaudits:function (){
            Controller.api.bindevent();
        },


        replenishescalationlist: function () {
            // 初始化表格参数配置
            Table.api.init({
                showJumpto: true,
                searchFormVisible: true,
                pageList: [10, 25, 50, 100],
                extend: {
                    index_url: 'new_product/replenishescalationlist' + location.search + '&label=' + Config.label,
                }
            });

            var table = $("#table");

            // 初始化表格
            table.bootstrapTable({
                url: $.fn.bootstrapTable.defaults.extend.index_url,
                pk: 'id',
                sortName: 'id',
                columns: [
                    [
                        { checkbox: true },
                        { field: 'id', title: __('Id'), operate: false },
                        { field: 'sku', title: __('Sku'), operate: 'like' },
                        { field: 'purchase_price', title: __('采购成本'), operate: false },
                        { field: 'category_name', title: __('商品分类'), operate: false },
                        {
                            field: 'category_id', title: __('Category_id'),
                            searchList: $.getJSON('itemmanage/item/ajaxGetItemCategoryList'),
                            formatter: Table.api.formatter.status, visible: false
                        },
                        {
                            field: 'available_stock',
                            title: __('可用库存'),
                            sortable: true,
                            operate: 'between',
                            formatter: Controller.api.formatter.int_format
                        },
                        { field: 'grade', title: __('销量等级'), operate: false, },
                        { field: 'product_cycle', title: '生产周期', operate: false },
                        { field: 'available_stock', title: '可用库存', operate: false, visible: false },
                        { field: 'stock', title: '虚拟仓库存', operate: false },
                        { field: 'on_way_stock', title: '在途库存', operate: false },
                        { field: 'wait_in_num', title: '待入库数量', operate: false },
                        { field: 'sales_num_15days', title: '过去15天日均销量', operate: false },
                        { field: 'sales_num_90days', title: '90天总销量', operate: false },
                        { field: 'sales_days', title: '预估售卖天数', operate: false },
                        { field: 'start_replenish_num', title: '起订量', operate: false },
                        // {field: 'replenish_num', title: '建议补货量', operate: false},
                        {
                            field: 'operate',
                            title: __('Operate'),
                            table: table,
                            events: Table.api.events.operate,
                            buttons: [

                                {
                                    name: 'detail',
                                    text: '加入月度补货计划',
                                    title: __('加入月度补货计划'),
                                    classname: 'btn btn-xs btn-success btn-dialog',
                                    icon: 'fa fa-pencil',
                                    url: Config.moduleurl + '/new_product/addReplenishOrder/type/1',
                                    extend: 'data-area = \'["40%","40%"]\'',
                                    callback: function (data) {
                                        Layer.alert("接收到回传数据：" + JSON.stringify(data), { title: "回传数据" });
                                    },
                                    visible: function (row) {
                                        //返回true时按钮显示,返回false隐藏
                                        return true;
                                    }
                                },

                                {
                                    name: 'detail',
                                    text: '加入周度补货计划',
                                    title: __('加入周度补货计划'),
                                    classname: 'btn btn-xs btn-danger btn-dialog',
                                    icon: 'fa fa-pencil',
                                    url: Config.moduleurl + '/new_product/addReplenishOrder/type/2',
                                    extend: 'data-area = \'["40%","40%"]\'',
                                    callback: function (data) {
                                        Layer.alert("接收到回传数据：" + JSON.stringify(data), { title: "回传数据" });
                                    },
                                    visible: function (row) {
                                        //返回true时按钮显示,返回false隐藏
                                        return true;
                                    }
                                },

                            ],
                            formatter: Table.api.formatter.operate
                        }

                    ]
                ]
            });

            // 为表格绑定事件
            Table.api.bindevent(table);

            //选项卡切换
            $('.panel-heading a[data-toggle="tab"]').on('shown.bs.tab', function (e) {
                var field = $(this).data("field");
                var value = $(this).data("value");
                var options = table.bootstrapTable('getOptions');
                options.pageNumber = 1;
                var queryParams = options.queryParams;
                options.queryParams = function (params) {
                    var params = queryParams(params);
                    var filter = params.filter ? JSON.parse(params.filter) : {};
                    var op = params.op ? JSON.parse(params.op) : {};
                    filter[field] = value;
                    params.filter = JSON.stringify(filter);
                    params.op = JSON.stringify(op);
                    return params;
                };
                table.bootstrapTable('refresh', {});
                return false;
            });

        },
        productmappinglist: function () {
            // 初始化表格参数配置
            Table.api.init({
                showJumpto: true,
                searchFormVisible: true,
                pageList: [10, 25, 50, 100],
                extend: {
                    index_url: 'new_product/productmappinglist' + location.search + '&label=' + Config.label,
                    del_url: 'new_product/replenish_cart_del',
                    edit_url: 'new_product/mappingedit',
                }
            });

            var table = $("#table");

            // 初始化表格
            table.bootstrapTable({
                url: $.fn.bootstrapTable.defaults.extend.index_url,
                pk: 'id',
                sortName: 'id',
                columns: [
                    [
                        // { checkbox: true },
                        {
                            field: '', title: __('序号'), formatter: function (value, row, index) {
                                var options = table.bootstrapTable('getOptions');
                                var pageNumber = options.pageNumber;
                                var pageSize = options.pageSize;
                                return (pageNumber - 1) * pageSize + 1 + index;
                            }, operate: false
                        },
                        { field: 'sku', title: __('Sku'), operate: 'like' },
                        { field: 'category_name', title: __('商品分类'), operate: false },
                        {
                            field: 'category_id', title: __('Category_id'),
                            searchList: $.getJSON('itemmanage/item/ajaxGetItemCategoryList'),
                            formatter: Table.api.formatter.status, visible: false
                        },
                        {
                            field: 'type', title: __('类型'), custom: { 1: 'success', 2: 'danger' },
                            searchList: { 1: '月度计划', 2: '周度计划' },
                            formatter: Table.api.formatter.status
                        },

                        {
                            field: 'replenish_num', title: __('补货需求数量'), operate: false, editable: {
                                emptytext: "__", validate: function (value) { //字段验证
                                    // if (!/[1-9]+\d*/.test(value)) {
                                    if (!/^[1-9]\d*$/.test(value)) {
                                        return '请输入正整数';
                                    }
                                }
                            }
                        },
                        // {
                        //     field: 'operate',
                        //     title: __('Operate'),
                        //     table: table,
                        //     events: Table.api.events.operate,
                        //     formatter: Table.api.formatter.operate
                        // },
                        {
                            field: 'operate', title: __('Operate'),
                            table: table,
                            events: Table.api.events.operate,
                            formatter: function (value, row, index) {
                                var that = $.extend({}, this);
                                $(table).data("operate-edit", null); // 列表页面隐藏 .编辑operate-edit - 删除按钮operate-del
                                that.table = table;
                                return Table.api.formatter.operate.call(that, value, row, index);
                            }
                        }

                    ]
                ]
            });

            // 为表格绑定事件
            Table.api.bindevent(table);

            table.bootstrapTable('getOptions').onEditableSave = function (field, row, oldValue, $el) {
                var data = {};
                data["row[" + field + "]"] = row[field];
                Fast.api.ajax({
                    url: this.extend.edit_url + "/ids/" + row[this.pk],
                    data: data
                }, function (data) {

                    table.bootstrapTable('refresh');
                })
            }

            $('.btn-edit').hide();
            //选项卡切换
            $('.panel-heading a[data-toggle="tab"]').on('shown.bs.tab', function (e) {
                var field = $(this).data("field");
                var value = $(this).data("value");
                var options = table.bootstrapTable('getOptions');
                options.pageNumber = 1;
                var queryParams = options.queryParams;
                options.queryParams = function (params) {
                    var params = queryParams(params);
                    var filter = params.filter ? JSON.parse(params.filter) : {};
                    var op = params.op ? JSON.parse(params.op) : {};
                    filter[field] = value;
                    params.filter = JSON.stringify(filter);
                    params.op = JSON.stringify(op);
                    return params;
                };
                table.bootstrapTable('refresh', {});
                return false;
            });
            $(document).on('click', '.btn-replenish_add', function () {
                var ids = Table.api.selectedids(table);
                var label = $('.panel-heading li.active a[data-toggle="tab"]').data("value");
                Layer.confirm(
                    __('确定要创建紧急补货需求单吗？'),
                    function (index) {
                        Layer.closeAll();
                        var options = {
                            shadeClose: false,
                            shade: [0.3, '#393D49'],
                            area: ['100%', '100%'], //弹出层宽高
                            callback: function (value) {

                            }
                        };
                        // Fast.api.open('purchase/purchase_order/add?new_product_ids=' + ids.join(','), '创建采购单', options);
                        Fast.api.open('new_product/emergency_replenishment?label=' + label, '创建紧急补货需求单', options);

                    }
                );
            });

            // 导入按钮事件
            Upload.api.plupload($('.btn-import'), function (data, ret) {
                var label = $('.panel-heading li.active a[data-toggle="tab"]').data("value");
                Fast.api.ajax({
                    url: 'new_product/import',
                    data: { file: data.url,label: label },
                }, function (data, ret) {
                    layer.msg('导入成功！！', { time: 3000, icon: 6 }, function () {
                        location.reload();
                    });
                });
            });

        },
        productmappinglisthistory: function () {
            // 初始化表格参数配置
            Table.api.init({
                showJumpto: true,
                searchFormVisible: true,
                pageList: [10, 25, 50, 100],
                extend: {
                    index_url: 'new_product/productmappinglisthistory' + location.search + '&label=' + Config.label,
                }
            });

            var table = $("#table");

            // 初始化表格
            table.bootstrapTable({
                url: $.fn.bootstrapTable.defaults.extend.index_url,
                pk: 'id',
                sortName: 'a.id',
                columns: [
                    [
                        // { checkbox: true },
                        {
                            field: '', title: __('序号'), formatter: function (value, row, index) {
                                var options = table.bootstrapTable('getOptions');
                                var pageNumber = options.pageNumber;
                                var pageSize = options.pageSize;
                                return (pageNumber - 1) * pageSize + 1 + index;
                            }, operate: false
                        },
                        { field: 'sku', title: __('Sku'), operate: 'like' },
                        {
                            field: 'type', title: __('需求类型'), custom: { 1: 'success', 2: 'danger' },
                            searchList: { 1: '月度计划', 2: '周度计划' },
                            formatter: Table.api.formatter.status
                        },
                        // {field: 'create_person', title: __('Create_person')},
                        { field: 'purchase_number', title: __('采购单号'), operate: false },
                        { field: 'create_time', title: __('需求提报时间'), operate: 'RANGE', addclass: 'datetimerange' },
                        { field: 'replenish_count', title: __('补货需求数量'), operate: false },
                        { field: 'distribute_count', title: __('分配数量'), operate: false },
                        {
                            field: 'status', title: __('需求分配状态'), custom: { 1: 'success', 2: 'danger', 3: 'success', 4: 'success' },
                            searchList: { 1: '待分配', 2: '待处理', 3: '部分处理', 4: '已处理' }, operate: false,
                            formatter: Table.api.formatter.status
                        },
                        // { field: 'real_dis_num', title: __('实际采购数量'), operate: false },
                        { field: 'arrival_time', title: __('预计到货时间'), operate: false },
                        {
                            field: 'purchase_status', title: __('采购状态'),
                            custom: {
                                0: 'success',
                                1: 'yellow',
                                2: 'blue',
                                3: 'danger',
                                4: 'gray',
                                5: 'yellow',
                                6: 'yellow',
                                7: 'success',
                                8: 'success',
                                9: 'success',
                                10: 'success'
                            },
                            searchList: {
                                0: '新建',
                                1: '待审核',
                                2: '已审核',
                                3: '已拒绝',
                                4: '已取消',
                                5: '待发货',
                                6: '待收货',
                                7: '已收货',
                                8: '已退款',
                                9: '部分签收',
                                10: '已完成'
                            },
                            operate: false,
                            formatter: Controller.api.formatter.status
                        },
                        { field: 'purchase_num', title: __('预计到货数量'), operate: false },
                        { field: 'arrivals_num', title: __('到货数量'), operate: false },
                        {
                            field: 'check_status', title: __('质检状态'),operate: false,
                            custom: { 0: 'success', 1: 'yellow', 2: 'blue', 3: 'danger', 4: 'gray' },
                            searchList: { 0: '新建', 1: '待审核', 2: '已审核', 3: '已拒绝', 4: '已取消' },
                            formatter: Table.api.formatter.status
                        },
                        { field: 'quantity_num', title: __('质检合格数量'), operate: false },
                        {
                            field: 'stock_status', title: __('入库状态'),operate: false,
                            custom: { 0: 'success', 1: 'yellow', 2: 'blue', 3: 'danger', 4: 'gray' },
                            searchList: { 0: '新建', 1: '待审核', 2: '已审核', 3: '已拒绝', 4: '已取消' },
                            formatter: Table.api.formatter.status
                        },
                        { field: 'in_stock_num', title: __('入库数量'), operate: false },
                        {
                            field: 'operate',
                            title: __('Operate'),
                            table: table,
                            events: Table.api.events.operate,
                            buttons: [

                                {
                                    name: 'detail',
                                    text: '详情',
                                    title: __('Detail'),
                                    classname: 'btn btn-xs  btn-primary btn-dialog',
                                    icon: 'fa fa-list',
                                    url: 'new_product/productmappingdetail/purchase_id/{purchase_id}/platform_type/{platform_type}',
                                    extend: 'data-area = \'["60%","60%"]\'',
                                    callback: function (data) {
                                        Layer.alert("接收到回传数据：" + JSON.stringify(data), { title: "回传数据" });
                                    },
                                    visible: function (row) {
                                        //返回true时按钮显示,返回false隐藏
                                        return true;
                                    }
                                },

                            ],
                            formatter: Table.api.formatter.operate
                        }

                    ]
                ]
            });

            // 为表格绑定事件
            Table.api.bindevent(table);

            //选项卡切换
            $('.panel-heading a[data-toggle="tab"]').on('shown.bs.tab', function (e) {
                var field = $(this).data("field");
                var value = $(this).data("value");
                var options = table.bootstrapTable('getOptions');
                options.pageNumber = 1;
                var queryParams = options.queryParams;
                options.queryParams = function (params) {
                    var params = queryParams(params);
                    var filter = params.filter ? JSON.parse(params.filter) : {};
                    var op = params.op ? JSON.parse(params.op) : {};
                    filter[field] = value;
                    params.filter = JSON.stringify(filter);
                    params.op = JSON.stringify(op);
                    return params;
                };
                table.bootstrapTable('refresh', {});
                return false;
            });

        },
        productmappingdetail: function () {
            // 初始化表格参数配置
            Table.api.init({
                commonSearch: false,
                search: false,
                showExport: false,
                showColumns: false,
                showToggle: false,
                pagination: false,
                pageList: [10, 25, 50, 100],
                extend: {
                    index_url: 'new_product/productmappingdetail' + location.search + '&purchase_id=' + Config.purchase_id,
                }
            });

            var table = $("#table");

            // 初始化表格
            table.bootstrapTable({
                url: $.fn.bootstrapTable.defaults.extend.index_url,
                pk: 'id',
                sortName: 'a.id',
                columns: [
                    [
                        { field: 'id', title: __('批次'), operate: false },
                        { field: 'arrival_time', title: __('预计到货时间'), operate: false },
                        { field: 'wait_arrival_num', title: __('预计到货数量'), operate: false },
                        { field: 'arrivals_num', title: __('到货数量'), operate: false },
                        {
                            field: 'status', title: __('质检状态'), custom: { 0: 'success', 1: 'danger', 2: 'success', 3: 'danger', 4: 'gray' },
                            searchList: { 0: '新建', 1: '待审核', 2: '已审核', 3: '已拒绝', 4: '已取消' }, operate: false,
                            formatter: Controller.api.formatter.status
                        },
                        { field: 'quantity_num', title: __('质检合格数量'), operate: false },
                        {
                            field: 'instock_status', title: __('入库状态'), custom: { 0: 'success', 1: 'danger', 2: 'success', 3: 'danger', 4: 'gray' },
                            searchList: { 0: '新建', 1: '待审核', 2: '已审核', 3: '已拒绝', 4: '已取消' }, operate: false,
                            formatter: Controller.api.formatter.status
                        },
                        { field: 'instock_num', title: __('入库数量'), operate: false }
                    ]
                ]
            });

            // 为表格绑定事件
            Table.api.bindevent(table);

        },
        addreplenishorder: function () {
            Controller.api.bindevent();
        },
        notsatisfiedorderquantitylist: function () {
            // 初始化表格参数配置
            Table.api.init({
                showJumpto: true,
                searchFormVisible: true,
                pageList: [10, 25, 50, 100],
                extend: {
                    index_url: 'new_product/notsatisfiedorderquantitylist' + location.search,
                }
            });

            var table = $("#table");

            // 初始化表格
            table.bootstrapTable({
                url: $.fn.bootstrapTable.defaults.extend.index_url,
                pk: 'id',
                sortName: 'id',
                columns: [
                    [
                        {
                            field: '', title: __('序号'), formatter: function (value, row, index) {
                                var options = table.bootstrapTable('getOptions');
                                var pageNumber = options.pageNumber;
                                var pageSize = options.pageSize;
                                return (pageNumber - 1) * pageSize + 1 + index;
                            }, operate: false
                        },
                        { field: 'sku', title: __('Sku'), operate: 'like' },
                        {
                            field: 'type', title: __('类型'), custom: { 1: 'success'},

                            searchList: { 1: '月度计划'}, operate: false,

                            formatter: Table.api.formatter.status
                        },
                        {
                            field: 'z_sku_num', title: __('zeelool'), operate: false
                        },{
                            field: 'v_sku_num', title: __('voogueme'), operate: false
                        },{
                            field: 'nihao_sku_num', title: __('nihao'), operate: false
                        },{
                            field: 'm_sku_num', title: __('meeloog'), operate: false
                        },{
                            field: 'w_sku_num', title: __('wesee'), operate: false
                        },{
                            field: 'a_sku_num', title: __('amazon'), operate: false
                        },
                        {
                            field: 'z_es_sku_num', title: __('zeelool_es'), operate: false
                        },
                        {
                            field: 'z_de_sku_num', title: __('zeelool_de'), operate: false
                        },
                        {
                            field: 'z_jp_sku_num', title: __('zeelool_jp'), operate: false
                        },
                        {
                            field: 'replenish_num', title: __('补货需求数量'), operate: false
                        }

                    ]
                ]
            });

            // 为表格绑定事件
            Table.api.bindevent(table);
        },
        api: {

            formatter: {
                status: function (value, row, index) {
                    var custom = {normal: 'success', hidden: 'gray', deleted: 'danger', locked: 'info'};
                    if (typeof this.custom !== 'undefined') {
                        custom = $.extend(custom, this.custom);
                    }
                    this.custom = custom;
                    this.icon = 'fa '; //更改这里图标css
                    if (value || value == 0) {
                        return Table.api.formatter.normal.call(this, value, row, index);
                    } else {
                        return '-';
                    }
                    
                },
                strip_tags: function (msg) {
                    var msg = msg.replace(/<\/?[^>]*>/g, ''); //去除HTML Tag
                    msg = msg.replace(/[|]*\n/, '') //去除行尾空格
                    msg = msg.replace(/&nbsp;/ig, ''); //去掉nbsp
                    return msg;
                },
                getClear: function (value) {
                    if (value == null || value == undefined) {
                        return '';
                    } else {
                        return '<div class="problem_desc_info" data = "' + encodeURIComponent(value) + '"' + '>' + value + '</div>';
                    }
                },
                int_format: function (value, row, index) {
                    return parseInt(value);
                },

            },
            bindevent: function () {
                Form.api.bindevent($("form[role=form]"));

                //多项添加商品名称和颜色
                $(document).on('click', '.btn-add', function () {
                    $(".selectpicker").selectpicker('refresh');
                    var content = $('#table-content table tbody').html();
                    //console.log(content);
                    $('.caigou table tbody').append(content);
                    // Form.api.bindevent($("form[role=form]"));
                });
                $(document).on('click', '.btn-del', function () {
                    $(this).parent().parent().remove();
                });
                //根据商品分类的不同请求不同属性页面
                $(document).on('change', '#choose_category_id', function () {
                    var categoryId = $('#choose_category_id').val();
                    if (categoryId == 0) {
                        return false;
                    }
                    Backend.api.ajax({
                        url: 'new_product/ajaxCategoryInfo',
                        data: { categoryId: categoryId }
                    }, function (data, ret) {
                        var resultData = ret.data;
                        $('.ajax-add').remove();
                        $('.upload-photo').remove();
                        //console.log(resultData);
                        $('#item-stock').after(resultData);
                        Form.api.bindevent($("form[role=form]"));
                        $(".selectpicker").selectpicker('refresh');

                        return false;
                    }, function (data, ret) {
                        //失败的回调
                        Layer.alert(ret.msg);
                        return false;
                    });
                });
                //采购类型和采购产地二级联动
                $(document).on('change', '#c-procurement_type', function () {
                    var arrIds = $(this).val();
                    if (arrIds == 0) {
                        return false;
                    }
                    //线上采购
                    if (arrIds == 1) {
                        $('#c-procurement_origin').html('');
                        var str = '<option value="O">线上采购</option>';
                        $('#c-procurement_origin').append(str);
                        $("#c-procurement_origin").selectpicker('refresh');
                    } else {
                        Backend.api.ajax({
                            url: 'new_product/ajaxGetProOrigin',
                        }, function (data, ret) {
                            var rs = ret.data;
                            var r;
                            $('#c-procurement_origin').html('');
                            var str = '';
                            for (r in rs) {
                                str += '<option value="' + r + '">' + rs[r] + '</option>';
                            }
                            $('#c-procurement_origin').append(str);
                            $("#c-procurement_origin").selectpicker('refresh');
                        }, function (data, ret) {

                        });
                    }
                });
                //模糊匹配原始sku
                $('#c-origin_skus').autocomplete({

                    source: function (request, response) {
                        var origin_sku = $('#c-origin_skus').val();
                        console.log(origin_sku);
                        $.ajax({
                            type: "POST",
                            url: "new_product/ajaxGetLikeOriginSku",
                            dataType: "json",
                            cache: false,
                            async: false,
                            data: {
                                origin_sku: origin_sku
                            },
                            success: function (json) {
                                var data = json.data;
                                console.log(data);
                                response($.map(data, function (item) {
                                    return {
                                        label: item,//下拉框显示值
                                        value: item,//选中后，填充到input框的值
                                        //id:item.bankCodeInfo//选中后，填充到id里面的值
                                    };
                                }));
                            }
                        });
                    },
                    delay: 10,//延迟100ms便于输入
                    select: function (event, ui) {
                        $("#bankUnionNo").val(ui.item.id);//取出在return里面放入到item中的属性
                    },
                    scroll: true,
                    pagingMore: true,
                    max: 5000
                });
                //根据选择的sku找出关于sku的商品
                $(document).on('change', '#c-origin_skus', function () {
                    var categoryId = $('#choose_category_id').val();
                    var sku = $('#c-origin_skus').val();
                    if (categoryId == 0) {
                        Layer.alert('请先选择商品分类');
                        return false;
                    }
                    Backend.api.ajax({
                        url: 'new_product/ajaxItemInfo',
                        data: { categoryId: categoryId, sku: sku }
                    }, function (data, ret) {
                        var resultData = ret.data;
                        if (resultData != false) {
                            $('.ajax-add').remove();
                            $('.upload-photo').remove();
                            $('#item-stock').after(resultData);
                            Form.api.bindevent($("form[role=form]"));
                            $(".selectpicker").selectpicker('refresh');

                            return false;


                        }
                        return false;
                    }, function (data, ret) {
                        //失败的回调
                        Layer.alert(ret.msg);
                        return false;
                    });
                });

            }
        },
        frame: function () {
            Controller.api.bindevent();
            Form.api.bindevent($("form[role=form]"));
        },

    };
    return Controller;
});<|MERGE_RESOLUTION|>--- conflicted
+++ resolved
@@ -300,18 +300,6 @@
                 }
 
             });
-<<<<<<< HEAD
-            $("#change_value").change(function () {
-                var opt = $("#change_value").val();
-                if (opt == 1) {
-                    $("input[type='checkbox']").prop('checked', true);
-                    $(".btn-selected").attr("data-value", 2);
-                } else {
-                    $("input[type='checkbox']").prop('checked', false);
-                    $(".btn-selected").attr("data-value", 1);
-                }
-            });
-=======
             $('#checkd').click(function() {
                     var isChecked = $('#checkd').is(':checked');
                     if (isChecked == true){
@@ -333,7 +321,6 @@
             //         $(".btn-selected").attr("data-value", 1);
             //     }
             // });
->>>>>>> a744c80e
         },
 
         add: function () {
