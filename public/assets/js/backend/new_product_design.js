--- conflicted
+++ resolved
@@ -2,10 +2,6 @@
     function viewTable(table, value) {
         //隐藏、显示搜索及按钮
         $('#responsible_id').parents('.form-group').hide();
-<<<<<<< HEAD
-        $('#site').parents('.form-group').hide();
-=======
->>>>>>> 30b58436
         $('#export_guanlian').hide();
         $('select[name="status"]').parents('.form-group').hide();
         if (0 == value) {
@@ -107,7 +103,9 @@
 
                             formatter: Table.api.formatter.status,
                         },
-<<<<<<< HEAD
+                        {field: 'responsible_id', title: __('责任人')},
+                        {field: 'location_code', title: __('样品间库位号'),operate: false},
+                        {field: 'platform', title: __('站点'),operate: false},
                         {field: 'site', title: __('站点'), visible: false,
                             addclass:'plat_type',
                             searchList: {
@@ -117,22 +115,7 @@
                             },
                             formatter: Table.api.formatter.status
                         },
-                        {field: 'responsible_id', title: __('责任人')},
-=======
-                        {field: 'responsible_id', title: __('责任人')},
-                        {field: 'location_code', title: __('样品间库位号'),operate: false},
-                        {field: 'platform', title: __('站点'),operate: false},
-                        {field: 'site', title: __('站点'), visible: false,
-                            addclass:'plat_type',
-                            searchList: {
-                            1: 'zeelool', 2: 'voogueme', 3: 'nihao', 4: 'meeloog', 5: 'wesee',
-                            8: 'amazon', 9: 'zeelool_es', 10: 'zeelool_de', 11: 'zeelool_jp',
-                            12: 'voogmechic',13:'zeelool_cn',14:'alibaba',15:'zeelool_fr'
-                            },
-                            formatter: Table.api.formatter.status
-                        },
                         {field: 'operate_time', title: __('操作时间'), operate:'RANGE', addclass:'datetimerange', formatter: Table.api.formatter.datetime,operate: false},
->>>>>>> 30b58436
                         {field: 'create_time', title: __('创建时间'), operate:'RANGE', addclass:'datetimerange',sortable:true, formatter: Table.api.formatter.datetime},
                         {
                             field: 'operate', title: __('Operate'), table: table, events: Table.api.events.operate, buttons: [
@@ -472,11 +455,7 @@
                 var design_status= $('.design_status').val();
                 var plat_type = $('.plat_type').val();
                 var create_time = $('#create_time').val();
-<<<<<<< HEAD
-                window.location.href=Config.moduleurl+'/new_product_design/export?design_status='+design_status+'&plat_type='+plat_type+'&create_time='+create_time;
-=======
                 window.location.href=Config.moduleurl+'/new_product_design/export?design_status='+design_status+'&plat_type='+plat_type;
->>>>>>> 30b58436
             });
         },
         add: function () {
