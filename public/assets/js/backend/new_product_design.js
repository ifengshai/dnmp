--- conflicted
+++ resolved
@@ -288,69 +288,15 @@
                                         }
                                     }
                                 },
+
+
                             ],
                             // formatter: Table.api.formatter.operate
 
-<<<<<<< HEAD
-
-                            ],
-                            // formatter: Table.api.formatter.operate
-
-=======
->>>>>>> 6b00686a
                             formatter: function (value, row, index) { //隐藏自定义的视频按钮
                                 var that = $.extend({}, this);
                                 var table = $(that.table).clone(true);
                                 //权限判断
-<<<<<<< HEAD
-                                if(Config.record_size != true){ //通过Config.chapter 获取后台存的chapter
-                                    console.log('没有录尺寸权限');
-                                    $(table).data("operate-video", null);
-                                    that.table = table;
-                                }else{
-                                    console.log('有录尺寸权限');
-                                }
-                                if(Config.shooting != true){
-                                    console.log('没有拍摄权限');
-                                    $(table).data("operate-start_shooting", null);
-                                    $(table).data("operate-shot_over", null);
-                                    that.table = table;
-                                }else{
-                                    console.log('有拍摄权限');
-                                }
-                                if(Config.allocate_personnel != true){
-                                    console.log('没有分配权限');
-                                    $(table).data("operate-tarted_making", null);
-                                    that.table = table;
-                                }else{
-                                    console.log('有分配权限');
-                                }
-                                if(Config.making != true){
-                                    console.log('没有修图权限');
-                                    $(table).data("operate-tarted_making", null);
-                                    that.table = table;
-                                }else{
-                                    console.log('有修图权限');
-                                }
-                                if(Config.add_img != true){
-                                    console.log('没有上传图片的权限');
-                                    $(table).data("operate-upload_pictures", null);
-                                    that.table = table;
-                                }else{
-                                    console.log('有上传图片的权限');
-                                }
-                                if(Config.reviewTheOperation != true){ //通过Config.chapter 获取后台存的chapter
-                                    console.log('没有审核操作权限');
-                                    $(table).data("operate-approved", null);
-                                    $(table).data("audit-audit_refused", null);
-                                    that.table = table;
-                                }else{
-                                    console.log('有审核操作权限');
-                                }
-
-
-
-=======
                                 if(Config.edit != true){ //通过Config.chapter 获取后台存的chapter
                                     $(table).data("operate-edit", null);
                                     that.table = table;
@@ -381,7 +327,6 @@
                                     $(table).data("audit-audit_refused", null);
                                     that.table = table;
                                 }
->>>>>>> 6b00686a
                                 return Table.api.formatter.operate.call(that, value, row, index);
                             }
                         }
