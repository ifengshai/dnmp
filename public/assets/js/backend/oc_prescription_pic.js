define(['jquery', 'bootstrap', 'backend', 'table', 'form'], function ($, undefined, Backend, Table, Form) {

    var Controller = {
        index: function () {
            // 初始化表格参数配置
            Table.api.init({
                extend: {
                    index_url: 'oc_prescription_pic/index' + location.search,
                    add_url: 'oc_prescription_pic/add',
                    edit_url: 'oc_prescription_pic/edit',
                    del_url: 'oc_prescription_pic/del',
                    multi_url: 'oc_prescription_pic/multi',
                    table: 'oc_prescription_pic',
                }
            });

            var table = $("#table");

            // 初始化表格
            table.bootstrapTable({
                url: $.fn.bootstrapTable.defaults.extend.index_url,
                pk: 'id',
                sortName: 'id',
                columns: [
                    [
                        {checkbox: true},
                        {
                            field: 'site',
                            title: __('站点'),
                            searchList: { 1: 'Z站', 2: 'V站'},
<<<<<<< HEAD
                            custom: { 1: 'black', 2: 'black', 3: 'black', 4: 'black', 5: 'black', 6: 'black', 7: 'black', 8: 'black', 9: 'black', 10: 'black', 11: 'black' },
=======
                            custom: { 1: 'black', 2: 'red' },
>>>>>>> ad1f7e29
                            formatter: Table.api.formatter.status,
                        },
                        {field: 'id', title: __('Id')},
                        {field: 'email', title: __('Email'),operate: false},

                        {
                            field: 'query',
                            title: __('Query'),
                            operate:false,
                            events: Controller.api.events.gettitle,
                            cellStyle: formatTableUnit,
                            formatter: Controller.api.formatter.gettitle,
                        },
                        {
                            field: 'status',
                            title: __('状态'),
                            searchList: { 1: '待处理', 2: '已处理' }},
                        {field: 'handler_name', title: __('Handler_name'),operate: false},
                        {field: 'created_at', title: __('Created_at'), operate:'RANGE', addclass:'datetimerange'},
                        {field: 'completion_time', title: __('Completion_time'), operate:'RANGE', addclass:'datetimerange'},
                        {field: 'remarks', title: __('Remarks'),operate: false},
                        // {field: 'operate', title: __('Operate'), table: table, events: Table.api.events.operate, formatter: Table.api.formatter.operate}
                    ]
                ]
            });

            // 为表格绑定事件
            Table.api.bindevent(table);
        },
        add: function () {
            Controller.api.bindevent();
        },
        edit: function () {
            Controller.api.bindevent();
        },
        question_message:function (){
            Controller.api.bindevent();
        },
        api: {
            bindevent: function () {
                Form.api.bindevent($("form[role=form]"));
            },
            formatter: {

                //点击标题，弹出窗口
                gettitle: function (value) {
                    return '<a class="btn-gettitle" style="color: #333333!important;">' + value + '</a>';
                },

            },
            events: {//绑定事件的方法
                //点击标题，弹出窗口
                gettitle: {
                    //格式为：方法名+空格+DOM元素
                    'click .btn-gettitle': function (e, value, row, index) {
                        Backend.api.open('oc_prescription_pic/question_message/type/view/ids/' + row.id+'/site/'+row.site, __('问题描述'), { area: ['70%', '70%'] });
                    }
                },

            }
        }
    };
    Form.api.bindevent($("form[role=form]"));
    return Controller;
});
function formatTableUnit(value, row, index) {
    return {
        css: {
            "white-space": "nowrap",
            "text-overflow": "ellipsis",
            "overflow": "hidden",
            "max-width": "200px"
        }
    }
}<|MERGE_RESOLUTION|>--- conflicted
+++ resolved
@@ -28,11 +28,7 @@
                             field: 'site',
                             title: __('站点'),
                             searchList: { 1: 'Z站', 2: 'V站'},
-<<<<<<< HEAD
-                            custom: { 1: 'black', 2: 'black', 3: 'black', 4: 'black', 5: 'black', 6: 'black', 7: 'black', 8: 'black', 9: 'black', 10: 'black', 11: 'black' },
-=======
                             custom: { 1: 'black', 2: 'red' },
->>>>>>> ad1f7e29
                             formatter: Table.api.formatter.status,
                         },
                         {field: 'id', title: __('Id')},
