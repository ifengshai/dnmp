--- conflicted
+++ resolved
@@ -21,7 +21,6 @@
                 url: $.fn.bootstrapTable.defaults.extend.index_url,
                 pk: 'id',
                 sortName: 'id',
-                search: false,
                 columns: [
                     [
                         {checkbox: true},
@@ -29,13 +28,11 @@
                             field: 'site',
                             title: __('站点'),
                             searchList: { 1: 'Z站', 2: 'V站'},
-<<<<<<< HEAD
-                            custom: { 1: 'black', 2: 'red' },
-=======
                             custom: { 1: 'black', 2: 'black', 3: 'black', 4: 'black', 5: 'black', 6: 'black', 7: 'black', 8: 'black', 9: 'black', 10: 'black', 11: 'black' },
->>>>>>> 107669b6
                             formatter: Table.api.formatter.status,
+                            visible: false
                         },
+
                         {field: 'id', title: __('Id')},
                         {field: 'email', title: __('Email'),operate: false},
 
