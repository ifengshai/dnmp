--- conflicted
+++ resolved
@@ -27,11 +27,7 @@
                     trigger: 'axis'
                 },
                 legend: {
-<<<<<<< HEAD
                     data: [__('Z站销量额'), __('V站销量额'), __('Meeloog站销量额'), __('Vicmoo站销量额'), __('Zeelool_es站销售额'), __('Zeelool_de站销售额'), __('Zeelool_jp站销售额'), __('Voogmechic站销售额')]
-=======
-                    data: [__('Z站销量额'), __('V站销量额'), __('Nihao站销量额'),__('Meeloog站销量额'),__('Zeelool_es站销售额'),__('Zeelool_de站销售额'),__('Zeelool_jp站销售额')]
->>>>>>> 479f61d5
                 },
                 toolbox: {
                     show: false,
@@ -66,7 +62,6 @@
                     },
                     data: Orderdata.zeeloolSalesMoneyList
                 },
-<<<<<<< HEAD
                 {
                     name: __('V站销售额'),
                     type: 'line',
@@ -83,21 +78,16 @@
                 },
                     {
                         name: __('Meeloog站销售额'),
-=======
-                    {
-                        name: __('V站销售额'),
->>>>>>> 479f61d5
-                        type: 'line',
-                        smooth: true,
-                        areaStyle: {
-                            normal: {}
-                        },
-                        lineStyle: {
-                            normal: {
-                                width: 1.5
-                            }
-                        },
-<<<<<<< HEAD
+                        type: 'line',
+                        smooth: true,
+                        areaStyle: {
+                            normal: {}
+                        },
+                        lineStyle: {
+                            normal: {
+                                width: 1.5
+                            }
+                        },
                     data: Orderdata.nihaoSalesMoneyList
                 },
                     {
@@ -114,49 +104,6 @@
                         },
                     data: Orderdata.meeloogSalesMoneyList
                 },
-                {
-                    name: __('Zeelool_es站销售额'),
-                    type: 'line',
-                    smooth: true,
-                    areaStyle: {
-                        normal: {}
-                    },
-                    lineStyle: {
-                        normal: {
-                            width: 1.5
-                        }
-=======
-                        data: Orderdata.vooguemeSalesMoneyList
->>>>>>> 479f61d5
-                    },
-                    {
-                        name: __('Nihao站销售额'),
-                        type: 'line',
-                        smooth: true,
-                        areaStyle: {
-                            normal: {}
-                        },
-                        lineStyle: {
-                            normal: {
-                                width: 1.5
-                            }
-                        },
-                        data: Orderdata.nihaoSalesMoneyList
-                    },
-                    {
-                        name: __('Meeloog站销售额'),
-                        type: 'line',
-                        smooth: true,
-                        areaStyle: {
-                            normal: {}
-                        },
-                        lineStyle: {
-                            normal: {
-                                width: 1.5
-                            }
-                        },
-                        data: Orderdata.meeloogSalesMoneyList
-                    },
                     {
                         name: __('Zeelool_es站销售额'),
                         type: 'line',
@@ -168,6 +115,7 @@
                             normal: {
                                 width: 1.5
                             }
+
                         },
                         data: Orderdata.zeelool_esSalesMoneyList
                     },
@@ -210,11 +158,7 @@
                     trigger: 'axis'
                 },
                 legend: {
-<<<<<<< HEAD
                     data: [__('Z站订单支付成功数'), __('V站订单支付成功数'), __('Meeloog站订单支付成功数'), __('Vicmoo站订单支付成功数'), __('Zeelool_es站订单支付成功数'), __('Zeelool_de站订单支付成功数'), __('Zeelool_jp站订单支付成功数'), __('Voogmechic站订单支付成功数')]
-=======
-                    data: [__('Z站订单支付成功数'), __('V站订单支付成功数'), __('Nihao站订单支付成功数'),__('Meeloog站订单支付成功数'),__('Zeelool_es站订单支付成功数'),__('Zeelool_de站订单支付成功数'),__('Zeelool_jp站订单支付成功数')]
->>>>>>> 479f61d5
                 },
                 toolbox: {
                     show: false,
@@ -254,7 +198,7 @@
                     },
                     data: Orderdata.zeeloolSalesNumList
                 },
-<<<<<<< HEAD
+
                 {
                     name: __('V站销量V站订单支付成功数'),
                     type: 'line',
@@ -271,21 +215,16 @@
                 },
                     {
                         name: __('Meeloog站订单支付成功数'),
-=======
-                    {
-                        name: __('V站销量V站订单支付成功数'),
->>>>>>> 479f61d5
-                        type: 'line',
-                        smooth: true,
-                        areaStyle: {
-                            normal: {}
-                        },
-                        lineStyle: {
-                            normal: {
-                                width: 1.5
-                            }
-                        },
-<<<<<<< HEAD
+                        type: 'line',
+                        smooth: true,
+                        areaStyle: {
+                            normal: {}
+                        },
+                        lineStyle: {
+                            normal: {
+                                width: 1.5
+                            }
+                        },
                     data: Orderdata.nihaoSalesNumList
                 },
                     {
@@ -302,49 +241,6 @@
                         },
                     data: Orderdata.meeloogSalesNumList
                 },
-                {
-                    name: __('Zeelool_es站订单支付成功数'),
-                    type: 'line',
-                    smooth: true,
-                    areaStyle: {
-                        normal: {}
-                    },
-                    lineStyle: {
-                        normal: {
-                            width: 1.5
-                        }
-=======
-                        data: Orderdata.vooguemeSalesNumList
->>>>>>> 479f61d5
-                    },
-                    {
-                        name: __('Nihao站订单支付成功数'),
-                        type: 'line',
-                        smooth: true,
-                        areaStyle: {
-                            normal: {}
-                        },
-                        lineStyle: {
-                            normal: {
-                                width: 1.5
-                            }
-                        },
-                        data: Orderdata.nihaoSalesNumList
-                    },
-                    {
-                        name: __('Meeloog站订单支付成功数'),
-                        type: 'line',
-                        smooth: true,
-                        areaStyle: {
-                            normal: {}
-                        },
-                        lineStyle: {
-                            normal: {
-                                width: 1.5
-                            }
-                        },
-                        data: Orderdata.meeloogSalesNumList
-                    },
                     {
                         name: __('Zeelool_es站订单支付成功数'),
                         type: 'line',
@@ -355,7 +251,8 @@
                         lineStyle: {
                             normal: {
                                 width: 1.5
-                            }
+                            },
+
                         },
                         data: Orderdata.zeelool_esSalesNumList
                     },
@@ -398,11 +295,7 @@
                     trigger: 'axis'
                 },
                 legend: {
-<<<<<<< HEAD
                     data: [__('Z站客单价'), __('V站客单价'), __('Meeloog站客单价'), __('Vicmoo站客单价'), __('Zeelool_es站客单价'), __('Zeelool_de站客单价'), __('Zeelool_jp站客单价'), __('Voogmechic站客单价')]
-=======
-                    data: [__('Z站客单价'), __('V站客单价'), __('Nihao站客单价'),__('Meeloog站客单价'),__('Zeelool_es站客单价'),__('Zeelool_de站客单价'),__('Zeelool_jp站客单价')]
->>>>>>> 479f61d5
                 },
                 toolbox: {
                     show: false,
@@ -436,7 +329,7 @@
                     },
                     data: Orderdata.zeeloolUnitPriceList
                 },
-<<<<<<< HEAD
+
                 {
                     name: __('V站客单价'),
                     type: 'line',
@@ -453,21 +346,16 @@
                 },
                     {
                         name: __('Meeloog站客单价'),
-=======
-                    {
-                        name: __('V站客单价'),
->>>>>>> 479f61d5
-                        type: 'line',
-                        smooth: true,
-                        areaStyle: {
-                            normal: {}
-                        },
-                        lineStyle: {
-                            normal: {
-                                width: 1.5
-                            }
-                        },
-<<<<<<< HEAD
+                        type: 'line',
+                        smooth: true,
+                        areaStyle: {
+                            normal: {}
+                        },
+                        lineStyle: {
+                            normal: {
+                                width: 1.5
+                            }
+                        },
                     data: Orderdata.nihaoUnitPriceList
                 },
                     {
@@ -484,49 +372,6 @@
                         },
                     data: Orderdata.meeloogUnitPriceList
                 },
-                {
-                    name: __('Zeelool_es站客单价'),
-                    type: 'line',
-                    smooth: true,
-                    areaStyle: {
-                        normal: {}
-                    },
-                    lineStyle: {
-                        normal: {
-                            width: 1.5
-                        }
-=======
-                        data: Orderdata.vooguemeUnitPriceList
->>>>>>> 479f61d5
-                    },
-                    {
-                        name: __('Nihao站客单价'),
-                        type: 'line',
-                        smooth: true,
-                        areaStyle: {
-                            normal: {}
-                        },
-                        lineStyle: {
-                            normal: {
-                                width: 1.5
-                            }
-                        },
-                        data: Orderdata.nihaoUnitPriceList
-                    },
-                    {
-                        name: __('Meeloog站客单价'),
-                        type: 'line',
-                        smooth: true,
-                        areaStyle: {
-                            normal: {}
-                        },
-                        lineStyle: {
-                            normal: {
-                                width: 1.5
-                            }
-                        },
-                        data: Orderdata.meeloogUnitPriceList
-                    },
                     {
                         name: __('Zeelool_es站客单价'),
                         type: 'line',
@@ -537,9 +382,9 @@
                         lineStyle: {
                             normal: {
                                 width: 1.5
-                            }
-                        },
-                        data: Orderdata.zeelool_esUnitPriceList
+                            },
+                            data: Orderdata.zeelool_esUnitPriceList
+                        },
                     },
                     {
                         name: __('Zeelool_de站客单价'),
@@ -580,11 +425,7 @@
                     trigger: 'axis'
                 },
                 legend: {
-<<<<<<< HEAD
                     data: [__('Z站购物车数'), __('V站购物车数'), __('Meeloog站购物车数'), __('Vicmoo站购物车数'), __('Zeelool_es站购物车数'), __('Zeelool_de站购物车数'), __('Zeelool_jp站购物车数'), __('Voogmechic站购物车数')]
-=======
-                    data: [__('Z站购物车数'), __('V站购物车数'), __('Nihao站购物车数'),__('Meeloog站购物车数'),__('Zeelool_es站购物车数'),__('Zeelool_de站购物车数'),__('Zeelool_jp站购物车数')]
->>>>>>> 479f61d5
                 },
                 toolbox: {
                     show: false,
@@ -618,7 +459,6 @@
                     },
                     data: Orderdata.zeeloolShoppingcartTotal
                 },
-<<<<<<< HEAD
                 {
                     name: __('V站购物车数'),
                     type: 'line',
@@ -635,21 +475,16 @@
                 },
                     {
                         name: __('Meeloog站购物车数'),
-=======
-                    {
-                        name: __('V站购物车数'),
->>>>>>> 479f61d5
-                        type: 'line',
-                        smooth: true,
-                        areaStyle: {
-                            normal: {}
-                        },
-                        lineStyle: {
-                            normal: {
-                                width: 1.5
-                            }
-                        },
-<<<<<<< HEAD
+                        type: 'line',
+                        smooth: true,
+                        areaStyle: {
+                            normal: {}
+                        },
+                        lineStyle: {
+                            normal: {
+                                width: 1.5
+                            }
+                        },
                     data: Orderdata.nihaoShoppingcartTotal
                 },
                 {
@@ -666,49 +501,6 @@
                     },
                     data: Orderdata.meeloogShoppingcartTotal
                 },
-                {
-                    name: __('Zeelool_es站购物车数'),
-                    type: 'line',
-                    smooth: true,
-                    areaStyle: {
-                        normal: {}
-                    },
-                    lineStyle: {
-                        normal: {
-                            width: 1.5
-                        }
-=======
-                        data: Orderdata.vooguemeShoppingcartTotal
->>>>>>> 479f61d5
-                    },
-                    {
-                        name: __('Nihao站购物车数'),
-                        type: 'line',
-                        smooth: true,
-                        areaStyle: {
-                            normal: {}
-                        },
-                        lineStyle: {
-                            normal: {
-                                width: 1.5
-                            }
-                        },
-                        data: Orderdata.nihaoShoppingcartTotal
-                    },
-                    {
-                        name: __('Meeloog站购物车数'),
-                        type: 'line',
-                        smooth: true,
-                        areaStyle: {
-                            normal: {}
-                        },
-                        lineStyle: {
-                            normal: {
-                                width: 1.5
-                            }
-                        },
-                        data: Orderdata.meeloogShoppingcartTotal
-                    },
                     {
                         name: __('Zeelool_es站购物车数'),
                         type: 'line',
@@ -719,9 +511,9 @@
                         lineStyle: {
                             normal: {
                                 width: 1.5
-                            }
-                        },
-                        data: Orderdata.zeelool_esShoppingcartTotal
+                            },
+                            data: Orderdata.zeelool_esShoppingcartTotal
+                        },
                     },
                     {
                         name: __('Zeelool_de站购物车数'),
@@ -762,11 +554,8 @@
                     trigger: 'axis'
                 },
                 legend: {
-<<<<<<< HEAD
                     data: [__('Z站购物车转化率'), __('V站购物车数转化率'), __('Meeloog站购物车数转化率'), __('Vicmoo站购物车数转化率'), __('Zeelool_es站购物车数转化率'), __('Zeelool_de站购物车数转化率'), __('Zeelool_jp站购物车数转化率'), __('Voogmechic站购物车数转化率')]
-=======
-                    data: [__('Z站购物车转化率'), __('V站购物车数转化率'), __('Nihao站购物车数转化率'), __('Meeloog站购物车数转化率'),__('Zeelool_es站购物车数转化率'),__('Zeelool_de站购物车数转化率'),__('Zeelool_jp站购物车数转化率')]
->>>>>>> 479f61d5
+
                 },
                 toolbox: {
                     show: false,
@@ -800,7 +589,6 @@
                     },
                     data: Orderdata.zeeloolShoppingcartConversion
                 },
-<<<<<<< HEAD
                 {
                     name: __('V站购物车数转化率'),
                     type: 'line',
@@ -817,21 +605,16 @@
                 },
                     {
                         name: __('Meeloog站购物车数转化率'),
-=======
-                    {
-                        name: __('V站购物车数转化率'),
->>>>>>> 479f61d5
-                        type: 'line',
-                        smooth: true,
-                        areaStyle: {
-                            normal: {}
-                        },
-                        lineStyle: {
-                            normal: {
-                                width: 1.5
-                            }
-                        },
-<<<<<<< HEAD
+                        type: 'line',
+                        smooth: true,
+                        areaStyle: {
+                            normal: {}
+                        },
+                        lineStyle: {
+                            normal: {
+                                width: 1.5
+                            }
+                        },
                     data: Orderdata.nihaoShoppingcartConversion
                 },
                     {
@@ -848,49 +631,6 @@
                         },
                     data: Orderdata.meeloogShoppingcartConversion
                 },
-                {
-                    name: __('Zeelool_es站购物车数转化率'),
-                    type: 'line',
-                    smooth: true,
-                    areaStyle: {
-                        normal: {}
-                    },
-                    lineStyle: {
-                        normal: {
-                            width: 1.5
-                        }
-=======
-                        data: Orderdata.vooguemeShoppingcartConversion
->>>>>>> 479f61d5
-                    },
-                    {
-                        name: __('Nihao站购物车数转化率'),
-                        type: 'line',
-                        smooth: true,
-                        areaStyle: {
-                            normal: {}
-                        },
-                        lineStyle: {
-                            normal: {
-                                width: 1.5
-                            }
-                        },
-                        data: Orderdata.nihaoShoppingcartConversion
-                    },
-                    {
-                        name: __('Meeloog站购物车数转化率'),
-                        type: 'line',
-                        smooth: true,
-                        areaStyle: {
-                            normal: {}
-                        },
-                        lineStyle: {
-                            normal: {
-                                width: 1.5
-                            }
-                        },
-                        data: Orderdata.meeloogShoppingcartConversion
-                    },
                     {
                         name: __('Zeelool_es站购物车数转化率'),
                         type: 'line',
@@ -901,9 +641,9 @@
                         lineStyle: {
                             normal: {
                                 width: 1.5
-                            }
-                        },
-                        data: Orderdata.zeelool_esShoppingcartConversion
+                            },
+                            data: Orderdata.zeelool_esShoppingcartConversion
+                        },
                     },
                     {
                         name: __('Zeelool_de站购物车数转化率'),
@@ -944,11 +684,7 @@
                     trigger: 'axis'
                 },
                 legend: {
-<<<<<<< HEAD
                     data: [__('Z站注册用户数'), __('V站注册用户数'), __('Meeloog站注册用户数'), __('Vicmoo站注册用户数'), __('Zeelool_es站注册用户数'), __('Zeelool_de站注册用户数'), __('Zeelool_jp站注册用户数'), __('Voogmechic站注册用户数')]
-=======
-                    data: [__('Z站注册用户数'), __('V站注册用户数'), __('Nihao站注册用户数'),__('Meeloog站注册用户数'),__('Zeelool_es站注册用户数'),__('Zeelool_de站注册用户数'),__('Zeelool_jp站注册用户数')]
->>>>>>> 479f61d5
                 },
                 toolbox: {
                     show: false,
@@ -982,7 +718,6 @@
                     },
                     data: Orderdata.zeeloolRegisterCustomer
                 },
-<<<<<<< HEAD
                 {
                     name: __('V站注册用户数'),
                     type: 'line',
@@ -999,21 +734,16 @@
                 },
                     {
                         name: __('Meeloog站注册用户数'),
-=======
-                    {
-                        name: __('V站注册用户数'),
->>>>>>> 479f61d5
-                        type: 'line',
-                        smooth: true,
-                        areaStyle: {
-                            normal: {}
-                        },
-                        lineStyle: {
-                            normal: {
-                                width: 1.5
-                            }
-                        },
-<<<<<<< HEAD
+                        type: 'line',
+                        smooth: true,
+                        areaStyle: {
+                            normal: {}
+                        },
+                        lineStyle: {
+                            normal: {
+                                width: 1.5
+                            }
+                        },
                     data: Orderdata.nihaoRegisterCustomer
                 },
                     {
@@ -1030,49 +760,6 @@
                         },
                     data: Orderdata.meeloogRegisterCustomer
                 },
-                {
-                    name: __('Zeelool_es站注册用户数'),
-                    type: 'line',
-                    smooth: true,
-                    areaStyle: {
-                        normal: {}
-                    },
-                    lineStyle: {
-                        normal: {
-                            width: 1.5
-                        }
-=======
-                        data: Orderdata.vooguemeRegisterCustomer
->>>>>>> 479f61d5
-                    },
-                    {
-                        name: __('Nihao站注册用户数'),
-                        type: 'line',
-                        smooth: true,
-                        areaStyle: {
-                            normal: {}
-                        },
-                        lineStyle: {
-                            normal: {
-                                width: 1.5
-                            }
-                        },
-                        data: Orderdata.nihaoRegisterCustomer
-                    },
-                    {
-                        name: __('Meeloog站注册用户数'),
-                        type: 'line',
-                        smooth: true,
-                        areaStyle: {
-                            normal: {}
-                        },
-                        lineStyle: {
-                            normal: {
-                                width: 1.5
-                            }
-                        },
-                        data: Orderdata.meeloogRegisterCustomer
-                    },
                     {
                         name: __('Zeelool_es站注册用户数'),
                         type: 'line',
@@ -1083,7 +770,8 @@
                         lineStyle: {
                             normal: {
                                 width: 1.5
-                            }
+                            },
+
                         },
                         data: Orderdata.zeelool_esRegisterCustomer
                     },
