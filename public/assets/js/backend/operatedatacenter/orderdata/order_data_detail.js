--- conflicted
+++ resolved
@@ -117,8 +117,6 @@
 
                 table.bootstrapTable('refresh',params);
             });
-<<<<<<< HEAD
-=======
             $(".reset").click(function(){
                 $('#order_platform').val(1);
                 $('#time_str').val('');
@@ -144,7 +142,6 @@
 
                 table.bootstrapTable('refresh',params);
             });
->>>>>>> 1a3ef623
             $("#export").click(function(){
                 var order_platform = $('#order_platform').val();
                 var time_str = $('#time_str').val();
