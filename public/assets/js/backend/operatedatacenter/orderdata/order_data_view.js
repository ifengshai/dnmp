define(['jquery', 'bootstrap', 'backend', 'addtabs', 'table', 'form', 'echartsobj', 'echarts', 'echarts-theme', 'template', 'custom-css'], function ($, undefined, Backend, Datatable, Table, Form, EchartObj, undefined, Template) {

    var Controller = {
        index: function () {
            // 初始化表格参数配置
            Table.api.init({
                extend: {
                    index_url: 'operatedatacenter/orderdata/order_data_view/index' + location.search,
                    add_url: 'operatedatacenter/orderdata/order_data_view/add',
                    edit_url: 'operatedatacenter/orderdata/order_data_view/edit',
                    del_url: 'operatedatacenter/orderdata/order_data_view/del',
                    multi_url: 'operatedatacenter/orderdata/order_data_view/multi',
                    table: 'order_data_view',
                }
            });
            Controller.api.formatter.daterangepicker($("div[role=form]"));
            //订单数据概况折线图
            // Controller.api.formatter.line_chart();
            $("#time_str").on("apply.daterangepicker", function () {
                setTimeout(() => {
                    order_data_view();
                    Controller.api.formatter.line_chart();
                }, 0)
            })
            $(document).on('change', '#type', function () {
                order_data_view();
                Controller.api.formatter.line_chart();
            });
            $(document).on('change', '#order_platform', function () {
                order_data_view();
                Controller.api.formatter.line_chart();
            });
            Controller.api.formatter.country_rate();
            
            var table = $("#table");

            // 初始化表格
            table.bootstrapTable({
                url: $.fn.bootstrapTable.defaults.extend.index_url,
                pk: 'id',
                sortName: 'id',
                columns: [
                    [
                        { checkbox: true },
                        { field: 'id', title: __('Id') },
                        { field: 'operate', title: __('Operate'), table: table, events: Table.api.events.operate, formatter: Table.api.formatter.operate }
                    ]
                ]
            });

            // 为表格绑定事件
            Table.api.bindevent(table);

            Controller.api.formatter.country_chart();
        },
        add: function () {
            Controller.api.bindevent();
        },
        edit: function () {
            Controller.api.bindevent();
        },
        api: {
            formatter: {
                daterangepicker: function (form) {
                    //绑定日期时间元素事件
                    if ($(".datetimerange", form).size() > 0) {
                        require(['bootstrap-daterangepicker'], function () {
                            var ranges = {};
                            ranges[__('Today')] = [Moment().startOf('day'), Moment().endOf('day')];
                            ranges[__('Yesterday')] = [Moment().subtract(1, 'days').startOf('day'), Moment().subtract(1, 'days').endOf('day')];
                            ranges[__('Last 7 Days')] = [Moment().subtract(6, 'days').startOf('day'), Moment().endOf('day')];
                            ranges[__('Last 30 Days')] = [Moment().subtract(29, 'days').startOf('day'), Moment().endOf('day')];
                            ranges[__('This Month')] = [Moment().startOf('month'), Moment().endOf('month')];
                            ranges[__('Last Month')] = [Moment().subtract(1, 'month').startOf('month'), Moment().subtract(1, 'month').endOf('month')];
                            var options = {
                                timePicker: false,
                                autoUpdateInput: false,
                                timePickerSeconds: true,
                                timePicker24Hour: true,
                                autoApply: true,
                                locale: {
                                    format: 'YYYY-MM-DD HH:mm:ss',
                                    customRangeLabel: __("Custom Range"),
                                    applyLabel: __("Apply"),
                                    cancelLabel: __("Clear"),
                                },
                                ranges: ranges,
                                timePicker: true,
                                timePickerIncrement: 1
                            };
                            var origincallback = function (start, end) {
                                $(this.element).val(start.format(this.locale.format) + " - " + end.format(this.locale.format));
                                $(this.element).trigger('blur');
                            };
                            $(".datetimerange", form).each(function () {
                                var callback = typeof $(this).data('callback') == 'function' ? $(this).data('callback') : origincallback;
                                $(this).on('apply.daterangepicker', function (ev, picker) {
                                    callback.call(picker, picker.startDate, picker.endDate);
                                });
                                $(this).on('cancel.daterangepicker', function (ev, picker) {
                                    $(this).val('').trigger('blur');
                                });
                                $(this).daterangepicker($.extend({}, options, $(this).data()), callback);
                            });
                        });
                    }
                },
                country_chart: function () {
                    //订单数据概况折线图
                    var chartOptions = {
                        targetId: 'echart2',
                        downLoadTitle: '图表',
                        type: 'scatter',
                        dataType: 'store'
                    };

                    var options = {
                        type: 'post',
                        url: 'operatedatacenter/orderdata/order_data_view/order_data_view_country',
                        data: {
                            order_platform: $("#order_platform").val(),
                            time_str: $("#time_str").val(),
                            type: $("#type").val()
                        }
                    }
                    EchartObj.api.ajax(options, chartOptions)
                },

                line_chart: function () {
                    //订单数据概况折线图
                    var chartOptions = {
                        targetId: 'echart1',
                        downLoadTitle: '图表',
                        type: 'line'
                    };

                    var options = {
                        type: 'post',
                        url: 'operatedatacenter/orderdata/order_data_view/order_data_view_line',
                        data: {
                            order_platform: $("#order_platform").val(),
                            time_str: $("#time_str").val(),
                            type: $("#type").val()
                        }
                    }
                    EchartObj.api.ajax(options, chartOptions)
                },
<<<<<<< HEAD

=======
                country_rate: function () {
                    //订单数据概况国家占比图
                    var myChart = Echarts.init(document.getElementById('echart'), 'walden');

                    // 指定图表的配置项和数据
                    var option = {
                        title: {
                            text: '',
                            subtext: ''
                        },
                        tooltip: {
                            trigger: 'axis'
                        },
                        legend: {
                            data: [__('国家分布')]
                        },
                        xAxis: {
                            type: 'dashed',
                            boundaryGap: false,
                            data: Orderdata.column
                        },
                        yAxis: {
                            splitLine: {
                                lineStyle: {
                                    type: 'dashed'
                                }
                            },
                            scale: true
                        },
                        grid: [{
                            left: 'left',
                            top: 'top',
                            right: '10',
                            bottom: 30
                        }],
                        series: [{
                            name: __('国家分布'),
                            type: 'scatter',
                            smooth: true,
                            areaStyle: {
                                normal: {}
                            },
                            lineStyle: {
                                shadowBlur: 10,
                                shadowColor: 'rgba(120, 36, 50, 0.5)',
                                shadowOffsetY: 5,
                                color: new echarts.graphic.RadialGradient(0.4, 0.3, 1, [{
                                    offset: 0,
                                    color: 'rgb(251, 118, 123)'
                                }, {
                                    offset: 1,
                                    color: 'rgb(204, 46, 72)'
                                }])
                            },
                            data: Orderdata.zeeloolSalesNumList
                        }]
                    };
                    // 使用刚指定的配置项和数据显示图表。
                    myChart.setOption(option);
                },
>>>>>>> ee20ed8d
            },
            bindevent: function () {
                Form.api.bindevent($("form[role=form]"));
            }
        }
    };
    return Controller;
});
function order_data_view() {
    var order_platform = $('#order_platform').val();
    var time_str = $('#time_str').val();
    Backend.api.ajax({
        url: 'operatedatacenter/orderdata/order_data_view/ajax_order_data_view',
        data: { order_platform: order_platform, time_str: time_str }
    }, function (data, ret) {
        var order_num = ret.data.order_num;
        var order_unit_price = ret.data.order_unit_price;
        var sales_total_money = ret.data.sales_total_money;
        var shipping_total_money = ret.data.shipping_total_money;
        var replacement_order_num = ret.data.replacement_order_num;
        var replacement_order_total = ret.data.replacement_order_total;
        var online_celebrity_order_num = ret.data.online_celebrity_order_num;
        var online_celebrity_order_total = ret.data.online_celebrity_order_total;
        $('#order_num').text(order_num.order_num);
        $('#same_order_num').text(order_num.same_order_num);
        $('#huan_order_num').text(order_num.huan_order_num);
        $('#order_unit_price').text(order_unit_price.order_unit_price);
        $('#same_order_unit_price').text(order_unit_price.same_order_unit_price);
        $('#huan_order_unit_price').text(order_unit_price.huan_order_unit_price);
        $('#sales_total_money').text(sales_total_money.sales_total_money);
        $('#same_sales_total_money').text(sales_total_money.same_sales_total_money);
        $('#huan_sales_total_money').text(sales_total_money.huan_sales_total_money);
        $('#shipping_total_money').text(shipping_total_money.shipping_total_money);
        $('#same_shipping_total_money').text(shipping_total_money.same_shipping_total_money);
        $('#huan_shipping_total_money').text(shipping_total_money.huan_shipping_total_money);
        $('#replacement_order_num').text(replacement_order_num.replacement_order_num);
        $('#replacement_order_total').text(replacement_order_total.replacement_order_total);
        $('#online_celebrity_order_num').text(online_celebrity_order_num.online_celebrity_order_num);
        $('#online_celebrity_order_total').text(online_celebrity_order_total.online_celebrity_order_total);
        return false;
    }, function (data, ret) {
        Layer.alert(ret.msg);
        return false;
    });
}<|MERGE_RESOLUTION|>--- conflicted
+++ resolved
@@ -145,9 +145,6 @@
                     }
                     EchartObj.api.ajax(options, chartOptions)
                 },
-<<<<<<< HEAD
-
-=======
                 country_rate: function () {
                     //订单数据概况国家占比图
                     var myChart = Echarts.init(document.getElementById('echart'), 'walden');
@@ -208,7 +205,6 @@
                     // 使用刚指定的配置项和数据显示图表。
                     myChart.setOption(option);
                 },
->>>>>>> ee20ed8d
             },
             bindevent: function () {
                 Form.api.bindevent($("form[role=form]"));
