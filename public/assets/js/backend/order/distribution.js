define(['jquery', 'bootstrap', 'backend', 'table', 'form', 'bootstrap-table-jump-to', 'template'], function ($, undefined, Backend, Table, Form, Template) {
    function viewTable(table, value) {
        //隐藏、显示列
        -1 != $.inArray(value, [3, 7, 8]) ? table.bootstrapTable('showColumn', 'stock_house_num') : table.bootstrapTable('hideColumn', 'stock_house_num');

        //隐藏、显示搜索及按钮
        $('#stock_house_num').parents('.form-group').hide();
        $('.btn-cancel-abnormal').parents('.form-group').hide();
        $('select[name="abnormal"]').parents('.form-group').hide();
        $('select[name="work_status"]').parents('.form-group').hide();
        $('select[name="work_type"]').parents('.form-group').hide();
        $('select[name="is_work_order"]').parents('.form-group').hide();
        $('select[name="shelf_number"]').parents('.form-group').hide();
        $('#check_time').parents('.form-group').hide();
        $('.btn-distribution').addClass('hide');
        if (0 == value) {
            $('select[name="abnormal"]').parents('.form-group').show();
            $('#check_time').parents('.form-group').show();
            $('.btn-batch-export-xls').removeClass('hide');
            $('.btn-batch-printed').removeClass('hide');
            $('.btn-tag-printed').removeClass('hide');
        } else if (1 == value) {
            $('#check_time').hide();
            $('.btn-batch-printed').removeClass('hide');
            $('.btn-tag-printed').removeClass('hide');
            $('.btn-batch-export-xlsz').removeClass('hide');
            $('select[name="shelf_number"]').parents('.form-group').show();
        } else if (2 == value) {
            $('.btn-batch-printed').removeClass('hide');
            $('.btn-product').removeClass('hide');
        } else if (3 == value) {
            $('#stock_house_num').parents('.form-group').show();
            $('.btn-batch-printed').removeClass('hide');
            $('.btn-sign-abnormals').removeClass('hide');
            $('.btn-lens').removeClass('hide');
        } else if (4 == value) {
            $('.btn-batch-printed').removeClass('hide');
            $('.btn-machining').removeClass('hide');
        } else if (5 == value) {
            $('.btn-batch-printed').removeClass('hide');
            $('.btn-logo').removeClass('hide');

        } else if (6 == value) {
            $('.btn-finish-adopt').removeClass('hide');
            $('.btn-finish-refuse').removeClass('hide');
        } else if (7 == value) {
            $('#stock_house_num').parents('.form-group').show();
            // $('.btn-join-complete').removeClass('hide');
        } else if (8 == value) {
            $('select[name="abnormal"]').parents('.form-group').show();
            $('select[name="work_status"]').parents('.form-group').show();
            $('select[name="work_type"]').parents('.form-group').show();
            $('select[name="is_work_order"]').parents('.form-group').show();
            $('#stock_house_num').parents('.form-group').show();
            $('.btn-creat-work-order').removeClass('hide');
            $('.btn-cancel-abnormal').removeClass('hide');
            $('.btn-batch-export-xls').removeClass('hide');
            // $('.btn-abnormal-handle').removeClass('hide');
            // $('.btn-abnormal-sign').removeClass('hide');
        }
    }

    var Controller = {
        index: function () {
            // 初始化表格参数配置
            Table.api.init({
                showJumpto: true,
                searchFormVisible: true,
                pageList: [10, 25, 50, 100, 300],
                extend: {
                    index_url: 'order/distribution/index' + location.search + (location.search ? '&label=' + Config.label : '?label=' + Config.label),
                    table: 'distribution'
                }
            });

            var table = $("#table");

            // 初始化表格
            table.bootstrapTable({
                url: $.fn.bootstrapTable.defaults.extend.index_url,
                pk: 'id',
                sortName: 'a.created_at',
                sortOrder: 'desc',
                columns: [
                    [{
                            checkbox: true
                        },
                        {
                            field: '',
                            title: __('序号'),
                            operate: false,
                            formatter: function (value, row, index) {
                                return index + 1;
                            }
                        },
                        {
                            field: 'increment_id',
                            title: __('订单号'),
                            operate: 'LIKE'
                        },
                        {
                            field: 'item_order_number',
                            title: __('子单号'),
                            operate: 'LIKE'
                        },
                        {
<<<<<<< HEAD
=======
                            field: 'wave_order_id',
                            title: __('波次单id')
                        },
                        {
>>>>>>> 3b3a7d2a
                            field: 'sku',
                            title: __('SKU'),
                            operate: 'LIKE'
                        },
                        {
                            field: 'total_qty_ordered',
                            title: __('订单副数'),
                            sortable: true,
                            operate: false,
                            formatter: Controller.api.formatter.int_format
                        },
                        // { field: 'is_task', title: __('是否有工单'), visible: false, searchList: { 1: '是', 0: '否' }, formatter: Table.api.formatter.status },
                        {
                            field: 'task_info',
                            title: __('工单'),
                            operate: false,
                            formatter: function (value, row) {
                                if (value) {
                                    return '<a href="' + Config.moduleurl + '/saleaftermanage/work_order_list/index?platform_order=' + row.increment_id + '" class="btn btn-primary btn-xs btn-click btn-dialog" data-table-id="table" target="_blank" data-field-index="11" data-row-index="0" data-button-index="3" title="工单"><i class="fa fa-list"></i> 工单</a>'
                                }
                            }
                        },
                        {
                            field: 'site',
                            title: __('站点'),
                            addClass: 'selectpicker',
                            data: 'multiple',
                            searchList: {
                                1: 'Zeelool',
                                2: 'Voogueme',
                                3: 'Nihao',
                                4: 'Meeloog',
                                5: 'Wesee',
                                8: 'Amazon',
                                9: 'Zeelool_es',
                                10: 'Zeelool_de',
                                11: 'Zeelool_jp',
                                12: 'Voogueme_acc',
                                13: 'Zeelool_cn',
                                14: 'Alibaba',
                            },
                            operate: 'IN',
                            formatter: Table.api.formatter.status
                        },
                        {
                            field: 'order_prescription_type',
                            title: __('加工类型'),
                            addClass: 'selectpicker',
                            data: 'multiple',
                            operate: 'IN',
                            custom: {
                                0: 'gray',
                                1: 'green',
                                2: 'green',
                                3: 'green',
                                4: 'green'
                            },
                            searchList: {
                                0: '待处理',
                                1: '仅镜架',
                                2: '现货处方镜',
                                3: '定制处方镜',
                                4: '其他'
                            },
                            formatter: Table.api.formatter.status
                        },
                        {
                            field: 'order_type',
                            title: __('订单类型'),
                            addClass: 'selectpicker',
                            data: 'multiple',
                            custom: {
                                1: 'blue',
                                2: 'blue',
                                3: 'blue',
                                4: 'blue',
                                5: 'blue'
                            },
                            searchList: {
                                1: '普通订单',
                                2: '批发单',
                                3: '网红单',
                                4: '补发单',
                                5: '补差价',
                                6: '一件代发',
                                7: '手动补单',
                                10: '货到付款',
                                11: '普通订单'
                            },
                            operate: 'IN',
                            formatter: Table.api.formatter.status
                        },
                        {
                            field: 'status',
                            title: __('订单状态'),
                            addClass: 'selectpicker',
                            data: 'multiple',
                            searchList: {
                                "canceled": __('canceled'),
                                "closed": __('closed'),
                                "complete": __('complete'),
                                "creditcard_failed": __('creditcard_failed'),
                                "creditcard_pending": __('creditcard_pending'),
                                "delivered": __('delivered'),
                                "fraud": __('fraud'),
                                "free_processing": __('free_processing'),
                                "holded": __('holded'),
                                "payment_review": __('payment_review'),
                                "paypal_canceled_reversal": __('paypal_canceled_reversal'),
                                "paypal_reversed": __('paypal_reversed'),
                                "pending": __('pending'),
                                "processing": __('processing'),
                                "unpaid": __('unpaid')
                            },
                            operate: 'IN',
                            formatter: Table.api.formatter.status
                        },
                        {
                            field: 'distribution_status',
                            title: __('子单号状态'),
                            addClass: 'selectpicker',
                            data: 'multiple',
                            searchList: {
                                0: __('取消'),
                                1: __('待打印标签'),
                                2: __('待配货'),
                                3: __('待配镜片'),
                                4: __('待加工'),
                                5: __('待印logo'),
                                6: __('待成品质检'),
                                7: __('待合单'),
                                8: __('合单中'),
                                9: __('合单完成')
                            },
                            operate: 'IN',
                            formatter: Table.api.formatter.status
                        },
                        {
                            field: 'work_status',
                            title: __('工单状态'),
                            addClass: 'selectpicker',
                            data: 'multiple',
                            searchList: {
                                1: __('新建'),
                                2: __('待审核'),
                                3: __('待处理'),
                                5: __('部分处理')
                            },
                            operate: 'IN',
                            visible: false
                        },
                        {
                            field: 'work_type',
                            title: __('工单类型'),
                            searchList: {
                                1: __('客服工单'),
                                2: __('仓库工单')
                            },
                            visible: false
                        },
                        {
                            field: 'is_work_order',
                            title: __('工单/异常'),
                            searchList: {
                                1: __('工单'),
                                2: __('异常')
                            },
                            visible: false
                        },
                        {
                            field: 'abnormal',
                            title: __('处理异常'),
                            addClass: 'selectpicker',
                            data: 'multiple',
                            visible: false,
                            operate: 'IN',
                            searchList: {
                                1: __('缺货'),
                                2: __('商品条码贴错'),
                                3: __('核实处方'),
                                4: __('镜片缺货'),
                                5: __('镜片重做'),
                                6: __('定制片超时'),
                                7: __('不可加工'),
                                8: __('镜架加工报损'),
                                9: __('镜片加工报损'),
                                10: __('logo不可加工'),
                                11: __('镜架印logo报损'),
                                12: __('核实地址'),
                                13: __('物流退件'),
                                14: __('客户退件')
                            }
                        },



                        {
                            field: 'stock_house_num',
                            title: __('库位号'),
                            operate: 'LIKE'
                        },
                        {
                            field: 'shelf_number',
                            title: __('货架号'),
                            visible: false,
                            addClass: 'selectpicker',
                            data: 'multiple',
                            operate: 'IN',
                            searchList: {
                                'A': 'A',
                                'B': 'B',
                                'C': 'C',
                                'D': 'D',
                                'E': 'E',
                                'F': 'F',
                                'G': 'G',
                                'H': 'H',
                                'I': 'I',
                                'J': 'J',
                                'K': 'K',
                                'L': 'L',
                                'M': 'M',
                                'N': 'N',
                                'O': 'O',
                                'P': 'P',
                                'Q': 'Q',
                                'R': 'R',
                                'S': 'S',
                                'T': 'T',
                                'U': 'U',
                                'V': 'V',
                                'W': 'W',
                                'X': 'X',
                                'Y': 'Y',
                                'Z': 'Z'
                            }
                        },
                        {
                            field: 'a.created_at',
                            title: __('创建时间'),
                            operate: 'RANGE',
                            addclass: 'datetimerange',
                            visible: false
                        },
                        {
<<<<<<< HEAD
=======
                            field: 'check_time',
                            title: __('审单时间'),
                            operate: 'RANGE',
                            addclass: 'datetimerange',
                            visible: false
                        },
                        {
>>>>>>> 3b3a7d2a
                            field: 'created_at',
                            title: __('创建时间'),
                            operate: false
                        },

                        {
                            field: 'operate',
                            title: __('Operate'),
                            table: table,
                            events: Table.api.events.operate,
                            buttons: [{
                                    name: 'detail',
                                    text: '处理异常',
                                    title: __('处理异常'),
                                    classname: 'btn btn-xs btn-primary btn-dialog',
                                    icon: 'fa fa-list',
                                    url: 'order/distribution/handle_abnormal',
                                    extend: 'data-area = \'["60%","60%"]\'',
                                    callback: function (data) {
                                        Layer.alert("接收到回传数据：" + JSON.stringify(data), {
                                            title: "回传数据"
                                        });
                                    },
                                    visible: function (row) {
                                        //返回true时按钮显示,返回false隐藏
                                        if (row.handle_abnormal > 0) {
                                            return true;
                                        } else {
                                            return false;
                                        }
                                    }
                                },
                                {
                                    name: 'detail',
                                    text: '镜片参数',
                                    title: __('镜片参数'),
                                    classname: 'btn btn-xs btn-primary btn-dialog',
                                    icon: 'fa fa-list',
                                    url: 'order/distribution/detail',
                                    extend: 'data-area = \'["60%","50%"]\'',
                                    callback: function (data) {
                                        Layer.alert("接收到回传数据：" + JSON.stringify(data), {
                                            title: "回传数据"
                                        });
                                    },
                                    visible: function (row) {
                                        //返回true时按钮显示,返回false隐藏
                                        return true;
                                    }
                                },
                                {
                                    name: 'detail',
                                    text: '操作记录',
                                    title: __('操作记录'),
                                    classname: 'btn btn-xs btn-primary btn-dialog',
                                    icon: 'fa fa-list',
                                    url: 'order/distribution/operation_log',
                                    extend: 'data-area = \'["60%","50%"]\'',
                                    callback: function (data) {
                                        Layer.alert("接收到回传数据：" + JSON.stringify(data), {
                                            title: "回传数据"
                                        });
                                    },
                                    visible: function (row) {
                                        //返回true时按钮显示,返回false隐藏
                                        return true;
                                    }
                                }
                            ],
                            formatter: Table.api.formatter.operate
                        }
                    ]
                ]
            });

            // 为表格绑定事件
            Table.api.bindevent(table);

            //根据菜单隐藏或显示对应列及按钮
            viewTable(table, Config.label);

            //选项卡切换
            $('.panel-heading a[data-toggle="tab"]').on('shown.bs.tab', function (e) {
                var value = $(this).data("value");
                var options = table.bootstrapTable('getOptions');
                options.pageNumber = 1;
                var queryParams = options.queryParams;
                options.queryParams = function (params) {
                    params = queryParams(params);
                    params.label = value;
                    return params;
                };
                Config.label = value;

                //根据菜单隐藏或显示对应列及按钮
                viewTable(table, Config.label);

                table.bootstrapTable('refresh', {});
                return false;
            });

            //批量导出xls
            $('.btn-batch-export-xls').click(function () {
                var ids = Table.api.selectedids(table);
                var params = '';
                if (ids.length > 0) {
                    params = 'ids=' + ids;
                } else {
                    var options = table.bootstrapTable('getOptions');
                    var search = options.queryParams({});
                    var filter = search.filter;
                    var op = search.op;
                    params = 'filter=' + filter + '&op=' + op + '&label=' + Config.label;
                }
                window.open(Config.moduleurl + '/order/distribution/batch_export_xls?' + params, '_blank');
            });

            //批量导出xls
            $('.btn-batch-export-xlsz').click(function () {
                var ids = Table.api.selectedids(table);
                var params = '';
                if (ids.length > 0) {
                    params = 'ids=' + ids;
                } else {
                    var options = table.bootstrapTable('getOptions');
                    var search = options.queryParams({});
                    var filter = search.filter;
                    var op = search.op;
                    params = 'filter=' + filter + '&op=' + op + '&label=' + Config.label;
                }
                window.open(Config.moduleurl + '/order/distribution/printing_batch_export_xls?' + params, '_blank');
            });

            //批量打印
            $('.btn-batch-printed').click(function () {
                var ids = Table.api.selectedids(table);
                window.open(Config.moduleurl + '/order/distribution/batch_print_label/ids/' + ids, '_blank');
            });

            //批量标记已打印
            $('.btn-tag-printed').click(function () {
                var ids = Table.api.selectedids(table);
                Layer.confirm(
                    __('确定要标记这%s条记录已打印吗?', ids.length), {
                        icon: 3,
                        title: __('Warning'),
                        shadeClose: true
                    },
                    function (index) {
                        Layer.close(index);
                        Backend.api.ajax({
                            url: Config.moduleurl + '/order/distribution/tag_printed',
                            data: {
                                id_params: ids
                            },
                            type: 'post'
                        }, function (data, ret) {
                            if (data == 'success') {
                                table.bootstrapTable('refresh');
                            }
                        });
                    }
                );
            });

            //配货完成、配镜片完成、加工完成、印logo完成
            $('.btn-set-status').click(function () {
                var ids = Table.api.selectedids(table);
                var status = $(this).data('status');
                var content = 6 == status ? '确定要通过这%s条子订单吗?' : '确定要修改这%s条记录配货状态吗?';
                Layer.confirm(
                    __(content, ids.length), {
                        icon: 3,
                        title: __('Warning'),
                        shadeClose: true
                    },
                    function (index) {
                        Layer.close(index);
                        Backend.api.ajax({
                            url: Config.moduleurl + '/order/distribution/set_status',
                            data: {
                                id_params: ids,
                                status: status
                            },
                            type: 'post'
                        }, function (data, ret) {
                            if (data == 'success') {
                                table.bootstrapTable('refresh');
                            }
                        });
                    }
                );
            });

            //成检拒绝
            $('.btn-finish-refuse').click(function () {
                var ids = Table.api.selectedids(table);
                Layer.confirm(
                    __('确定要拒绝这%s条子订单吗?', ids.length), {
                        icon: 3,
                        title: __('Warning'),
                        shadeClose: true,
                        content: '<div class="layui-form-item">' +
                            '<label class="layui-form-label">拒绝原因</label>' +
                            '<div class="layui-input-block">' +
                            '<select id="reason" lay-filter="range">' +
                            '<option value="1">加工调整</option>' +
                            '<option value="2">镜架报损</option>' +
                            '<option value="3">镜片报损</option>' +
                            '<option value="4">logo调整</option>' +
                            '</select>' +
                            '</div>' +
                            '</div>'
                    },
                    function (index) {
                        Layer.close(index);
                        Backend.api.ajax({
                            url: Config.moduleurl + '/order/distribution/finish_refuse',
                            data: {
                                id_params: ids,
                                reason: $('#reason').val()
                            },
                            type: 'post'
                        }, function (data, ret) {
                            if (data == 'success') {
                                table.bootstrapTable('refresh');
                            }
                        });
                    }
                );
            });

            //创建工单，ids为子单ID
            $('.btn-creat-work-order').click(function () {
                var ids = Table.api.selectedids(table);
                Layer.confirm(
                    __('确定要%s创建工单吗?', ids.length ? '为这' + ids.length + '条记录' : ''), {
                        icon: 3,
                        title: __('Warning'),
                        shadeClose: true
                    },
                    function (index) {
                        Layer.close(index);
                        Backend.api.ajax({
                            url: Config.moduleurl + '/order/distribution/add',
                            data: {
                                id_params: ids
                            },
                            type: 'post'
                        }, function (data, ret) {
                            if (data.url) {
                                //跳转添加工单页面
                                Fast.api.open(data.url, __('创建工单'), {
                                    area: ["100%", "100%"],
                                    end: function () {
                                        table.bootstrapTable('refresh');
                                    }
                                });
                            }
                        });
                    }
                );
            });

            //批量标记异常
            $('.btn-sign-abnormals').click(function () {
                var ids = Table.api.selectedids(table);
                Backend.api.open(Config.moduleurl + '/order/distribution/sign_abnormals/ids/' + ids, __('批量标记异常'), {
                    area: ['50%', '50%']
                });
            });

            //取消异常
            $('.btn-cancel-abnormal').click(function () {
                var ids = Table.api.selectedids(table);
                Layer.confirm(
                    __('确定要为这%s条子订单取消异常么?', ids.length), {
                        icon: 3,
                        title: __('Warning'),
                        shadeClose: true
                    },
                    function (index) {
                        Layer.close(index);
                        Backend.api.ajax({
                            url: Config.moduleurl + '/order/distribution/cancel_abnormal',
                            data: {
                                ids: ids
                            },
                            type: 'post'
                        }, function (data, ret) {
                            if (data == 'success') {
                                table.bootstrapTable('refresh');
                            }
                        });
                    }
                );
            });
        },
        wave_order_list: function () {
            // 初始化表格参数配置
            Table.api.init({
                showJumpto: true,
                searchFormVisible: true,
                pageList: [10, 25, 50, 100, 300],
                extend: {
                    index_url: 'order/distribution/wave_order_list' + location.search,
                    table: 'distribution'
                }
            });

            var table = $("#table");

            // 初始化表格
            table.bootstrapTable({
                url: $.fn.bootstrapTable.defaults.extend.index_url,
                pk: 'id',
                sortName: 'id',
                sortOrder: 'desc',
                columns: [
                    [{
                            checkbox: true
                        },
                        {
                            field: 'id',
                            title: __('Id')
                        },
                        {
                            field: 'item_order_number',
                            title: __('子单号'),
                            operate: 'like',
                            visible: false
                        },
                        {
                            field: 'wave_time_type',
                            title: __('波次'),
                            addClass: 'selectpicker',
                            custom: {
                                1: 'danger',
                                2: 'danger',
                                3: 'danger',
                                4: 'danger',
                                5: 'danger',
                                6: 'danger',
                                7: 'danger',
                                8: 'danger'
                            },
                            searchList: {
                                1: '00:00-2:59:59',
                                2: '3:00-5:59:59',
                                3: '6:00-8:59:59',
                                4: '9:00-11:59:59',
                                5: '12:00-14:59:59',
                                6: '15:00-17:59:59',
                                7: '18:00-20:59:59',
                                8: '21:00-23:59:59'
                            },
                            formatter: Table.api.formatter.status
                        },
                        {
                            field: 'type',
                            title: __('类型'),
                            addClass: 'selectpicker',
                            searchList: {
                                1: '品牌独立站',
                                2: '第三方平台店铺'
                            },
                            formatter: Table.api.formatter.status
                        },
                        {
                            field: 'status',
                            title: __('打印状态'),
                            addClass: 'selectpicker',
                            custom: {
                                0: 'gray',
                                1: 'green',
                                2: 'green'
                            },
                            searchList: {
                                0: '未打印',
                                1: '部分打印',
                                2: '已打印'
                            },
                            formatter: Table.api.formatter.status
                        },
                        {
<<<<<<< HEAD
                            field: 'order_date',
                            title: __('波次单日期'),
                            operate: 'RANGE',
                            addclass: 'datetimerange'
                        },
                        {
=======
>>>>>>> 3b3a7d2a
                            field: 'createtime',
                            title: __('创建时间'),
                            operate: 'RANGE',
                            addclass: 'datetimerange'
                        },
                        {
                            field: 'operate',
                            title: __('Operate'),
                            table: table,
                            events: Table.api.events.operate,
                            buttons: [

                                {
                                    name: 'detail',
                                    text: '详情',
                                    title: __('详情'),
                                    classname: 'btn btn-xs btn-primary btn-addtabs',
                                    icon: 'fa fa-list',
                                    url: 'order/distribution/wave_order_detail',
                                    // extend: 'data-area = \'["60%","50%"]\'',
                                    callback: function (data) {
                                        Layer.alert("接收到回传数据：" + JSON.stringify(data), {
                                            title: "回传数据"
                                        });
                                    },
                                    visible: function (row) {
                                        //返回true时按钮显示,返回false隐藏
                                        return true;
                                    }
                                }
                            ],
                            formatter: Table.api.formatter.operate
                        }
                    ]
                ]
            });

            // 为表格绑定事件
            Table.api.bindevent(table);


            //批量导出xls
            $('.btn-batch-export-xls').click(function () {
                var ids = Table.api.selectedids(table);
                var params = '';
                if (ids.length > 0) {
                    params = 'ids=' + ids;
                } else {
                    var options = table.bootstrapTable('getOptions');
                    var search = options.queryParams({});
                    var filter = search.filter;
                    var op = search.op;
                    params = 'filter=' + filter + '&op=' + op + '&label=' + Config.label;
                }
                window.open(Config.moduleurl + '/order/distribution/batch_export_xls?' + params, '_blank');
            });

            //批量导出xls
            $('.btn-batch-export-xlsz').click(function () {
                var ids = Table.api.selectedids(table);
                var params = '';
                if (ids.length > 0) {
                    params = 'ids=' + ids;
                } else {
                    var options = table.bootstrapTable('getOptions');
                    var search = options.queryParams({});
                    var filter = search.filter;
                    var op = search.op;
                    params = 'filter=' + filter + '&op=' + op + '&label=' + Config.label;
                }
                window.open(Config.moduleurl + '/order/distribution/printing_batch_export_xls?' + params, '_blank');
            });

            //批量打印
            $('.btn-batch-printed').click(function () {
                var ids = Table.api.selectedids(table);
                window.open(Config.moduleurl + '/order/distribution/batch_print_label/ids/' + ids, '_blank');
            });

            //批量标记已打印
            $('.btn-tag-printed').click(function () {
                var ids = Table.api.selectedids(table);
                Layer.confirm(
                    __('确定要标记这%s条记录已打印吗?', ids.length), {
                        icon: 3,
                        title: __('Warning'),
                        shadeClose: true
                    },
                    function (index) {
                        Layer.close(index);
                        Backend.api.ajax({
                            url: Config.moduleurl + '/order/distribution/tag_printed',
                            data: {
                                id_params: ids
                            },
                            type: 'post'
                        }, function (data, ret) {
                            if (data == 'success') {
                                table.bootstrapTable('refresh');
                            }
                        });
                    }
                );
            });

        },
        wave_order_detail: function () {
            // 初始化表格参数配置
            Table.api.init({
                showJumpto: true,
                searchFormVisible: true,
                pageSize: 10,
                pageList: [10, 25, 50, 100, 300, 500],
                extend: {
                    index_url: 'order/distribution/wave_order_detail' + location.search + (location.search ? '&ids=' + Config.ids : '?ids=' + Config.ids),
                }
            });

            var table = $("#table");

            // 初始化表格
            table.bootstrapTable({
                url: $.fn.bootstrapTable.defaults.extend.index_url,
                pk: 'id',
                sortName: 'picking_sort',
                sortOrder: 'asc',
                columns: [
                    [{
                            checkbox: true
                        },
                        {
                            field: '',
                            title: __('序号'),
                            operate: false,
                            formatter: function (value, row, index) {
                                return index + 1;
                            }
                        },
                        {
                            field: 'picking_sort',
                            title: __('拣货顺序'),
                            operate: false
                        },
                        {
                            field: 'increment_id',
                            title: __('订单号'),
                            operate: 'like'
                        },
                        {
                            field: 'item_order_number',
                            title: __('子单号'),
                            operate: 'like'
                        },
                        {
                            field: 'sku',
                            title: __('SKU'),
                            operate: 'like'
                        },
                        {
                            field: 'total_qty_ordered',
                            title: __('订单副数'),
                            sortable: true,
                            operate: false,
                            formatter: Controller.api.formatter.int_format
                        },
                        // { field: 'is_task', title: __('是否有工单'), visible: false, searchList: { 1: '是', 0: '否' }, formatter: Table.api.formatter.status },
                        {
                            field: 'task_info',
                            title: __('工单'),
                            operate: false,
                            formatter: function (value, row) {
                                if (value) {
                                    return '<a href="' + Config.moduleurl + '/saleaftermanage/work_order_list/index?platform_order=' + row.increment_id + '" class="btn btn-primary btn-xs btn-click btn-dialog" data-table-id="table" target="_blank" data-field-index="11" data-row-index="0" data-button-index="3" title="工单"><i class="fa fa-list"></i> 工单</a>'
                                }
                            }
                        },
                        {
                            field: 'site',
                            title: __('站点'),
                            addClass: 'selectpicker',
                            data: 'multiple',
                            searchList: {
                                1: 'Zeelool',
                                2: 'Voogueme',
                                3: 'Nihao',
                                4: 'Meeloog',
                                5: 'Wesee',
                                8: 'Amazon',
                                9: 'Zeelool_es',
                                10: 'Zeelool_de',
                                11: 'Zeelool_jp',
                                12: 'Voogueme_acc',
                                13: 'Zeelool_cn',
                                14: 'Alibaba',
                            },
                            operate: 'IN',
                            formatter: Table.api.formatter.status
                        },
                        {
                            field: 'order_prescription_type',
                            title: __('加工类型'),
                            addClass: 'selectpicker',
                            data: 'multiple',
                            operate: 'IN',
                            custom: {
                                0: 'gray',
                                1: 'green',
                                2: 'green',
                                3: 'green',
                                4: 'green'
                            },
                            searchList: {
                                0: '待处理',
                                1: '仅镜架',
                                2: '现货处方镜',
                                3: '定制处方镜',
                                4: '其他'
                            },
                            formatter: Table.api.formatter.status
                        },
                        {
                            field: 'order_type',
                            title: __('订单类型'),
                            addClass: 'selectpicker',
                            data: 'multiple',
                            custom: {
                                1: 'blue',
                                2: 'blue',
                                3: 'blue',
                                4: 'blue',
                                5: 'blue'
                            },
                            searchList: {
                                1: '普通订单',
                                2: '批发单',
                                3: '网红单',
                                4: '补发单',
                                5: '补差价',
                                6: '一件代发',
                                7: '手动补单',
                                10: '货到付款',
                                11: '普通订单'
                            },
                            operate: 'IN',
                            formatter: Table.api.formatter.status
                        },
                        {
                            field: 'status',
                            title: __('订单状态'),
                            addClass: 'selectpicker',
                            data: 'multiple',
                            searchList: {
                                "canceled": __('canceled'),
                                "closed": __('closed'),
                                "complete": __('complete'),
                                "creditcard_failed": __('creditcard_failed'),
                                "creditcard_pending": __('creditcard_pending'),
                                "delivered": __('delivered'),
                                "fraud": __('fraud'),
                                "free_processing": __('free_processing'),
                                "holded": __('holded'),
                                "payment_review": __('payment_review'),
                                "paypal_canceled_reversal": __('paypal_canceled_reversal'),
                                "paypal_reversed": __('paypal_reversed'),
                                "pending": __('pending'),
                                "processing": __('processing'),
                                "unpaid": __('unpaid')
                            },
                            operate: 'IN',
                            formatter: Table.api.formatter.status
                        },
                        {
                            field: 'distribution_status',
                            title: __('子单号状态'),
                            addClass: 'selectpicker',
                            data: 'multiple',
                            searchList: {
                                0: __('取消'),
                                1: __('待打印标签'),
                                2: __('待配货'),
                                3: __('待配镜片'),
                                4: __('待加工'),
                                5: __('待印logo'),
                                6: __('待成品质检'),
                                7: __('待合单'),
                                8: __('合单中'),
                                9: __('合单完成')
                            },
                            operate: 'IN',
                            formatter: Table.api.formatter.status
                        },

                        {
                            field: 'a.created_at',
                            title: __('创建时间'),
                            operate: 'RANGE',
                            addclass: 'datetimerange',
                            visible: false
                        },
                        {
                            field: 'created_at',
                            title: __('创建时间'),
                            operate: false
                        },

                        {
                            field: 'operate',
                            title: __('Operate'),
                            table: table,
                            events: Table.api.events.operate,
                            buttons: [{
                                    name: 'detail',
                                    text: '镜片参数',
                                    title: __('镜片参数'),
                                    classname: 'btn btn-xs btn-primary btn-dialog',
                                    icon: 'fa fa-list',
                                    url: 'order/distribution/detail',
                                    extend: 'data-area = \'["60%","50%"]\'',
                                    callback: function (data) {
                                        Layer.alert("接收到回传数据：" + JSON.stringify(data), {
                                            title: "回传数据"
                                        });
                                    },
                                    visible: function (row) {
                                        //返回true时按钮显示,返回false隐藏
                                        return true;
                                    }
                                },
                                {
                                    name: 'detail',
                                    text: '操作记录',
                                    title: __('操作记录'),
                                    classname: 'btn btn-xs btn-primary btn-dialog',
                                    icon: 'fa fa-list',
                                    url: 'order/distribution/operation_log',
                                    extend: 'data-area = \'["60%","50%"]\'',
                                    callback: function (data) {
                                        Layer.alert("接收到回传数据：" + JSON.stringify(data), {
                                            title: "回传数据"
                                        });
                                    },
                                    visible: function (row) {
                                        //返回true时按钮显示,返回false隐藏
                                        return true;
                                    }
                                }
                            ],
                            formatter: Table.api.formatter.operate
                        }
                    ]
                ]
            });

            // 为表格绑定事件
            Table.api.bindevent(table);

            //批量打印
            $('.btn-batch-printed').click(function () {
                var ids = Table.api.selectedids(table);
                window.open(Config.moduleurl + '/order/distribution/batch_print_label/ids/' + ids, '_blank');
            });

            //批量标记已打印
            $('.btn-tag-printed').click(function () {
                var ids = Table.api.selectedids(table);
                Layer.confirm(
                    __('确定要标记这%s条记录已打印吗?', ids.length), {
                        icon: 3,
                        title: __('Warning'),
                        shadeClose: true
                    },
                    function (index) {
                        Layer.close(index);
                        Backend.api.ajax({
                            url: Config.moduleurl + '/order/distribution/tag_printed',
                            data: {
                                id_params: ids
                            },
                            type: 'post'
                        }, function (data, ret) {
                            if (data == 'success') {
                                table.bootstrapTable('refresh');
                            }
                        });
                    }
                );
            });
        },
        handle_abnormal: function () {
            Controller.api.bindevent();
        },
        sign_abnormals: function () {
            Controller.api.bindevent();
            $('#abnormal').change(function () {
                var flag = $('#abnormal').val();
                if (flag == 3) {
                    $('#status').show();
                } else {
                    $('#status').hide();
                }
            })
        },
        api: {
            formatter: {
                device: function (value, row, index) {
                    var str = '';
                    if (value == 1) {
                        str = '电脑';
                    } else if (value == 4) {
                        str = '移动';
                    } else {
                        str = '未知';
                    }
                    return str;
                },
                printLabel: function (value, row, index) {
                    var str = '';
                    if (value == 0) {
                        str = '否';
                    } else if (value == 1) {
                        str = '<span style="font-weight:bold;color:#18bc9c;">是</span>';
                    } else {
                        str = '未知';
                    }
                    return str;
                },
                float_format: function (value, row, index) {
                    return parseFloat(value).toFixed(2);
                },
                int_format: function (value, row, index) {
                    return parseInt(value);
                }
            },
            bindevent: function () {
                Form.api.bindevent($("form[role=form]"));
            }
        }
    };
    return Controller;
});<|MERGE_RESOLUTION|>--- conflicted
+++ resolved
@@ -104,13 +104,10 @@
                             operate: 'LIKE'
                         },
                         {
-<<<<<<< HEAD
-=======
                             field: 'wave_order_id',
                             title: __('波次单id')
                         },
                         {
->>>>>>> 3b3a7d2a
                             field: 'sku',
                             title: __('SKU'),
                             operate: 'LIKE'
@@ -356,8 +353,6 @@
                             visible: false
                         },
                         {
-<<<<<<< HEAD
-=======
                             field: 'check_time',
                             title: __('审单时间'),
                             operate: 'RANGE',
@@ -365,7 +360,6 @@
                             visible: false
                         },
                         {
->>>>>>> 3b3a7d2a
                             field: 'created_at',
                             title: __('创建时间'),
                             operate: false
@@ -751,15 +745,6 @@
                             formatter: Table.api.formatter.status
                         },
                         {
-<<<<<<< HEAD
-                            field: 'order_date',
-                            title: __('波次单日期'),
-                            operate: 'RANGE',
-                            addclass: 'datetimerange'
-                        },
-                        {
-=======
->>>>>>> 3b3a7d2a
                             field: 'createtime',
                             title: __('创建时间'),
                             operate: 'RANGE',
