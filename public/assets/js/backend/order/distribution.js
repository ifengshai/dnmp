define(['jquery', 'bootstrap', 'backend', 'table', 'form', 'bootstrap-table-jump-to', 'template'], function ($, undefined, Backend, Table, Form, Template) {
    function viewTable(table, value) {
        //隐藏、显示列
        -1 != $.inArray(value, [3, 7, 8]) ? table.bootstrapTable('showColumn', 'stock_house_num') : table.bootstrapTable('hideColumn', 'stock_house_num');

        //隐藏、显示搜索及按钮
        $('#stock_house_num').parents('.form-group').hide();
        $('.btn-cancel-abnormal').parents('.form-group').hide();
        $('select[name="abnormal"]').parents('.form-group').hide();
        $('select[name="work_status"]').parents('.form-group').hide();
        $('select[name="work_type"]').parents('.form-group').hide();
        $('select[name="is_work_order"]').parents('.form-group').hide();
        $('select[name="shelf_number"]').parents('.form-group').hide();
        $('#check_time').parents('.form-group').hide();
        $('.btn-distribution').addClass('hide');
        if (0 == value) {
            $('select[name="abnormal"]').parents('.form-group').show();
            $('#check_time').parents('.form-group').show();
            $('.btn-batch-export-xls').removeClass('hide');
            $('.btn-batch-printed').removeClass('hide');
            $('.btn-tag-printed').removeClass('hide');
            $('.btn-batch-export-account').removeClass('hide');
        } else if (1 == value) {
            $('#check_time').hide();
            $('.btn-batch-printed').removeClass('hide');
            $('.btn-tag-printed').removeClass('hide');
            $('.btn-batch-export-xlsz').removeClass('hide');
            $('select[name="shelf_number"]').parents('.form-group').show();
        } else if (2 == value) {
            $('.btn-batch-printed').removeClass('hide');
            $('.btn-product').removeClass('hide');
        } else if (3 == value) {
            $('#stock_house_num').parents('.form-group').show();
            $('.btn-batch-printed').removeClass('hide');
            $('.btn-sign-abnormals').removeClass('hide');
            $('.btn-lens').removeClass('hide');
        } else if (4 == value) {
            $('.btn-batch-printed').removeClass('hide');
            $('.btn-machining').removeClass('hide');
        } else if (5 == value) {
            $('.btn-batch-printed').removeClass('hide');
            $('.btn-logo').removeClass('hide');

        } else if (6 == value) {
            $('.btn-finish-adopt').removeClass('hide');
            $('.btn-finish-refuse').removeClass('hide');
        } else if (7 == value) {
            $('#stock_house_num').parents('.form-group').show();
            // $('.btn-join-complete').removeClass('hide');
        } else if (8 == value) {
            $('select[name="abnormal"]').parents('.form-group').show();
            $('select[name="work_status"]').parents('.form-group').show();
            $('select[name="work_type"]').parents('.form-group').show();
            $('select[name="is_work_order"]').parents('.form-group').show();
            $('#stock_house_num').parents('.form-group').show();
            $('.btn-creat-work-order').removeClass('hide');
            $('.btn-cancel-abnormal').removeClass('hide');
            $('.btn-batch-export-xls').removeClass('hide');
            // $('.btn-abnormal-handle').removeClass('hide');
            // $('.btn-abnormal-sign').removeClass('hide');
        }
    }

    var Controller = {
        index: function () {
            // 初始化表格参数配置
            Table.api.init({
                showJumpto: true,
                searchFormVisible: true,
                pageList: [10, 25, 50, 100, 300],
                extend: {
                    index_url: 'order/distribution/index' + location.search + (location.search ? '&label=' + Config.label : '?label=' + Config.label),
                    table: 'distribution'
                }
            });

            var table = $("#table");

            // 初始化表格
            table.bootstrapTable({
                url: $.fn.bootstrapTable.defaults.extend.index_url,
                pk: 'id',
                sortName: 'a.created_at',
                sortOrder: 'desc',
                columns: [
                    [{
                            checkbox: true
                        },
                        {
                            field: '',
                            title: __('序号'),
                            operate: false,
                            formatter: function (value, row, index) {
                                return index + 1;
                            }
                        },
                        {
                            field: 'increment_id',
                            title: __('订单号'),
                            operate: 'LIKE'
                        },
                        {
                            field: 'item_order_number',
                            title: __('子单号'),
                            operate: 'LIKE'
                        },
                        {
                            field: 'wave_order_id',
                            title: __('波次单id')
                        },
                        {
                            field: 'sku',
                            title: __('SKU'),
                            operate: 'LIKE'
                        },
                        {
                            field: 'total_qty_ordered',
                            title: __('订单副数'),
                            sortable: true,
                            operate: false,
                            formatter: Controller.api.formatter.int_format
                        },
                        // { field: 'is_task', title: __('是否有工单'), visible: false, searchList: { 1: '是', 0: '否' }, formatter: Table.api.formatter.status },
                        {
                            field: 'task_info',
                            title: __('工单'),
                            operate: false,
                            formatter: function (value, row) {
                                if (value) {
                                    return '<a href="' + Config.moduleurl + '/saleaftermanage/work_order_list/index?platform_order=' + row.increment_id + '" class="btn btn-primary btn-xs btn-click btn-dialog" data-table-id="table" target="_blank" data-field-index="11" data-row-index="0" data-button-index="3" title="工单"><i class="fa fa-list"></i> 工单</a>'
                                }
                            }
                        },
                        {
                            field: 'site',
                            title: __('站点'),
                            addClass: 'selectpicker',
                            data: 'multiple',
                            searchList: {
                                1: 'Zeelool',
                                2: 'Voogueme',
                                3: 'Nihao',
                                4: 'Meeloog',
                                5: 'Wesee',
                                8: 'Amazon',
                                9: 'Zeelool_es',
                                10: 'Zeelool_de',
                                11: 'Zeelool_jp',
                                12: 'Voogueme_acc',
                                13: 'Zeelool_cn',
                                14: 'Alibaba',
                            },
                            operate: 'IN',
                            formatter: Table.api.formatter.status
                        },
                        {
                            field: 'order_prescription_type',
                            title: __('加工类型'),
                            addClass: 'selectpicker',
                            data: 'multiple',
                            operate: 'IN',
                            custom: {
                                0: 'gray',
                                1: 'green',
                                2: 'green',
                                3: 'green',
                                4: 'green'
                            },
                            searchList: {
                                0: '待处理',
                                1: '仅镜架',
                                2: '现货处方镜',
                                3: '定制处方镜',
                                4: '其他'
                            },
                            formatter: Table.api.formatter.status
                        },
                        {
<<<<<<< HEAD
                            field: 'order_type',
                            title: __('订单类型'),
                            addClass: 'selectpicker',
                            data: 'multiple',
                            custom: {
                                1: 'blue',
                                2: 'blue',
                                3: 'blue',
                                4: 'blue',
                                5: 'blue'
                            },
                            searchList: {
                                1: '普通订单',
                                2: '批发单',
                                3: '网红单',
                                4: '补发单',
                                5: '补差价',
                                6: '一件代发',
                                7: '手动补单',
                                10: '货到付款',
                                11: '普通订单'
                            },
                            operate: 'IN',
=======
                            field: 'order_type', title: __('订单类型'), addClass: 'selectpicker', data: 'multiple',
                            custom: { 1: 'blue', 2: 'blue', 3: 'blue', 4: 'blue', 5: 'blue' },
                            searchList: { 1: '普通订单', 2: '批发单', 3: '网红单', 4: '补发单', 5: '补差价', 6: '一件代发', 7: '手动补单', 10: '货到付款', 11: '普通订单', 41: '免加工单' }, operate: 'IN',
>>>>>>> c3301982
                            formatter: Table.api.formatter.status
                        },
                        {
                            field: 'status',
                            title: __('订单状态'),
                            addClass: 'selectpicker',
                            data: 'multiple',
                            searchList: {
                                "canceled": __('canceled'),
                                "closed": __('closed'),
                                "complete": __('complete'),
                                "creditcard_failed": __('creditcard_failed'),
                                "creditcard_pending": __('creditcard_pending'),
                                "delivered": __('delivered'),
                                "fraud": __('fraud'),
                                "free_processing": __('free_processing'),
                                "holded": __('holded'),
                                "payment_review": __('payment_review'),
                                "paypal_canceled_reversal": __('paypal_canceled_reversal'),
                                "paypal_reversed": __('paypal_reversed'),
                                "pending": __('pending'),
                                "processing": __('processing'),
                                "unpaid": __('unpaid')
                            },
                            operate: 'IN',
                            formatter: Table.api.formatter.status
                        },
                        {
                            field: 'distribution_status',
                            title: __('子单号状态'),
                            addClass: 'selectpicker',
                            data: 'multiple',
                            searchList: {
                                0: __('取消'),
                                1: __('待打印标签'),
                                2: __('待配货'),
                                3: __('待配镜片'),
                                4: __('待加工'),
                                5: __('待印logo'),
                                6: __('待成品质检'),
                                7: __('待合单'),
                                8: __('合单中'),
                                9: __('合单完成')
                            },
                            operate: 'IN',
                            formatter: Table.api.formatter.status
                        },
                        {
                            field: 'work_status',
                            title: __('工单状态'),
                            addClass: 'selectpicker',
                            data: 'multiple',
                            searchList: {
                                1: __('新建'),
                                2: __('待审核'),
                                3: __('待处理'),
                                5: __('部分处理')
                            },
                            operate: 'IN',
                            visible: false
                        },
                        {
                            field: 'work_type',
                            title: __('工单类型'),
                            searchList: {
                                1: __('客服工单'),
                                2: __('仓库工单')
                            },
                            visible: false
                        },
                        {
                            field: 'is_work_order',
                            title: __('工单/异常'),
                            searchList: {
                                1: __('工单'),
                                2: __('异常')
                            },
                            visible: false
                        },
                        {
                            field: 'abnormal',
                            title: __('处理异常'),
                            addClass: 'selectpicker',
                            data: 'multiple',
                            visible: false,
                            operate: 'IN',
                            searchList: {
                                1: __('缺货'),
                                2: __('商品条码贴错'),
                                3: __('核实处方'),
                                4: __('镜片缺货'),
                                5: __('镜片重做'),
                                6: __('定制片超时'),
                                7: __('不可加工'),
                                8: __('镜架加工报损'),
                                9: __('镜片加工报损'),
                                10: __('logo不可加工'),
                                11: __('镜架印logo报损'),
                                12: __('核实地址'),
                                13: __('物流退件'),
                                14: __('客户退件')
                            }
                        },



                        {
                            field: 'stock_house_num',
                            title: __('库位号'),
                            operate: 'LIKE'
                        },
                        {
                            field: 'shelf_number',
                            title: __('货架号'),
                            visible: false,
                            addClass: 'selectpicker',
                            data: 'multiple',
                            operate: 'IN',
                            searchList: {
                                'A': 'A',
                                'B': 'B',
                                'C': 'C',
                                'D': 'D',
                                'E': 'E',
                                'F': 'F',
                                'G': 'G',
                                'H': 'H',
                                'I': 'I',
                                'J': 'J',
                                'K': 'K',
                                'L': 'L',
                                'M': 'M',
                                'N': 'N',
                                'O': 'O',
                                'P': 'P',
                                'Q': 'Q',
                                'R': 'R',
                                'S': 'S',
                                'T': 'T',
                                'U': 'U',
                                'V': 'V',
                                'W': 'W',
                                'X': 'X',
                                'Y': 'Y',
                                'Z': 'Z'
                            }
                        },
                        {
                            field: 'a.created_at',
                            title: __('创建时间'),
                            operate: 'RANGE',
                            addclass: 'datetimerange',
                            visible: false
                        },
                        {
                            field: 'check_time',
                            title: __('审单时间'),
                            operate: 'RANGE',
                            addclass: 'datetimerange',
                            visible: false
                        },
                        {
                            field: 'created_at',
                            title: __('创建时间'),
                            operate: false
                        },

                        {
                            field: 'operate',
                            title: __('Operate'),
                            table: table,
                            events: Table.api.events.operate,
                            buttons: [{
                                    name: 'detail',
                                    text: '处理异常',
                                    title: __('处理异常'),
                                    classname: 'btn btn-xs btn-primary btn-dialog',
                                    icon: 'fa fa-list',
                                    url: 'order/distribution/handle_abnormal',
                                    extend: 'data-area = \'["60%","60%"]\'',
                                    callback: function (data) {
                                        Layer.alert("接收到回传数据：" + JSON.stringify(data), {
                                            title: "回传数据"
                                        });
                                    },
                                    visible: function (row) {
                                        //返回true时按钮显示,返回false隐藏
                                        if (row.handle_abnormal > 0) {
                                            return true;
                                        } else {
                                            return false;
                                        }
                                    }
                                },
                                {
                                    name: 'detail',
                                    text: '镜片参数',
                                    title: __('镜片参数'),
                                    classname: 'btn btn-xs btn-primary btn-dialog',
                                    icon: 'fa fa-list',
                                    url: 'order/distribution/detail',
                                    extend: 'data-area = \'["60%","50%"]\'',
                                    callback: function (data) {
                                        Layer.alert("接收到回传数据：" + JSON.stringify(data), {
                                            title: "回传数据"
                                        });
                                    },
                                    visible: function (row) {
                                        //返回true时按钮显示,返回false隐藏
                                        return true;
                                    }
                                },
                                {
                                    name: 'detail',
                                    text: '操作记录',
                                    title: __('操作记录'),
                                    classname: 'btn btn-xs btn-primary btn-dialog',
                                    icon: 'fa fa-list',
                                    url: 'order/distribution/operation_log',
                                    extend: 'data-area = \'["60%","50%"]\'',
                                    callback: function (data) {
                                        Layer.alert("接收到回传数据：" + JSON.stringify(data), {
                                            title: "回传数据"
                                        });
                                    },
                                    visible: function (row) {
                                        //返回true时按钮显示,返回false隐藏
                                        return true;
                                    }
                                }
                            ],
                            formatter: Table.api.formatter.operate
                        }
                    ]
                ]
            });

            // 为表格绑定事件
            Table.api.bindevent(table);

            //根据菜单隐藏或显示对应列及按钮
            viewTable(table, Config.label);

            //选项卡切换
            $('.panel-heading a[data-toggle="tab"]').on('shown.bs.tab', function (e) {
                var value = $(this).data("value");
                var options = table.bootstrapTable('getOptions');
                options.pageNumber = 1;
                var queryParams = options.queryParams;
                options.queryParams = function (params) {
                    params = queryParams(params);
                    params.label = value;
                    return params;
                };
                Config.label = value;

                //根据菜单隐藏或显示对应列及按钮
                viewTable(table, Config.label);

                table.bootstrapTable('refresh', {});
                return false;
            });

            //批量导出xls
            $('.btn-batch-export-xls').click(function () {
                var ids = Table.api.selectedids(table);
                var params = '';
                if (ids.length > 0) {
                    params = 'ids=' + ids;
                } else {
                    var options = table.bootstrapTable('getOptions');
                    var search = options.queryParams({});
                    var filter = search.filter;
                    var op = search.op;
                    params = 'filter=' + filter + '&op=' + op + '&label=' + Config.label;
                }
                window.open(Config.moduleurl + '/order/distribution/batch_export_xls?' + params, '_blank');
            });

            //批量导出xls
            $('.btn-batch-export-xlsz').click(function () {
                var ids = Table.api.selectedids(table);
                var params = '';
                if (ids.length > 0) {
                    params = 'ids=' + ids;
                } else {
                    var options = table.bootstrapTable('getOptions');
                    var search = options.queryParams({});
                    var filter = search.filter;
                    var op = search.op;
                    params = 'filter=' + filter + '&op=' + op + '&label=' + Config.label;
                }
                window.open(Config.moduleurl + '/order/distribution/printing_batch_export_xls?' + params, '_blank');
            });

            //批量导出xls
            $('.btn-batch-export-account').click(function () {
                var ids = Table.api.selectedids(table);
                var params = '';
                if (ids.length > 0) {
                    params = 'ids=' + ids;
                } else {
                    var options = table.bootstrapTable('getOptions');
                    var search = options.queryParams({});
                    var filter = search.filter;
                    var op = search.op;
                    params = 'filter=' + filter + '&op=' + op + '&label=' + Config.label;
                }
                window.open(Config.moduleurl + '/order/distribution/batch_export_xls_account?' + params, '_blank');
            });

            //批量打印
            $('.btn-batch-printed').click(function () {
                var ids = Table.api.selectedids(table);
                window.open(Config.moduleurl + '/order/distribution/batch_print_label/ids/' + ids, '_blank');
            });

            //批量标记已打印
            $('.btn-tag-printed').click(function () {
                var ids = Table.api.selectedids(table);
                Layer.confirm(
                    __('确定要标记这%s条记录已打印吗?', ids.length), {
                        icon: 3,
                        title: __('Warning'),
                        shadeClose: true
                    },
                    function (index) {
                        Layer.close(index);
                        Backend.api.ajax({
                            url: Config.moduleurl + '/order/distribution/tag_printed',
                            data: {
                                id_params: ids
                            },
                            type: 'post'
                        }, function (data, ret) {
                            if (data == 'success') {
                                table.bootstrapTable('refresh');
                            }
                        });
                    }
                );
            });

            //配货完成、配镜片完成、加工完成、印logo完成
            $('.btn-set-status').click(function () {
                var ids = Table.api.selectedids(table);
                var status = $(this).data('status');
                var content = 6 == status ? '确定要通过这%s条子订单吗?' : '确定要修改这%s条记录配货状态吗?';
                Layer.confirm(
                    __(content, ids.length), {
                        icon: 3,
                        title: __('Warning'),
                        shadeClose: true
                    },
                    function (index) {
                        Layer.close(index);
                        Backend.api.ajax({
                            url: Config.moduleurl + '/order/distribution/set_status',
                            data: {
                                id_params: ids,
                                status: status
                            },
                            type: 'post'
                        }, function (data, ret) {
                            if (data == 'success') {
                                table.bootstrapTable('refresh');
                            }
                        });
                    }
                );
            });

            //成检拒绝
            $('.btn-finish-refuse').click(function () {
                var ids = Table.api.selectedids(table);
                Layer.confirm(
                    __('确定要拒绝这%s条子订单吗?', ids.length), {
                        icon: 3,
                        title: __('Warning'),
                        shadeClose: true,
                        content: '<div class="layui-form-item">' +
                            '<label class="layui-form-label">拒绝原因</label>' +
                            '<div class="layui-input-block">' +
                            '<select id="reason" lay-filter="range">' +
                            '<option value="1">加工调整</option>' +
                            '<option value="2">镜架报损</option>' +
                            '<option value="3">镜片报损</option>' +
                            '<option value="4">logo调整</option>' +
                            '</select>' +
                            '</div>' +
                            '</div>'
                    },
                    function (index) {
                        Layer.close(index);
                        Backend.api.ajax({
                            url: Config.moduleurl + '/order/distribution/finish_refuse',
                            data: {
                                id_params: ids,
                                reason: $('#reason').val()
                            },
                            type: 'post'
                        }, function (data, ret) {
                            if (data == 'success') {
                                table.bootstrapTable('refresh');
                            }
                        });
                    }
                );
            });

            //创建工单，ids为子单ID
            $('.btn-creat-work-order').click(function () {
                var ids = Table.api.selectedids(table);
                Layer.confirm(
                    __('确定要%s创建工单吗?', ids.length ? '为这' + ids.length + '条记录' : ''), {
                        icon: 3,
                        title: __('Warning'),
                        shadeClose: true
                    },
                    function (index) {
                        Layer.close(index);
                        Backend.api.ajax({
                            url: Config.moduleurl + '/order/distribution/add',
                            data: {
                                id_params: ids
                            },
                            type: 'post'
                        }, function (data, ret) {
                            if (data.url) {
                                //跳转添加工单页面
                                Fast.api.open(data.url, __('创建工单'), {
                                    area: ["100%", "100%"],
                                    end: function () {
                                        table.bootstrapTable('refresh');
                                    }
                                });
                            }
                        });
                    }
                );
            });

            //批量标记异常
            $('.btn-sign-abnormals').click(function () {
                var ids = Table.api.selectedids(table);
                Backend.api.open(Config.moduleurl + '/order/distribution/sign_abnormals/ids/' + ids, __('批量标记异常'), {
                    area: ['50%', '50%']
                });
            });

            //取消异常
            $('.btn-cancel-abnormal').click(function () {
                var ids = Table.api.selectedids(table);
                Layer.confirm(
                    __('确定要为这%s条子订单取消异常么?', ids.length), {
                        icon: 3,
                        title: __('Warning'),
                        shadeClose: true
                    },
                    function (index) {
                        Layer.close(index);
                        Backend.api.ajax({
                            url: Config.moduleurl + '/order/distribution/cancel_abnormal',
                            data: {
                                ids: ids
                            },
                            type: 'post'
                        }, function (data, ret) {
                            if (data == 'success') {
                                table.bootstrapTable('refresh');
                            }
                        });
                    }
                );
            });
        },
        wave_order_list: function () {
            // 初始化表格参数配置
            Table.api.init({
                showJumpto: true,
                searchFormVisible: true,
                pageList: [10, 25, 50, 100, 300],
                extend: {
                    index_url: 'order/distribution/wave_order_list' + location.search,
                    table: 'distribution'
                }
            });

            var table = $("#table");

            // 初始化表格
            table.bootstrapTable({
                url: $.fn.bootstrapTable.defaults.extend.index_url,
                pk: 'id',
                sortName: 'id',
                sortOrder: 'desc',
                columns: [
                    [{
                            checkbox: true
                        },
                        {
                            field: 'id',
                            title: __('Id')
                        },
                        {
                            field: 'item_order_number',
                            title: __('子单号'),
                            operate: 'like',
                            visible: false
                        },
                        {
                            field: 'wave_time_type',
                            title: __('波次'),
                            addClass: 'selectpicker',
                            custom: {
                                1: 'danger',
                                2: 'danger',
                                3: 'danger',
                                4: 'danger',
                                5: 'danger',
                                6: 'danger',
                                7: 'danger',
                                8: 'danger'
                            },
                            searchList: {
                                1: '00:00-2:59:59',
                                2: '3:00-5:59:59',
                                3: '6:00-8:59:59',
                                4: '9:00-11:59:59',
                                5: '12:00-14:59:59',
                                6: '15:00-17:59:59',
                                7: '18:00-20:59:59',
                                8: '21:00-23:59:59'
                            },
                            formatter: Table.api.formatter.status
                        },
                        {
                            field: 'type',
                            title: __('类型'),
                            addClass: 'selectpicker',
                            searchList: {
                                1: '品牌独立站',
                                2: '第三方平台店铺'
                            },
                            formatter: Table.api.formatter.status
                        },
                        {
                            field: 'status',
                            title: __('打印状态'),
                            addClass: 'selectpicker',
                            custom: {
                                0: 'gray',
                                1: 'green',
                                2: 'green'
                            },
                            searchList: {
                                0: '未打印',
                                1: '部分打印',
                                2: '已打印'
                            },
                            formatter: Table.api.formatter.status
                        },
                        {
                            field: 'createtime',
                            title: __('创建时间'),
                            operate: 'RANGE',
                            addclass: 'datetimerange'
                        },
                        {
                            field: 'operate',
                            title: __('Operate'),
                            table: table,
                            events: Table.api.events.operate,
                            buttons: [

                                {
                                    name: 'detail',
                                    text: '详情',
                                    title: __('详情'),
                                    classname: 'btn btn-xs btn-primary btn-addtabs',
                                    icon: 'fa fa-list',
                                    url: 'order/distribution/wave_order_detail',
                                    // extend: 'data-area = \'["60%","50%"]\'',
                                    callback: function (data) {
                                        Layer.alert("接收到回传数据：" + JSON.stringify(data), {
                                            title: "回传数据"
                                        });
                                    },
                                    visible: function (row) {
                                        //返回true时按钮显示,返回false隐藏
                                        return true;
                                    }
                                }
                            ],
                            formatter: Table.api.formatter.operate
                        }
                    ]
                ]
            });

            // 为表格绑定事件
            Table.api.bindevent(table);


            //批量导出xls
            $('.btn-batch-export-xls').click(function () {
                var ids = Table.api.selectedids(table);
                var params = '';
                if (ids.length > 0) {
                    params = 'ids=' + ids;
                } else {
                    var options = table.bootstrapTable('getOptions');
                    var search = options.queryParams({});
                    var filter = search.filter;
                    var op = search.op;
                    params = 'filter=' + filter + '&op=' + op + '&label=' + Config.label;
                }
                window.open(Config.moduleurl + '/order/distribution/batch_export_xls?' + params, '_blank');
            });

            //批量导出xls
            $('.btn-batch-export-xlsz').click(function () {
                var ids = Table.api.selectedids(table);
                var params = '';
                if (ids.length > 0) {
                    params = 'ids=' + ids;
                } else {
                    var options = table.bootstrapTable('getOptions');
                    var search = options.queryParams({});
                    var filter = search.filter;
                    var op = search.op;
                    params = 'filter=' + filter + '&op=' + op + '&label=' + Config.label;
                }
                window.open(Config.moduleurl + '/order/distribution/printing_batch_export_xls?' + params, '_blank');
            });

            //批量打印
            $('.btn-batch-printed').click(function () {
                var ids = Table.api.selectedids(table);
                window.open(Config.moduleurl + '/order/distribution/batch_print_label/ids/' + ids, '_blank');
            });

            //批量标记已打印
            $('.btn-tag-printed').click(function () {
                var ids = Table.api.selectedids(table);
                Layer.confirm(
                    __('确定要标记这%s条记录已打印吗?', ids.length), {
                        icon: 3,
                        title: __('Warning'),
                        shadeClose: true
                    },
                    function (index) {
                        Layer.close(index);
                        Backend.api.ajax({
                            url: Config.moduleurl + '/order/distribution/tag_printed',
                            data: {
                                id_params: ids
                            },
                            type: 'post'
                        }, function (data, ret) {
                            if (data == 'success') {
                                table.bootstrapTable('refresh');
                            }
                        });
                    }
                );
            });

        },
        wave_order_detail: function () {
            // 初始化表格参数配置
            Table.api.init({
                showJumpto: true,
                searchFormVisible: true,
                pageSize: 10,
                pageList: [10, 25, 50, 100, 300, 500],
                extend: {
                    index_url: 'order/distribution/wave_order_detail' + location.search + (location.search ? '&ids=' + Config.ids : '?ids=' + Config.ids),
                }
            });

            var table = $("#table");

            // 初始化表格
            table.bootstrapTable({
                url: $.fn.bootstrapTable.defaults.extend.index_url,
                pk: 'id',
                sortName: 'picking_sort',
                sortOrder: 'asc',
                columns: [
                    [{
                            checkbox: true
                        },
                        {
                            field: '',
                            title: __('序号'),
                            operate: false,
                            formatter: function (value, row, index) {
                                return index + 1;
                            }
                        },
                        {
                            field: 'picking_sort',
                            title: __('拣货顺序'),
                            operate: false
                        },
                        {
                            field: 'increment_id',
                            title: __('订单号'),
                            operate: 'like'
                        },
                        {
                            field: 'item_order_number',
                            title: __('子单号'),
                            operate: 'like'
                        },
                        {
                            field: 'sku',
                            title: __('SKU'),
                            operate: 'like'
                        },
                        {
                            field: 'total_qty_ordered',
                            title: __('订单副数'),
                            sortable: true,
                            operate: false,
                            formatter: Controller.api.formatter.int_format
                        },
                        // { field: 'is_task', title: __('是否有工单'), visible: false, searchList: { 1: '是', 0: '否' }, formatter: Table.api.formatter.status },
                        {
                            field: 'task_info',
                            title: __('工单'),
                            operate: false,
                            formatter: function (value, row) {
                                if (value) {
                                    return '<a href="' + Config.moduleurl + '/saleaftermanage/work_order_list/index?platform_order=' + row.increment_id + '" class="btn btn-primary btn-xs btn-click btn-dialog" data-table-id="table" target="_blank" data-field-index="11" data-row-index="0" data-button-index="3" title="工单"><i class="fa fa-list"></i> 工单</a>'
                                }
                            }
                        },
                        {
                            field: 'site',
                            title: __('站点'),
                            addClass: 'selectpicker',
                            data: 'multiple',
                            searchList: {
                                1: 'Zeelool',
                                2: 'Voogueme',
                                3: 'Nihao',
                                4: 'Meeloog',
                                5: 'Wesee',
                                8: 'Amazon',
                                9: 'Zeelool_es',
                                10: 'Zeelool_de',
                                11: 'Zeelool_jp',
                                12: 'Voogueme_acc',
                                13: 'Zeelool_cn',
                                14: 'Alibaba',
                            },
                            operate: 'IN',
                            formatter: Table.api.formatter.status
                        },
                        {
                            field: 'order_prescription_type',
                            title: __('加工类型'),
                            addClass: 'selectpicker',
                            data: 'multiple',
                            operate: 'IN',
                            custom: {
                                0: 'gray',
                                1: 'green',
                                2: 'green',
                                3: 'green',
                                4: 'green'
                            },
                            searchList: {
                                0: '待处理',
                                1: '仅镜架',
                                2: '现货处方镜',
                                3: '定制处方镜',
                                4: '其他'
                            },
                            formatter: Table.api.formatter.status
                        },
                        {
                            field: 'order_type',
                            title: __('订单类型'),
                            addClass: 'selectpicker',
                            data: 'multiple',
                            custom: {
                                1: 'blue',
                                2: 'blue',
                                3: 'blue',
                                4: 'blue',
                                5: 'blue'
                            },
                            searchList: {
                                1: '普通订单',
                                2: '批发单',
                                3: '网红单',
                                4: '补发单',
                                5: '补差价',
                                6: '一件代发',
                                7: '手动补单',
                                10: '货到付款',
                                11: '普通订单'
                            },
                            operate: 'IN',
                            formatter: Table.api.formatter.status
                        },
                        {
                            field: 'status',
                            title: __('订单状态'),
                            addClass: 'selectpicker',
                            data: 'multiple',
                            searchList: {
                                "canceled": __('canceled'),
                                "closed": __('closed'),
                                "complete": __('complete'),
                                "creditcard_failed": __('creditcard_failed'),
                                "creditcard_pending": __('creditcard_pending'),
                                "delivered": __('delivered'),
                                "fraud": __('fraud'),
                                "free_processing": __('free_processing'),
                                "holded": __('holded'),
                                "payment_review": __('payment_review'),
                                "paypal_canceled_reversal": __('paypal_canceled_reversal'),
                                "paypal_reversed": __('paypal_reversed'),
                                "pending": __('pending'),
                                "processing": __('processing'),
                                "unpaid": __('unpaid')
                            },
                            operate: 'IN',
                            formatter: Table.api.formatter.status
                        },
                        {
                            field: 'distribution_status',
                            title: __('子单号状态'),
                            addClass: 'selectpicker',
                            data: 'multiple',
                            searchList: {
                                0: __('取消'),
                                1: __('待打印标签'),
                                2: __('待配货'),
                                3: __('待配镜片'),
                                4: __('待加工'),
                                5: __('待印logo'),
                                6: __('待成品质检'),
                                7: __('待合单'),
                                8: __('合单中'),
                                9: __('合单完成')
                            },
                            operate: 'IN',
                            formatter: Table.api.formatter.status
                        },

                        {
                            field: 'a.created_at',
                            title: __('创建时间'),
                            operate: 'RANGE',
                            addclass: 'datetimerange',
                            visible: false
                        },
                        {
                            field: 'created_at',
                            title: __('创建时间'),
                            operate: false
                        },

                        {
                            field: 'operate',
                            title: __('Operate'),
                            table: table,
                            events: Table.api.events.operate,
                            buttons: [{
                                    name: 'detail',
                                    text: '镜片参数',
                                    title: __('镜片参数'),
                                    classname: 'btn btn-xs btn-primary btn-dialog',
                                    icon: 'fa fa-list',
                                    url: 'order/distribution/detail',
                                    extend: 'data-area = \'["60%","50%"]\'',
                                    callback: function (data) {
                                        Layer.alert("接收到回传数据：" + JSON.stringify(data), {
                                            title: "回传数据"
                                        });
                                    },
                                    visible: function (row) {
                                        //返回true时按钮显示,返回false隐藏
                                        return true;
                                    }
                                },
                                {
                                    name: 'detail',
                                    text: '操作记录',
                                    title: __('操作记录'),
                                    classname: 'btn btn-xs btn-primary btn-dialog',
                                    icon: 'fa fa-list',
                                    url: 'order/distribution/operation_log',
                                    extend: 'data-area = \'["60%","50%"]\'',
                                    callback: function (data) {
                                        Layer.alert("接收到回传数据：" + JSON.stringify(data), {
                                            title: "回传数据"
                                        });
                                    },
                                    visible: function (row) {
                                        //返回true时按钮显示,返回false隐藏
                                        return true;
                                    }
                                }
                            ],
                            formatter: Table.api.formatter.operate
                        }
                    ]
                ]
            });

            // 为表格绑定事件
            Table.api.bindevent(table);

            //批量打印
            $('.btn-batch-printed').click(function () {
                var ids = Table.api.selectedids(table);
                window.open(Config.moduleurl + '/order/distribution/batch_print_label/ids/' + ids, '_blank');
            });

            //批量标记已打印
            $('.btn-tag-printed').click(function () {
                var ids = Table.api.selectedids(table);
                Layer.confirm(
                    __('确定要标记这%s条记录已打印吗?', ids.length), {
                        icon: 3,
                        title: __('Warning'),
                        shadeClose: true
                    },
                    function (index) {
                        Layer.close(index);
                        Backend.api.ajax({
                            url: Config.moduleurl + '/order/distribution/tag_printed',
                            data: {
                                id_params: ids
                            },
                            type: 'post'
                        }, function (data, ret) {
                            if (data == 'success') {
                                table.bootstrapTable('refresh');
                            }
                        });
                    }
                );
            });
        },
        handle_abnormal: function () {
            Controller.api.bindevent();
        },
        sign_abnormals: function () {
            Controller.api.bindevent();
            $('#abnormal').change(function () {
                var flag = $('#abnormal').val();
                if (flag == 3) {
                    $('#status').show();
                } else {
                    $('#status').hide();
                }
            })
        },
        api: {
            formatter: {
                device: function (value, row, index) {
                    var str = '';
                    if (value == 1) {
                        str = '电脑';
                    } else if (value == 4) {
                        str = '移动';
                    } else {
                        str = '未知';
                    }
                    return str;
                },
                printLabel: function (value, row, index) {
                    var str = '';
                    if (value == 0) {
                        str = '否';
                    } else if (value == 1) {
                        str = '<span style="font-weight:bold;color:#18bc9c;">是</span>';
                    } else {
                        str = '未知';
                    }
                    return str;
                },
                float_format: function (value, row, index) {
                    return parseFloat(value).toFixed(2);
                },
                int_format: function (value, row, index) {
                    return parseInt(value);
                }
            },
            bindevent: function () {
                Form.api.bindevent($("form[role=form]"));
            }
        }
    };
    return Controller;
});<|MERGE_RESOLUTION|>--- conflicted
+++ resolved
@@ -176,7 +176,6 @@
                             formatter: Table.api.formatter.status
                         },
                         {
-<<<<<<< HEAD
                             field: 'order_type',
                             title: __('订单类型'),
                             addClass: 'selectpicker',
@@ -200,11 +199,9 @@
                                 11: '普通订单'
                             },
                             operate: 'IN',
-=======
                             field: 'order_type', title: __('订单类型'), addClass: 'selectpicker', data: 'multiple',
                             custom: { 1: 'blue', 2: 'blue', 3: 'blue', 4: 'blue', 5: 'blue' },
                             searchList: { 1: '普通订单', 2: '批发单', 3: '网红单', 4: '补发单', 5: '补差价', 6: '一件代发', 7: '手动补单', 10: '货到付款', 11: '普通订单', 41: '免加工单' }, operate: 'IN',
->>>>>>> c3301982
                             formatter: Table.api.formatter.status
                         },
                         {
