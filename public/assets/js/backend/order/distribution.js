--- conflicted
+++ resolved
@@ -127,11 +127,7 @@
                         {
                             field: 'order_type', title: __('订单类型'), addClass: 'selectpicker', data: 'multiple',
                             custom: { 1: 'blue', 2: 'blue', 3: 'blue', 4: 'blue', 5: 'blue' },
-<<<<<<< HEAD
-                            searchList: { 1: '普通订单', 2: '批发单', 3: '网红单', 4: '补发单', 5: '补差价', 6: '一件代发',10:'货到付款',11:'普通订单' }, operate: 'IN',
-=======
                             searchList: { 1: '普通订单', 2: '批发单', 3: '网红单', 4: '补发单', 5: '补差价', 6: '一件代发', 7: '手动补单', 10: '货到付款', 11: '普通订单' }, operate: 'IN',
->>>>>>> f34cdd3c
                             formatter: Table.api.formatter.status
                         },
                         {
