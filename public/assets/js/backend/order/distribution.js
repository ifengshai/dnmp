define(['jquery', 'bootstrap', 'backend', 'table', 'form', 'bootstrap-table-jump-to', 'template'], function ($, undefined, Backend, Table, Form, Template) {
    function viewTable(table,value){
        //隐藏、显示列
        -1 != $.inArray(value,[3,7,8]) ? table.bootstrapTable('showColumn','stock_house_num') : table.bootstrapTable('hideColumn','stock_house_num');

        //隐藏、显示搜索及按钮
        $('#stock_house_num').parents('.form-group').hide();
        $('.btn-cancel-abnormal').parents('.form-group').hide();
        $('select[name="abnormal"]').parents('.form-group').hide();
        $('select[name="work_status"]').parents('.form-group').hide();
        $('select[name="work_type"]').parents('.form-group').hide();
        $('select[name="shelf_number"]').parents('.form-group').hide();
        $('.btn-distribution').addClass('hide');
        if(0 == value){
            $('select[name="abnormal"]').parents('.form-group').show();
            $('.btn-batch-export-xls').removeClass('hide');
            $('.btn-batch-printed').removeClass('hide');
        }else if(1 == value){
            $('.btn-batch-printed').removeClass('hide');
            $('.btn-tag-printed').removeClass('hide');
            $('.btn-batch-export-xlsz').removeClass('hide');
            $('select[name="shelf_number"]').parents('.form-group').show();
        }else if(2 == value){
            $('.btn-batch-printed').removeClass('hide');
            $('.btn-product').removeClass('hide');
        }else if(3 == value){
            $('#stock_house_num').parents('.form-group').show();
            $('.btn-batch-printed').removeClass('hide');
            $('.btn-sign-abnormals').removeClass('hide');
            $('.btn-lens').removeClass('hide');
        }else if(4 == value){
            $('.btn-batch-printed').removeClass('hide');
            $('.btn-machining').removeClass('hide');
        }else if(5 == value){
            $('.btn-batch-printed').removeClass('hide');
            $('.btn-logo').removeClass('hide');

        }else if(6 == value){
            $('.btn-finish-adopt').removeClass('hide');
            $('.btn-finish-refuse').removeClass('hide');
        }else if(7 == value){
            $('#stock_house_num').parents('.form-group').show();
            // $('.btn-join-complete').removeClass('hide');
        }else if(8 == value){
            $('select[name="abnormal"]').parents('.form-group').show();
            $('select[name="work_status"]').parents('.form-group').show();
            $('select[name="work_type"]').parents('.form-group').show();
            $('#stock_house_num').parents('.form-group').show();
            $('.btn-creat-work-order').removeClass('hide');
            $('.btn-cancel-abnormal').removeClass('hide');
            $('.btn-batch-export-xls').removeClass('hide');
            // $('.btn-abnormal-handle').removeClass('hide');
            // $('.btn-abnormal-sign').removeClass('hide');
        }
    }

    var Controller = {
        index: function () {
            // 初始化表格参数配置
            Table.api.init({
                showJumpto: true,
                searchFormVisible: true,
                pageList: [10, 25, 50, 100, 300],
                extend: {
                    index_url: 'order/distribution/index' + location.search + '&label=' + Config.label,
                    table: 'distribution'
                }
            });

            var table = $("#table");

            // 初始化表格
            table.bootstrapTable({
                url: $.fn.bootstrapTable.defaults.extend.index_url,
                pk: 'id',
                sortName: 'a.created_at',
                sortOrder: 'desc',
                columns: [
                    [
                        { checkbox: true },
                        {
                            field: '', title: __('序号'), operate: false,
                            formatter: function (value, row, index) {
                                return index+1;
                            }
                        },
                        { field: 'increment_id', title: __('订单号'), operate: 'LIKE' },
                        { field: 'item_order_number', title: __('子单号'), operate: 'LIKE' },
                        { field: 'sku', title: __('SKU'), operate: 'LIKE' },
                        {
                            field: 'total_qty_ordered', title: __('订单副数'), sortable: true, operate: false,
                            formatter: Controller.api.formatter.int_format
                        },
                        // { field: 'is_task', title: __('是否有工单'), visible: false, searchList: { 1: '是', 0: '否' }, formatter: Table.api.formatter.status },
                        {
                            field: 'task_info', title: __('工单'), operate: false,
                            formatter: function (value, row) {
                                if (value) {
                                    return '<a href="' + Config.moduleurl + '/saleaftermanage/work_order_list/index?platform_order=' + row.increment_id + '" class="btn btn-primary btn-xs btn-click btn-dialog" data-table-id="table" target="_blank" data-field-index="11" data-row-index="0" data-button-index="3" title="工单"><i class="fa fa-list"></i> 工单</a>'
                                }
                            }
                        },
                        {
                            field: 'site', title: __('站点'), addClass: 'selectpicker', data: 'multiple',
                            searchList: {
                                1 : 'Zeelool',
                                2 : 'Voogueme',
                                3 : 'Nihao',
                                4 : 'Meeloog',
                                5 : 'Wesee',
                                8 : 'Amazon',
                                9 : 'Zeelool_es',
                                10 : 'Zeelool_de',
                                11 : 'Zeelool_jp'
                            }, operate: 'IN',
                            formatter: Table.api.formatter.status
                        },
                        {
                            field: 'order_prescription_type', title: __('加工类型'), addClass: 'selectpicker', data: 'multiple', operate: 'IN',
                            custom: { 0: 'gray',1: 'green', 2: 'green', 3: 'green', 4: 'green' },
                            searchList: { 0: '待处理',1: '仅镜架', 2: '现货处方镜', 3: '定制处方镜', 4: '其他'},
                            formatter: Table.api.formatter.status
                        },
                        {
                            field: 'order_type', title: __('订单类型'), addClass: 'selectpicker', data: 'multiple',
                            custom: { 1: 'blue', 2: 'blue', 3: 'blue', 4: 'blue', 5: 'blue' },
                            searchList: { 1: '普通订单', 2: '批发单', 3: '网红单', 4: '补发单', 5: '补差价', 6: '一件代发',10:'货到付款' }, operate: 'IN',
                            formatter: Table.api.formatter.status
                        },
                        {
                            field: 'status', title: __('订单状态'), addClass: 'selectpicker', data: 'multiple',
                            searchList: {
                                "canceled": __('canceled'),
                                "closed": __('closed'),
                                "complete": __('complete'),
                                "creditcard_failed": __('creditcard_failed'),
                                "creditcard_pending": __('creditcard_pending'),
                                "delivered": __('delivered'),
                                "fraud": __('fraud'),
                                "free_processing": __('free_processing'),
                                "holded": __('holded'),
                                "payment_review": __('payment_review'),
                                "paypal_canceled_reversal": __('paypal_canceled_reversal'),
                                "paypal_reversed": __('paypal_reversed'),
                                "pending": __('pending'),
                                "processing": __('processing'),
                                "unpaid": __('unpaid')
                            }, operate: 'IN',
                            formatter: Table.api.formatter.status
                        },
                        {
                            field: 'distribution_status', title: __('子单号状态'), addClass: 'selectpicker', data: 'multiple',
                            searchList: {
                                0: __('取消'),
                                1: __('待打印标签'),
                                2: __('待配货'),
                                3: __('待配镜片'),
                                4: __('待加工'),
                                5: __('待印logo'),
                                6: __('待成品质检'),
                                7: __('待合单'),
                                8: __('合单中'),
                                9: __('合单完成')
                            }, operate: 'IN',
                            formatter: Table.api.formatter.status
                        },
                        {
                            field: 'work_status', title: __('工单状态'), addClass: 'selectpicker', data: 'multiple',
                            searchList: {
                                1: __('新建'),
                                2: __('待审核'),
                                3: __('待处理'),
                                5: __('部分处理')
                            }, operate: 'IN',visible:false 
                        },
                        {
                            field: 'work_type', title: __('工单类型'),
                            searchList: {
                                1: __('客服工单'),
                                2: __('仓库工单')
                            },visible:false 
                        },
                        {
                            field: 'abnormal', title: __('处理异常'), addClass: 'selectpicker', data: 'multiple', visible:false, operate: 'IN',
                            searchList: {
                                1: __('缺货'),
                                2: __('商品条码贴错'),
                                3: __('核实处方'),
                                4: __('镜片缺货'),
                                5: __('镜片重做'),
                                6: __('定制片超时'),
                                7: __('不可加工'),
                                8: __('镜架加工报损'),
                                9: __('镜片加工报损'),
                                10: __('logo不可加工'),
                                11: __('镜架印logo报损'),
                                12: __('核实地址'),
                                13: __('物流退件'),
                                14: __('客户退件')
                            }
                        },



                        { field: 'stock_house_num', title: __('库位号'), operate: 'LIKE' },
<<<<<<< HEAD
                        { field: 'shelf_number', title: __('货架号'), visible: false, searchList: {'A': 'A', 'B': 'B', 'C': 'C', 'D': 'D', 'E': 'E', 'F': 'F', 'G': 'G', 'H': 'H', 'I': 'I', 'J': 'J', 'K': 'K', 'L': 'L', 'M': 'M', 'N': 'N', 'O': 'O', 'P': 'P', 'Q': 'Q', 'R': 'R', 'S': 'S', 'T': 'T', 'U': 'U', 'V': 'V', 'W': 'W', 'X': 'X', 'Y': 'Y', 'Z': 'Z'}},
=======
                        { field: 'shelf_number', title: __('货架号'), visible: false, searchList: {1: 'A', 2: 'B', 3: 'C', 4: 'D', 5: 'E', 6: 'F', 7: 'G', 8: 'H', 9: 'I', 10: 'J', 11: 'K', 12: 'L', 13: 'M', 14: 'N', 15: 'O', 16: 'P', 17: 'Q', 18: 'R', 19: 'S', 20: 'T', 21: 'U', 22: 'V', 23: 'W', 24: 'X', 25: 'Y', 26: 'Z'}},
>>>>>>> eecd9ee3
                        { field: 'a.created_at', title: __('创建时间'), operate: 'RANGE', addclass: 'datetimerange',visible:false},
                        { field: 'created_at', title: __('创建时间'), operate: false},

                        {
                            field: 'operate', title: __('Operate'), table: table, events: Table.api.events.operate,
                            buttons: [
                                {
                                    name: 'detail',
                                    text: '处理异常',
                                    title: __('处理异常'),
                                    classname: 'btn btn-xs btn-primary btn-dialog',
                                    icon: 'fa fa-list',
                                    url: 'order/distribution/handle_abnormal',
                                    extend: 'data-area = \'["60%","60%"]\'',
                                    callback: function (data) {
                                        Layer.alert("接收到回传数据：" + JSON.stringify(data), { title: "回传数据" });
                                    },
                                    visible: function (row) {
                                        //返回true时按钮显示,返回false隐藏
                                        if(row.handle_abnormal > 0){
                                            return true;
                                        }else{
                                            return false;
                                        }
                                    }
                                },
                                {
                                    name: 'detail',
                                    text: '镜片参数',
                                    title: __('镜片参数'),
                                    classname: 'btn btn-xs btn-primary btn-dialog',
                                    icon: 'fa fa-list',
                                    url: 'order/distribution/detail',
                                    extend: 'data-area = \'["60%","50%"]\'',
                                    callback: function (data) {
                                        Layer.alert("接收到回传数据：" + JSON.stringify(data), { title: "回传数据" });
                                    },
                                    visible: function (row) {
                                        //返回true时按钮显示,返回false隐藏
                                        return true;
                                    }
                                },
                                {
                                    name: 'detail',
                                    text: '操作记录',
                                    title: __('操作记录'),
                                    classname: 'btn btn-xs btn-primary btn-dialog',
                                    icon: 'fa fa-list',
                                    url: 'order/distribution/operation_log',
                                    extend: 'data-area = \'["60%","50%"]\'',
                                    callback: function (data) {
                                        Layer.alert("接收到回传数据：" + JSON.stringify(data), { title: "回传数据" });
                                    },
                                    visible: function (row) {
                                        //返回true时按钮显示,返回false隐藏
                                        return true;
                                    }
                                }
                            ], formatter: Table.api.formatter.operate
                        }
                    ]
                ]
            });

            // 为表格绑定事件
            Table.api.bindevent(table);

            //根据菜单隐藏或显示对应列及按钮
            viewTable(table,Config.label);

            //选项卡切换
            $('.panel-heading a[data-toggle="tab"]').on('shown.bs.tab', function (e) {
                var value = $(this).data("value");
                var options = table.bootstrapTable('getOptions');
                options.pageNumber = 1;
                var queryParams = options.queryParams;
                options.queryParams = function (params) {
                    params = queryParams(params);
                    params.label = value;
                    return params;
                };
                Config.label = value;

                //根据菜单隐藏或显示对应列及按钮
                viewTable(table,Config.label);

                table.bootstrapTable('refresh', {});
                return false;
            });

            //批量导出xls
            $('.btn-batch-export-xls').click(function () {
                var ids = Table.api.selectedids(table);
                var params = '';
                if (ids.length > 0) {
                    params = 'ids=' + ids;
                } else {
                    var options = table.bootstrapTable('getOptions');
                    var search = options.queryParams({});
                    var filter = search.filter;
                    var op = search.op;
                    params = 'filter=' + filter + '&op=' + op + '&label=' + Config.label;
                }
                window.open(Config.moduleurl + '/order/distribution/batch_export_xls?' + params, '_blank');
            });

            //批量导出xls
            $('.btn-batch-export-xlsz').click(function () {
                var ids = Table.api.selectedids(table);
                var params = '';
                if (ids.length > 0) {
                    params = 'ids=' + ids;
                } else {
                    var options = table.bootstrapTable('getOptions');
                    var search = options.queryParams({});
                    var filter = search.filter;
                    var op = search.op;
                    params = 'filter=' + filter + '&op=' + op + '&label=' + Config.label;
                }
                window.open(Config.moduleurl + '/order/distribution/printing_batch_export_xls?' + params, '_blank');
            });

            //批量打印
            $('.btn-batch-printed').click(function () {
                var ids = Table.api.selectedids(table);
                window.open(Config.moduleurl + '/order/distribution/batch_print_label/ids/' + ids, '_blank');
            });

            //批量标记已打印
            $('.btn-tag-printed').click(function () {
                var ids = Table.api.selectedids(table);
                Layer.confirm(
                    __('确定要标记这%s条记录已打印吗?', ids.length),
                    { icon: 3, title: __('Warning'), shadeClose: true },
                    function (index) {
                        Layer.close(index);
                        Backend.api.ajax({
                            url: Config.moduleurl + '/order/distribution/tag_printed',
                            data: { id_params: ids },
                            type: 'post'
                        }, function (data, ret) {
                            if (data == 'success') {
                                table.bootstrapTable('refresh');
                            }
                        });
                    }
                );
            });

            //配货完成、配镜片完成、加工完成、印logo完成
            $('.btn-set-status').click(function () {
                var ids = Table.api.selectedids(table);
                var status = $(this).data('status');
                var content = 6 == status ? '确定要通过这%s条子订单吗?' : '确定要修改这%s条记录配货状态吗?';
                Layer.confirm(
                    __(content, ids.length),
                    { icon: 3, title: __('Warning'), shadeClose: true },
                    function (index) {
                        Layer.close(index);
                        Backend.api.ajax({
                            url: Config.moduleurl + '/order/distribution/set_status',
                            data: { id_params: ids, status: status },
                            type: 'post'
                        }, function (data, ret) {
                            if (data == 'success') {
                                table.bootstrapTable('refresh');
                            }
                        });
                    }
                );
            });

            //成检拒绝
            $('.btn-finish-refuse').click(function () {
                var ids = Table.api.selectedids(table);
                Layer.confirm(
                    __('确定要拒绝这%s条子订单吗?', ids.length),
                    {
                        icon: 3,
                        title: __('Warning'),
                        shadeClose: true,
                        content: '<div class="layui-form-item">' +
                        '<label class="layui-form-label">拒绝原因</label>' +
                        '<div class="layui-input-block">' +
                        '<select id="reason" lay-filter="range">' +
                        '<option value="1">加工调整</option>' +
                        '<option value="2">镜架报损</option>' +
                        '<option value="3">镜片报损</option>' +
                        '<option value="4">logo调整</option>' +
                        '</select>' +
                        '</div>' +
                        '</div>'
                    },
                    function (index) {
                        Layer.close(index);
                        Backend.api.ajax({
                            url: Config.moduleurl + '/order/distribution/finish_refuse',
                            data: { id_params: ids, reason: $('#reason').val() },
                            type: 'post'
                        }, function (data, ret) {
                            if (data == 'success') {
                                table.bootstrapTable('refresh');
                            }
                        });
                    }
                );
            });

            //创建工单，ids为子单ID
            $('.btn-creat-work-order').click(function () {
                var ids = Table.api.selectedids(table);
                Layer.confirm(
                    __('确定要%s创建工单吗?', ids.length?'为这'+ids.length+'条记录':''),
                    { icon: 3, title: __('Warning'), shadeClose: true },
                    function (index) {
                        Layer.close(index);
                        Backend.api.ajax({
                            url: Config.moduleurl + '/order/distribution/add',
                            data: { id_params: ids },
                            type: 'post'
                        }, function (data, ret) {
                            if (data.url) {
                                //跳转添加工单页面
                                Fast.api.open(data.url, __('创建工单'), {
                                    area: ["100%", "100%"],
                                    end: function () {
                                        table.bootstrapTable('refresh');
                                    }
                                });
                            }
                        });
                    }
                );
            });

            //批量标记异常
            $('.btn-sign-abnormals').click(function () {
                var ids = Table.api.selectedids(table);
                Layer.confirm(
                    __('确定要为这%s条子订单标记异常么?', ids.length),
                    { icon: 3, title: __('Warning'), shadeClose: true },
                    function (index) {
                        alert(ids);
                        /*Layer.close(index);
                        Backend.api.ajax({
                            url: Config.moduleurl + '/order/distribution/sign-abnormals',
                            data: { id_params: ids },
                            type: 'post'
                        }, function (data, ret) {
                            if (data.url) {
                                //跳转添加工单页面
                                Fast.api.open(data.url, __('创建工单'), {
                                    area: ["100%", "100%"],
                                    end: function () {
                                        table.bootstrapTable('refresh');
                                    }
                                });
                            }
                        });*/
                    }
                );
            });
<<<<<<< HEAD
=======

            //取消异常
            $('.btn-cancel-abnormal').click(function () {
                var ids = Table.api.selectedids(table);
                Layer.confirm(
                    __('确定要为这%s条子订单取消异常么?', ids.length),
                    { icon: 3, title: __('Warning'), shadeClose: true },
                    function (index) {
                        Layer.close(index);
                        Backend.api.ajax({
                            url: Config.moduleurl + '/order/distribution/cancel_abnormal',
                            data: { ids: ids },
                            type: 'post'
                        }, function (data, ret) {
                            if (data == 'success') {
                                table.bootstrapTable('refresh');
                            }
                        });
                    }
                );
            });
>>>>>>> eecd9ee3
        },
        handle_abnormal: function () {
            Controller.api.bindevent();
        },
        api: {
            formatter: {
                device: function (value, row, index) {
                    var str = '';
                    if (value == 1) {
                        str = '电脑';
                    } else if (value == 4) {
                        str = '移动';
                    } else {
                        str = '未知';
                    }
                    return str;
                },
                printLabel: function (value, row, index) {
                    var str = '';
                    if (value == 0) {
                        str = '否';
                    } else if (value == 1) {
                        str = '<span style="font-weight:bold;color:#18bc9c;">是</span>';
                    } else {
                        str = '未知';
                    }
                    return str;
                },
                float_format: function (value, row, index) {
                    return parseFloat(value).toFixed(2);
                },
                int_format: function (value, row, index) {
                    return parseInt(value);
                }
            },
            bindevent: function () {
                Form.api.bindevent($("form[role=form]"));
            }
        }
    };
    return Controller;
});<|MERGE_RESOLUTION|>--- conflicted
+++ resolved
@@ -203,11 +203,7 @@
 
 
                         { field: 'stock_house_num', title: __('库位号'), operate: 'LIKE' },
-<<<<<<< HEAD
                         { field: 'shelf_number', title: __('货架号'), visible: false, searchList: {'A': 'A', 'B': 'B', 'C': 'C', 'D': 'D', 'E': 'E', 'F': 'F', 'G': 'G', 'H': 'H', 'I': 'I', 'J': 'J', 'K': 'K', 'L': 'L', 'M': 'M', 'N': 'N', 'O': 'O', 'P': 'P', 'Q': 'Q', 'R': 'R', 'S': 'S', 'T': 'T', 'U': 'U', 'V': 'V', 'W': 'W', 'X': 'X', 'Y': 'Y', 'Z': 'Z'}},
-=======
-                        { field: 'shelf_number', title: __('货架号'), visible: false, searchList: {1: 'A', 2: 'B', 3: 'C', 4: 'D', 5: 'E', 6: 'F', 7: 'G', 8: 'H', 9: 'I', 10: 'J', 11: 'K', 12: 'L', 13: 'M', 14: 'N', 15: 'O', 16: 'P', 17: 'Q', 18: 'R', 19: 'S', 20: 'T', 21: 'U', 22: 'V', 23: 'W', 24: 'X', 25: 'Y', 26: 'Z'}},
->>>>>>> eecd9ee3
                         { field: 'a.created_at', title: __('创建时间'), operate: 'RANGE', addclass: 'datetimerange',visible:false},
                         { field: 'created_at', title: __('创建时间'), operate: false},
 
@@ -470,8 +466,6 @@
                     }
                 );
             });
-<<<<<<< HEAD
-=======
 
             //取消异常
             $('.btn-cancel-abnormal').click(function () {
@@ -493,7 +487,6 @@
                     }
                 );
             });
->>>>>>> eecd9ee3
         },
         handle_abnormal: function () {
             Controller.api.bindevent();
