define(['jquery', 'bootstrap', 'backend', 'table', 'form', 'bootstrap-table-jump-to'], function ($, undefined, Backend, Table, Form) {

    var Controller = {
        index: function () {
            // 初始化表格参数配置
            Table.api.init({
                showJumpto: true,
                searchFormVisible: true,
                pageList: [10, 25, 50, 100, 300],
                extend: {
                    index_url: 'order/printlabel/meeloog/index' + location.search,
                    table: 'sales_flat_order',
                }
            });

            var table = $("#table");

            // 初始化表格
            table.bootstrapTable({
                url: $.fn.bootstrapTable.defaults.extend.index_url,
                pk: 'entity_id',
                sortName: 'total_qty_ordered',
                sortOrder: 'asc',
                columns: [
                    [
                        { checkbox: true },
                        { field: 'entity_id', title: __('记录标识'), operate: false },
                        { field: 'increment_id', title: __('订单号'), operate: 'like' },
                        { field: 'status', title: __('状态'), addClass: 'selectpicker', data: 'multiple', operate: 'IN', searchList: { "processing": __('processing'), "free_processing": __('free_processing'), "paypal_reversed": "paypal_reversed", "paypal_canceled_reversal": "paypal_canceled_reversal", "creditcard_proccessing": "creditcard_proccessing", 'complete': 'complete' } },
                        { field: 'base_grand_total', title: __('订单金额'), operate: false, formatter: Controller.api.formatter.float_format },
                        { field: 'base_shipping_amount', title: __('运费'), operate: false, formatter: Controller.api.formatter.float_format },

                        { field: 'total_qty_ordered', title: __('SKU数量'), sortable: true, operate: 'between', formatter: Controller.api.formatter.int_format },
                        { field: 'custom_print_label', title: __('打印标签'), custom: { 0: 'danger', 1: 'green' }, searchList: { 1: '是', 0: '否' }, formatter: Table.api.formatter.status },
                        { field: 'custom_is_match_frame', title: __('配镜架'), custom: { 0: 'danger', 1: 'green' }, searchList: { 1: '是', 0: '否' }, formatter: Table.api.formatter.status },
                        { field: 'custom_is_match_lens', title: __('配镜片'), custom: { 0: 'danger', 1: 'green' }, searchList: { 1: '是', 0: '否' }, formatter: Table.api.formatter.status },
                        { field: 'custom_is_send_factory', title: __('加工'), custom: { 0: 'danger', 1: 'green' }, searchList: { 1: '是', 0: '否' }, formatter: Table.api.formatter.status },
                        { field: 'custom_is_delivery', title: __('质检'), custom: { 0: 'danger', 1: 'green' }, searchList: { 1: '是', 0: '否' }, formatter: Table.api.formatter.status },
<<<<<<< HEAD
                        { field: 'task_label', title: __('是否有工单'), visible: false, searchList: { 1: '是', 0: '否' }, formatter: Table.api.formatter.status },
=======
                        { field: 'is_task', title: __('是否有工单'), visible: false, searchList: { 1: '是', 0: '否' }, formatter: Table.api.formatter.status },

>>>>>>> 519c5686
                        {
                            field: 'task_info', title: __('工单'), operate: false, formatter: function (value, row) {
                                if (value) {
                                    return '<a href="' + Config.moduleurl + '/saleaftermanage/work_order_list/index?platform_order=' + row.increment_id + '" class="btn btn-primary btn-xs btn-click btn-dialog" data-table-id="table" target="_blank" data-field-index="11" data-row-index="0" data-button-index="3" title="工单"><i class="fa fa-list"></i> 工单</a>'
                                }
                            }
                        },
                        { field: 'custom_order_prescription_type', title: __('处方类型'), addClass: 'selectpicker', data: 'multiple', operate: 'IN', custom: { 1: 'green', 2: 'green', 3: 'green', 4: 'green', 5: 'green', 6: 'green', }, searchList: { 1: '仅镜架', 2: '现货处方镜', 3: '定制处方镜', 4: '镜架+现货', 5: '镜架+定制', 6: '现片+定制片', '': '获取中' }, formatter: Table.api.formatter.status },
                        { field: 'order_type', title: __('订单类型'), custom: { 1: 'blue', 2: 'blue', 3: 'blue', 4: 'blue', 5: 'blue' }, searchList: { 1: '普通订单', 2: '批发单', 3: '网红单', 4: '补发单', 5: '补差价' }, addClass: 'selectpicker', data: 'multiple', operate: 'IN', formatter: Table.api.formatter.status },
                        { field: 'created_at', title: __('创建时间'), sortable: true, operate: 'RANGE', addclass: 'datetimerange' },
                        { field: 'custom_print_label_created_at', title: __('打印标签时间'), operate: 'RANGE', sortable: true, addclass: 'datetimerange', visible: false },
                        { field: 'custom_match_frame_created_at', title: __('配镜架时间'), operate: 'RANGE', sortable: true, addclass: 'datetimerange', visible: false },
                        { field: 'custom_match_lens_created_at', title: __('配镜片时间'), operate: 'RANGE', sortable: true, addclass: 'datetimerange', visible: false },
                        { field: 'custom_match_factory_created_at', title: __('加工时间'), operate: 'RANGE', sortable: true, addclass: 'datetimerange', visible: false },
                        { field: 'custom_match_delivery_created_at', title: __('提货时间'), operate: 'RANGE', sortable: true, addclass: 'datetimerange', visible: false },
                        { field: 'sku', title: __('SKU'), operate: 'like', visible: false },
                        // {
                        //     field: 'category_id', title: __('任务分类'), searchList: function (column) {
                        //         return Template('categorytpl', {});
                        //     }, formatter: function (value, row, index) {
                        //         return '无';
                        //     }, visible: false
                        // },
                        {
                            field: 'operate', title: __('Operate'), table: table, events: Table.api.events.operate, buttons: [
                                {
                                    name: 'detail',
                                    text: '镜片参数',
                                    title: __('镜片参数'),
                                    classname: 'btn btn-xs  btn-primary  btn-dialog',
                                    icon: 'fa fa-list',
                                    url: 'order/printlabel/meeloog/detail',
                                    extend: 'data-area = \'["60%","60%"]\'',
                                    callback: function (data) {
                                        Layer.alert("接收到回传数据：" + JSON.stringify(data), { title: "回传数据" });
                                    },
                                    visible: function (row) {
                                        //返回true时按钮显示,返回false隐藏
                                        return true;
                                    }
                                },
                                {
                                    name: 'detail',
                                    text: '操作记录',
                                    title: __('操作记录'),
                                    classname: 'btn btn-xs  btn-primary  btn-dialog',
                                    icon: 'fa fa-list',
                                    url: 'order/printlabel/meeloog/operational',
                                    extend: 'data-area = \'["60%","50%"]\'',
                                    callback: function (data) {
                                        Layer.alert("接收到回传数据：" + JSON.stringify(data), { title: "回传数据" });
                                    },
                                    visible: function (row) {
                                        //返回true时按钮显示,返回false隐藏
                                        return true;
                                    }
                                }

                            ], formatter: Table.api.formatter.operate
                        }
                    ]
                ]
            });

            // 为表格绑定事件
            Table.api.bindevent(table);

            // 监听下拉列表改变的事件
            $(document).on('change', 'select[name=c_id]', function () {
                $("input[name='category_id']").val($(this).val());
            });

            // 监听下拉列表改变的事件
            $(document).on('change', 'select[name=category_id]', function () {
                $("input[name='category_id']").val($(this).val());
            });

            //批量打印标签    
            $('.btn-batch-printed').click(function () {
                console.log('id_params');
                var ids = Table.api.selectedids(table);
                // console.log(ids);
                var id_params = '';
                $.each(table.bootstrapTable('getSelections'), function (index, row) {
                    // console.log(row); 
                    id_params += row['entity_id'] + ',';
                });
                console.log(id_params);

                // var ids = Table.api.selectedids(table);

                window.open(Config.moduleurl + '/order/printlabel/meeloog/batch_print_label/id_params/' + id_params, '_blank');
            });


            //批量导出xls 
            $('.btn-batch-export-xls').click(function () {
                var ids = Table.api.selectedids(table);
                if (ids.length > 0) {
                    window.open(Config.moduleurl + '/order/printlabel/meeloog/batch_export_xls?id_params=' + ids, '_blank');
                } else {
                    var options = table.bootstrapTable('getOptions');
                    var search = options.queryParams({});
                    var filter = search.filter;
                    var op = search.op;
                    window.open(Config.moduleurl + '/order/printlabel/meeloog/batch_export_xls?filter=' + filter + '&op=' + op, '_blank');
                }

            });

            //批量标记已打印    
            $('.btn-tag-printed').click(function () {
                var ids = Table.api.selectedids(table);
                Layer.confirm(
                    __('确定要这%s条记录 标记为 【已打印标签】吗?', ids.length),
                    { icon: 3, title: __('Warning'), shadeClose: true },
                    function (index) {
                        Layer.close(index);
                        Backend.api.ajax({
                            url: Config.moduleurl + '/order/printlabel/meeloog/tag_printed',
                            data: { id_params: ids },
                            type: 'post'
                        }, function (data, ret) {
                            if (data == 'success') {
                                table.bootstrapTable('refresh');
                            }
                        });

                    }
                );
            })

            //配镜架 配镜片 加工 质检通过 
            $('.btn-set-status').click(function () {
                var ids = Table.api.selectedids(table);
                var status = $(this).data('status');
                Layer.confirm(
                    __('确定要修改这%s条记录配货状态吗?', ids.length),
                    { icon: 3, title: __('Warning'), shadeClose: true },
                    function (index) {
                        Layer.close(index);
                        Backend.api.ajax({
                            url: Config.moduleurl + '/order/printlabel/meeloog/setOrderStatus',
                            data: { id_params: ids, status: status },
                            type: 'post'
                        }, function (data, ret) {
                            if (data == 'success') {
                                table.bootstrapTable('refresh');
                            }
                        });

                    }
                );
            })
        },
        add: function () {
            Controller.api.bindevent();
        },
        edit: function () {
            Controller.api.bindevent();
        },
        operational: function () {
            // 初始化表格参数配置
            Table.api.init({
                commonSearch: false,
                search: false,
                showExport: false,
                showColumns: false,
                showToggle: false,
                pagination: false,
                extend: {
                    index_url: 'order/printlabel/meeloog/operational' + location.search + '&ids=' + Config.ids,
                }
            });

            var table = $("#table");

            // 初始化表格
            table.bootstrapTable({
                url: $.fn.bootstrapTable.defaults.extend.index_url,
                pk: 'id',
                sortName: 'id',
                columns: [
                    [
                        { field: 'id', title: __('序号'), operate: false },
                        { field: 'content', title: __('操作内容') },
                        { field: 'person', title: __('操作人') },
                        { field: 'createtime', title: __('操作时间') }
                    ]
                ]
            });

            // 为表格绑定事件
            Table.api.bindevent(table);
        },
        _list: function () {
            // 初始化表格参数配置
            Table.api.init({
                pagination: false,
                commonSearch: false, //是否启用通用搜索
                search: false,
                showExport: false,
                showColumns: false,
                showToggle: false,
                extend: {
                    index_url: 'order/printlabel/meeloog/_list' + location.search,
                    table: 'sales_flat_order',
                }
            });

            var table = $("#table");

            // 初始化表格
            table.bootstrapTable({
                url: $.fn.bootstrapTable.defaults.extend.index_url,
                pk: 'entity_id',
                columns: [
                    [
                        { checkbox: true },
                        { field: 'entity_id', title: __('记录标识'), operate: false },
                        { field: 'increment_id', title: __('订单号') },
                        { field: 'status', title: __('状态'), searchList: { "processing": __('processing'), "free_processing": __('free_processing'), "paypal_reversed": "paypal_reversed", "creditcard_proccessing": "creditcard_proccessing", 'complete': 'complete' } },
                        { field: 'base_grand_total', title: __('订单金额'), operate: false, formatter: Controller.api.formatter.float_format },
                        { field: 'base_shipping_amount', title: __('运费'), operate: false, formatter: Controller.api.formatter.float_format },

                        { field: 'total_qty_ordered', title: __('SKU数量'), operate: false, formatter: Controller.api.formatter.int_format },
                        { field: 'custom_print_label', title: __('打印标签'), operate: false, custom: { 0: 'danger', 1: 'green' }, searchList: { 1: '是', 0: '否' }, formatter: Table.api.formatter.status },
                        { field: 'custom_is_match_frame', title: __('配镜架'), operate: false, custom: { 0: 'danger', 1: 'green' }, searchList: { 1: '是', 0: '否' }, formatter: Table.api.formatter.status },
                        { field: 'custom_is_match_lens', title: __('配镜片'), operate: false, custom: { 0: 'danger', 1: 'green' }, searchList: { 1: '是', 0: '否' }, formatter: Table.api.formatter.status },
                        { field: 'custom_is_send_factory', title: __('加工'), operate: false, custom: { 0: 'danger', 1: 'green' }, searchList: { 1: '是', 0: '否' }, formatter: Table.api.formatter.status },
                        { field: 'custom_is_delivery', title: __('质检'), operate: false, custom: { 0: 'danger', 1: 'green' }, searchList: { 1: '是', 0: '否' }, formatter: Table.api.formatter.status },

                        {
                            field: 'task_info', title: __('工单'), operate: false, formatter: function (value, row) {
                                if (value) {
                                    return '<a href="' + Config.moduleurl + '/saleaftermanage/work_order_list/index?platform_order=' + row.increment_id + '" class="btn btn-primary btn-xs btn-click btn-dialog" data-table-id="table" target="_blank" data-field-index="11" data-row-index="0" data-button-index="3" title="工单"><i class="fa fa-list"></i> 工单</a>'
                                }
                            }
                        },
                        { field: 'created_at', title: __('创建时间'), operate: 'RANGE', addclass: 'datetimerange' },
                        {
                            field: 'operate', title: __('Operate'), table: table, events: Table.api.events.operate, buttons: [
                                {
                                    name: 'detail',
                                    text: '镜片参数',
                                    title: __('镜片参数'),
                                    classname: 'btn btn-xs  btn-primary  btn-dialog',
                                    icon: 'fa fa-list',
                                    url: 'order/printlabel/meeloog/detail',
                                    extend: 'data-area = \'["60%","60%"]\'',
                                    callback: function (data) {
                                        Layer.alert("接收到回传数据：" + JSON.stringify(data), { title: "回传数据" });
                                    },
                                    visible: function (row) {
                                        //返回true时按钮显示,返回false隐藏
                                        return true;
                                    }
                                },
                                {
                                    name: 'detail',
                                    text: '操作记录',
                                    title: __('操作记录'),
                                    classname: 'btn btn-xs  btn-primary  btn-dialog',
                                    icon: 'fa fa-list',
                                    url: 'order/printlabel/meeloog/operational',
                                    extend: 'data-area = \'["60%","50%"]\'',
                                    callback: function (data) {
                                        Layer.alert("接收到回传数据：" + JSON.stringify(data), { title: "回传数据" });
                                    },
                                    visible: function (row) {
                                        //返回true时按钮显示,返回false隐藏
                                        return true;
                                    }
                                }

                            ], formatter: Table.api.formatter.operate
                        }
                    ]
                ]
            });

            // 为表格绑定事件
            Table.api.bindevent(table);

            //批量打印标签    
            $('.btn-batch-printed').click(function () {
                var ids = Table.api.selectedids(table);
                var id_params = '';
                $.each(table.bootstrapTable('getSelections'), function (index, row) {
                    id_params += row['entity_id'] + ',';
                });

                window.open(Config.moduleurl + '/order/printlabel/meeloog/batch_print_label/id_params/' + id_params, '_blank');
            });

            //批量导出xls 
            $('.btn-batch-export-xls').click(function () {
                var ids = Table.api.selectedids(table);
                var id_params = '';
                $.each(table.bootstrapTable('getSelections'), function (index, row) {
                    id_params += row['entity_id'] + ',';
                });
                window.open(Config.moduleurl + '/order/printlabel/meeloog/batch_export_xls/id_params/' + id_params, '_blank');
            });

            //批量标记已打印    
            $('.btn-tag-printed').click(function () {
                var ids = Table.api.selectedids(table);
                var data = table.bootstrapTable("getAllSelections");
                var newdata = $.extend(true, [], data); //复制一份数据
                Layer.confirm(
                    __('确定要这%s条记录 标记为 【已打印标签】吗?', ids.length),
                    { icon: 3, title: __('Warning'), shadeClose: true },
                    function (index) {
                        Layer.close(index);
                        Backend.api.ajax({
                            url: Config.moduleurl + '/order/printlabel/meeloog/tag_printed',
                            data: { id_params: ids, label: 'list' },
                            type: 'post'
                        }, function (data) {
                            //移除所有
                            table.bootstrapTable("removeAll");
                            for (var i in newdata) {
                                newdata[i].custom_is_delivery = data[i].custom_is_delivery;
                                newdata[i].custom_is_match_frame = data[i].custom_is_match_frame;
                                newdata[i].custom_is_match_lens = data[i].custom_is_match_lens;
                                newdata[i].custom_is_send_factory = data[i].custom_is_send_factory;
                                newdata[i].custom_print_label = data[i].custom_print_label;
                            }
                            //追加
                            table.bootstrapTable("append", newdata);
                            //取消选中
                            table.bootstrapTable('uncheckAll');

                            $('.btn-set-status').addClass('disabled');
                            $('.btn-tag-printed').addClass('disabled');
                            $('.btn-batch-printed').addClass('disabled');
                        });

                    }
                );
            })


            //配镜架 配镜片 加工 质检通过 
            $('.btn-set-status').click(function () {
                var ids = Table.api.selectedids(table);
                var status = $(this).data('status');
                var data = table.bootstrapTable("getData");
                var newdata = $.extend(true, [], data); //复制一份数据
                Layer.confirm(
                    __('确定要修改这%s条记录配货状态吗?', ids.length),
                    { icon: 3, title: __('Warning'), shadeClose: true },
                    function (index) {
                        Layer.close(index);
                        Backend.api.ajax({
                            url: Config.moduleurl + '/order/printlabel/meeloog/setOrderStatus',
                            data: { id_params: ids, status: status, label: 'list' },
                            type: 'post'
                        }, function (row) {

                            //移除所有
                            table.bootstrapTable("removeAll");
                            //取消选中
                            table.bootstrapTable('uncheckAll');
                            for (var i in newdata) {
                                for (var k in row) {
                                    if (row[k].entity_id == newdata[i].entity_id) {
                                        newdata[i].custom_is_delivery = row[k].custom_is_delivery;
                                        newdata[i].custom_is_match_frame = row[k].custom_is_match_frame;
                                        newdata[i].custom_is_match_lens = row[k].custom_is_match_lens;
                                        newdata[i].custom_is_send_factory = row[k].custom_is_send_factory;
                                        newdata[i].custom_print_label = row[k].custom_print_label;
                                    }
                                }
                            }
                            //追加
                            table.bootstrapTable("prepend", newdata);

                            //取消选中
                            table.bootstrapTable('uncheckAll');
                            $('.btn-set-status').addClass('disabled');
                            $('.btn-tag-printed').addClass('disabled');
                            $('.btn-batch-printed').addClass('disabled');

                        });

                    }
                );
            })

            //搜索
            $(document).on('input', '#search_val', function (events) {
                if (event.target.value.length >= 9) {
                    Backend.api.ajax({
                        url: Config.moduleurl + '/order/printlabel/meeloog/_list',
                        data: { increment_id: event.target.value },
                        type: 'post'
                    }, function (data, ret) {
                        $('#search_val').val('');
                        table.bootstrapTable("prepend", data);
                    });
                }
            })

        },
        api: {

            formatter: {
                device: function (value, row, index) {
                    var str = '';
                    if (value == 1) {
                        str = '电脑';
                    } else if (value == 4) {
                        str = '移动';
                    } else {
                        str = '未知';
                    }
                    return str;
                },
                printLabel: function (value, row, index) {
                    var str = '';
                    if (value == 0) {
                        str = '否';
                    } else if (value == 1) {
                        str = '<span style="font-weight:bold;color:#18bc9c;">是</span>';
                    } else {
                        str = '未知';
                    }
                    return str;
                },
                float_format: function (value, row, index) {
                    return parseFloat(value).toFixed(2);
                },
                int_format: function (value, row, index) {
                    return parseInt(value);
                },
            },
            bindevent: function () {
                Form.api.bindevent($("form[role=form]"));
            }
        }
    };
    return Controller;
});<|MERGE_RESOLUTION|>--- conflicted
+++ resolved
@@ -36,12 +36,8 @@
                         { field: 'custom_is_match_lens', title: __('配镜片'), custom: { 0: 'danger', 1: 'green' }, searchList: { 1: '是', 0: '否' }, formatter: Table.api.formatter.status },
                         { field: 'custom_is_send_factory', title: __('加工'), custom: { 0: 'danger', 1: 'green' }, searchList: { 1: '是', 0: '否' }, formatter: Table.api.formatter.status },
                         { field: 'custom_is_delivery', title: __('质检'), custom: { 0: 'danger', 1: 'green' }, searchList: { 1: '是', 0: '否' }, formatter: Table.api.formatter.status },
-<<<<<<< HEAD
-                        { field: 'task_label', title: __('是否有工单'), visible: false, searchList: { 1: '是', 0: '否' }, formatter: Table.api.formatter.status },
-=======
                         { field: 'is_task', title: __('是否有工单'), visible: false, searchList: { 1: '是', 0: '否' }, formatter: Table.api.formatter.status },
 
->>>>>>> 519c5686
                         {
                             field: 'task_info', title: __('工单'), operate: false, formatter: function (value, row) {
                                 if (value) {
