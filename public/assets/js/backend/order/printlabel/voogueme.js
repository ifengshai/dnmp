--- conflicted
+++ resolved
@@ -41,8 +41,6 @@
                         { field: 'is_task', title: __('是否有工单'), visible: false, searchList: { 1: '是', 0: '否' }, formatter: Table.api.formatter.status },
                         {
                             field: 'task_info', title: __('工单'), operate: false, formatter: function (value, row) {
-<<<<<<< HEAD
-=======
                                 if (value) {
                                     return '<a href="' + Config.moduleurl + '/saleaftermanage/work_order_list/index?platform_order=' + row.increment_id + '" class="btn btn-primary btn-xs btn-click btn-dialog" data-table-id="table" target="_blank" data-field-index="11" data-row-index="0" data-button-index="3" title="工单"><i class="fa fa-list"></i> 工单</a>'
                                 }
@@ -50,9 +48,8 @@
                         },
                         {
                             field: 'is_task_info', title: __('协同任务'), operate: false, formatter: function (value, row) {
->>>>>>> 8fbcff4a
                                 if (value) {
-                                    return '<a href="' + Config.moduleurl + '/saleaftermanage/work_order_list/index?platform_order=' + row.increment_id + '" class="btn btn-primary btn-xs btn-click btn-dialog" data-table-id="table" target="_blank" data-field-index="11" data-row-index="0" data-button-index="3" title="工单"><i class="fa fa-list"></i> 工单</a>'
+                                    return '<a href="' + Config.moduleurl + '/infosynergytaskmanage/info_synergy_task/index?synergy_order_number=' + row.increment_id + '" class="btn btn-primary btn-xs btn-click btn-addtabs" data-table-id="table" data-field-index="11" data-row-index="0" data-button-index="3" title="协同任务"><i class="fa fa-list"></i> 问</a>'
                                 }
                             }
                         },
@@ -60,13 +57,13 @@
                         { field: 'order_type', title: __('订单类型'), custom: { 1: 'blue', 2: 'blue', 3: 'blue', 4: 'blue', 5: 'blue' }, searchList: { 1: '普通订单', 2: '批发单', 3: '网红单', 4: '补发单', 5: '补差价' }, formatter: Table.api.formatter.status },
                         { field: 'created_at', title: __('创建时间'), sortable: true, operate: 'RANGE', addclass: 'datetimerange' },
                         { field: 'sku', title: __('SKU'), operate: 'like', visible: false },
-                        // {
-                        //     field: 'category_id', title: __('任务分类'), searchList: function (column) {
-                        //         return Template('categorytpl', {});
-                        //     }, formatter: function (value, row, index) {
-                        //         return '无';
-                        //     }, visible: false
-                        // },
+                        {
+                            field: 'category_id', title: __('任务分类'), searchList: function (column) {
+                                return Template('categorytpl', {});
+                            }, formatter: function (value, row, index) {
+                                return '无';
+                            }, visible: false
+                        },
                         {
                             field: 'operate', title: __('Operate'), table: table, events: Table.api.events.operate, buttons: [
                                 {
@@ -297,8 +294,6 @@
 
                         {
                             field: 'task_info', title: __('工单'), operate: false, formatter: function (value, row) {
-<<<<<<< HEAD
-=======
                                 if (value) {
                                     return '<a href="' + Config.moduleurl + '/saleaftermanage/work_order_list/index?platform_order=' + row.increment_id + '" class="btn btn-primary btn-xs btn-click btn-dialog" data-table-id="table" target="_blank" data-field-index="11" data-row-index="0" data-button-index="3" title="工单"><i class="fa fa-list"></i> 工单</a>'
                                 }
@@ -306,9 +301,8 @@
                         },
                         {
                             field: 'is_task_info', title: __('协同任务'), operate: false, formatter: function (value, row) {
->>>>>>> 8fbcff4a
                                 if (value) {
-                                    return '<a href="' + Config.moduleurl + '/saleaftermanage/work_order_list/index?platform_order=' + row.increment_id + '" class="btn btn-primary btn-xs btn-click btn-dialog" data-table-id="table" target="_blank" data-field-index="11" data-row-index="0" data-button-index="3" title="工单"><i class="fa fa-list"></i> 工单</a>'
+                                    return '<a href="' + Config.moduleurl + '/infosynergytaskmanage/info_synergy_task/index?synergy_order_number=' + row.increment_id + '" class="btn btn-primary btn-xs btn-click btn-addtabs" data-table-id="table" data-field-index="11" data-row-index="0" data-button-index="3" title="协同任务"><i class="fa fa-list"></i> 问</a>'
                                 }
                             }
                         },
