define(['jquery', 'bootstrap', 'backend', 'table', 'form'], function ($, undefined, Backend, Table, Form) {

    var Controller = {
        index: function () {
            // 初始化表格参数配置
            Table.api.init({
                searchFormVisible: true,
                pageList: [10, 25, 50, 100,300],
                extend: {
                    index_url: 'order/printlabel/zeelool/index' + location.search,
                    table: 'sales_flat_order',
                }
            });

            var table = $("#table");

            // 初始化表格
            table.bootstrapTable({
                url: $.fn.bootstrapTable.defaults.extend.index_url,
                pk: 'entity_id',
                sortName: 'entity_id',
                columns: [
                    [
                        { checkbox: true },
                        { field: 'entity_id', title: __('记录标识'), operate: false },
<<<<<<< HEAD
                        { field: 'increment_id', title: __('订单号') ,operate: 'like'},
                        { field: 'status', title: __('状态'), searchList: { "processing": __('processing'), "free_processing": __('free_processing'), "creditcard_proccessing": "creditcard_proccessing" } },
=======
                        { field: 'increment_id', title: __('订单号'), operate: 'like' },
                        { field: 'status', title: __('状态'),  addClass: 'selectpicker',data: 'multiple', operate: 'IN',searchList: { "processing": __('processing'), "free_processing": __('free_processing'), "creditcard_proccessing": "creditcard_proccessing" } },
>>>>>>> 47a44490
                        { field: 'base_grand_total', title: __('订单金额'), operate: false, formatter: Controller.api.formatter.float_format },
                        { field: 'base_shipping_amount', title: __('运费'), operate: false, formatter: Controller.api.formatter.float_format },

                        { field: 'total_qty_ordered', title: __('SKU数量'), operate: false, formatter: Controller.api.formatter.int_format },
                        { field: 'custom_print_label', title: __('打印标签'), operate: false, formatter: Controller.api.formatter.printLabel },
                        { field: 'custom_is_match_frame', title: __('配镜架'), operate: false, formatter: Controller.api.formatter.printLabel },
                        { field: 'custom_is_match_lens', title: __('配镜片'), operate: false, formatter: Controller.api.formatter.printLabel },
                        { field: 'custom_is_send_factory', title: __('加工'), operate: false, formatter: Controller.api.formatter.printLabel },
                        { field: 'custom_is_delivery', title: __('质检'), operate: false, formatter: Controller.api.formatter.printLabel },
                        { field: 'custom_print_label', title: __('是否打印'), searchList: { 1: '是', 0: '否' }, formatter: Table.api.formatter.status, visible: false },
                        { field: 'custom_is_match_frame', title: __('是否配镜架'), searchList: { 1: '是', 0: '否' }, formatter: Table.api.formatter.status, visible: false },
                        { field: 'custom_is_match_lens', title: __('是否配镜片'), searchList: { 1: '是', 0: '否' }, formatter: Table.api.formatter.status, visible: false },
                        { field: 'custom_is_send_factory', title: __('是否加工'), searchList: { 1: '是', 0: '否' }, formatter: Table.api.formatter.status, visible: false },
                        { field: 'custom_is_delivery', title: __('是否质检'), searchList: { 1: '是', 0: '否' }, formatter: Table.api.formatter.status, visible: false },
                        { field: 'created_at', title: __('创建时间'), operate: 'RANGE', addclass: 'datetimerange' },
                        {
                            field: 'operate', title: __('Operate'), table: table, events: Table.api.events.operate, buttons: [
                                {
                                    name: 'detail',
                                    text: '镜片参数',
                                    title: __('镜片参数'),
                                    classname: 'btn btn-xs  btn-primary  btn-dialog',
                                    icon: 'fa fa-list',
                                    url: 'order/printlabel/zeelool/detail',
                                    extend: 'data-area = \'["60%","60%"]\'',
                                    callback: function (data) {
                                        Layer.alert("接收到回传数据：" + JSON.stringify(data), { title: "回传数据" });
                                    },
                                    visible: function (row) {
                                        //返回true时按钮显示,返回false隐藏
                                        return true;
                                    }
                                },
                                {
                                    name: 'detail',
                                    text: '操作记录',
                                    title: __('操作记录'),
                                    classname: 'btn btn-xs  btn-primary  btn-dialog',
                                    icon: 'fa fa-list',
                                    url: 'order/printlabel/zeelool/operational',
                                    extend: 'data-area = \'["60%","50%"]\'',
                                    callback: function (data) {
                                        Layer.alert("接收到回传数据：" + JSON.stringify(data), { title: "回传数据" });
                                    },
                                    visible: function (row) {
                                        //返回true时按钮显示,返回false隐藏
                                        return true;
                                    }
                                }

                            ], formatter: Table.api.formatter.operate
                        }
                    ]
                ]
            });

            // 为表格绑定事件
            Table.api.bindevent(table);

            //批量打印标签    
            $('.btn-batch-printed').click(function () {
                var ids = Table.api.selectedids(table);
                var id_params = '';
                $.each(table.bootstrapTable('getSelections'), function (index, row) {
                    id_params += row['entity_id'] + ',';
                });

                window.open('/admin/order/printlabel/zeelool/batch_print_label/id_params/' + id_params, '_blank');
            });

            //批量导出xls 
            $('.btn-batch-export-xls').click(function () {
                var ids = Table.api.selectedids(table);
                var id_params = '';
                $.each(table.bootstrapTable('getSelections'), function (index, row) {
                    id_params += row['entity_id'] + ',';
                });
                window.open('/admin/order/printlabel/zeelool/batch_export_xls/id_params/' + id_params, '_blank');
            });

            //批量标记已打印    
            $('.btn-tag-printed').click(function () {
                var ids = Table.api.selectedids(table);
                Layer.confirm(
                    __('确定要这%s条记录 标记为 【已打印标签】吗?', ids.length),
                    { icon: 3, title: __('Warning'), shadeClose: true },
                    function (index) {
                        Layer.close(index);
                        Backend.api.ajax({
                            url: '/admin/order/printlabel/zeelool/tag_printed',
                            data: { id_params: ids },
                            type: 'post'
                        }, function (data, ret) {
                            if (data == 'success') {
                                table.bootstrapTable('refresh');
                            }
                        });

                    }
                );
            })


            //配镜架 配镜片 加工 质检通过 
            $('.btn-set-status').click(function () {
                var ids = Table.api.selectedids(table);
                var status = $(this).data('status');
                Layer.confirm(
                    __('确定要修改这%s条记录配货状态吗?', ids.length),
                    { icon: 3, title: __('Warning'), shadeClose: true },
                    function (index) {
                        Layer.close(index);
                        Backend.api.ajax({
                            url: '/admin/order/printlabel/zeelool/setOrderStatus',
                            data: { id_params: ids, status: status },
                            type: 'post'
                        }, function (data, ret) {
                            if (data == 'success') {
                                table.bootstrapTable('refresh');
                            }
                        });

                    }
                );
            })

            $(document).on('input', '#search_val', function (events) {
                if (event.target.value.length == 9) {
                    Backend.api.ajax({
                        url: '/admin/order/printlabel/zeelool/index',
                        data: { increment_id: event.target.value },
                        type: 'post'
                    }, function (data, ret) {

                    }, function (data, ret) {

                        table.bootstrapTable("append", ret.rows[0]);
                    });
                }
            })

            //
        },
        add: function () {
            Controller.api.bindevent();
        },
        edit: function () {
            Controller.api.bindevent();
        },
        _list: function () {
            // 初始化表格参数配置
            Table.api.init({
                pagination: false,
                commonSearch: false, //是否启用通用搜索
                search: false,
                showExport: false,
                showColumns: false,
                showToggle: false,
                extend: {
                    index_url: 'order/printlabel/zeelool/_list' + location.search,
                    table: 'sales_flat_order',
                }
            });

            var table = $("#table");

            // 初始化表格
            table.bootstrapTable({
                url: $.fn.bootstrapTable.defaults.extend.index_url,
                pk: 'entity_id',
                sortName: 'entity_id',
                columns: [
                    [
                        { checkbox: true },
                        { field: 'entity_id', title: __('记录标识'), operate: false },
                        { field: 'increment_id', title: __('订单号') },
                        { field: 'status', title: __('状态'), searchList: { "processing": __('processing'), "free_processing": __('free_processing'), "creditcard_proccessing": "creditcard_proccessing" } },
                        { field: 'base_grand_total', title: __('订单金额'), operate: false, formatter: Controller.api.formatter.float_format },
                        { field: 'base_shipping_amount', title: __('运费'), operate: false, formatter: Controller.api.formatter.float_format },

                        { field: 'total_qty_ordered', title: __('SKU数量'), operate: false, formatter: Controller.api.formatter.int_format },
                        { field: 'custom_print_label', title: __('打印标签'), operate: false, formatter: Controller.api.formatter.printLabel },
                        { field: 'custom_is_match_frame', title: __('配镜架'), operate: false, formatter: Controller.api.formatter.printLabel },
                        { field: 'custom_is_match_lens', title: __('配镜片'), operate: false, formatter: Controller.api.formatter.printLabel },
                        { field: 'custom_is_send_factory', title: __('加工'), operate: false, formatter: Controller.api.formatter.printLabel },
                        { field: 'custom_is_delivery', title: __('质检'), operate: false, formatter: Controller.api.formatter.printLabel },
                        { field: 'custom_print_label', title: __('是否打印'), searchList: { 1: '是', 0: '否' }, formatter: Table.api.formatter.status, visible: false },
                        { field: 'custom_is_match_frame', title: __('是否配镜架'), searchList: { 1: '是', 0: '否' }, formatter: Table.api.formatter.status, visible: false },
                        { field: 'custom_is_match_lens', title: __('是否配镜片'), searchList: { 1: '是', 0: '否' }, formatter: Table.api.formatter.status, visible: false },
                        { field: 'custom_is_send_factory', title: __('是否加工'), searchList: { 1: '是', 0: '否' }, formatter: Table.api.formatter.status, visible: false },
                        { field: 'custom_is_delivery', title: __('是否质检'), searchList: { 1: '是', 0: '否' }, formatter: Table.api.formatter.status, visible: false },
                        { field: 'created_at', title: __('创建时间'), operate: 'RANGE', addclass: 'datetimerange' },
                        {
                            field: 'operate', title: __('Operate'), table: table, events: Table.api.events.operate, buttons: [
                                {
                                    name: 'detail',
                                    text: '镜片参数',
                                    title: __('镜片参数'),
                                    classname: 'btn btn-xs  btn-primary  btn-dialog',
                                    icon: 'fa fa-list',
                                    url: 'order/printlabel/zeelool/detail',
                                    extend: 'data-area = \'["60%","60%"]\'',
                                    callback: function (data) {
                                        Layer.alert("接收到回传数据：" + JSON.stringify(data), { title: "回传数据" });
                                    },
                                    visible: function (row) {
                                        //返回true时按钮显示,返回false隐藏
                                        return true;
                                    }
                                },
                                {
                                    name: 'detail',
                                    text: '操作记录',
                                    title: __('操作记录'),
                                    classname: 'btn btn-xs  btn-primary  btn-dialog',
                                    icon: 'fa fa-list',
                                    url: 'order/printlabel/zeelool/operational',
                                    extend: 'data-area = \'["60%","50%"]\'',
                                    callback: function (data) {
                                        Layer.alert("接收到回传数据：" + JSON.stringify(data), { title: "回传数据" });
                                    },
                                    visible: function (row) {
                                        //返回true时按钮显示,返回false隐藏
                                        return true;
                                    }
                                }

                            ], formatter: Table.api.formatter.operate
                        }
                    ]
                ]
            });

            // 为表格绑定事件
            Table.api.bindevent(table);

            //批量打印标签    
            $('.btn-batch-printed').click(function () {
                var ids = Table.api.selectedids(table);
                var id_params = '';
                $.each(table.bootstrapTable('getSelections'), function (index, row) {
                    id_params += row['entity_id'] + ',';
                });

                window.open('/admin/order/printlabel/zeelool/batch_print_label/id_params/' + id_params, '_blank');
            });

            //批量导出xls 
            $('.btn-batch-export-xls').click(function () {
                var ids = Table.api.selectedids(table);
                var id_params = '';
                $.each(table.bootstrapTable('getSelections'), function (index, row) {
                    id_params += row['entity_id'] + ',';
                });
                window.open('/admin/order/printlabel/zeelool/batch_export_xls/id_params/' + id_params, '_blank');
            });

            //批量标记已打印    
            $('.btn-tag-printed').click(function () {
                var ids = Table.api.selectedids(table);
                var data = table.bootstrapTable("getAllSelections");
                var newdata = $.extend(true, [], data); //复制一份数据
                Layer.confirm(
                    __('确定要这%s条记录 标记为 【已打印标签】吗?', ids.length),
                    { icon: 3, title: __('Warning'), shadeClose: true },
                    function (index) {
                        Layer.close(index);
                        Backend.api.ajax({
                            url: '/admin/order/printlabel/zeelool/tag_printed',
                            data: { id_params: ids, label: 'list' },
                            type: 'post'
                        }, function (data) {
                            //移除所有
                            table.bootstrapTable("removeAll");
                            for (var i in newdata) {
                                newdata[i].custom_is_delivery = data[i].custom_is_delivery;
                                newdata[i].custom_is_match_frame = data[i].custom_is_match_frame;
                                newdata[i].custom_is_match_lens = data[i].custom_is_match_lens;
                                newdata[i].custom_is_send_factory = data[i].custom_is_send_factory;
                                newdata[i].custom_print_label = data[i].custom_print_label;
                            }
                            //追加
                            table.bootstrapTable("append", newdata);
                            //取消选中
                            table.bootstrapTable('uncheckAll');

                            $('.btn-set-status').addClass('disabled');
                            $('.btn-tag-printed').addClass('disabled');
                            $('.btn-batch-printed').addClass('disabled');
                        });

                    }
                );
            })


            //配镜架 配镜片 加工 质检通过 
            $('.btn-set-status').click(function () {
                var ids = Table.api.selectedids(table);
                var status = $(this).data('status');
                var data = table.bootstrapTable("getAllSelections");
                var newdata = $.extend(true, [], data); //复制一份数据

                Layer.confirm(
                    __('确定要修改这%s条记录配货状态吗?', ids.length),
                    { icon: 3, title: __('Warning'), shadeClose: true },
                    function (index) {
                        Layer.close(index);
                        Backend.api.ajax({
                            url: '/admin/order/printlabel/zeelool/setOrderStatus',
                            data: { id_params: ids, status: status, label: 'list' },
                            type: 'post'
                        }, function (row) {
                            //移除所有
                            table.bootstrapTable("removeAll");
                            //取消选中
                            table.bootstrapTable('uncheckAll');
                            for (var i in newdata) {
                                newdata[i].custom_is_delivery = row[i].custom_is_delivery;
                                newdata[i].custom_is_match_frame = row[i].custom_is_match_frame;
                                newdata[i].custom_is_match_lens = row[i].custom_is_match_lens;
                                newdata[i].custom_is_send_factory = row[i].custom_is_send_factory;
                                newdata[i].custom_print_label = row[i].custom_print_label;
                            }
                            //追加
                            table.bootstrapTable("append", newdata);

                            //取消选中
                            table.bootstrapTable('uncheckAll');
                            $('.btn-set-status').addClass('disabled');
                            $('.btn-tag-printed').addClass('disabled');
                            $('.btn-batch-printed').addClass('disabled');
                        });

                    }
                );
            })

            //搜索
            $(document).on('input', '#search_val', function (events) {
                if (event.target.value.length == 9) {
                    Backend.api.ajax({
                        url: '/admin/order/printlabel/zeelool/_list',
                        data: { increment_id: event.target.value },
                        type: 'post'
                    }, function (data, ret) {
                        $('#search_val').val('');
                        table.bootstrapTable("append", data);
                    });
                }
            })

        },
        operational: function () {
            // 初始化表格参数配置
            Table.api.init({
                commonSearch: false,
                search: false,
                showExport: false,
                showColumns: false,
                showToggle: false,
                pagination: false,
                extend: {
                    index_url: 'order/printlabel/zeelool/operational' + location.search + '&ids=' + Config.ids,
                }
            });

            var table = $("#table");

            // 初始化表格
            table.bootstrapTable({
                url: $.fn.bootstrapTable.defaults.extend.index_url,
                pk: 'id',
                sortName: 'id',
                columns: [
                    [
                        { field: 'id', title: __('序号'), operate: false },
                        { field: 'content', title: __('操作内容') },
                        { field: 'person', title: __('操作人') },
                        { field: 'createtime', title: __('操作时间') }
                    ]
                ]
            });

            // 为表格绑定事件
            Table.api.bindevent(table);
        },
        api: {

            formatter: {
                device: function (value, row, index) {
                    var str = '';
                    if (value == 1) {
                        str = '电脑';
                    } else if (value == 4) {
                        str = '移动';
                    } else {
                        str = '未知';
                    }
                    return str;
                },
                printLabel: function (value, row, index) {
                    var str = '';
                    if (value == 0) {
                        str = '否';
                    } else if (value == 1) {
                        str = '<span style="font-weight:bold;color:#18bc9c;">是</span>';
                    } else {
                        str = '未知';
                    }
                    return str;
                },
                float_format: function (value, row, index) {
                    return parseFloat(value).toFixed(2);
                },
                int_format: function (value, row, index) {
                    return parseInt(value);
                },
            },
            bindevent: function () {
                Form.api.bindevent($("form[role=form]"));
            }
        }
    };
    return Controller;
});<|MERGE_RESOLUTION|>--- conflicted
+++ resolved
@@ -5,7 +5,7 @@
             // 初始化表格参数配置
             Table.api.init({
                 searchFormVisible: true,
-                pageList: [10, 25, 50, 100,300],
+                pageList: [10, 25, 50, 100, 300],
                 extend: {
                     index_url: 'order/printlabel/zeelool/index' + location.search,
                     table: 'sales_flat_order',
@@ -23,13 +23,8 @@
                     [
                         { checkbox: true },
                         { field: 'entity_id', title: __('记录标识'), operate: false },
-<<<<<<< HEAD
-                        { field: 'increment_id', title: __('订单号') ,operate: 'like'},
-                        { field: 'status', title: __('状态'), searchList: { "processing": __('processing'), "free_processing": __('free_processing'), "creditcard_proccessing": "creditcard_proccessing" } },
-=======
                         { field: 'increment_id', title: __('订单号'), operate: 'like' },
-                        { field: 'status', title: __('状态'),  addClass: 'selectpicker',data: 'multiple', operate: 'IN',searchList: { "processing": __('processing'), "free_processing": __('free_processing'), "creditcard_proccessing": "creditcard_proccessing" } },
->>>>>>> 47a44490
+                        { field: 'status', title: __('状态'), addClass: 'selectpicker', data: 'multiple', operate: 'IN', searchList: { "processing": __('processing'), "free_processing": __('free_processing'), "creditcard_proccessing": "creditcard_proccessing" } },
                         { field: 'base_grand_total', title: __('订单金额'), operate: false, formatter: Controller.api.formatter.float_format },
                         { field: 'base_shipping_amount', title: __('运费'), operate: false, formatter: Controller.api.formatter.float_format },
 
