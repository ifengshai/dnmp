--- conflicted
+++ resolved
@@ -27,7 +27,7 @@
                         { checkbox: true },
                         { field: 'entity_id', title: __('记录标识'), operate: false },
                         { field: 'increment_id', title: __('订单号'), operate: 'like' },
-                        { field: 'status', title: __('状态'), addClass: 'selectpicker', data: 'multiple', operate: 'IN', searchList: { "processing": __('processing'), "free_processing": __('free_processing'), "paypal_reversed": "paypal_reversed", "creditcard_proccessing": "creditcard_proccessing", "paypal_canceled_reversal": "paypal_canceled_reversal", 'complete': 'complete' } },
+                        { field: 'status', title: __('状态'), addClass: 'selectpicker', data: 'multiple', operate: 'IN', searchList: { "processing": __('processing'), "free_processing": __('free_processing'), "paypal_reversed": "paypal_reversed","creditcard_proccessing": "creditcard_proccessing", "paypal_canceled_reversal": "paypal_canceled_reversal",'complete': 'complete' } },
                         { field: 'base_grand_total', title: __('订单金额'), operate: false, formatter: Controller.api.formatter.float_format },
                         { field: 'base_shipping_amount', title: __('运费'), operate: false, formatter: Controller.api.formatter.float_format },
 
@@ -47,11 +47,7 @@
                         },
                         { field: 'custom_order_prescription_type', title: __('处方类型'), addClass: 'selectpicker', data: 'multiple', operate: 'IN', custom: { 1: 'green', 2: 'green', 3: 'green', 4: 'green', 5: 'green', 6: 'green' }, searchList: { 1: '仅镜架', 2: '现货处方镜', 3: '定制处方镜', 4: '镜架+现货', 5: '镜架+定制', 6: '现片+定制片', '': '获取中' }, formatter: Table.api.formatter.status },
                         { field: 'order_type', title: __('订单类型'), custom: { 1: 'blue', 2: 'blue', 3: 'blue', 4: 'blue', 5: 'blue' }, searchList: { 1: '普通订单', 2: '批发单', 3: '网红单', 4: '补发单', 5: '补差价' }, formatter: Table.api.formatter.status },
-<<<<<<< HEAD
-                        { field: 'created_at', title: __('创建时间'), operate: 'RANGE', addclass: 'datetimerange' },
-=======
                         { field: 'created_at', title: __('创建时间'), operate: 'RANGE', sortable: true, addclass: 'datetimerange' },
->>>>>>> fbcc9732
                         { field: 'sku', title: __('SKU'), operate: 'like', visible: false },
                         {
                             field: 'category_id', title: __('任务分类'), searchList: function (column) {
@@ -249,7 +245,7 @@
                         { checkbox: true },
                         { field: 'entity_id', title: __('记录标识'), operate: false },
                         { field: 'increment_id', title: __('订单号') },
-                        { field: 'status', title: __('状态'), searchList: { "processing": __('processing'), "free_processing": __('free_processing'), "paypal_reversed": "paypal_reversed", "creditcard_proccessing": "creditcard_proccessing", 'complete': 'complete' } },
+                        { field: 'status', title: __('状态'), searchList: { "processing": __('processing'), "free_processing": __('free_processing'), "paypal_reversed": "paypal_reversed", "creditcard_proccessing": "creditcard_proccessing",'complete': 'complete' } },
                         { field: 'base_grand_total', title: __('订单金额'), operate: false, formatter: Controller.api.formatter.float_format },
                         { field: 'base_shipping_amount', title: __('运费'), operate: false, formatter: Controller.api.formatter.float_format },
 
