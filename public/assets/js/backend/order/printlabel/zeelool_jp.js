--- conflicted
+++ resolved
@@ -37,8 +37,6 @@
                         { field: 'custom_is_match_lens_new', title: __('配镜片'), custom: { 0: 'danger', 1: 'green' }, searchList: { 1: '是', 0: '否' }, formatter: Table.api.formatter.status },
                         { field: 'custom_is_send_factory_new', title: __('加工'), custom: { 0: 'danger', 1: 'green' }, searchList: { 1: '是', 0: '否' }, formatter: Table.api.formatter.status },
                         { field: 'custom_is_delivery_new', title: __('质检'), custom: { 0: 'danger', 1: 'green' }, searchList: { 1: '是', 0: '否' }, formatter: Table.api.formatter.status },
-<<<<<<< HEAD
-=======
 
                         {
                             field: 'task_info', title: __('工单'), operate: false, formatter: function (value, row) {
@@ -48,7 +46,6 @@
                             }
                         },
 
->>>>>>> c2aeb956
                         { field: 'custom_order_prescription_type', title: __('处方类型'), addClass: 'selectpicker', data: 'multiple', operate: 'IN', custom: { 1: 'green', 2: 'green', 3: 'green', 4: 'green', 5: 'green', 6: 'green', }, searchList: { 1: '仅镜架', 2: '现货处方镜', 3: '定制处方镜', 4: '镜架+现货', 5: '镜架+定制', 6: '现片+定制片', 0: '获取中' }, formatter: Table.api.formatter.status },
                         { field: 'order_type', title: __('订单类型'), custom: { 1: 'blue', 2: 'blue', 3: 'blue', 4: 'blue', 5: 'blue', 6: 'blue' }, searchList: { 1: '普通订单', 2: '批发单', 3: '网红单', 4: '补发单', 5: '补差价', 6: '一键代发' }, addClass: 'selectpicker', data: 'multiple', operate: 'IN', formatter: Table.api.formatter.status },
                         { field: 'created_at', title: __('创建时间'), sortable: true, operate: 'RANGE', addclass: 'datetimerange' },
