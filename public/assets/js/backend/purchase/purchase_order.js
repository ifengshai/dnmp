define(['jquery', 'bootstrap', 'backend', 'table', 'form', 'jqui', 'bootstrap-table-jump-to', 'toastr'], function ($, undefined, Backend, Table, Form, undefined, undefined, Toastr) {

    var Controller = {
        index: function () {
            // 初始化表格参数配置
            Table.api.init({
                showJumpto: true,
                searchFormVisible: true,
                pageSize: 10,
                pageList: [10, 25, 50, 100],
                extend: {
                    index_url: 'purchase/purchase_order/index' + location.search,
                    add_url: 'purchase/purchase_order/add',
                    edit_url: 'purchase/purchase_order/edit',
                    // del_url: 'purchase/purchase_order/del',
                    multi_url: 'purchase/purchase_order/multi',
                    import_url: 'purchase/purchase_order/logistics_info_import',
                    table: 'purchase_order',
                }
            });

            var table = $("#table");

            // 初始化表格
            table.bootstrapTable({
                url: $.fn.bootstrapTable.defaults.extend.index_url,
                pk: 'id',
                sortName: 'createtime',
                sortOrder: 'desc',
                columns: [
                    [
                        {checkbox: true},
                        {
                            field: '', title: __('序号'), formatter: function (value, row, index) {
                                var options = table.bootstrapTable('getOptions');
                                var pageNumber = options.pageNumber;
                                var pageSize = options.pageSize;
                                return (pageNumber - 1) * pageSize + 1 + index;
                            }, operate: false
                        },
                        {field: 'id', title: __('Id'), operate: false, visible: false},
                        {field: 'purchase_number', title: __('Purchase_number'), operate: 'like'},
                        {field: 'purchase_name', title: __('Purchase_name'), operate: 'like'},
                        {field: 'supplier.supplier_name', title: __('供应商名称'), operate: 'like'},
                        {field: 'product_total', title: __('Product_total'), operate: false},
                        {field: 'purchase_freight', title: __('Purchase_freight'), operate: false},
                        {field: 'purchase_total', title: __('Purchase_total'), operate: false},
                        {
                            field: 'purchase_remark',
                            title: __('采购备注'),
                            formatter: Controller.api.formatter.getClear,
                            operate: false
                        },
                        {field: 'sku', title: __('sku'), operate: 'like', visible: false},
                        {
                            field: 'purchase_status', title: __('Purchase_status'),
                            custom: {
                                0: 'success',
                                1: 'yellow',
                                2: 'blue',
                                3: 'danger',
                                4: 'gray',
                                5: 'yellow',
                                6: 'yellow',
                                7: 'success',
                                8: 'success',
                                9: 'success',
                                10: 'success'
                            },
                            searchList: {
                                0: '新建',
                                1: '待审核',
                                2: '已审核',
                                3: '已拒绝',
                                4: '已取消',
                                5: '待发货',
                                6: '待收货',
                                7: '已收货',
                                8: '已退款',
                                9: '部分签收',
                                10: '已完成'
                            },
                            addClass: 'selectpicker', data: 'multiple', operate: 'IN',
                            formatter: Table.api.formatter.status
                        },
                        {
                            field: 'payment_status', title: __('Payment_status'),
                            custom: {1: 'danger', 2: 'blue', 3: 'success'},
                            searchList: {1: '未付款', 2: '部分付款', 3: '已付款'},
                            formatter: Table.api.formatter.status
                        },
                        {
                            field: 'check_status', title: __('Check_status'),
                            custom: {0: 'danger', 1: 'blue', 2: 'success'},
                            searchList: {0: '未质检', 1: '部分质检', 2: '已质检'},
                            formatter: Table.api.formatter.status
                        },
                        {
                            field: 'stock_status', title: __('Stock_status'),
                            custom: {0: 'danger', 1: 'blue', 2: 'success'},
                            searchList: {0: '未入库', 1: '部分入库', 2: '已入库'},
                            formatter: Table.api.formatter.status
                        },
                        {
                            field: 'return_status', title: __('Return_status'),
                            custom: {0: 'danger', 1: 'blue', 2: 'success'},
                            searchList: {0: '未退回', 1: '部分退回', 2: '已退回'},
                            formatter: Table.api.formatter.status
                        },
                        {
                            field: 'is_add_logistics', title: __('Is_add_logistics'),
                            custom: {0: 'danger', 1: 'success'},
                            searchList: {0: '否', 1: '是'},
                            formatter: Table.api.formatter.status
                        },
                        {
                            field: 'is_new_product', title: __('是否为新品采购单'),
                            custom: {0: 'danger', 1: 'success'},
                            searchList: {0: '否', 1: '是'},
                            formatter: Table.api.formatter.status
                        },
                        {
                            field: 'is_sample', title: __('是否为留样采购单'),
                            custom: {0: 'danger', 1: 'success'},
                            searchList: {0: '否', 1: '是'},
                            formatter: Table.api.formatter.status
                        },
                        {
                            field: 'is_in_stock', title: __('是否为退货入库'),
                            custom: {0: 'danger', 1: 'success'},
                            searchList: {0: '否', 1: '是'},
                            formatter: Table.api.formatter.status
                        },
                        {
                            field: 'factory_type', title: __('工厂类型'),
                            custom: {0: 'danger', 1: 'success'},
                            searchList: {0: '工厂', 1: '贸易'},
                            formatter: Table.api.formatter.status
                        },
                        {field: 'create_person', title: __('Create_person'), operate: 'like'},
                        {field: 'createtime', title: __('Createtime'), operate: 'RANGE', addclass: 'datetimerange'},
                        {
                            field: 'operate',
                            title: __('Operate'),
                            table: table,
                            events: Table.api.events.operate,
                            buttons: [

                                {
                                    name: 'detail',
                                    text: '详情',
                                    title: __('Detail'),
                                    classname: 'btn btn-xs  btn-primary btn-dialog',
                                    icon: 'fa fa-list',
                                    url: 'purchase/purchase_order/detail',
                                    extend: 'data-area = \'["100%","100%"]\'',
                                    callback: function (data) {
                                        Layer.alert("接收到回传数据：" + JSON.stringify(data), {title: "回传数据"});
                                    },
                                    visible: function (row) {
                                        //返回true时按钮显示,返回false隐藏
                                        return true;
                                    }
                                },
                                {
                                    name: 'cancel',
                                    text: '取消',
                                    title: '取消',
                                    classname: 'btn btn-xs btn-danger btn-cancel',
                                    icon: 'fa fa-remove',
                                    url: 'purchase/purchase_order/cancel',
                                    callback: function (data) {
                                        Layer.alert("接收到回传数据：" + JSON.stringify(data), {title: "回传数据"});
                                    },
                                    visible: function (row) {
                                        //返回true时按钮显示,返回false隐藏
                                        if (row.purchase_status == 0) {
                                            return true;
                                        } else {
                                            return false;
                                        }

                                    }
                                },
                                {
                                    name: 'return',
                                    text: '退销',
                                    title: '退销',
                                    classname: 'btn btn-xs  btn-success  btn-dialog',
                                    icon: 'fa fa-plus',
                                    url: 'purchase/purchase_return/add',
                                    extend: 'data-area = \'["100%","100%"]\'',
                                    callback: function (data) {
                                        Layer.alert("接收到回传数据：" + JSON.stringify(data), {title: "回传数据"});
                                    },
                                    visible: function (row) {
                                        //返回true时按钮显示,返回false隐藏
                                        if ((row.purchase_status == 6 || row.purchase_status == 7) && row.check_status > 0) {
                                            return false;
                                        } else {
                                            return false;
                                        }
                                    }
                                },
                                {
                                    name: 'edit',
                                    text: '',
                                    title: __('Edit'),
                                    classname: 'btn btn-xs btn-success btn-dialog',
                                    icon: 'fa fa-pencil',
                                    url: 'purchase/purchase_order/edit',
                                    extend: 'data-area = \'["100%","100%"]\'',
                                    callback: function (data) {
                                        Layer.alert("接收到回传数据：" + JSON.stringify(data), {title: "回传数据"});
                                    },
                                    visible: function (row) {
                                        //返回true时按钮显示,返回false隐藏
                                        var arr = [0, 1];
                                        if (arr.includes(row.purchase_status) || row.purchase_type == 2) {
                                            return true;
                                        } else {
                                            return false;
                                        }
                                    }
                                },
                                {
                                    name: 'pay',
                                    text: '创建付款申请单',
                                    title: '创建付款申请单',
                                    extend: 'data-area = \'["100%", "100%"]\' data-shade = \'[0.3, "#393D49"]\'',
                                    icon: 'fa fa-plus',
                                    classname: 'btn btn-xs btn-info btn-dialog',
                                    icon: 'fa fa-remove',
                                    url: 'financepurchase/purchase_pay/add/label/purchase',
                                    callback: function (data) {
                                        Layer.alert("接收到回传数据：" + JSON.stringify(data), {title: "回传数据"});
                                    },
                                    visible: function (row) {
                                        //返回true时按钮显示,返回false隐藏
<<<<<<< HEAD
                                        // if (row.can_create_pay == 1 && row.purchase_status == 2  && row.pay_type !=3 && row.id > 16410) {
                                        if (row.can_create_pay == 1 && row.purchase_status == 2  && row.pay_type !=3) {
=======
                                        if (row.can_create_pay == 1 && row.purchase_status == 2  && row.pay_type !=3 && row.id > 16475) {
>>>>>>> 2c6cb7ed
                                            return true;
                                        } else {
                                            return false;
                                        }

                                    }
                                },
                                /* {
                                    name: 'check',
                                    text: '去质检',
                                    title: __('质检'),
                                    classname: 'btn btn-xs btn-success btn-dialog',
                                    icon: 'fa fa-plus',
                                    url: 'warehouse/check/add/purchase_id/{id}',
                                    extend: 'data-area = \'["100%","100%"]\'',
                                    callback: function (data) {
                                        Layer.alert("接收到回传数据：" + JSON.stringify(data), { title: "回传数据" });
                                    },
                                    visible: function (row) {
                                        //返回true时按钮显示,返回false隐藏
                                        if (row.purchase_status == 6 || row.purchase_status == 7) {
                                            return true;
                                        } else {
                                            return false;
                                        }
                                    }
                                } */

                            ],
                            formatter: Table.api.formatter.operate
                        }
                    ]
                ]
            });

            // 为表格绑定事件
            Table.api.bindevent(table);

            //批量导出xls 
            $('.btn-batch-export-xls').click(function () {
                var ids = Table.api.selectedids(table);
                if (ids.length > 0) {
                    window.open(Config.moduleurl + '/purchase/purchase_order/batch_export_xls?ids=' + ids, '_blank');
                } else {
                    var options = table.bootstrapTable('getOptions');
                    var search = options.queryParams({});
                    var filter = search.filter;
                    var op = search.op;
                    window.open(Config.moduleurl + '/purchase/purchase_order/batch_export_xls?filter=' + filter + '&op=' + op, '_blank');
                }

            });

            $(document).on('click', ".problem_desc_info", function () {
                var problem_desc = $(this).attr('name');
                //Layer.alert(problem_desc);
                Layer.open({
                    closeBtn: 1,
                    title: '问题描述',
                    area: ['900px', '500px'],
                    content: problem_desc
                });
                return false;
            });

            $(document).on('click', ".btn-remark", function () {
                var ids = Table.api.selectedids(table);
                if (ids.length > 1) {
                    Toastr.error('添加备注只能选择一个采购单');
                    return false;
                }
                var url = 'purchase/purchase_order/remark?ids=' + ids;
                Fast.api.open(url, __('添加备注'), {area: ['900px', '500px']});

                return false;
            });

            $(document).on('click', ".btn-logistics", function () {
                var ids = Table.api.selectedids(table);

                var url = 'purchase/purchase_order/logistics?ids=' + ids;
                Fast.api.open(url, __('录入物流单号'), {area: ['50%', '60%']});

                return false;
            });

            //审核通过
            $(document).on('click', '.btn-open', function () {
                var ids = Table.api.selectedids(table);
                Backend.api.ajax({
                    url: Config.moduleurl + '/purchase/purchase_order/setStatus',
                    data: {ids: ids, status: 2}
                }, function (data, ret) {
                    table.bootstrapTable('refresh');
                });
            })

            //审核拒绝
            $(document).on('click', '.btn-close', function () {
                var ids = Table.api.selectedids(table);
                Backend.api.ajax({
                    url: Config.moduleurl + '/purchase/purchase_order/setStatus',
                    data: {ids: ids, status: 3}
                }, function (data, ret) {
                    table.bootstrapTable('refresh');
                });
            })

            //审核取消
            $(document).on('click', '.btn-cancel', function (e) {
                e.preventDefault();
                var url = $(this).attr('href');
                Backend.api.ajax({
                    url: url,
                    data: {status: 4}
                }, function (data, ret) {
                    table.bootstrapTable('refresh');
                });
            })

            //批量匹配SKU
            $(document).on('click', '.btn-matching', function (e) {
                e.preventDefault();
                var url = Config.moduleurl + '/purchase/purchase_order/matching';
                layer.load();
                Backend.api.ajax({
                    url: url,
                    data: {}
                }, function (data, ret) {
                    layer.closeAll();
                    table.bootstrapTable('refresh');
                });
            })



            // // 导入按钮事件
            // Upload.api.plupload($('.btn-import'), function (data, ret) {
            //     Fast.api.ajax({
            //         url: 'purchase/purchase_order/logistics_info_import',
            //         data: { file: data.url },
            //     }, function (data, ret) {
            //         layer.msg('导入成功！！', { time: 3000, icon: 6 }, function () {
            //             location.reload();
            //         });

            //     });
            // });
        },
        add: function () {
            Controller.api.bindevent();
            var z = 0;
            $(document).on('click', '.btn-add', function () {
                var content = $('#table-content table tbody').html();
                $('.purchase-table tbody').append(content);

                Controller.api.bindevent();
            })

            $(document).on('click', '.btn-del', function () {

                $(this).parent().parent().remove();
                var total = 0;
                $('.goods_total').each(function () {
                    var purchase_total = $(this).val();
                    total += purchase_total * 1;
                })
                //商品总价
                $('.total').val(total);
                //运费
                var freight = $('.freight').val();
                //总计
                $('.purchase_total').val(total + freight * 1);
            })

            $(document).on('click', '.btn-arrival-del', function () {
                $(this).parent().remove();
                z--;
            })

            //获取sku信息
            $(document).on('change', '.sku', function () {
                var sku = $(this).val();
                var supplier_id = $('.supplier.selectpicker').val();
                var _this = $(this);
                if (!sku) {
                    return false;
                }
                Backend.api.ajax({
                    url: 'ajax/getSkuList',
                    data: {sku: sku, supplier_id: supplier_id}
                }, function (data, ret) {
                    _this.parent().parent().find('.product_name').val(data.name);
                    _this.parent().parent().find('.supplier_sku').val(data.supplier_sku);
                }, function (data, ret) {
                    Fast.api.error(ret.msg);
                });
            })
            $(document).on('change','#factory_type',function (){
                var fac_val = $('#factory_type').val();
                console.log(fac_val)
                if (fac_val ==0){
                    $('#is_first').show();
                    $('#customized_procurement').show();
                }else{
                    $('#is_first').hide();
                    $('#customized_procurement').hide();
                }
            })

            $(document).on('click', '.btn-addplus', function () {
                // var content = $('#arrival-content').html();
                // $('#arrival_div').append(content);
                var html = '<div class="list" style="margin-top:20px;">\n' +
                    '<input type="hidden" name="row[is_batch]" value="1">' +
                    '    <label class="control-label col-xs-12 col-sm-2" style="width:150px;">批次预计到货时间：</label>\n' +
                    '    <div class="col-xs-12 col-sm-3" style="margin-bottom: 20px;">\n' +
                    '        <input id="c-arrival_time" class="form-control datetimepicker arrival_time" data-rule="required" data-date-format="YYYY-MM-DD HH:mm:ss" data-use-current="true" name="batch_arrival_time[]" type="text" value="' + Config.newdatetime + '">\n' +
                    '    </div>\n' +
                    '    <a href="javascript:;" class="btn btn-danger btn-arrival-del" title="删除"><i class="fa fa-trash"></i>删除</a>\n' +
                    '    <table id="caigou-table" style="width:80%;">\n' +
                    '        <tr>\n' +
                    '            <th>SKU</td>\n' +
                    '            <th>到货数量</td>\n' +
                    '        </tr>\n';
                var els = $('.purchase-table').find('.sku');

                for (var i = 0, j = els.length; i < j; i++) {
                    var sku = els[i].value;
                    html += '<tr>\n' +
                        '            <td>\n' +
                        '                <input id="c-purchase_remark" class="form-control" readonly name="batch_sku[' + z + '][' + i + ']" value="' + sku + '" type="text">\n' +
                        '            </td>\n' +
                        '            <td><input id="c-purchase_remark" class="form-control arrival_num"  name="arrival_num[' + z + '][' + i + ']" type="text" min="1"></td>\n' +
                        '        </tr>\n';

                }
                z++;
                html += '    </table>\n' +
                    '</div>';
                $('#arrival_div').append(html);

                Controller.api.bindevent();
            })


            //异步获取供应商的数据
            $(document).on('change', '.supplier.selectpicker', function () {
                var id = $(this).val();
                Backend.api.ajax({
                    url: Config.moduleurl + '/purchase/contract/getSupplierData',
                    data: {id: id}
                }, function (data, ret) {
                    $('.supplier_address').val(data.address);
                });
            })

            if ($('.supplier.selectpicker').val()) {

                $('.supplier.selectpicker').change();
            }

            //切换合同 异步获取合同数据
            $(document).on('change', '.contract_id', function () {
                var id = $(this).val();
                if (id) {
                    var url = Config.moduleurl + '/purchase/purchase_order/getContractData';
                    Backend.api.ajax({
                        url: url,
                        data: {id: id}
                    }, function (data, ret) {
                        $('.contract_name').val(data.contract_name);
                        $('.delivery_address').val(data.delivery_address);
                        $('.delivery_stime').val(data.delivery_stime);
                        $('.delivery_etime').val(data.delivery_etime);
                        $('.contract_stime').val(data.contract_stime);
                        $('.contract_etime').val(data.contract_etime);
                        $('.contract_images').val(data.contract_images);
                        $('#c-contract_images').change();

                        $(".supplier").selectpicker('val', data.supplier_id);//默认选中
                        $(".supplier_address").val(data.supplier_address);
                        $(".total").val(data.total);
                        $(".freight").val(data.freight);
                        $(".deposit_amount").val(data.deposit_amount);
                        $(".final_amount").val(data.final_amount);
                        $(".settlement_method").val(data.settlement_method);
                        $('.address').val(data.delivery_address);
                        if (data.settlement_method == 3) {
                            $('.deposit_amount').removeClass('hidden');
                            $('.final_amount').removeClass('hidden');
                        }

                        $('.freight').attr("readonly", "readonly");
                        ;

                        //总计
                        var purchase_total = data.total * 1 + data.freight * 1;
                        $('.purchase_total').val(purchase_total);


                        //循环展示商品信息
                        var shtml = ' <tr><th>SKU</td><th>产品名称</td><th>供应商sku</td><th>采购数量（个）</td><th>采购单价（元）</td><th>总价（元）</td></tr>';
                        $('.purchase-table tbody').html('');
                        $('#toolbar').remove();
                        for (var i in data.item) {
                            var sku = data.item[i].sku;
                            if (!sku) {
                                sku = '';
                            }
                            shtml += '<tr><td><input id="c-purchase_remark" class="form-control sku" name="sku[]" readonly value="' + sku + '" type="text"></td>'
                            shtml += '<td><input id="c-purchase_remark" class="form-control product_name" readonly name="product_name[]" value="' + data.item[i].product_name + '" type="text"></td>'
                            shtml += '<td><input id="c-purchase_remark" class="form-control supplier_sku" readonly name="supplier_sku[]" value="' + data.item[i].supplier_sku + '" type="text"></td>'
                            shtml += '<td><input id="c-purchase_remark" class="form-control purchase_num" readonly name="purchase_num[]" value="' + data.item[i].num + '" type="text"></td>'
                            shtml += '<td><input id="c-purchase_remark" class="form-control purchase_price" readonly name="purchase_price[]" value="' + data.item[i].price + '" type="text"></td>'
                            shtml += '<td><input id="c-purchase_remark" class="form-control goods_total" readonly name="purchase_total[]" value="' + data.item[i].total + '" type="text"></td>'
                            // shtml += '<td><a href="javascript:;" class="btn btn-danger btn-del" title="删除"><i class="fa fa-trash"></i> 删除</a></td>'
                            shtml += '</tr>'
                        }
                        $('.purchase-table tbody').append(shtml);

                        //模糊匹配订单
                        $('.sku').autocomplete({
                            source: function (request, response) {
                                $.ajax({
                                    type: "POST",
                                    url: "ajax/ajaxGetLikeOriginSku",
                                    dataType: "json",
                                    cache: false,
                                    async: false,
                                    data: {
                                        origin_sku: request.term
                                    },
                                    success: function (json) {
                                        var data = json.data;
                                        response($.map(data, function (item) {
                                            return {
                                                label: item,//下拉框显示值
                                                value: item,//选中后，填充到input框的值
                                                //id:item.bankCodeInfo//选中后，填充到id里面的值
                                            };
                                        }));
                                    }
                                });
                            },
                            delay: 10,//延迟100ms便于输入
                            select: function (event, ui) {
                                $("#bankUnionNo").val(ui.item.id);//取出在return里面放入到item中的属性
                            },
                            scroll: true,
                            pagingMore: true,
                            max: 5000
                        });
                    });
                }

            })

        },
        edit: function () {
            Controller.api.bindevent();

            $(document).on('click', '.btn-add', function () {
                var content = $('#table-content table tbody').html();
                $('.caigou table tbody').append(content);
                Controller.api.bindevent();

            })
            var z = $('.arrival_time').length - 1;
            $(document).on('click', '.btn-arrival-del', function () {
                $(this).parent().remove();
                z--;
            })

            $(document).on('change','#factory_type',function (){
                var fac_val = $('#factory_type').val();
                console.log(fac_val)
                if (fac_val ==0){
                    $('#is_first').show();
                    $('#customized_procurement').show();
                }else{
                    $('#is_first').hide();
                    $('#customized_procurement').hide();
                }
            })

            $(document).on('click', '.btn-addplus', function () {
                // var content = $('#arrival-content').html();
                // $('#arrival_div').append(content);
                var html = '<div class="list" style="margin-top:20px;">\n' +
                    '<input type="hidden" name="row[is_batch]" value="1">' +
                    '    <label class="control-label col-xs-12 col-sm-2" style="width:150px;">批次预计到货时间：</label>\n' +
                    '    <div class="col-xs-12 col-sm-3" style="margin-bottom: 20px;">\n' +
                    '        <input id="c-arrival_time" class="form-control datetimepicker arrival_time" data-rule="required" data-date-format="YYYY-MM-DD HH:mm:ss" data-use-current="true" name="batch_arrival_time[]" type="text" value="">\n' +
                    '    </div>\n' +
                    '    <a href="javascript:;" class="btn btn-danger btn-arrival-del" title="删除"><i class="fa fa-trash"></i>删除</a>\n' +
                    '    <table id="caigou-table" style="width:80%;">\n' +
                    '        <tr>\n' +
                    '            <th>SKU</td>\n' +
                    '            <th>到货数量</td>\n' +
                    '        </tr>\n';
                var els = $('.purchase-table').find('.sku');

                for (var i = 0, j = els.length; i < j; i++) {
                    var sku = els[i].value;
                    html += '<tr>\n' +
                        '            <td>\n' +
                        '                <input id="c-purchase_remark" class="form-control" readonly name="batch_sku[' + z + '][' + i + ']" value="' + sku + '" type="text">\n' +
                        '            </td>\n' +
                        '            <td><input id="c-purchase_remark" class="form-control arrival_num"  name="arrival_num[' + z + '][' + i + ']" type="text"></td>\n' +
                        '        </tr>\n';

                }
                z++;
                html += '    </table>\n' +
                    '</div>';
                $('#arrival_div').append(html);

                Controller.api.bindevent();
            })


            //获取sku信息
            $(document).on('change', '.sku', function () {
                var sku = $(this).val();
                var supplier_id = $('.supplier.selectpicker').val();
                var _this = $(this);
                if (!sku) {
                    return false;
                }
                Backend.api.ajax({
                    url: 'ajax/getSkuList',
                    data: {sku: sku, supplier_id: supplier_id}
                }, function (data, ret) {
                    _this.parent().parent().find('.product_name').val(data.name);
                    _this.parent().parent().find('.supplier_sku').val(data.supplier_sku);
                }, function (data, ret) {
                    Fast.api.error(ret.msg);
                });

            })

            //切换合同 异步获取合同数据
            $(document).on('change', '.contract_id', function () {
                var id = $(this).val();
                if (id) {
                    var url = Config.moduleurl + '/purchase/purchase_order/getContractData';
                    Backend.api.ajax({
                        url: url,
                        data: {id: id}
                    }, function (data, ret) {
                        $('.contract_name').val(data.contract_name);
                        $('.delivery_address').val(data.delivery_address);
                        $('.delivery_stime').val(data.delivery_stime);
                        $('.delivery_etime').val(data.delivery_etime);
                        $('.contract_stime').val(data.contract_stime);
                        $('.contract_etime').val(data.contract_etime);
                        $('.contract_images').val(data.contract_images);
                        $('#c-contract_images').change();

                        $(".supplier").selectpicker('val', data.supplier_id);//默认选中
                        $(".supplier_address").val(data.supplier_address);
                        $(".total").val(data.total);
                        $(".freight").val(data.freight);
                        $(".deposit_amount").val(data.deposit_amount);
                        $(".final_amount").val(data.final_amount);
                        $(".settlement_method").val(data.settlement_method);
                        $('.address').val(data.delivery_address);
                        if (data.settlement_method == 3) {
                            $('.deposit_amount').removeClass('hidden');
                            $('.final_amount').removeClass('hidden');
                        }

                        $('.freight').attr("readonly", "readonly");
                        ;

                        //总计
                        var purchase_total = data.total * 1 + data.freight * 1;
                        $('.purchase_total').val(purchase_total);


                        //循环展示商品信息
                        var shtml = ' <tr><th>SKU</td><th>产品名称</td><th>供应商sku</td><th>采购数量（个）</td><th>采购单价（元）</td><th>总价（元）</td></tr>';
                        $('.caigou table tbody').html('');
                        $('#toolbar').remove();
                        for (var i in data.item) {
                            var sku = data.item[i].sku;
                            if (!sku) {
                                sku = '';
                            }
                            shtml += '<tr><td><input id="c-purchase_remark" class="form-control sku" name="sku[]" readonly value="' + sku + '" type="text"></td>'
                            shtml += '<td><input id="c-purchase_remark" class="form-control product_name" readonly name="product_name[]" value="' + data.item[i].product_name + '" type="text"></td>'
                            shtml += '<td><input id="c-purchase_remark" class="form-control supplier_sku" readonly name="supplier_sku[]" value="' + data.item[i].supplier_sku + '" type="text"></td>'
                            shtml += '<td><input id="c-purchase_remark" class="form-control purchase_num" readonly name="purchase_num[]" value="' + data.item[i].num + '" type="text"></td>'
                            shtml += '<td><input id="c-purchase_remark" class="form-control purchase_price" readonly name="purchase_price[]" value="' + data.item[i].price + '" type="text"></td>'
                            shtml += '<td><input id="c-purchase_remark" class="form-control goods_total" readonly name="purchase_total[]" value="' + data.item[i].total + '" type="text"></td>'
                            // shtml += '<td><a href="javascript:;" class="btn btn-danger btn-del" title="删除"><i class="fa fa-trash"></i> 删除</a></td>'
                            shtml += '</tr>'
                        }
                        $('.caigou table tbody').append(shtml);


                        //模糊匹配订单
                        $('.sku').autocomplete({
                            source: function (request, response) {
                                $.ajax({
                                    type: "POST",
                                    url: "ajax/ajaxGetLikeOriginSku",
                                    dataType: "json",
                                    cache: false,
                                    async: false,
                                    data: {
                                        origin_sku: request.term
                                    },
                                    success: function (json) {
                                        var data = json.data;
                                        response($.map(data, function (item) {
                                            return {
                                                label: item,//下拉框显示值
                                                value: item,//选中后，填充到input框的值
                                                //id:item.bankCodeInfo//选中后，填充到id里面的值
                                            };
                                        }));
                                    }
                                });
                            },
                            delay: 10,//延迟100ms便于输入
                            select: function (event, ui) {
                                $("#bankUnionNo").val(ui.item.id);//取出在return里面放入到item中的属性
                            },
                            scroll: true,
                            pagingMore: true,
                            max: 5000
                        });
                    });
                }

            })


            //判断合同是否有默认值
            var contract_id = $('.contract_id').val();
            if (contract_id) {
                var url = Config.moduleurl + '/purchase/purchase_order/getContractData';
                Backend.api.ajax({
                    url: url,
                    data: {id: contract_id}
                }, function (data, ret) {
                    $('.contract_name').val(data.contract_name);
                    $('.delivery_address').val(data.delivery_address);
                    $('.delivery_stime').val(data.delivery_stime);
                    $('.delivery_etime').val(data.delivery_etime);
                    $('.contract_stime').val(data.contract_stime);
                    $('.contract_etime').val(data.contract_etime);
                    $('.contract_images').val(data.contract_images);
                    $('#c-contract_images').change();
                });
            }

            //删除商品数据
            $(document).on('click', '.btn-del', function () {
                var _this = $(this);
                var id = $(this).parent().parent().find('.item_id').val();
                if (id) {
                    Layer.confirm(__('确定删除此数据吗?'), function () {
                        _this.parent().parent().remove();
                        Backend.api.ajax({
                            url: Config.moduleurl + '/purchase/purchase_order/deleteItem',
                            data: {id: id}
                        }, function () {
                            Layer.closeAll();
                        });
                    });
                }
            })


        },
        logistics: function () {
            Controller.api.bindevent();
            $(document).on('click', '.btn-add', function () {
                var shtml = $('#logistics_div').html();
                $(this).parent().next().append(shtml);
            })

            $(document).on('click', '.btn-add-batch', function () {
                var batch_id = $(this).parent().next('.batch_id').val();
                var shtml = '<div class="form-group">' +
                    '<label class="control-label col-xs-12 col-sm-2">物流公司编码:</label>' +
                    '<div class="col-xs-12 col-sm-3">' +
                    '<input id="c-logistics_company_no" class="form-control" name="logistics_company_no[' + batch_id + '][]" value="" type="text" placeholder="注意：请输入下方表格对应的物流公司编码">' +
                    '</div>' +
                    '<label class="control-label col-xs-12 col-sm-2">物流单号:</label>' +
                    '<div class="col-xs-12 col-sm-3">' +
                    '<input id="c-logistics_number" class="form-control" name="logistics_number[' + batch_id + '][]" type="text">' +
                    '</div>' +
                    '<a href="javascript:;" class="btn btn-danger btn-del" title="删除"><i class="fa fa-trash"></i>删除</a>' +
                    '</div>';
                $(this).parent().next().next().append(shtml);
            })

            // $(document).on('click', '.btn-del', function () {
            //     $(this).parent().remove();
            // })

            //删除商品数据
            $(document).on('click', '.btn-del', function () {
                var id = $(this).parent().find('.logistics_ids').val();
                var _this = $(this);
                if (id) {
                    Layer.confirm(
                        __('确定要删除吗'),
                        function (index) {
                            Backend.api.ajax({
                                url: Config.moduleurl + '/purchase/purchase_order/deleteLogisticsItem',
                                data: {id: id}
                            }, function (data, ret) {
                                _this.parent().remove();
                                Layer.closeAll();
                            });
                        }
                    );

                } else {
                    $(this).parent().remove();
                }
            })

        },
        remark: function () {
            Controller.api.bindevent();
        },
        logisticsDetail: function () {
            Controller.api.bindevent();

        },
        checkdetail: function () {
            Controller.api.bindevent();
            //确认差异
            $(document).on('click', '.btn-add', function () {
                Layer.load();
                var id = $(this).data('id');
                if (id) {
                    Backend.api.ajax({
                        url: Config.moduleurl + '/purchase/purchase_order/confirmDiff',
                        data: {id: id}
                    }, function (data, ret) {
                        location.reload();
                    });
                }
            })

            //上传文件
            $(document).on('click', '.pluploads', function () {
                var _this = $(this);
                var url = $(this).attr('data-url');
                Fast.api.open(
                    'warehouse/check/uploads?img_url=' + url, '上传文件', {
                        callback: function (data) {
                            _this.parent().parent().parent().find('.unqualified_images').val(data.unqualified_images);
                        }
                    }
                )
            })

        },
        detail: function () {
            Controller.api.bindevent();
            //判断合同是否有默认值
            var contract_id = $('.contract_id').val();
            if (contract_id) {
                var url = Config.moduleurl + '/purchase/purchase_order/getContractData';
                Backend.api.ajax({
                    url: url,
                    data: {id: contract_id}
                }, function (data, ret) {
                    $('.contract_name').val(data.contract_name);
                    $('.delivery_address').val(data.delivery_address);
                    $('.delivery_stime').val(data.delivery_stime);
                    $('.delivery_etime').val(data.delivery_etime);
                    $('.contract_stime').val(data.contract_stime);
                    $('.contract_etime').val(data.contract_etime);
                    $('.contract_images').val(data.contract_images);
                    $('#c-contract_images').change();
                });
            }
        },
        product_grade_list: function () {
            // 初始化表格参数配置
            Table.api.init({
                showJumpto: true,
                searchFormVisible: true,
                pageSize: 10,
                pageList: [10, 25, 50, 100, 500, 2000],
                extend: {
                    index_url: 'purchase/purchase_order/product_grade_list' + location.search,
                    table: 'product_grade_list',
                }
            });

            var table = $("#table");

            // 初始化表格
            table.bootstrapTable({
                url: $.fn.bootstrapTable.defaults.extend.index_url,
                pk: 'id',
                sortName: 'num',
                sortOrder: 'desc',
                columns: [
                    [
                        {checkbox: true},
                        {
                            field: '', title: __('序号'), formatter: function (value, row, index) {
                                var options = table.bootstrapTable('getOptions');
                                var pageNumber = options.pageNumber;
                                var pageSize = options.pageSize;
                                return (pageNumber - 1) * pageSize + 1 + index;
                            }, operate: false
                        },
                        {field: 'supplier_name', title: __('供应商名称'), operate: 'like'},
                        {field: 'purchase_person', title: __('采购创建人'), operate: 'like'},
                        {field: 'true_sku', title: __('SKU'), operate: 'like'},
                        {field: 'grade', title: __('等级'), operate: 'like'},
                        {field: 'zeelool_sku', title: __('Zeelool_Sku'), operate: 'like'},
                        {field: 'voogueme_sku', title: __('Voogueme_Sku'), operate: 'like'},
                        {field: 'nihao_sku', title: __('Nihao_Sku'), operate: 'like'},
                        {
                            field: 'counter', title: __('总销量'), operate: false, formatter: function (value, rows) {
                                return rows.days + '天:' + rows.counter;
                            }
                        },

                        {field: 'num', title: __('30天预估销量'), operate: false},
                        {field: 'days_sales_num', title: __('日均销量'), operate: false},
                        {field: 'replenish_days', title: __('预估售卖天数'), operate: false},
                        {field: 'stock', title: __('可用库存'), operate: false},
                        {field: 'purchase_qty', title: __('在途库存'), operate: false},
                        {field: 'replenish_num', title: __('建议补货量'), operate: false},
                        {field: 'created_at', title: __('上架时间'), operate: 'RANGE', addclass: 'datetimerange'},

                    ]
                ]
            });


            // 为表格绑定事件
            Table.api.bindevent(table);
        },
        process: function () {
            // 初始化表格参数配置
            Table.api.init({
                showJumpto: true,
                searchFormVisible: true,
                pageList: [10, 25, 50, 100],
                extend: {
                    index_url: 'purchase/purchase_order/process' + location.search,
                    table: 'check_order',
                }
            });

            var table = $("#table");

            // 初始化表格
            table.bootstrapTable({
                url: $.fn.bootstrapTable.defaults.extend.index_url,
                pk: 'id',
                sortName: 'check.createtime',
                columns: [
                    [
                        {checkbox: true},
                        {field: 'id', title: __('Id')},
                        {field: 'check_order_number', title: __('质检单号'), operate: 'like'},
                        {field: 'purchaseorder.purchase_number', title: __('采购单号'), operate: 'like'},
                        {field: 'purchaseorder.create_person', title: __('采购创建人'), operate: 'like'},
                        {field: 'supplier.supplier_name', title: __('供应商'), operate: 'like'},
                        {
                            field: 'supplier.supplier_type_pattern',
                            title: __('供应商类型'),
                            searchList: {1: '工厂', 2: '贸易'},
                            formatter: Controller.api.formatter.supplier_type_pattern
                        },
                        {
                            field: 'remark',
                            title: __('质检备注'),
                            formatter: Controller.api.formatter.getClear,
                            operate: false
                        },
                        {field: 'createtime', title: __('Createtime'), operate: 'RANGE', addclass: 'datetimerange'},
                        {field: 'create_person', title: __('Create_person')},
                        {field: 'sku', title: __('sku'), operate: 'like', visible: false},

                        {
                            field: 'operate',
                            title: __('Operate'),
                            table: table,
                            events: Table.api.events.operate,
                            buttons: [

                                {
                                    name: 'detail',
                                    text: '详情',
                                    title: __('Detail'),
                                    classname: 'btn btn-xs  btn-primary  btn-dialog',
                                    icon: 'fa fa-list',
                                    url: 'warehouse/check/detail',
                                    extend: 'data-area = \'["100%","100%"]\'',
                                    callback: function (data) {
                                        Layer.alert("接收到回传数据：" + JSON.stringify(data), {title: "回传数据"});
                                    },
                                    visible: function (row) {
                                        //返回true时按钮显示,返回false隐藏
                                        return true;
                                    }
                                }

                            ],
                            formatter: Table.api.formatter.operate
                        }
                    ]
                ]
            });


            $(document).on('click', ".problem_desc_info", function () {
                var problem_desc = $(this).attr('name');
                //Layer.alert(problem_desc);
                Layer.open({
                    closeBtn: 1,
                    title: '问题描述',
                    area: ['900px', '500px'],
                    content: problem_desc
                });
                return false;
            });


            // 为表格绑定事件
            Table.api.bindevent(table);

            //审核通过
            $(document).on('click', '.btn-open', function () {
                var ids = Table.api.selectedids(table);
                Backend.api.ajax({
                    url: Config.moduleurl + '/warehouse/check/setStatus',
                    data: {ids: ids, status: 2}
                }, function (data, ret) {
                    table.bootstrapTable('refresh');
                });
            })

            //审核拒绝
            $(document).on('click', '.btn-close', function () {
                var ids = Table.api.selectedids(table);
                Backend.api.ajax({
                    url: Config.moduleurl + '/warehouse/check/setStatus',
                    data: {ids: ids, status: 3}
                }, function (data, ret) {
                    table.bootstrapTable('refresh');
                });
            })

            //审核拒绝
            $(document).on('click', '.btn-cancel', function (e) {
                e.preventDefault();
                var url = $(this).attr('href');
                Backend.api.ajax({
                    url: url,
                    data: {status: 4}
                }, function (data, ret) {
                    table.bootstrapTable('refresh');
                });
            })


            //批量生成退销单
            $(document).on('click', '.btn-matching', function () {
                var ids = Table.api.selectedids(table);

                Backend.api.open('warehouse/check/add_return_order/ids/' + ids, '批量生成退销单', {area: ["60%", "60%"]});

            });

            //批量导出xls
            $('.btn-batch-export-xls').click(function () {
                var ids = Table.api.selectedids(table);
                if (ids.length > 0) {
                    window.open(Config.moduleurl + '/purchase/purchase_order/process_export_xls?ids=' + ids, '_blank');
                } else {
                    var options = table.bootstrapTable('getOptions');
                    var search = options.queryParams({});
                    var filter = search.filter;
                    var op = search.op;
                    window.open(Config.moduleurl + '/purchase/purchase_order/process_export_xls?filter=' + filter + '&op=' + op, '_blank');
                }

            });





        },
        api: {
            bindevent: function () {
                $(document).on('click', '.btn-status', function () {
                    $('.status').val(1);
                })
                Form.api.bindevent($("form[role=form]"));


                //计算金额
                $(document).on('blur', '.purchase_num', function () {

                    var purchase_num = $(this).val();
                    var purchase_price = $(this).parent().next().find('.purchase_price').val();
                    if (purchase_num * 1 > 0 && purchase_price * 1 > 0) {
                        $(this).parent().next().next().find('.goods_total').val((purchase_num * 1 * purchase_price));
                    }
                    var total = 0;
                    $('.goods_total').each(function () {
                        var purchase_total = $(this).val();
                        total += purchase_total * 1;
                    })
                    //商品总价
                    $('.total').val(total);
                    //运费
                    var freight = $('.freight').val();
                    //总计
                    // $('.purchase_total').val(total + freight * 1);
                    $('.purchase_total').val((total + freight * 1));
                })

                $(document).on('blur', '.purchase_price', function () {
                    var purchase_num = $(this).parent().prev().find('.purchase_num').val();
                    var purchase_price = $(this).val();
                    if (purchase_num * 1 > 0 && purchase_price * 1 > 0) {
                        // $(this).parent().next().find('.goods_total').val(purchase_num * 1 * purchase_price);
                        $(this).parent().next().find('.goods_total').val((purchase_num * 1 * purchase_price));

                    }
                    var total = 0;
                    $('.goods_total').each(function () {
                        var purchase_total = $(this).val();
                        total += purchase_total * 1;
                    })
                    //商品总价
                    $('.total').val(total);
                    //运费
                    var freight = $('.freight').val();
                    //总计
                    // $('.purchase_total').val(total + freight * 1);
                    $('.purchase_total').val((total + freight * 1));

                })

                //运费
                $('.freight').blur(function () {
                    var total = $('.total').val();
                    var freight = $(this).val();
                    //总计
                    $('.purchase_total').val(total * 1 + freight * 1);
                })


                //模糊匹配订单
                $('.sku').autocomplete({
                    source: function (request, response) {
                        $.ajax({
                            type: "POST",
                            url: "ajax/ajaxGetLikeOriginSku",
                            dataType: "json",
                            cache: false,
                            async: false,
                            data: {
                                origin_sku: request.term
                            },
                            success: function (json) {
                                var data = json.data;
                                response($.map(data, function (item) {
                                    return {
                                        label: item,//下拉框显示值
                                        value: item,//选中后，填充到input框的值
                                        //id:item.bankCodeInfo//选中后，填充到id里面的值
                                    };
                                }));
                            }
                        });
                    },
                    delay: 10,//延迟100ms便于输入
                    select: function (event, ui) {
                        $("#bankUnionNo").val(ui.item.id);//取出在return里面放入到item中的属性
                    },
                    scroll: true,
                    pagingMore: true,
                    max: 5000
                });

                //选中的开始时间和现在的时间比较
                $(document).on('dp.change', '.delivery_stime', function () {
                    var time_value = $(this).val();
                    var end_time = $('.delivery_etime').val();

                    function getNow(s) {
                        return s < 10 ? '0' + s : s;
                    }

                    var myDate = new Date();

                    var year = myDate.getFullYear();        //获取当前年
                    var month = myDate.getMonth() + 1;   //获取当前月
                    var date = myDate.getDate();            //获取当前日
                    var h = myDate.getHours();              //获取当前小时数(0-23)
                    var m = myDate.getMinutes() - 10;          //获取当前分钟数(0-59)
                    var s = myDate.getSeconds();
                    var now = year + '-' + getNow(month) + "-" + getNow(date) + " " + getNow(h) + ':' + getNow(m) + ":" + getNow(s);


                    if (time_value > end_time) {
                        Layer.alert('开始时间不能大于结束时间！！');
                        $(this).val(now);
                        return false;
                    }

                });


                //选中的开始时间和现在的时间比较
                $(document).on('dp.change', '.contract_stime', function () {
                    var time_value = $(this).val();
                    var end_time = $('.contract_etime').val();

                    function getNow(s) {
                        return s < 10 ? '0' + s : s;
                    }

                    var myDate = new Date();

                    var year = myDate.getFullYear();        //获取当前年
                    var month = myDate.getMonth() + 1;   //获取当前月
                    var date = myDate.getDate();            //获取当前日
                    var h = myDate.getHours();              //获取当前小时数(0-23)
                    var m = myDate.getMinutes() - 10;          //获取当前分钟数(0-59)
                    var s = myDate.getSeconds();
                    var now = year + '-' + getNow(month) + "-" + getNow(date) + " " + getNow(h) + ':' + getNow(m) + ":" + getNow(s);


                    if (time_value > end_time) {
                        Layer.alert('开始时间不能大于结束时间！！');
                        $(this).val(now);
                        return false;
                    }

                });


                //结算方式
                $(document).on('click', '.settlement_method', function () {
                    var val = $(this).val();
                    if (val == 3) {
                        $('.deposit_amount').removeClass('hidden');
                        $('.final_amount').removeClass('hidden');
                    } else {
                        $('.deposit_amount').addClass('hidden');
                        $('.final_amount').addClass('hidden');
                    }
                })


            },
            formatter: {
                supplier_type_pattern: function (value, row, index) {
                    var str = '';
                    if (value == 1) {
                        str = '工厂';
                    } else if (value == 2) {
                        str = '贸易';
                    }
                    return str;
                },
                getClear: function (value) {
                    if (value == null || value == undefined) {
                        return '';
                    } else {
                        var tem = value;
                        if (tem.length <= 20) {
                            return tem;
                        } else {
                            return '<span class="problem_desc_info" name = "' + tem + '" style="">' + tem.substr(0, 20) + '...</span>';

                        }
                    }
                },

            }

        },
        account_purchase_order: function () {
            // 初始化表格参数配置
            Table.api.init({
                showJumpto: true,
                searchFormVisible: true,
                pageSize: 10,
                pageList: [10, 25, 50, 100],
                extend: {
                    index_url: 'purchase/purchase_order/account_purchase_order' + location.search,
                    add_url: '',
                    edit_url: '',
                    // del_url: 'purchase/purchase_order/del',
                    multi_url: '',
                    table: 'purchase_order',
                }
            });

            var table = $("#table");
            table.on('load-success.bs.table', function (e, data) {
                //这里可以获取从服务端获取的JSON数据
                //这里我们手动设置底部的值
                //console.log(data.total_money);
                $("#total-money").text(Math.round(data.total_money * 100) / 100);
                $("#return-money").text(Math.round(data.return_money * 100) / 100);

            });
            // 初始化表格
            table.bootstrapTable({
                url: $.fn.bootstrapTable.defaults.extend.index_url,
                pk: 'id',
                sortName: 'createtime',
                sortOrder: 'desc',
                columns: [
                    [
                        {checkbox: true},
                        {
                            field: '', title: __('序号'), formatter: function (value, row, index) {
                                var options = table.bootstrapTable('getOptions');
                                var pageNumber = options.pageNumber;
                                var pageSize = options.pageSize;
                                return (pageNumber - 1) * pageSize + 1 + index;
                            }, operate: false
                        },
                        {field: 'id', title: __('Id'), operate: false, visible: false},
                        {field: 'purchase_number', title: __('Purchase_number'), operate: 'like'},
                        {field: 'purchase_name', title: __('Purchase_name'), operate: 'like'},
                        {field: 'supplier.supplier_name', title: __('供应商')},
                        {field: 'purchase_total', title: __('Purchase_total'), operate: 'BETWEEN'},
                        {field: 'purchase_virtual_total', title: __('实际采购金额（元）'), operate: 'BETWEEN'},
                        {field: 'refund_amount', title: __('退款金额（元）'), operate: false},
                        {field: 'purchase_settle_money', title: __('采购结算金额（元）')},
                        //{ field: 'purchase_freight', title: __('邮费（元）') },
                        {field: 'payment_money', title: __('已付款金额')},
                        {
                            field: 'purchase_status', title: __('Purchase_status'),
                            custom: {
                                0: 'success',
                                1: 'yellow',
                                2: 'blue',
                                3: 'danger',
                                4: 'gray',
                                5: 'yellow',
                                6: 'yellow',
                                7: 'success'
                            },
                            searchList: {
                                0: '新建',
                                1: '待审核',
                                2: '已审核',
                                3: '已拒绝',
                                4: '已取消',
                                5: '待发货',
                                6: '待收货',
                                7: '已收货',
                                8: '已退款'
                            },
                            addClass: 'selectpicker', data: 'multiple', operate: 'IN',
                            formatter: Table.api.formatter.status
                        },
                        {
                            field: 'settlement_method', title: __('Settlement_method'),
                            custom: {1: 'bule', 2: 'yellow', 3: 'gray'},
                            searchList: {1: '先付款', 2: '货到付款', 3: '付定金 货到付款'},
                            formatter: Table.api.formatter.status
                        },
                        {
                            field: 'payment_status', title: __('Payment_status'),
                            custom: {1: 'danger', 2: 'blue', 3: 'success'},
                            searchList: {1: '未付款', 2: '部分付款', 3: '已付款'},
                            formatter: Table.api.formatter.status
                        },
                        {field: 'create_person', title: __('Create_person'), operate: 'like'},
                        {field: 'createtime', title: __('Createtime'), operate: 'RANGE', addclass: 'datetimerange'},
                        {field: 'pay_person', title: __('付款人'), visible: false},
                        {
                            field: 'pay_time',
                            title: __('付款时间'),
                            operate: 'RANGE',
                            addclass: 'datetimerange',
                            visible: false
                        },
                        {
                            field: 'operate',
                            title: __('Operate'),
                            table: table,
                            events: Table.api.events.operate,
                            buttons: [
                                {
                                    name: 'submitAudit',
                                    text: '提交审核',
                                    title: __('提交审核'),
                                    classname: 'btn btn-xs btn-success btn-ajax',
                                    icon: 'fa fa-leaf',
                                    url: 'purchase/purchase_order/audit',
                                    confirm: '确认提交审核吗',
                                    success: function (data, ret) {
                                        Layer.alert(ret.msg);
                                        $(".btn-refresh").trigger("click");
                                        //如果需要阻止成功提示，则必须使用return false;
                                        //return false;
                                    },
                                    error: function (data, ret) {
                                        Layer.alert(ret.msg);
                                        return false;
                                    },
                                    visible: function (row) {
                                        //返回true时按钮显示,返回false隐藏
                                        if (row.purchase_status == 0) {
                                            return true;
                                        } else {
                                            return false;
                                        }
                                    },
                                },
                                {
                                    name: 'detail',
                                    text: '详情',
                                    title: __('Detail'),
                                    classname: 'btn btn-xs  btn-primary btn-dialog',
                                    icon: 'fa fa-list',
                                    //url: "purchase/purchase_order/account_purchase_order_detail?purchase_virtual_total="+row.refund_amount,
                                    url: function (row) {
                                        //实际采购金额（元）
                                        var purchase_virtual_total = 0;
                                        if (row.purchase_virtual_total) {
                                            purchase_virtual_total = row.purchase_virtual_total;
                                        }

                                        //退款金额
                                        var refund_amount = 0;
                                        if (row.refund_amount) {
                                            refund_amount = row.refund_amount;
                                        }

                                        //退款金额
                                        var purchase_settle_money = 0;
                                        if (row.purchase_settle_money) {
                                            purchase_settle_money = row.purchase_settle_money;
                                        }

                                        return "purchase/purchase_order/account_purchase_order_detail?purchase_virtual_total=" + purchase_virtual_total + "&refund_amount=" + refund_amount + "&purchase_settle_money=" + purchase_settle_money + "&ids=" + row.id;
                                    },
                                    extend: 'data-area = \'["100%","100%"]\'',
                                    callback: function (data) {
                                        Layer.alert("接收到回传数据：" + JSON.stringify(data), {title: "回传数据"});
                                    },
                                    visible: function (row) {
                                        //返回true时按钮显示,返回false隐藏
                                        return true;
                                    }
                                },
                                {
                                    name: 'return',
                                    text: '付款',
                                    title: '付款',
                                    classname: 'btn btn-xs  btn-success  btn-dialog',
                                    icon: 'fa fa-plus',
                                    url: 'purchase/purchase_order/purchase_order_pay',
                                    extend: 'data-area = \'["60%","60%"]\'',
                                    callback: function (data) {
                                        Layer.alert("接收到回传数据：" + JSON.stringify(data), {title: "回传数据"});
                                    },
                                    visible: function (row) {
                                        return true;
                                    }
                                },
                                {
                                    name: 'detail',
                                    text: '确认退款',
                                    title: '确认退款',
                                    classname: 'btn btn-xs btn-danger btn-ajax',
                                    icon: 'fa fa-plus',
                                    url: 'purchase/purchase_order/purchase_order_affirm_refund',
                                    confirm: '确认退款吗',
                                    success: function (data, ret) {
                                        //Layer.alert(ret.msg);
                                        table.bootstrapTable('refresh');
                                        //如果需要阻止成功提示，则必须使用return false;
                                        return false;
                                    },
                                    error: function (data, ret) {
                                        Layer.alert(ret.msg);
                                        return false;
                                    },
                                    visible: function (row) {
                                        console.log(row.refund_amount);
                                        //返回true时按钮显示,返回false隐藏
                                        // if ((row.purchase_status == 8) || (row.payment_status == 1) || (row.refund_amount == 0)) {
                                        //     return false;
                                        // }
                                        if ((row.refund_amount <= 0) || (!row.refund_amount)) {
                                            return false;
                                        }
                                        return true;
                                    }
                                }

                            ],
                            formatter: Table.api.formatter.operate
                        }
                    ]
                ]
            });

            // 为表格绑定事件
            Table.api.bindevent(table);
        },
        purchase_order_pay: function () {
            Form.api.bindevent($("form[role=form]"));
        }
    };
    return Controller;
});<|MERGE_RESOLUTION|>--- conflicted
+++ resolved
@@ -237,12 +237,7 @@
                                     },
                                     visible: function (row) {
                                         //返回true时按钮显示,返回false隐藏
-<<<<<<< HEAD
-                                        // if (row.can_create_pay == 1 && row.purchase_status == 2  && row.pay_type !=3 && row.id > 16410) {
-                                        if (row.can_create_pay == 1 && row.purchase_status == 2  && row.pay_type !=3) {
-=======
                                         if (row.can_create_pay == 1 && row.purchase_status == 2  && row.pay_type !=3 && row.id > 16475) {
->>>>>>> 2c6cb7ed
                                             return true;
                                         } else {
                                             return false;
