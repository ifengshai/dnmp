--- conflicted
+++ resolved
@@ -55,6 +55,7 @@
         add: function () {
 
             Controller.api.bindevent();
+
             //点击事件 #todo::需判断仓库或者客服
             $(document).on('click', '.problem_type', function () {
                 //读取是谁添加的配置console.log(Config.work_type);
@@ -63,7 +64,6 @@
                 $('#appoint_group_users').html('');//切换问题类型时清空承接人
                 $('#recept_person_id').val('');//切换问题类型时清空隐藏域承接人id
                 $('#recept_person').val('');//切换问题类型时清空隐藏域承接人
-<<<<<<< HEAD
                 $('.measure').hide();                
                 if(2 == Config.work_type){ //如果是仓库人员添加的工单
                     $('#step_id').hide();
@@ -83,52 +83,6 @@
                             $('#step' + steparr[j].step_id + '-is_check').val(steparr[j].is_check);
                             $('#step' + steparr[j].step_id + '-appoint_group').val((steparr[j].appoint_group).join(','));
                         }
-=======
-                $('.measure').hide();
-                var id = $(this).val();
-                
-                //判断是客服创建还是仓库创建
-                if (Config.work_type == 1) {
-                    var temp_id = 5;
-                } else if (Config.work_type == 2) {
-                    var temp_id = 4;
-                }
-
-                //id大于5 默认措施4
-                if (id > temp_id) {
-                    var steparr = Config.workorder['step04'];
-                    for (var j = 0; j < steparr.length; j++) {
-                        $('#step' + steparr[j].step_id).parent().show();
-                        //读取对应措施配置
-                        $('#step' + steparr[j].step_id + '-is_check').val(steparr[j].is_check);
-                        $('#step' + steparr[j].step_id + '-appoint_group').val((steparr[j].appoint_group).join(','));
-                    }
-                } else {
-                    //判断是客服创建还是仓库创建
-                    if (Config.work_type == 1) {
-                        var step = Config.workorder.customer_problem_group[id].step;
-                    } else if (Config.work_type == 2) {
-                        var step = Config.workorder.warehouse_problem_group[id].step;
-                    }
-                    
-                    var steparr = Config.workorder[step];
-                    console.log(steparr);
-                    for (var j = 0; j < steparr.length; j++) {
-                        $('#step' + steparr[j].step_id).parent().show();
-                        //读取对应措施配置
-                        $('#step' + steparr[j].step_id + '-is_check').val(steparr[j].is_check);
-                        $('#step' + steparr[j].step_id + '-appoint_group').val((steparr[j].appoint_group).join(','));
-                    }
-                }
-                var checkID = [];//定义一个空数组
-                $("input[name='row[measure_choose_id]']:checked").each(function (i) {
-                    checkID[i] = $(this).val();
-                });
-                for (var m = 0; m < checkID.length; m++) {
-                    var node = $('.step' + checkID[m]);
-                    if (node.is(':hidden')) {
-                        node.show();
->>>>>>> 22a9ded3
                     } else {
                         var step = Config.workorder.customer_problem_group[id].step;
                         var steparr = Config.workorder[step];
@@ -248,7 +202,7 @@
 
             //补发 start
             $(document).on('click', '.btn-add-supplement', function () {
-                var contents = $('#replenish_order').html();
+                var contents = $('#edit_lens').html();
                 $('#supplement-order').after(contents);
                 Controller.api.bindevent();
             });
