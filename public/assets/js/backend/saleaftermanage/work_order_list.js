define(['jquery', 'bootstrap', 'backend', 'table', 'jqui', 'form'], function ($, undefined, Backend, Table, undefined, Form) {

    var Controller = {
        index: function () {
            // 初始化表格参数配置
            Table.api.init({
                extend: {
                    index_url: 'saleaftermanage/work_order_list/index' + location.search,
                    add_url: 'saleaftermanage/work_order_list/add',
                    edit_url: 'saleaftermanage/work_order_list/edit',
                    del_url: 'saleaftermanage/work_order_list/del',
                    multi_url: 'saleaftermanage/work_order_list/multi',
                    table: 'work_order_list',
                }
            });

            var table = $("#table");

            // 初始化表格
            table.bootstrapTable({
                url: $.fn.bootstrapTable.defaults.extend.index_url,
                pk: 'id',
                sortName: 'id',
                columns: [
                    [
                        { checkbox: true },
                        { field: 'id', title: __('Id') },
                        { field: 'work_platform', title: __('work_platform'), custom: { 1: 'blue', 2: 'danger', 3: 'orange' }, searchList: { 1: 'Zeelool', 2: 'Voogueme', 3: 'Nihao' }, formatter: Table.api.formatter.status },
                        { field: 'work_type_str', title: __('Work_type') },
                        { field: 'platform_order', title: __('Platform_order') },
                        { field: 'order_sku', title: __('Order_sku') },
                        { field: 'work_level', title: __('Work_level'), custom: { 1: 'success', 2: 'orange', 3: 'danger' }, searchList: { 1: '低', 2: '中', 3: '高' }, formatter: Table.api.formatter.status },
                        { field: 'problem_type_content', title: __('Problem_type_content') },
                        { field: 'create_user_name', title: __('create_user_name') },
                        { field: 'is_check', title: __('Is_check'), custom: { 0: 'black', 1: 'success'}, searchList: { 0: '否', 1: '是'}, formatter: Table.api.formatter.status },

                        { field: 'assign_user_name', title: __('Assign_user_id') },

                        { field: 'operation_person', title: __('Operation_person') },


                        { field: 'shenhe_beizhu', title: __('deal_with') },


                       /* { field: 'create_time', title: __('Create_time'), operate: 'RANGE', addclass: 'datetimerange', formatter: Table.api.formatter.datetime },
                        { field: 'check_time', title: __('Check_time'), operate: 'RANGE', addclass: 'datetimerange', formatter: Table.api.formatter.datetime },
                        { field: 'complete_time', title: __('Complete_time'), operate: 'RANGE', addclass: 'datetimerange', formatter: Table.api.formatter.datetime },*/


                        { field: 'work_status', title: __('Work_status') },

                        { field: 'operate', title: __('Operate'), table: table, events: Table.api.events.operate, formatter: Table.api.formatter.operate },
                    ]
                ]
            });

            // 为表格绑定事件
            Table.api.bindevent(table);
        },
        add: function () {

            Controller.api.bindevent();

            //点击事件 #todo::需判断仓库或者客服
            $(document).on('click', '.problem_type', function () {
                //读取是谁添加的配置console.log(Config.work_type);
                $('.step_type').attr('checked', false);
                $('.step_type').parent().hide();
                $('#appoint_group_users').html('');//切换问题类型时清空承接人
                $('#recept_person_id').val('');//切换问题类型时清空隐藏域承接人id
                $('#recept_person').val('');//切换问题类型时清空隐藏域承接人
                $('.measure').hide();
                $('#recept_group_id').val('');
                if (2 == Config.work_type) { //如果是仓库人员添加的工单
                    $('#step_id').hide();
                    $('#recept_person_group').hide();
                    $('#after_user_group').show();
                    $('#after_user_id').val(Config.workorder.copy_group);
                    $('#after_user').html(Config.users[Config.workorder.copy_group]);
                } else { //如果是客服人员添加的工单

                    var id = $(this).val();
                    //id大于5 默认措施4
                    if (id > 5) {
                        var steparr = Config.workorder['step04'];
                        for (var j = 0; j < steparr.length; j++) {
                            $('#step' + steparr[j].step_id).parent().show();
                            //读取对应措施配置
                            $('#step' + steparr[j].step_id + '-is_check').val(steparr[j].is_check);
                            $('#step' + steparr[j].step_id + '-appoint_group').val((steparr[j].appoint_group).join(','));
                        }
                    } else {
                        var step = Config.workorder.customer_problem_group[id].step;
                        var steparr = Config.workorder[step];
                        console.log(steparr);
                        for (var j = 0; j < steparr.length; j++) {
                            $('#step' + steparr[j].step_id).parent().show();
                            //读取对应措施配置
                            $('#step' + steparr[j].step_id + '-is_check').val(steparr[j].is_check);
                            $('#step' + steparr[j].step_id + '-appoint_group').val((steparr[j].appoint_group).join(','));
                        }
                    }
                    var checkID = [];//定义一个空数组
                    $("input[name='row[measure_choose_id][]']:checked").each(function (i) {
                        checkID[i] = $(this).val();
                    });
                    for (var m = 0; m < checkID.length; m++) {
                        var node = $('.step' + checkID[m]);
                        if (node.is(':hidden')) {
                            node.show();
                        } else {
                            node.hide();
                        }
                        var secondNode = $('.step' + id + '-' + checkID[m]);
                        if (secondNode.is(':hidden')) {
                            secondNode.show();
                        } else {
                            secondNode.hide();
                        }
                    }
                    //判断更换镜框的状态，如果显示的话把原数据带出来，如果隐藏则不显示原数据 start
                    if (!$('.step1-1').is(':hidden')) {
                        changeFrame()
                    }
                    //判断更换镜框的状态，如果显示的话把原数据带出来，如果隐藏则不显示原数据 end
                    //判断取消订单的状态，如果显示的话把原数据带出来，如果隐藏则不显示原数据 start
                    if (!$('.step3').is(':hidden')) {
                        cancelOrder();
                    }
                    //判断取消订单的状态，如果显示的话把原数据带出来，如果隐藏则不显示原数据 end                   
                }
            })

            //根据措施类型显示隐藏
            $(document).on('click', '.step_type', function () {
                $("#input-hidden").html('');
                var incrementId = $('#c-platform_order').val();
                if (!incrementId) {
                    Toastr.error('订单号不能为空');
                    return false;
                } else {
                    $('.measure').hide();
                    var problem_type_id = $("input[name='row[problem_type_id]']:checked").val();
                    var checkID = [];//定义一个空数组
                    var appoint_group = '';
                    var input_content = '';
                    $("input[name='row[measure_choose_id][]']:checked").each(function (i) {
                        checkID[i] = $(this).val();
                        var id = $(this).val();
                        //获取承接组
                        appoint_group += $('#step' + id + '-appoint_group').val() + ',';
                        var group = $('#step' + id + '-appoint_group').val();
                        var group_arr = group.split(',')
                        var appoint_users = [];
                        var appoint_val = [];
                        for (var i = 0; i < group_arr.length; i++) {
                            //循环根据承接组Key获取对应承接人id
                            appoint_users.push(Config.workorder[group_arr[i]]);
                            appoint_val[Config.workorder[group_arr[i]]] = group_arr[i];
                        }

                        //循环根据承接人id获取对应人名称
                        for (var j = 0; j < appoint_users.length; j++) {
                            input_content += '<input type="hidden" name="row[order_recept][appoint_group][' + id + '][]" value="' + appoint_val[appoint_users[j]] + '"/>';
                            input_content += '<input type="hidden" name="row[order_recept][appoint_ids][' + id + '][]" value="' + appoint_users[j] + '"/>';
                            input_content += '<input type="hidden" name="row[order_recept][appoint_users][' + id + '][]" value="' + Config.users[appoint_users[j]] + '"/>';
                        }

                        //获取是否需要审核
                        if ($('#step' + id + '-is_check').val() > 0) {
                            $('#is_check').val(1);
                        }
                    });
                    //追加到元素之后
                    $("#input-hidden").append(input_content);
                    //一般措施
                    for (var m = 0; m < checkID.length; m++) {
                        var node = $('.step' + checkID[m]);
                        if (node.is(':hidden')) {
                            node.show();
                        } else {
                            node.hide();
                        }
                        //二级措施
                        var secondNode = $('.step' + problem_type_id + '-' + checkID[m]);
                        if (secondNode.is(':hidden')) {
                            secondNode.show();
                        } else {
                            secondNode.hide();
                        }
                    }
                    var id = $(this).val();
                    var arr = array_filter(appoint_group.split(','));
                    var username = [];
                    var appoint_users = [];
                    //循环根据承接组Key获取对应承接人id
                    for (var i = 0; i < arr.length - 1; i++) {
                        //循环根据承接组Key获取对应承接人id
                        appoint_users.push(Config.workorder[arr[i]]);
                    }

                    //循环根据承接人id获取对应人名称
                    for (var j = 0; j < appoint_users.length; j++) {
                        username.push(Config.users[appoint_users[j]]);
                    }

                    var users = array_filter(username);
                    $('#appoint_group_users').html(users.join(','));

                    //判断更换镜框的状态，如果显示的话把原数据带出来，如果隐藏则不显示原数据 start
                    if (!$('.step1-1').is(':hidden')) {
                        changeFrame();
                    }
                    //判断更换镜框的状态，如果显示的话把原数据带出来，如果隐藏则不显示原数据 end
                    //判断取消订单的状态，如果显示的话把原数据带出来，如果隐藏则不显示原数据 start
                    if (!$('.step3').is(':hidden')) {
                        cancelOrder();
                    }
                    //判断取消订单的状态，如果显示的话把原数据带出来，如果隐藏则不显示原数据 end
                }
            });
            //js 函数读取更换镜架信息
            function changeFrame() {
                var ordertype = $('#work_platform').val();
                var order_number = $('#c-platform_order').val();
                if (!order_number) {
                    return false;
                }
                if (ordertype <= 0) {
                    Layer.alert('请选择正确的平台');
                    return false;
                }
                Backend.api.ajax({
                    url: 'saleaftermanage/work_order_list/ajax_get_order',
                    data: { ordertype: ordertype, order_number: order_number }
                }, function (data, ret) {
                    //删除添加的tr
                    $('#change-frame tr:gt(0)').remove();
                    var item = ret.data;
                    var Str = '';
                    for (var j = 0, len = item.length; j < len; j++) {
                        var newItem = item[j];
                        var m = j + 1;
                        Str += '<tr>';
                        Str += '<td><input  class="form-control" name="row[change_frame][' + m + '][original_sku]" type="text" value="' + newItem.sku + '"></td>';
                        Str += '<td><input  class="form-control" name="row[change_frame][' + m + '][original_number]" type="text" value="' + Math.round(newItem.qty_ordered) + '"></td>';
                        Str += '<td><input  class="form-control" name="row[change_frame][' + m + '][change_sku]" type="text"></td>';
                        Str += '<td><input  class="form-control" name="row[change_frame][' + m + '][change_number]" type="text"></td>';
                        Str += '<td><a href="javascript:;" class="btn btn-danger btn-del" title="删除"><i class="fa fa-trash"></i>删除</a></td>';
                        Str += '</tr>';
                    }
                    $("#change-frame tbody").append(Str);
                    return false;
                }, function (data, ret) {
                    //失败的回调
                    alert(ret.msg);
                    console.log(ret);
                    return false;
                });
            }
            //js 函数读取取消订单信息
            function cancelOrder() {
                var ordertype = $('#work_platform').val();
                var order_number = $('#c-platform_order').val();
                if (!order_number) {
                    return false;
                }
                if (ordertype <= 0) {
                    Layer.alert('请选择正确的平台');
                    return false;
                }
                Backend.api.ajax({
                    url: 'saleaftermanage/work_order_list/ajax_get_order',
                    data: { ordertype: ordertype, order_number: order_number }
                }, function (data, ret) {
                    //删除添加的tr
                    $('#cancel-order tr:gt(0)').remove();
                    var item = ret.data;
                    var Str = '';
                    for (var j = 0, len = item.length; j < len; j++) {
                        var newItem = item[j];
                        var m = j + 1;
                        Str += '<tr>';
                        Str += '<td><input  class="form-control" readonly name="row[item][' + m + '][original_sku]" type="text" value="' + newItem.sku + '"></td>';
                        Str += '<td><input  class="form-control" name="row[item][' + m + '][original_number]"  type="text" value="' + Math.round(newItem.qty_ordered) + '"></td>';
                        Str += '</tr>';
                    }
                    $("#cancel-order tbody").append(Str);
                    return false;
                }, function (data, ret) {
                    //失败的回调
                    alert(ret.msg);
                    console.log(ret);
                    return false;
                });
            }
            //增加一行镜架数据
            $(document).on('click', '.btn-add-frame', function () {
                var rows = document.getElementById("caigou-table-sku").rows.length;
                var content = '<tr>' +
                    '<td><input class="form-control" name="row[change_frame][original_sku][]" type="text"></td>' +
                    '<td><input class="form-control" name="row[change_frame][original_number][]" type="text"></td>' +
                    '<td><input class="form-control change_sku" name="row[change_frame][change_sku][]" type="text"></td>' +
                    '<td><input class="form-control change_number" name="row[change_frame][change_number][]" type="text"></td>' +
                    '<td><a href="javascript:;" class="btn btn-danger btn-del" title="删除"><i class="fa fa-trash"></i> 删除</a></td>' +
                    '</tr>';
                $('#caigou-table-sku tbody').append(content);
            });


            //删除一行镜架数据
            $(document).on('click', '.btn-del', function () {
                $(this).parent().parent().remove();
            });
            //增加一行镜片数据
            $(document).on('click', '.btn-add-lens', function () {
                var contents = $('#edit_lens').html();
                $('#lens_contents').after(contents);
                Controller.api.bindevent();
            });
            //删除一行镜片数据
            $(document).on('click', '.btn-del-lens', function () {
                $(this).parent().parent().remove();
            });

            //赠品 start
            $(document).on('click', '.btn-add-box', function () {
                var option = $('#add_box_option').html();
                var str = '<div><label style="margin-top: 10px;" class="control-label col-xs-12 col-sm-2">SKU：</label>\n' +
                    '                    <div style="margin-top: 10px;" class="col-xs-12 col-sm-8">\n' +
                    '                        <div class="dropup">\n' +
                    '                            <select class="selectpicker" name="row[order_change][change_sku][]" data-live-search="true" title="请选择">\n' + option +
                    '                            </select>\n' +
                    '                        </div>\n' +
                    '                    </div>\n' +
                    '                    <label style="margin-top: 10px;" class="control-label col-xs-12 col-sm-2">数量：</label>\n' +
                    '                    <div style="margin-top: 10px;" class="col-xs-12 col-sm-8">\n' +
                    '                        <input class="form-control" name="row[order_change][change_number][]" type="text" value="">\n' +
                    '                        <a href="javascript:;" class="btn btn-danger btn-del-box" title="删除"><i class="fa fa-trash"></i>删除</a>\n' +
                    '                    </div></div>';
                $('#add_box').append(str);
                Controller.api.bindevent();
            });
            $(document).on('click', '.btn-del-box', function () {
                $(this).parent().parent().remove();
            });
            //赠品 end

            //补发 start
            $(document).on('click', '.btn-add-supplement', function () {
                var contents = $('#edit_lens').html();
                $('#supplement-order').after(contents);
                Controller.api.bindevent();
            });
            $(document).on('click', '.btn-del-supplement', function () {
                $(this).parent().parent().remove();
            });
            //补发 end

            //模糊匹配订单号
            $('#c-platform_order').autocomplete({
                source: function (request, response) {
                    var incrementId = $('#c-platform_order').val();
                    if (incrementId.length > 4) {
                        $.ajax({
                            type: "POST",
                            url: "ajax/ajaxGetLikeOrder",
                            dataType: "json",
                            cache: false,
                            async: false,
                            data: {
                                order_number: incrementId
                            },
                            success: function (json) {
                                var data = json.data;
                                response($.map(data, function (item) {
                                    return {
                                        label: item,//下拉框显示值
                                        value: item,//选中后，填充到input框的值
                                        //id:item.bankCodeInfo//选中后，填充到id里面的值
                                    };
                                }));
                            }
                        });
                    }
                },
                delay: 10,//延迟100ms便于输入
                select: function (event, ui) {
                    $("#bankUnionNo").val(ui.item.id);//取出在return里面放入到item中的属性
                },
                scroll: true,
                pagingMore: true,
                max: 5000
            });

            //失去焦点
            $('#c-platform_order').blur(function () {
                var incrementId = $(this).val();
                if (!incrementId) {
                    Toastr.error('订单号不能为空');
                    return false;
                }
                var str = incrementId.substring(0, 3);
                //判断站点
                if (str == '100' || str == '400' || str == '500') {
                    $("#work_platform").val(1);
                } else if (str == '130' || str == '430') {
                    $('#work_platform').val(2);
                } else if (str == '300' || str == '600') {
                    $('#work_platform').val(3);
                }
                $('.selectpicker ').selectpicker('refresh');

            })

            //根据订单号获取数据
            $('#platform_order').click(function () {
                var incrementId = $('#c-platform_order').val();
                var sitetype = $('#work_platform').val();
                $('#c-order_sku').html('');
                Backend.api.ajax({
                    url: 'saleaftermanage/work_order_list/get_sku_list',
                    data: {
                        sitetype: sitetype,
                        order_number: incrementId
                    }
                }, function (data, ret) {
                    $('#order_pay_currency').val(data.base_currency_code);
                    $('#order_pay_method').val(data.method);
                    var shtml = '<option value="">请选择</option>';
                    for (var i in data.sku) {
                        shtml += '<option value="' + data.sku[i] + '">' + data.sku[i] + '</option>'
                    }
                    $('#c-order_sku').append(shtml);
                    $('.selectpicker ').selectpicker('refresh');
                    //判断更换镜框的状态，如果显示的话把原数据带出来，如果隐藏则不显示原数据 start
                    if (!$('.step1-1').is(':hidden')) {
                        changeFrame()
                    }
                    //判断更换镜框的状态，如果显示的话把原数据带出来，如果隐藏则不显示原数据 end
                    //判断取消订单的状态，如果显示的话把原数据带出来，如果隐藏则不显示原数据 start
                    if (!$('.step3').is(':hidden')) {
                        cancelOrder();
                    }
                    //判断取消订单的状态，如果显示的话把原数据带出来，如果隐藏则不显示原数据 end                                        
                });
            })
            //补发点击填充数据
            var lens_click_data
<<<<<<< HEAD
            $(document).on('click', 'input[name="row[measure_choose_id]"]', function () {
                var value = $(this).val();
                var check = $(this).prop('checked');
                //补发
                if (value == 7 && check === true) {
                    var increment_id = $('#c-platform_order').val();
                    if (increment_id) {

                        var site_type = $('#work_platform').val();
=======
            $(document).on('click','input[name="row[measure_choose_id][]"]',function(){

                var value = $(this).val();
                var check = $(this).prop('checked');
                var increment_id = $('#c-platform_order').val();
                if(increment_id){
                    var site_type = $('#work_platform').val();
                    //补发
                    if(value == 7 && check === true){
>>>>>>> d3f1c1b4
                        //获取补发的信息
                        $.ajax({
                            type: "POST",
                            url: "saleaftermanage/work_order_list/ajaxGetAddress",
                            dataType: "json",
                            cache: false,
                            async: false,
                            data: {
                                increment_id: increment_id,
                                site_type: site_type,
                            },
                            success: function (json) {
                                if (json.code == 0) {
                                    Toastr.error(json.msg);
                                    return false;
                                }
                                var data = json.data.address;
                                var lens = json.data.lens;
                                var prescriptions = data.prescriptions;
                                $('#supplement-order').html(lens.html);
                                //修改地址
                                var address = '';
                                for (var i = 0; i < data.address.length; i++) {
                                    if (i == 0) {
                                        address += '<option value="' + i + '" selected>' + data.address[i].address_type + '</option>';
                                        //补发地址自动填充第一个
                                        $('#c-firstname').val(data.address[i].firstname);
                                        $('#c-lastname').val(data.address[i].lastname);
                                        $('#c-email').val(data.address[i].email);
                                        $('#c-telephone').val(data.address[i].telephone);
                                        $('#c-country').val(data.address[i].country_id);
                                        $('#c-country').change();
                                        $('#c-region').val(data.address[i].region_id);
                                        $('#c-city').val(data.address[i].city);
                                        $('#c-street').val(data.address[i].street);
                                        $('#c-postcode').val(data.address[i].postcode);
                                    } else {
                                        address += '<option value="' + i + '">' + data.address[i].address_type + '</option>';
                                    }

                                }
                                $('#address_select').html(address);
                                //选择地址切换地址
                                $('#address_select').change(function () {
                                    var address_id = $(this).val();
                                    var address = data.address[address_id];
                                    $('#c-firstname').val(address.firstname);
                                    $('#c-lastname').val(address.lastname);
                                    $('#c-email').val(address.email);
                                    $('#c-telephone').val(address.telephone);
                                    $('#c-country').val(address.country_id);
                                    $('#c-country').change();
                                    $('#c-region').val(address.region_id);
                                    $('#c-city').val(address.city);
                                    $('#c-street').val(address.street);
                                    $('#c-postcode').val(address.postcode);
                                })

                                //追加
                                lens_click_data = '<div class="margin-top:10px;">' + lens.html + '<div class="form-group-child4_del"><a href="javascript:;" style="width: 50%;" class="btn btn-danger btn-del-lens" title="删除"><i class="fa fa-trash"></i>删除</a></div></div>';


                                //处方选择填充
                                $(document).on('change', '#prescription_select', function () {
                                    var val = $(this).val();
                                    var prescription = prescriptions[val];
                                    var prescription_div = $(this).parents('.step7_function2').next('.step1_function3');
                                    prescription_div.find('input').val('');
                                    prescription_div.find('input[name="row[replacement][od_sph][]"]').val(prescription.od_sph);
                                    prescription_div.find('input[name="row[replacement][os_sph][]"]').val(prescription.os_sph);
                                    prescription_div.find('input[name="row[replacement][os_cyl][]"]').val(prescription.os_cyl);
                                    prescription_div.find('input[name="row[replacement][od_cyl][]"]').val(prescription.od_cyl);
                                    prescription_div.find('input[name="row[replacement][od_axis][]"]').val(prescription.od_axis);
                                    prescription_div.find('input[name="row[replacement][os_axis][]"]').val(prescription.os_axis);

                                    //$(this).parents('.step7_function2').val('')
                                    $(this).parents('.step7_function2').find('select[name="row[replacement][recipe_type][]"]').val(prescription.prescription_type);
                                    prescription_div.find('select[name="row[replacement][coating_type][]"]').val(prescription.coating_id);
                                    prescription_div.find('select[name="row[replacement][lens_type][]"]').val(prescription.index_id);

                                    //add，pd添加
                                    if (prescription.hasOwnProperty("total_add")) {
                                        prescription_div.find('input[name="row[replacement][od_add][]"]').val(prescription.total_add);
                                        //prescription_div.find('input[name="row[replacement][os_add][]"]').attr('disabled',true);
                                    } else {
                                        prescription_div.find('input[name="row[replacement][od_add][]"]').val(prescription.od_add);
                                        prescription_div.find('input[name="row[replacement][os_add][]"]').val(prescription.os_add);
                                    }
<<<<<<< HEAD
                                    if (prescription.hasOwnProperty("pd")) {
                                        prescription_div.find('input[name="row[replacement][pd_r][]"]').val(prescription.pd_r);
=======
                                    if(prescription.hasOwnProperty("pd")){
                                        prescription_div.find('input[name="row[replacement][pd_r][]"]').val(prescription.pd);
>>>>>>> d3f1c1b4
                                        //prescription_div.find('input[name="row[replacement][pd_l][]"]').attr('disabled',true);
                                    } else {
                                        prescription_div.find('input[name="row[replacement][pd_r][]"]').val(prescription.pd_r);
                                        prescription_div.find('input[name="row[replacement][pd_l][]"]').val(prescription.pd_l);
                                    }
                                    //
                                    if (prescription.hasOwnProperty("od_pv")) {
                                        prescription_div.find('input[name="row[replacement][od_pv][]"]').val(prescription.od_pv);
                                    }
                                    if (prescription.hasOwnProperty("od_bd")) {
                                        prescription_div.find('input[name="row[replacement][od_bd][]"]').val(prescription.od_bd);
                                    }
                                    if (prescription.hasOwnProperty("od_pv_r")) {
                                        prescription_div.find('input[name="row[replacement][od_pv_r][]"]').val(prescription.od_pv_r);
                                    }
                                    if (prescription.hasOwnProperty("od_bd_r")) {
                                        prescription_div.find('input[name="row[replacement][od_bd_r][]"]').val(prescription.od_bd_r);
                                    }
                                    if (prescription.hasOwnProperty("os_pv")) {
                                        prescription_div.find('input[name="row[replacement][os_pv][]"]').val(prescription.os_pv);
                                    }
                                    if (prescription.hasOwnProperty("os_bd")) {
                                        prescription_div.find('input[name="row[replacement][os_bd][]"]').val(prescription.os_bd);
                                    }
                                    if (prescription.hasOwnProperty("os_pv_r")) {
                                        prescription_div.find('input[name="row[replacement][os_pv_r][]"]').val(prescription.os_pv_r);
                                    }
                                    if (prescription.hasOwnProperty("od_pv")) {
                                        prescription_div.find('input[name="row[replacement][os_bd_r][]"]').val(prescription.os_bd_r);
                                    }
                                    $('.selectpicker ').selectpicker('refresh');
                                })


                                $('.selectpicker ').selectpicker('refresh');
                                Controller.api.bindevent();
                            }
                        });
<<<<<<< HEAD
                        //获取
                    } else {
                        Toastr.error('请选选择订单号……');
=======
>>>>>>> d3f1c1b4
                    }
                    //更加镜架的更改
                    var question = $('input[name="row[problem_type_id]"]:checked').val();
                    if(value == 1 && question == 2 && check === true){
                        Backend.api.ajax({
                            url: 'saleaftermanage/work_order_list/ajaxGetChangeLens',
                            data: {
                                increment_id: increment_id,
                                site_type: site_type,
                            }
                        }, function (data, ret) {
                            $('#lens_contents').html(data.html);
                            $('.selectpicker ').selectpicker('refresh');
                        });
                    }
                }else{
                    Toastr.error('请选选择订单号……');
                }

            });

            $(document).on('click', '.btn-add-supplement-reissue', function () {
                $('#supplement-order').after(lens_click_data);
                $('.selectpicker ').selectpicker('refresh');
                Controller.api.bindevent();
            });

            //省市二级联动
            $(document).on('change', '#c-country', function () {
                var id = $(this).val();

                $.ajax({
                    type: "POST",
                    url: "saleaftermanage/work_order_list/ajaxGetProvince",
                    dataType: "json",
                    cache: false,
                    async: false,
                    data: {
                        country_id: id,
                    },
                    success: function (json) {
                        var data = json.province;
                        var province = '';
                        for (var i = 0; i < data.length; i++) {
                            province += '<option value="' + data[i].region_id + '">' + data[i].default_name + '</option>';
                        }
                        $('#c-region').html(province);
                        $('.selectpicker ').selectpicker('refresh');
                    }
                });
            });

        },
        edit: function () {
            Controller.api.bindevent();
        },
        //处理任务
        process: function () {
            //点击事件 #todo::需判断仓库或者客服
            $(document).on('click', '.problem_type', function () {
                $('.step_type').attr('checked', false);
                $('.step_type').parent().hide();
                $('#appoint_group_users').html('');//切换问题类型时清空承接人
                $('#recept_person_id').val('');//切换问题类型时清空隐藏域承接人id
                $('#recept_person').val('');//切换问题类型时清空隐藏域承接人
                $('.measure').hide();
                var id = $(this).val();

                //判断是客服创建还是仓库创建
                if (Config.work_type == 1) {
                    var temp_id = 5;
                } else if (Config.work_type == 2) {
                    var temp_id = 4;
                }

                //id大于5 默认措施4
                if (id > temp_id) {
                    var steparr = Config.workorder['step04'];
                    for (var j = 0; j < steparr.length; j++) {
                        $('#step' + steparr[j].step_id).parent().show();
                        //读取对应措施配置
                        $('#step' + steparr[j].step_id + '-is_check').val(steparr[j].is_check);
                        $('#step' + steparr[j].step_id + '-appoint_group').val((steparr[j].appoint_group).join(','));
                    }
                } else {
                    //判断是客服创建还是仓库创建
                    if (Config.work_type == 1) {
                        var step = Config.workorder.customer_problem_group[id].step;
                    } else if (Config.work_type == 2) {
                        var step = Config.workorder.warehouse_problem_group[id].step;
                    }

                    var steparr = Config.workorder[step];
                    console.log(steparr);
                    for (var j = 0; j < steparr.length; j++) {
                        $('#step' + steparr[j].step_id).parent().show();
                        //读取对应措施配置
                        $('#step' + steparr[j].step_id + '-is_check').val(steparr[j].is_check);
                        $('#step' + steparr[j].step_id + '-appoint_group').val((steparr[j].appoint_group).join(','));
                    }
                }
                var checkID = [];//定义一个空数组
                $("input[name='row[measure_choose_id][]']:checked").each(function (i) {
                    checkID[i] = $(this).val();
                });
                for (var m = 0; m < checkID.length; m++) {
                    var node = $('.step' + checkID[m]);
                    if (node.is(':hidden')) {
                        node.show();
                    } else {
                        node.hide();
                    }
                    var secondNode = $('.step' + id + '-' + checkID[m]);
                    if (secondNode.is(':hidden')) {
                        secondNode.show();
                    } else {
                        secondNode.hide();
                    }
                }
            })
        },
        api: {
            bindevent: function () {
                Form.api.bindevent($("form[role=form]"));
            }
        }
    };
    return Controller;
});

//过滤数组重复项
function array_filter(arr) {
    var new_arr = [];
    for (var i = 0; i < arr.length; i++) {
        var items = arr[i];
        //判断元素是否存在于new_arr中，如果不存在则插入到new_arr的最后
        if ($.inArray(items, new_arr) == -1) {
            new_arr.push(items);
        }
    }
    return new_arr;
}<|MERGE_RESOLUTION|>--- conflicted
+++ resolved
@@ -447,17 +447,6 @@
             })
             //补发点击填充数据
             var lens_click_data
-<<<<<<< HEAD
-            $(document).on('click', 'input[name="row[measure_choose_id]"]', function () {
-                var value = $(this).val();
-                var check = $(this).prop('checked');
-                //补发
-                if (value == 7 && check === true) {
-                    var increment_id = $('#c-platform_order').val();
-                    if (increment_id) {
-
-                        var site_type = $('#work_platform').val();
-=======
             $(document).on('click','input[name="row[measure_choose_id][]"]',function(){
 
                 var value = $(this).val();
@@ -467,7 +456,6 @@
                     var site_type = $('#work_platform').val();
                     //补发
                     if(value == 7 && check === true){
->>>>>>> d3f1c1b4
                         //获取补发的信息
                         $.ajax({
                             type: "POST",
@@ -556,13 +544,8 @@
                                         prescription_div.find('input[name="row[replacement][od_add][]"]').val(prescription.od_add);
                                         prescription_div.find('input[name="row[replacement][os_add][]"]').val(prescription.os_add);
                                     }
-<<<<<<< HEAD
-                                    if (prescription.hasOwnProperty("pd")) {
-                                        prescription_div.find('input[name="row[replacement][pd_r][]"]').val(prescription.pd_r);
-=======
                                     if(prescription.hasOwnProperty("pd")){
                                         prescription_div.find('input[name="row[replacement][pd_r][]"]').val(prescription.pd);
->>>>>>> d3f1c1b4
                                         //prescription_div.find('input[name="row[replacement][pd_l][]"]').attr('disabled',true);
                                     } else {
                                         prescription_div.find('input[name="row[replacement][pd_r][]"]').val(prescription.pd_r);
@@ -601,12 +584,6 @@
                                 Controller.api.bindevent();
                             }
                         });
-<<<<<<< HEAD
-                        //获取
-                    } else {
-                        Toastr.error('请选选择订单号……');
-=======
->>>>>>> d3f1c1b4
                     }
                     //更加镜架的更改
                     var question = $('input[name="row[problem_type_id]"]:checked').val();
