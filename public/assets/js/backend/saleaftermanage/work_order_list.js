define(['jquery', 'bootstrap', 'backend', 'table', 'jqui', 'form'], function ($, undefined, Backend, Table, undefined, Form) {

    var Controller = {
        index: function () {
            // 初始化表格参数配置
            Table.api.init({
                showJumpto: true,
                searchFormVisible: true,
                pageList: [10, 25, 50, 100],
                extend: {
                    index_url: 'saleaftermanage/work_order_list/index' + location.search + '&platform_order=' + Config.platform_order,
                    add_url: 'saleaftermanage/work_order_list/add',
                    edit_url: 'saleaftermanage/work_order_list/edit',
                    del_url: 'saleaftermanage/work_order_list/del',
                    multi_url: 'saleaftermanage/work_order_list/multi',
                    import_url: 'saleaftermanage/work_order_list/import',
                    table: 'work_order_list',
                }
            });

            var table = $("#table");

            // 初始化表格
            table.bootstrapTable({
                url: $.fn.bootstrapTable.defaults.extend.index_url,
                pk: 'id',
                sortName: 'id',
                columns: [
                    [
                        { checkbox: true },
                        { field: 'id', title: __('Id') },
                        { field: 'work_platform', title: __('work_platform'), custom: { 1: 'blue', 2: 'danger', 3: 'orange' }, searchList: { 1: 'Z', 2: 'V', 3: 'Nh',4:'Ml',5:'We',9:'Es',10:'De',11:'Jp' }, formatter: Table.api.formatter.status },
                        { field: 'work_type_str', title: __('Work_type'), operate: false },
                        { field: 'work_type', title: __('Work_type'), searchList: { 1: '客服工单', 2: '仓库工单' }, visible: false, formatter: Table.api.formatter.status },
                        { field: 'platform_order', title: __('Platform_order') },
                        { field: 'order_status', title: __('订单状态') , operate: false },
                        {
                            field: 'order_item_numbers',
                            title: __('子单号'),
                            operate: 'like',
                            formatter: function (value, rows) {
                                var order_item_number_text = '';
                                if (rows.order_item_number_arr.length > 0) {
                                    $(rows.order_item_number_arr).each(function (i,v) {
                                        order_item_number_text += '<div class="step_recept"><b class="recept">' + v + '</b></div>';
                                    });
                                }
                                return order_item_number_text;
                            }
                        },
                        {
                            field: 'recept_person', title: __('承接人'), searchList: function (column) {
                                return Template('receptpersontpl', {});
                            }, visible: false
                        },
                        { field: 'order_sku', title: __('Order_sku'), operate: 'like', visible: false },

                        { field: 'create_user_name', title: __('create_user_name'), operate: 'like', visible: false },

                        {
                            field: 'order_sku',
                            title: __('Order_sku'),
                            operate: false,
                            visible: true,
                            formatter: function (value, rows) {
                                var all_user_name = '';
                                if (rows.order_sku_arr) {
                                    for (i = 0, len = rows.order_sku_arr.length; i < len; i++) {
                                        all_user_name += '<div class="step_recept"><b class="recept">' + rows.order_sku_arr[i] + '</b></div>';
                                    }
                                } else {
                                    all_user_name = '-';
                                }
                                return all_user_name;
                            },
                        },
                        { field: 'coupon_str', title: __('优惠券') },
                        { field: 'replacement_order', title: __('补发订单号') },
                        { field: 'order_status', title: __('订单状态'), custom: { 1: 'success', 2: 'orange', 3: 'danger' }, searchList: { 1: '低', 2: '中', 3: '高' }, formatter: Table.api.formatter.status },
                        {
                            field: 'problem_type_content',
                            title: __('Problem_type_content'),
                            align: 'left',
                            searchList: $.getJSON('saleaftermanage/work_order_list/getProblemTypeContent')
                        },
                        {
                            field: 'measure_choose_id',
                            title: __('措施'),
                            align: 'left',
                            searchList: $.getJSON('saleaftermanage/work_order_list/getMeasureContent'),
                            visible:false
                        },
                        { field: 'is_check', title: __('Is_check'), custom: { 0: 'black', 1: 'success' }, searchList: { 0: '否', 1: '是' }, formatter: Table.api.formatter.status },
                        { field: 'is_refund', title: __('是否有退款'), custom: { 0: 'black', 1: 'success' }, searchList: { 0: '否', 1: '是' }, formatter: Table.api.formatter.status },
                        /*{ field: 'create_user_name', title: __('create_user_name') },*/
                        {
                            field: 'create_user_name',
                            title: __('about_user'),
                            operate: false,
                            formatter: function (value, rows) {
                                var all_user_name = '';
                                all_user_name += '<div class="step_recept"><b class="step">工单创建人：</b><b class="recept">' + rows.create_user_name + '</b></div>';
                                if (rows.is_check == 1) {
                                    all_user_name += '<div class="step_recept"><b class="step">直接审核人：</b><b class="recept">' + rows.assign_user_name + '</b></div>';
                                    if (rows.operation_user_id != 0) {
                                        all_user_name += '<div class="step_recept"><b class="step">实际审核人：</b><b class="recept">' + rows.operation_user_name + '</b></div>';
                                    }

                                }

                                return all_user_name;
                            },
                        },
                        { field: 'assign_user_id', title: __('直接审核人'), searchList: { 75: '王伟', 95: '白青青', 117: '韩雨薇' }, formatter: Table.api.formatter.status ,visible:false},
                        {
                            field: 'after_user_id',
                            title: __('recept_user'),
                            operate: false,
                            formatter: function (value, rows) {
                                var all_user_name = '';

                                if (rows.work_type == 2 && rows.is_after_deal_with == 0) {
                                    all_user_name += '<div class="step_recept">';
                                    for (i = 0, len = rows.all_after_user_name.length; i < 3; i++) {
                                        if((i == rows.all_after_user_name.length-1) || i == 2){
                                            if(rows.all_after_user_name[i]) {
                                                all_user_name += '<b class="recept">' + rows.all_after_user_name[i] + '</b>';
                                            }
                                        }else{
                                            if(rows.all_after_user_name[i]){
                                                all_user_name += '<b class="recept">' + rows.all_after_user_name[i] + ',</b>';
                                            }
                                        }
                                    }
                                    if(rows.all_after_user_name.length>3){
                                        all_user_name += '<b class="recept">...</b>';
                                    }
                                    all_user_name += '</div>';

                                    //all_user_name += '<div class="step_recept"><b class="recept">' + rows.after_user_name + '1111</b></div>';
                                } else {
                                    if (rows.step_num) {
                                        for (i = 0, len = rows.step_num.length; i < len; i++) {
                                            if (rows.step_num[i].recept_user == '') {
                                                rows.step_num[i].recept_user = 'system';
                                            }
                                            all_user_name += '<div class="step_recept"><b class="step">' + rows.step_num[i].measure_content + '：</b><b class="recept">' + rows.step_num[i].recept_user + '</b></div>';
                                        }
                                    }
                                }
                                return all_user_name;
                            },
                        },
                        {
                            field: 'step_num',
                            title: __('step_status'),
                            operate: false,
                            formatter: function (value, rows) {
                                var all_user_name = '';
                                if (value.length > 0) {
                                    for (i = 0, len = value.length; i < len; i++) {
                                        if (value[i].operation_type == 0) {
                                            all_user_name += '<div class="step_recept"><b class="step">' + value[i].measure_content + '：</b><b class="recept text-red">未处理</b></div>';
                                        }
                                        if (value[i].operation_type == 1) {
                                            all_user_name += '<div class="step_recept"><b class="step">' + value[i].measure_content + '：</b><b class="recept text-green">处理成功</b></div>';
                                        }
                                        if (value[i].operation_type == 2) {
                                            all_user_name += '<div class="step_recept"><b class="step">' + value[i].measure_content + '：</b><b class="recept">处理失败</b></div>';
                                        }
                                    }
                                }
                                return all_user_name;
                            },
                        },

                        { field: 'work_status', title: __('work_status'), custom: { 0: 'black', 1: 'danger', 2: 'orange', 4: 'warning', 3: 'purple', 5: 'primary', 6: 'success' }, searchList: { 0: '已取消', 1: '新建', 2: '待审核', 4: '审核拒绝', 3: '待处理', 5: '部分处理', 6: '已处理' },addClass: 'selectpicker', data: 'multiple', operate: 'IN', formatter: Table.api.formatter.status },
                        { field: 'order_type', title: __('订单类型'), searchList: { 1: '普通订单', 2: '批发单', 3: '网红单', 4: '补发单', 5: '补差价订单', 7:'paypal手动补单', 100: 'VIP订单' }, formatter: Table.api.formatter.status,visible:false},
                        { field: 'work_order_note_status', title: __('回复状态'), custom: { 0: 'gray', 1: 'success', 2: 'danger', 3: 'blank' }, searchList: { 0: '无', 1: '客服已回复', 2: '仓库已回复', 3: '财务已回复' }, formatter: Table.api.formatter.status },
                        {
                            field: 'create_time',
                            title: __('time_str'),
                            operate: false,
                            formatter: function (value, rows) {
                                var all_user_name = '';
                                all_user_name += '<div class="step_recept"><b class="step">创建时间：</b><b class="recept">' + value + '</b></div>';
                                if (rows.submit_time) {
                                    all_user_name += '<br><div class="step_recept"><b class="step">提交时间：</b><b class="recept">' + rows.submit_time + '</b></div>';
                                }
                                if (rows.check_time) {
                                    all_user_name += '<br><div class="step_recept"><b class="step">审核时间：</b><b class="recept">' + rows.check_time + '</b></div>';
                                }

                                if (rows.complete_time) {
                                    all_user_name += '<br><div class="step_recept"><b class="step">完成时间：</b><b class="recept">' + rows.complete_time + '</b></div>';
                                }

                                if (rows.cancel_time) {
                                    all_user_name += '<br><div class="step_recept"><b class="step">取消时间：</b><b class="recept">' + rows.cancel_time + '</b></div>';
                                }
                                if (rows.payment_time) {
                                    all_user_name += '<br><div class="step_recept"><b class="step">支付时间：</b><b class="recept">' + rows.payment_time + '</b></div>';
                                }

                                return all_user_name;
                            },
                        },

                        { field: 'create_time', title: __('Create_time'), operate: 'RANGE', addclass: 'datetimerange', formatter: Table.api.formatter.datetime, visible: false },
                        { field: 'check_time', title: __('Check_time'), operate: 'RANGE', addclass: 'datetimerange', formatter: Table.api.formatter.datetime, visible: false },
                        { field: 'complete_time', title: __('Complete_time'), operate: 'RANGE', addclass: 'datetimerange', formatter: Table.api.formatter.datetime, visible: false },
                        { field: 'payment_time', title: __('订单支付时间'), operate: 'RANGE', addclass: 'datetimerange', formatter: Table.api.formatter.datetime, visible: false },
                        {
                            field: 'buttons',
                            width: "120px",
                            operate: false,
                            title: __('回复'),
                            table: table,
                            events: Table.api.events.operate,
                            buttons: [
                                {
                                    name: 'workOrderNote',
                                    text: __('查看回复'),
                                    title: __('查看回复'),
                                    classname: 'btn btn-xs btn-primary btn-dialog',
                                    url: 'saleaftermanage/work_order_list/workordernote',
                                    callback: function (data) {
                                    }
                                },
                            ],
                            formatter: Table.api.formatter.buttons
                        },
                        {
                            field: 'buttons',
                            width: "120px",
                            operate: false,
                            title: __('操作'),
                            table: table,
                            events: Table.api.events.operate,
                            buttons: [
                                {
                                    name: 'detail',
                                    text: '详情',
                                    title: __('查看详情'),
                                    extend: 'data-area = \'["100%","100%"]\'',
                                    classname: 'btn btn-xs btn-primary btn-dialog',
                                    icon: 'fa fa-list',
                                    url: 'saleaftermanage/work_order_list/detail',
                                    callback: function (data) {
                                        Layer.alert("接收到回传数据：" + JSON.stringify(data), { title: "回传数据" });
                                    },
                                    visible: function (row) {
                                        //返回true时按钮显示,返回false隐藏
                                        // if (row.work_status == 1) {
                                        //     return false;
                                        // }
                                        return true;
                                    }
                                },

                                {
                                    name: 'edit',
                                    text: __('编辑'),
                                    title: __('编辑'),
                                    classname: 'btn btn-xs btn-success btn-dialog',
                                    url: 'saleaftermanage/work_order_list/edit',
                                    extend: 'data-area = \'["100%","100%"]\'',
                                    success: function (data, ret) {
                                        table.bootstrapTable('refresh');
                                    },
                                    callback: function (data) {
                                    },
                                    visible: function (row) {
                                        if (row.work_status == 1) {//操作权限
                                            return true;
                                        } else {
                                            return false;
                                        }
                                    }
                                },
                                {
                                    name: 'process',
                                    text: __('跟单处理'),
                                    title: __('跟单处理'),
                                    classname: 'btn btn-xs btn-success btn-dialog',
                                    url: 'saleaftermanage/work_order_list/add',
                                    extend: 'data-area = \'["100%","100%"]\'',
                                    callback: function (data) {
                                    },
                                    visible: function (row) {
                                        if (row.work_type == 2 && row.is_after_deal_with == 0 && row.work_type != 6 && (row.all_after_user_arr.includes(Config.userid.toString()) || row.after_user_id == Config.userid) && row.work_status == 3) {
                                            return true;
                                        } else {
                                            return false;
                                        }
                                    }
                                },
                                {
                                    name: 'check',
                                    text: __('审核'),
                                    title: __('审核'),
                                    classname: 'btn btn-xs btn-success btn-dialog',
                                    url: 'saleaftermanage/work_order_list/detail/operate_type/2',
                                    extend: 'data-area = \'["100%","100%"]\'',
                                    callback: function (data) {
                                    },
                                    visible: function (row) {
                                        //待审核状态+需要审核+审核人(经理)，才有审核权限
                                        if (row.work_status == 2 && row.is_check == 1 && (Config.admin_id == row.assign_user_id || Config.workorder.customer_manager == Config.admin_id)) {
                                            return true;
                                        } else {
                                            return false;
                                        }
                                    }
                                },
                                {
                                    name: 'check',
                                    text: __('处理'),
                                    title: __('处理'),
                                    classname: 'btn btn-xs btn-success btn-dialog',
                                    url: 'saleaftermanage/work_order_list/detail/operate_type/3',
                                    extend: 'data-area = \'["100%","100%"]\'',
                                    callback: function (data) {
                                    },
                                    visible: function (rows) {
                                        if (!(rows.work_type == 2 && rows.is_after_deal_with == 0) && (rows.work_status == 3 || rows.work_status == 5) && rows.has_recept == 1) {
                                            return true;
                                        }
                                        return false;
                                    }
                                },
                                {
                                    name: 'cancel',
                                    text: __('取消'),
                                    title: __('取消'),
                                    classname: 'btn btn-xs btn-danger btn-ajax',
                                    url: 'saleaftermanage/work_order_list/setStatus',
                                    extend: 'data-area = \'["100%","100%"]\'',
                                    confirm: '确定要取消吗',
                                    success: function (data, ret) {
                                        table.bootstrapTable('refresh');
                                    },
                                    callback: function (data) {
                                    },
                                    visible: function (row) {
                                        if (row.work_status == 1 && row.create_user_id == Config.userid) {
                                            return true;
                                        } else {
                                            return false;
                                        }
                                    }
                                }
                            ],
                            formatter: Table.api.formatter.buttons
                        },
                    ]
                ]
            });

            // 为表格绑定事件
            Table.api.bindevent(table);
            //选项卡切换
            $('.panel-heading a[data-toggle="tab"]').on('shown.bs.tab', function (e) {
                var field = $(this).data("field");
                var value = $(this).data("value");
                var options = table.bootstrapTable('getOptions');
                options.pageNumber = 1;
                var queryParams = options.queryParams;
                options.queryParams = function (params) {
                    var params = queryParams(params);
                    var filter = params.filter ? JSON.parse(params.filter) : {};
                    var op = params.op ? JSON.parse(params.op) : {};
                    if (field == 'create_user_name') {
                        delete filter.recept_person_id;
                        filter[field] = value;
                    } else if (field == 'recept_person_id') {
                        delete filter.create_user_name;
                        filter[field] = value;
                    } else {
                        delete filter.recept_person_id;
                        delete filter.create_user_name;
                    }
                    params.filter = JSON.stringify(filter);
                    params.op = JSON.stringify(op);
                    return params;
                };
                table.bootstrapTable('refresh', {});
                return false;
            });


            //批量打印标签
            $('.btn-batch-printed').click(function () {
                var ids = Table.api.selectedids(table);
                window.open('work_order_list/batch_print_label/ids/' + ids, '_blank');
            });
            //批量导出xls
            $('.btn-batch-export-xls').click(function () {
                var ids = Table.api.selectedids(table);
                if (ids.length > 0) {
                    window.open(Config.moduleurl + '/saleaftermanage/work_order_list/batch_export_xls?ids=' + ids, '_blank');
                } else {
                    var options = table.bootstrapTable('getOptions');
                    var search = options.queryParams({});
                    var filter = search.filter;
                    var op = search.op;
                    window.open(Config.moduleurl + '/saleaftermanage/work_order_list/batch_export_xls?filter=' + filter + '&op=' + op, '_blank');
                }

            });

        },
        add: function () {
            Controller.api.bindevent();

            //点击事件 #todo::需判断仓库或者客服
            $(document).on('click', '.problem_type', function () {
                console.log(Config.work_type);

                var incrementId = $('#c-platform_order').val().replace(/^\s+|\s+$/g, "");
                var vip_str = incrementId.substring(1, 4);
                if(vip_str == 'VIP'){
                    $('#order_pay_currency').val('USD');
                    $('#step2_pay_currency').val('USD');
                    $('#c-refund_money').val(29.8);
                    $('#c-refund_way').val('原路退回');
                    var site = incrementId.substring(0, 1);
                    if(site =='Z'){
                        $("#work_platform").val(1);
                    }else if(site =='V'){
                        $("#work_platform").val(2);
                    }else if(site =='M'){
                        $("#work_platform").val(4);
                    }else if(site =='E'){
                        $("#work_platform").val(9);
                    }else if(site =='D'){
                        $("#work_platform").val(10);
                    }else if(site =='J'){
                        $("#work_platform").val(11);
                    }
                    $('#order_type').val(100);
                    $('#c-order_type').val(100);
                    $('.selectpicker ').selectpicker('refresh');
                }
                $order_pay_currency = $('#order_pay_currency').val();
                if (!$order_pay_currency) {
                    var is_order_item = $('#is_order_item').val();
                    if (is_order_item) {
                        platform_order();
                    }else{
                        Toastr.error('请先点击载入数据');
                        return false;
                    }

                }
                //读取是谁添加的配置console.log(Config.work_type);
                $('.step_type').attr('checked', false);
                $('.step_type').parent().hide();
                $('#appoint_group_users').html('');//切换问题类型时清空承接人
                $('#recept_person').val('');//切换问题类型时清空隐藏域承接人
                $('.measure').hide();
                $('#recept_group_id').val('');
                var is_order_item = $('#is_order_item').val();
                if (2 == Config.work_type || 1 == is_order_item) { //如果是仓库人员添加的工单
                    $('#step_id').hide();
                    $('#recept_person_group').hide();
                    $('#after_user_group').show();
                    // $('#after_user_id').val(Config.workorder.copy_group);
                    // $('#after_user').html(Config.users[Config.workorder.copy_group]);
                    //异步获取跟单人员
                    Backend.api.ajax({
                        url: 'saleaftermanage/work_order_list/getDocumentaryRule',
                    }, function (data, ret) {
                        console.log(data);
                        $('#all_after_user_id').val(data.join(','));
                        var content = '';
                        for(i=0;i<data.length;i++){
                            //$('#all_after_user').html(Config.users[data[i]]);
                            content += Config.users[data[i]]+' ';
                        }
                        $('#all_after_user').html(content);
                    },function(data,ret){
                        console.log(ret);
                        Toastr.error(ret.msg);
                        return false;
                    });
                } else { //如果是客服人员添加的工单
                    //选择的问题类型ID
                    var id = $(this).val();
                    //var all_group = Config.workOrderConfigValue.group;
                    //所有的问题类型对应措施表
                    var all_problem_step = Config.workOrderConfigValue.all_problem_step;
                    //求出选择的问题类型对应的措施
                    var choose_problem_step = all_problem_step[id];
                    if(choose_problem_step == undefined){
                        Toastr.error('选择的问题类型没有对应的措施，请重新选择问题类型或者添加措施');
                        return false;
                    }
                    //循环列出对应的措施
                    for(var j=0;j<choose_problem_step.length;j++){
                        //console.log(choose_problem_step[j].step_id);
                        $('#step' + choose_problem_step[j].step_id).parent().show();
                        $('#step' + choose_problem_step[j].step_id + '-is_check').val(choose_problem_step[j].is_check);
                        $('#step' + choose_problem_step[j].step_id + '-is_auto_complete').val(choose_problem_step[j].is_auto_complete);
                        if(choose_problem_step[j].extend_group_id !=undefined && choose_problem_step[j].extend_group_id !=0){
                            $('#step' + choose_problem_step[j].step_id + '-appoint_group').val((choose_problem_step[j].extend_group_id));
                        }else{
                            $('#step' + choose_problem_step[j].step_id + '-appoint_group').val(0);
                        }
                    }
                    //id大于5 默认措施4
                    // if (id > 5) {
                    //     var steparr = Config.workorder['step04'];
                    //     for (var j = 0; j < steparr.length; j++) {
                    //         $('#step' + steparr[j].step_id).parent().show();
                    //         //读取对应措施配置
                    //         $('#step' + steparr[j].step_id + '-is_check').val(steparr[j].is_check);
                    //         $('#step' + steparr[j].step_id + '-appoint_group').val((steparr[j].appoint_group).join(','));
                    //     }
                    // } else {
                    //     var step = Config.workorder.customer_problem_group[id].step;
                    //     var steparr = Config.workorder[step];
                    //     //console.log(steparr);
                    //     for (var j = 0; j < steparr.length; j++) {
                    //         $('#step' + steparr[j].step_id).parent().show();
                    //         //读取对应措施配置
                    //         $('#step' + steparr[j].step_id + '-is_check').val(steparr[j].is_check);
                    //         $('#step' + steparr[j].step_id + '-appoint_group').val((steparr[j].appoint_group).join(','));
                    //     }
                    // }
                    var checkID = [];//定义一个空数组
                    $("input[name='row[measure_choose_id][]']:checked").each(function (i) {
                        checkID[i] = $(this).val();
                    });
                    for (var m = 0; m < checkID.length; m++) {
                        var node = $('.step' + checkID[m]);
                        if (node.is(':hidden')) {
                            node.show();
                        } else {
                            node.hide();
                        }
                        var secondNode = $('.step' + id + '-' + checkID[m]);
                        if (secondNode.is(':hidden')) {
                            secondNode.show();
                        } else {
                            secondNode.hide();
                        }
                    }
                    /*//判断更换镜框的状态，如果显示的话把原数据带出来，如果隐藏则不显示原数据 start
                    if (!$('.step1-1').is(':hidden')) {
                        changeFrame()
                    }
                    //判断更换镜框的状态，如果显示的话把原数据带出来，如果隐藏则不显示原数据 end
                    //判断取消订单的状态，如果显示的话把原数据带出来，如果隐藏则不显示原数据 start
                    if (!$('.step3').is(':hidden')) {
                        cancelOrder();
                    }
                    //判断取消订单的状态，如果显示的话把原数据带出来，如果隐藏则不显示原数据 end*/
                    $('#c-order_sku').attr("disabled",false);
                    $('.selectpicker ').selectpicker('refresh');
                    var is_order_item = $('#is_order_item').val();
                    if (2 != Config.work_type && 1 != is_order_item) {itemSelectpicker(1,$(this));}
                }
            })

            //更改单号清空
            $('#c-platform_order').change(function () {
                $('#order_pay_currency').val('');
            })


            //根据措施类型显示隐藏
            $(document).on('click', '.step_type', function () {
                $("#input-hidden").html('');
                var incrementId = $('#c-platform_order').val();
                if (!incrementId) {
                    Toastr.error('订单号不能为空');
                    return false;
                } else {

                    $('.measure').hide();
                    var problem_type_id = $("input[name='row[problem_type_id]']:checked").val();
                    var checkID = [];//定义一个空数组
                    var input_content = '';
                    var is_check = [];
                    var appoint_group = '';
                    var username = [];
                    var appoint_users = [];
                    //判断是否出现没有承接组的情况
                    var count = 0;
                    //选中的问题类型
                    $("input[name='row[measure_choose_id][]']:checked").each(function (i) {
                        checkID[i] = $(this).val();
                        var id = $(this).val();
                        //获取承接组
                         appoint_group += $('#step' + id + '-appoint_group').val() + ',';
                         var group_id = $('#step' + id + '-appoint_group').val();
                        // var group_arr = group.split(',')
                        // var appoint_users = [];
                        // var appoint_val = [];
                        // for (var i = 0; i < group_arr.length; i++) {
                        //     //循环根据承接组Key获取对应承接人id
                        //     appoint_users.push(Config.workorder[group_arr[i]]);
                        //     appoint_val[Config.workorder[group_arr[i]]] = group_arr[i];
                        // }


                        //循环根据承接人id获取对应人名称
                        // for (var j = 0; j < appoint_users.length; j++) {
                        //     input_content += '<input type="hidden" name="row[order_recept][appoint_group][' + id + '][]" value="' + appoint_val[appoint_users[j]] + '"/>';
                        //     input_content += '<input type="hidden" name="row[order_recept][appoint_ids][' + id + '][]" value="' + appoint_users[j] + '"/>';
                        //     input_content += '<input type="hidden" name="row[order_recept][appoint_users][' + id + '][]" value="' + Config.users[appoint_users[j]] + '"/>';
                        // }
                        var choose_group = Config.workOrderConfigValue.group[group_id];
                        if(choose_group){
                            for(var j = 0;j<choose_group.length;j++){
                                input_content += '<input type="hidden" name="row[order_recept][appoint_group][' + id + '][]" value="' + group_id + '"/>';
                                input_content += '<input type="hidden" name="row[order_recept][appoint_ids][' + id + '][]" value="' + choose_group[j] + '"/>';
                                input_content += '<input type="hidden" name="row[order_recept][appoint_users][' + id + '][]" value="' + Config.users[choose_group[j]] + '"/>';
                            }
                        }else{
                            count = 1;
                            input_content += '<input type="hidden" name="row[order_recept][appoint_group][' + id + '][]" value="0"/>';
                            input_content += '<input type="hidden" name="row[order_recept][appoint_ids][' + id + '][]" value="' + Config.userid + '"/>';
                            input_content += '<input type="hidden" name="row[order_recept][appoint_users][' + id + '][]" value="' + Config.users[Config.userid] + '"/>';
                        }
                        //获取是否需要审核
                        var step_is_check = $('#step' + id + '-is_check').val();
                        is_check.push(step_is_check);
                        //是否自动审核完成 start
                        var step_is_auto_complete = $('#step' + id + '-is_auto_complete').val();
                        input_content +='<input type="hidden" name="row[order_recept][auto_complete][' + id + ']" value="' + step_is_auto_complete + '"/>';
                        //是否自动审核完成  end
                        //修改地址
                        if(id == 13){
                            changeOrderAddress();
                        }
                        //vip退款
                        if(id == 15){
                            $(".step2").show()
                        }
                    });
                    //判断如果存在1 则改为需要审核
                    if ($.inArray("1", is_check) != -1) {
                        $('#is_check').val(1);
                    } else {
                        $('#is_check').val(0);
                    }

                    //追加到元素之后
                    $("#input-hidden").append(input_content);


                    //一般措施
                    for (var m = 0; m < checkID.length; m++) {
                        var node = $('.step' + checkID[m]);

                        if (node.is(':hidden')) {
                            node.show();
                        } else {
                            node.hide();
                        }

                        //二级措施
                        var secondNode = $('.step' + checkID[m] + '-' + checkID[m]);
                        //console.log(secondNode);
                        if (secondNode.is(':hidden')) {
                            secondNode.show();
                        } else {
                            secondNode.hide();
                        }
                        //判断如果为处理任务时
                        if (Config.ids) {
                            // if (problem_type_id == 1 && checkID[m] == 1) {
                            //     $('.step1-1').hide();
                            //     $('.step2-1').show();
                            // }
                            // if (problem_type_id == 2 && checkID[m] == 1) {
                            //     $('.step2-1').hide();
                            //     $('.step1-1').show();
                            // }
                            // if (problem_type_id == 3 && checkID[m] == 1) {
                            //     $('.step2-1').hide();
                            //     $('.step1-1').show();
                            // }
                        }
                    }

                    //判断如果为处理任务时
                    /*if (Config.ids) {
                        if (problem_type_id == 1) {
                            $('.step1-1').hide();
                            $('.step2-1').show();
                        } else if (problem_type_id == 2) {
                            $('.step2-1').hide();
                            $('.step1-1').show();
                        } else if (problem_type_id == 3) {
                            $('.step2-1').hide();
                            $('.step1-1').show();
                        }
                    }*/
                    // var appoint_group = '';
                    // var username = [];
                    // var appoint_users = [];
                    var arr = array_filter(appoint_group.split(','));
                    //循环根据承接组Key获取对应承接人id
                    //console.log(notEmpty(arr));
                    for (var i = 0; i < arr.length - 1; i++) {
                        //循环根据承接组Key获取对应承接人id
                        //appoint_users.push(Config.workorder[arr[i]]);
                        if(Config.workOrderConfigValue.group[arr[i]] !=undefined){
                            //console.log(Config.workOrderConfigValue.group[arr[i]]);
                            for(var n=0;n<Config.workOrderConfigValue.group[arr[i]].length;n++){
                                appoint_users.push(Config.workOrderConfigValue.group[arr[i]][n]);
                            }

                        }

                    }

                    if(count == 1){
                        appoint_users.push(Config.userid);
                    }else{
                         if(appoint_users[Config.userid]){
                            delOne(Config.userid,appoint_users);
                        }
                    }
                    if(checkID.length>0 && appoint_users.length === 0){
                        if(!appoint_users[Config.userid]){
                            appoint_users.push(Config.userid);
                        }
                    }else if(checkID.length === 0){
                        if(appoint_users[Config.userid]){
                            delOne(Config.userid,appoint_users);
                        }
                    }
                    //循环根据承接人id获取对应人名称
                    appoint_users = array_filter(appoint_users);
                    for (var j = 0; j < appoint_users.length; j++) {
                        username.push(Config.users[appoint_users[j]]);
                    }
                    //console.log(Config.users);
                    //console.log(appoint_users);
                    //console.log(appoint_users[0]);
                    var users = array_filter(username);
                    //var appoint_users_content = '';
                    // for(i=0;i<appoint_users.length;i++){
                    //     appoint_users_content+=Config.users[appoint_users[i]];
                    // }
                    $('#appoint_group_users').html(users.join(','));
                    //$('#appoint_group_users').html(appoint_users_content);

                    $('#recept_person_id').val(appoint_users.join(','));

                }
            });

            //增加一行镜架数据
            $(document).on('click', '.btn-add-frame', function () {
                var rows = document.getElementById("caigou-table-sku").rows.length;
                var content = '<tr>' +
                    '<td><input class="form-control" name="row[change_frame][original_sku][]" type="text"></td>' +
                    '<td><input class="form-control" name="row[change_frame][original_number][]" type="text"></td>' +
                    '<td><input class="form-control change_sku" name="row[change_frame][change_sku][]" type="text"></td>' +
                    '<td><input class="form-control change_number" name="row[change_frame][change_number][]" type="text"></td>' +
                    '<td><a href="javascript:;" class="btn btn-danger btn-del" title="删除"><i class="fa fa-trash"></i> 删除</a></td>' +
                    '</tr>';
                $('#caigou-table-sku tbody').append(content);
            });
            //增加一行镜片数据
            $(document).on('click', '.btn-add-lens', function () {
                var contents = $('#edit_lens').html();
                $('#lens_contents').after(contents);
            });


            $(document).on('click', '.btn-del-box', function () {
                $(this).parent().parent().remove();
            });
            //赠品 end

            //补发 start
            $(document).on('click', '.btn-add-supplement', function () {
                var contents = $('#edit_lens').html();
                $('#supplement-order').after(contents);
            });
            $(document).on('click', '.btn-del-supplement', function () {
                $(this).parent().parent().remove();
            });
            //补发 end

            //模糊匹配订单号
            $('#c-platform_order').autocomplete({
                source: function (request, response) {
                    var incrementId = $('#c-platform_order').val();
                    if (incrementId.length > 4) {
                        $.ajax({
                            type: "POST",
                            url: "ajax/ajaxGetLikeOrder",
                            dataType: "json",
                            cache: false,
                            async: false,
                            data: {
                                order_number: incrementId
                            },
                            success: function (json) {
                                var data = json.data;
                                response($.map(data, function (item) {
                                    return {
                                        label: item,//下拉框显示值
                                        value: item,//选中后，填充到input框的值
                                        //id:item.bankCodeInfo//选中后，填充到id里面的值
                                    };
                                }));
                            }
                        });
                    }
                },
                delay: 10,//延迟100ms便于输入
                select: function (event, ui) {
                    $("#bankUnionNo").val(ui.item.id);//取出在return里面放入到item中的属性
                },
                scroll: true,
                pagingMore: true,
                max: 5000
            });

            //失去焦点
            $('#c-platform_order').blur(function () {
                var incrementId = $(this).val().replace(/^\s+|\s+$/g, "");
                //var incrementId = replace(/^\s+|\s+$/g,"");
                if (!incrementId) {
                    Toastr.error('订单号不能为空');
                    return false;
                }
                var str = incrementId.substring(0, 3);
                //判断站点
                if (str == '100' || str == '400' || str == '500' || str == '530') {
                    $("#work_platform").val(1);
                } else if (str == '130' || str == '430' || str == '131' || str == '431') {
                    $('#work_platform').val(2);
                } else if (str == '300' || str == '600') {
                    $('#work_platform').val(3);
                } else if (str == '450' || str == '150'){
                    //meeloog站
                    $('#work_platform').val(4);
                } else if (str == '200' || str == '270'){
                    //wesee站
                    $('#work_platform').val(5);
                } else if (str == '160' || str == '460'){
                    $('#work_platform').val(9);
                } else if (str == '360' || str == '660'){
                    $('#work_platform').val(10);
                } else if (str == '139' || str == '469'){
                    $('#work_platform').val(11);
                }
                $('.selectpicker ').selectpicker('refresh');

            })

            //载入数据
            $('#platform_order').click(function () {
                platform_order();
            })


            //补发点击填充数据
            var lens_click_data;
            var gift_click_data;
            var prescriptions;
            $(document).on('click', 'input[name="row[measure_choose_id][]"]', function () {

                var value = $(this).val();
                var check = $(this).prop('checked');
                var increment_id = $('#c-platform_order').val();
                if (increment_id) {
                    var site_type = $('#work_platform').val();
                    //var is_new_version = $('#is_new_version').val();
                    //补发
                    if (value == 7 && check === true) {
                        //获取补发的信息
                        Backend.api.ajax({
                            url: 'saleaftermanage/work_order_list/ajaxGetAddress',
                            data: {
                                increment_id: increment_id,
                                site_type: site_type,
                                measure_choose_id: '7',
                                work_id: ''
                                //is_new_version: is_new_version
                            }
                        }, function (json, ret) {
                            if (json.code == 0) {
                                Toastr.error(json.msg);
                                return false;
                            }
                            var data = json.address;
                            var lens = json.lens;
                            prescriptions = data.prescriptions;
                            $('#supplement-order').html(lens.html);
                            var order_pay_currency = $('#order_pay_currency').val();
                            //修改地址
                            var address = '';
                            /*for (var i = 0; i < data.address.length; i++) {
                                if (i == 0) {*/
                                    address += '<option value = "0" selected>shipping</option>';
                                    //补发地址自动填充第一个
                                    $('#c-firstname').val(data.address.firstname);
                                    $('#c-lastname').val(data.address.lastname);
                                    var email = data.address.email;
                                    if (email == null) {
                                        email = $('#customer_email').val();
                                    }
                                    $('#c-email').val(email);
                                    $('#c-telephone').val(data.address.telephone);
                                    $('#c-country').val(data.address.country_id);
                                    $('#c-country').change();
                                    if(data.address.region_id == '8888' || !data.address.region_id){
                                        $('#c-region').val(0);
                                    }else{
                                        $('#c-region').val(data.address.region_id);
                                    }
                                    $('#c-region1').val(data.address.region);
                                    $('#c-city').val(data.address.city);
                                    $('#c-street').val(data.address.street);
                                    $('#c-postcode').val(data.address.postcode);
                                    $('#c-currency_code').val(order_pay_currency);
                                /*} else {
                                    address += '<option value="' + i + '">' + data.address[i].address_type + '</option>';
                                }

                            }*/
                            $('#address_select').html(address);
                            //选择地址切换地址
                            $('#address_select').change(function () {
                                var address_id = $(this).val();
                                var address = data.address[address_id];
                                $('#c-firstname').val(address.firstname);
                                $('#c-lastname').val(address.lastname);
                                $('#c-email').val(address.email);
                                $('#c-telephone').val(address.telephone);
                                $('#c-country').val(address.country_id);
                                $('#c-country').change();
                                $('#c-region').val(address.region_id);
                                $('#c-region1').val(address.region);
                                $('#c-city').val(address.city);
                                $('#c-street').val(address.street);
                                $('#c-postcode').val(address.postcode);
                            })

                            //追加
                            lens_click_data = '<div class="margin-top:10px;">' + lens.html + '<div class="form-group-child4_del" style="width: 96%;padding-right: 0px;"><a href="javascript:;" style="width: 50%;" class="btn btn-danger btn-del-lens" title="删除"><i class="fa fa-trash"></i>删除</a></div></div>';

                            $('.selectpicker ').selectpicker('refresh');
                        });
                    }
                    //更加镜架的更改
                    var question = $('input[name="row[problem_type_id]"]:checked').val();
                    if ((Config.work_type == 1 && value == 12  && check === true) || (Config.work_type == 2 && value == 12  && check === true)) {
                        Backend.api.ajax({
                            url: 'saleaftermanage/work_order_list/ajaxGetChangeLens',
                            data: {
                                increment_id: increment_id,
                                site_type: site_type,
                                //is_new_version: is_new_version
                            }
                        }, function (data, ret) {
                            $('#lens_contents').html(data.html);
                            $('.selectpicker ').selectpicker('refresh');
                        });
                    }
                    //赠品
                    if (value == 6 && check == true) {
                        Backend.api.ajax({
                            url: 'saleaftermanage/work_order_list/ajaxGetGiftLens',
                            data: {
                                increment_id: increment_id,
                                site_type: site_type,
                                //is_new_version: is_new_version
                            }
                        }, function (data, ret) {
                            $('.add_gift').html(data.html);
                            //追加
                            gift_click_data = '<div class="margin-top:10px;">' + data.html + '<div class="form-group-child4_del"  style="width: 96%;padding-right: 0px;"><a href="javascript:;" style="width: 50%;" class="btn btn-danger btn-del-lens" title="删除"><i class="fa fa-trash"></i>删除</a></div></div>';
                            $('.selectpicker ').selectpicker('refresh');
                        });
                    }

                    /*//判断更换镜框的状态，如果显示的话把原数据带出来，如果隐藏则不显示原数据 start
                    if (!$('.step1-1').is(':hidden')) {
                        changeFrame();
                    }
                    //判断更换镜框的状态，如果显示的话把原数据带出来，如果隐藏则不显示原数据 end*/
                    //判断是否取消主订单，若取消将子单号下拉框锁住，取消选中将解开 start
                    if (value == 3 && check == true) {
                        Layer.load();
                        $('#c-order_sku').attr("disabled",true);
                        $('#section_item_content').hide();
                        $('.selectpicker ').selectpicker('refresh');
                        Layer.closeAll();
                    }else if(value == 3 && check != true){
                        $('#c-order_sku').attr("disabled",false);
                        $('.selectpicker ').selectpicker('refresh');
                        var section_item_content_html = $('#section_item_content').html();
                        if (!section_item_content_html) {itemSelectpicker(2);}
                        $('#section_item_content').show();
                    }
                    //判断是否取消主订单，若取消将子单号下拉框锁住，取消选中将解开 end
                }

            });

            //处方选择填充
            $(document).on('change', '#prescription_select', function () {
                var val = $(this).val();
                //var is_new_version = $('#is_new_version').val();
                var prescription = prescriptions[val];
                console.log(prescription);
                var prescription_div = $(this).parents('.step7_function2').next('.step1_function3');
                prescription_div.find('input').val('');
                prescription_div.find('input[name="row[replacement][od_sph][]"]').val(prescription.od_sph);
                prescription_div.find('input[name="row[replacement][os_sph][]"]').val(prescription.os_sph);
                prescription_div.find('input[name="row[replacement][os_cyl][]"]').val(prescription.os_cyl);
                prescription_div.find('input[name="row[replacement][od_cyl][]"]').val(prescription.od_cyl);
                prescription_div.find('input[name="row[replacement][od_axis][]"]').val(prescription.od_axis);
                prescription_div.find('input[name="row[replacement][os_axis][]"]').val(prescription.os_axis);

                //$(this).parents('.step7_function2').val('')
                $(this).parents('.step7_function2').find('select[name="row[replacement][recipe_type][]"]').val(prescription.prescription_type);
                $(this).parents('.step7_function2').find('select[name="row[replacement][recipe_type][]"]').change();
                prescription_div.find('select[name="row[replacement][coating_type][]"]').val(prescription.coating_id);


                //判断是否是彩色镜片
                if (prescription.color_id) {
                    prescription_div.find('#color_type').val(prescription.color_id);
                    //if(is_new_version == 0){
                        prescription_div.find('#color_type').change();
                    //}
                }
                prescription_div.find('#lens_type').val(prescription.index_id);

                //add，pd添加
                if (prescription.hasOwnProperty("total_add")) {
                    prescription_div.find('input[name="row[replacement][od_add][]"]').val(prescription.total_add);
                    //prescription_div.find('input[name="row[replacement][os_add][]"]').attr('disabled',true);
                } else {
                    prescription_div.find('input[name="row[replacement][od_add][]"]').val(prescription.od_add);
                    prescription_div.find('input[name="row[replacement][os_add][]"]').val(prescription.os_add);
                }

                if (prescription.pd == '' || prescription.pd == 0) {
                    prescription_div.find('input[name="row[replacement][pd_r][]"]').val(prescription.pd_r);
                    prescription_div.find('input[name="row[replacement][pd_l][]"]').val(prescription.pd_l);
                }else{
                    prescription_div.find('input[name="row[replacement][pd_r][]"]').val(prescription.pd);
                    //prescription_div.find('input[name="row[replacement][pd_l][]"]').attr('disabled',true);
                }
                //
                if (prescription.hasOwnProperty("od_pv")) {
                    prescription_div.find('input[name="row[replacement][od_pv][]"]').val(prescription.od_pv);
                }
                if (prescription.hasOwnProperty("od_bd")) {
                    prescription_div.find('input[name="row[replacement][od_bd][]"]').val(prescription.od_bd);
                }
                if (prescription.hasOwnProperty("od_pv_r")) {
                    prescription_div.find('input[name="row[replacement][od_pv_r][]"]').val(prescription.od_pv_r);
                }
                if (prescription.hasOwnProperty("od_bd_r")) {
                    prescription_div.find('input[name="row[replacement][od_bd_r][]"]').val(prescription.od_bd_r);
                }
                if (prescription.hasOwnProperty("os_pv")) {
                    prescription_div.find('input[name="row[replacement][os_pv][]"]').val(prescription.os_pv);
                }
                if (prescription.hasOwnProperty("os_bd")) {
                    prescription_div.find('input[name="row[replacement][os_bd][]"]').val(prescription.os_bd);
                }
                if (prescription.hasOwnProperty("os_pv_r")) {
                    prescription_div.find('input[name="row[replacement][os_pv_r][]"]').val(prescription.os_pv_r);
                }
                if (prescription.hasOwnProperty("od_pv")) {
                    prescription_div.find('input[name="row[replacement][os_bd_r][]"]').val(prescription.os_bd_r);
                }

                $('.selectpicker ').selectpicker('refresh');
            })

            $(document).on('click', '.btn-add-box', function () {
                $('.add_gift').after(gift_click_data);
                $('.selectpicker ').selectpicker('refresh');
            });

            $(document).on('click', '.btn-add-supplement-reissue', function () {
                $('#supplement-order').after(lens_click_data);
                $('.selectpicker ').selectpicker('refresh');
            });

            //如果问题类型存在，显示问题类型和措施
            //跟单处理
            if (Config.problem_id && Config.work_type == 2) {
                var id = Config.problem_id;
                var work_id = $('#work_id').val();
                $("input[name='row[problem_type_id]'][value='" + id + "']").attr("checked", true);
                //var all_group = Config.workOrderConfigValue.group;
                //所有的问题类型对应措施表
                var all_problem_step = Config.workOrderConfigValue.all_problem_step;
                //求出选择的问题类型对应的措施
                var choose_problem_step = all_problem_step[id];
                if(choose_problem_step == undefined){
                    Toastr.error('选择的问题类型没有对应的措施，请重新选择问题类型或者添加措施');
                    return false;
                }
                //循环列出对应的措施
                for(var j=0;j<choose_problem_step.length;j++){
                    //console.log(choose_problem_step[j].step_id);
                    $('#step' + choose_problem_step[j].step_id).parent().show();
                    $('#step' + choose_problem_step[j].step_id + '-is_check').val(choose_problem_step[j].is_check);
                    $('#step' + choose_problem_step[j].step_id + '-is_auto_complete').val(choose_problem_step[j].is_auto_complete);
                    if(choose_problem_step[j].extend_group_id !=undefined && choose_problem_step[j].extend_group_id !=0){
                        $('#step' + choose_problem_step[j].step_id + '-appoint_group').val((choose_problem_step[j].extend_group_id));
                    }else{
                        $('#step' + choose_problem_step[j].step_id + '-appoint_group').val(0);
                    }
                }
                //id大于5 默认措施4
                // if (id > 4) {
                //     var steparr = Config.workorder['step04'];
                //     for (var j = 0; j < steparr.length; j++) {
                //         $('#step' + steparr[j].step_id).parent().show();
                //         //读取对应措施配置
                //         $('#step' + steparr[j].step_id + '-is_check').val(steparr[j].is_check);
                //         $('#step' + steparr[j].step_id + '-appoint_group').val((steparr[j].appoint_group).join(','));
                //     }
                // } else {
                //     $('#recept_person_group').hide();
                //     $('#after_user_group').show();
                //     $('#after_user_id').val(Config.workorder.copy_group);
                //     $('#after_user').html(Config.users[Config.workorder.copy_group]);
                //     var step = Config.workorder.warehouse_problem_group[id].step;
                //     if (step) {
                //         var steparr = Config.workorder[step];

                //         for (var j = 0; j < steparr.length; j++) {
                //             $('#step' + steparr[j].step_id).parent().show();
                //             //读取对应措施配置
                //             $('#step' + steparr[j].step_id + '-is_check').val(steparr[j].is_check);
                //             $('#step' + steparr[j].step_id + '-appoint_group').val((steparr[j].appoint_group).join(','));
                //         }
                //     }

                // }
                var checkID = [];//定义一个空数组
                var appoint_group = '';
                var input_content = '';
                var username = [];
                var appoint_users = [];
                var lens_click_data_edit;
                var gift_click_data_edit;
                $("input[name='row[measure_choose_id][]']:checked").each(function (i) {
                    checkID[i] = $(this).val();
                    var id = $(this).val();
                    //获取承接组
                    appoint_group += $('#step' + id + '-appoint_group').val() + ',';
                    var group = $('#step' + id + '-appoint_group').val();
                    var group_arr = group.split(',')
                    var appoint_users = [];
                    var appoint_val = [];
                    for (var i = 0; i < group_arr.length; i++) {
                        //循环根据承接组Key获取对应承接人id
                        appoint_users.push(Config.workorder[group_arr[i]]);
                        appoint_val[Config.workorder[group_arr[i]]] = group_arr[i];
                    }

                    //循环根据承接人id获取对应人名称
                    for (var j = 0; j < appoint_users.length; j++) {
                        input_content += '<input type="hidden" name="row[order_recept][appoint_group][' + id + '][]" value="' + appoint_val[appoint_users[j]] + '"/>';
                        input_content += '<input type="hidden" name="row[order_recept][appoint_ids][' + id + '][]" value="' + appoint_users[j] + '"/>';
                        input_content += '<input type="hidden" name="row[order_recept][appoint_users][' + id + '][]" value="' + Config.users[appoint_users[j]] + '"/>';
                    }

                    //获取是否需要审核
                    if ($('#step' + id + '-is_check').val() > 0) {
                        $('#is_check').val(1);
                    }
                });
                //追加到元素之后
                $("#input-hidden").append(input_content);
                var arr = array_filter(appoint_group.split(','));
                // var username = [];
                // var appoint_users = [];
                //循环根据承接组Key获取对应承接人id
                // for (var i = 0; i < arr.length - 1; i++) {
                //     //循环根据承接组Key获取对应承接人id
                //     appoint_users.push(Config.workorder[arr[i]]);
                // }
                //console.log(arr);
                for (var i = 0; i < arr.length - 1; i++) {
                    //循环根据承接组Key获取对应承接人id
                    //appoint_users.push(Config.workorder[arr[i]]);
                    if(Config.workOrderConfigValue.group[arr[i]] !=undefined){
                        console.log(Config.workOrderConfigValue.group[arr[i]]);
                        for(var n=0;n<Config.workOrderConfigValue.group[arr[i]].length;n++){
                            appoint_users.push(Config.workOrderConfigValue.group[arr[i]][n]);
                        }

                    }

                }
                //console.log(appoint_users);
                //循环根据承接人id获取对应人名称
                for (var j = 0; j < appoint_users.length; j++) {
                    username.push(Config.users[appoint_users[j]]);
                }
                console.log(username);
                var users = array_filter(username);
                var appoint_users = array_filter(appoint_users);
                $('#appoint_group_users').html(users.join(','));
                $('#recept_person_id').val(appoint_users.join(','));
                $('#recept_person_group').show();
                $('#after_user_group').hide();


                //判断更换镜框的状态，如果显示的话把原数据带出来，如果隐藏则不显示原数据 start
                /*if (!$('.step1-1').is(':hidden')) {
                    changeFrame(1, work_id)
                }*/
                /*//判断取消订单的状态，如果显示的话把原数据带出来，如果隐藏则不显示原数据 start
                if (!$('.step3').is(':hidden')) {
                    cancelOrder(1, work_id);
                }*/
                //判断取消订单的状态，如果显示的话把原数据带出来，如果隐藏则不显示原数据 end
                /*//判断更换处方的状态，如果显示的话把数据带出来，如果隐藏则不显示镜架数据 start
                if (!$('.step12-12').is(':hidden')) {
                    if(!checkIDss.includes(15)){
                        changeOrder(work_id, 2);
                    }
                }
                //判断更换处方的状态，如果显示的话把数据带出来，如果隐藏则不显示镜架数据 end*/
                //判断补发订单的状态，如果显示的话把数据带出来，如果隐藏则不显示补发数据 start
                if (!$('.step7').is(':hidden')) {
                    changeOrder(work_id, 5);
                }
                //判断补发订单的状态，如果显示的话把数据带出来，如果隐藏则不显示补发数据 end
                //判断赠品信息的状态，如果显示的话把数据带出来，如果隐藏的话则不显示赠品数据  start
                if (!$('.step6').is(':hidden')) {
                    changeOrder(work_id, 4);
                }

                //生成已选中子单折叠框
                itemSelectpicker(2);
            }


            //子单措施选择联动


        },
        edit: function () {
            if(Config.work_type == 2 && Config.work_status == 1){$('#c-order_sku').attr("disabled",true);}
            if (!$('.item_order_selectpicker').val()) {
                platform_order();
                $('#c-order_sku').attr("disabled",false);
            }
            Controller.api.bindevent();

            $('.btn-status,.btn-warning').click(function () {
                if(Config.work_type == 2 && Config.work_status == 1){
                    if (!$('.item_order_selectpicker').val()) {
                        Toastr.error('仓库工单，请选择子单号');
                        return false;
                    }else{
                        var item_order_selectpicker = $('.item_order_selectpicker').val();
                        var item_order_sku_number = [];
                        for (var i = item_order_selectpicker.length - 1; i >= 0; i--) {
                           $split = item_order_selectpicker[i].split("/");
                           item_order_sku_number[i] = $split[0];
                        }
                        $('#order_item_numbers').val(item_order_sku_number)
                    }
                }
            })
            //进入页面展示按钮下的数据
            $("input[name='row[measure_choose_id][]']:checked").each(function (i) {
                var id = $(this).val();
                if(id == 15){
                    //vip退款显示
                    $(".step2").show();
                }
                if(id == 13){
                    //修改地址
                    changeOrderAddress();
                }
            })


            //点击事件 #todo::需判断仓库或者客服
            $(document).on('click', '.problem_type', function () {
                //读取是谁添加的配置console.log(Config.work_type);
                $('.step_type').attr('checked', false);
                $('.step_type').parent().hide();
                $('#appoint_group_users').html('');//切换问题类型时清空承接人
                $('#recept_person_id').val('');//切换问题类型时清空隐藏域承接人id
                $('#recept_person').val('');//切换问题类型时清空隐藏域承接人
                $('.measure').hide();
                $('#recept_group_id').val('');
                if (2 == Config.work_type) { //如果是仓库人员添加的工单
                    $('#step_id').hide();
                    $('#recept_person_group').hide();
                    $('#after_user_group').show();
                    //$('#after_user_id').val(Config.workorder.copy_group);
                    //$('#after_user').html(Config.users[Config.workorder.copy_group]);
                    Backend.api.ajax({
                        url: 'saleaftermanage/work_order_list/getDocumentaryRule',
                    }, function (data, ret) {
                        $('#all_after_user_id').val(data.join(','));
                        var content = '';
                        for(i=0;i<data.length;i++){
                            //$('#all_after_user').html(Config.users[data[i]]);
                            content += Config.users[data[i]]+' ';
                        }
                        $('#all_after_user').html(content);
                    },function(data,ret){
                        Toastr.error(ret.msg);
                        return false;
                    });
                } else { //如果是客服人员添加的工单
                    // var id = $(this).val();
                    // //id大于5 默认措施4
                    // if (id > 5) {
                    //     var steparr = Config.workorder['step04'];
                    //     for (var j = 0; j < steparr.length; j++) {
                    //         $('#step' + steparr[j].step_id).parent().show();
                    //         //读取对应措施配置
                    //         $('#step' + steparr[j].step_id + '-is_check').val(steparr[j].is_check);
                    //         $('#step' + steparr[j].step_id + '-appoint_group').val((steparr[j].appoint_group).join(','));
                    //     }
                    // } else {
                    //     var step = Config.workorder.customer_problem_group[id].step;
                    //     var steparr = Config.workorder[step];
                    //     //console.log(steparr);
                    //     for (var j = 0; j < steparr.length; j++) {
                    //         $('#step' + steparr[j].step_id).parent().show();
                    //         //读取对应措施配置
                    //         $('#step' + steparr[j].step_id + '-is_check').val(steparr[j].is_check);
                    //         $('#step' + steparr[j].step_id + '-appoint_group').val((steparr[j].appoint_group).join(','));
                    //     }
                    // }
                    var id = $(this).val();
                    //var all_group = Config.workOrderConfigValue.group;
                    //所有的问题类型对应措施表
                    var all_problem_step = Config.workOrderConfigValue.all_problem_step;
                    //求出选择的问题类型对应的措施
                    var choose_problem_step = all_problem_step[id];
                    if(choose_problem_step == undefined){
                        Toastr.error('选择的问题类型没有对应的措施，请重新选择问题类型或者添加措施');
                        return false;
                    }
                    //循环列出对应的措施
                    for(var j=0;j<choose_problem_step.length;j++){
                        //console.log(choose_problem_step[j].step_id);
                        $('#step' + choose_problem_step[j].step_id).parent().show();
                        $('#step' + choose_problem_step[j].step_id + '-is_check').val(choose_problem_step[j].is_check);
                        $('#step' + choose_problem_step[j].step_id + '-is_auto_complete').val(choose_problem_step[j].is_auto_complete);
                        if(choose_problem_step[j].extend_group_id !=undefined && choose_problem_step[j].extend_group_id !=0){
                            $('#step' + choose_problem_step[j].step_id + '-appoint_group').val((choose_problem_step[j].extend_group_id));
                        }else{
                            $('#step' + choose_problem_step[j].step_id + '-appoint_group').val(0);
                        }
                    }
                    var checkID = [];//定义一个空数组
                    $("input[name='row[measure_choose_id][]']:checked").each(function (i) {
                        console.log(i);
                        checkID[i] = $(this).val();
                    });
                    console.log(checkID);
                    for (var m = 0; m < checkID.length; m++) {
                        var node = $('.step' + checkID[m]);
                        if (node.is(':hidden')) {
                            node.show();
                        } else {
                            node.hide();
                        }
                        //判断是客服工单还是仓库工单
                        // if (1 == Config.work_type) { //客服工单
                        //     var secondNode = $('.step' + id + '-' + checkID[m]);
                        //     //var secondNode = $('.step' + checkID[m] + '-' + checkID[m]);
                        // } else if (2 == Config.work_type) { //仓库工单
                        //     if ((1 == id) && (1 == checkID[m])) {
                        //         var secondNode = $('.step2' + '-' + checkID[m]);
                        //     } else if ((id >= 2 || id <= 3) && (1 == checkID[m])) {
                        //         var secondNode = $('.step1' + '-' + checkID[m]);
                        //     } else {
                        //         var secondNode = $('.step' + id + '-' + checkID[m]);
                        //     }
                        // }
                        var secondNode = $('.step' + checkID[m] + '-' + checkID[m]);
                        console.log(checkID[m]);
                        if (secondNode.is(':hidden')) {
                            secondNode.show();
                        } else {
                            secondNode.hide();
                        }
                    }
                    /*//判断更换镜框的状态，如果显示的话把原数据带出来，如果隐藏则不显示原数据 start
                    if (!$('.step1-1').is(':hidden')) {
                        changeFrame()
                    }
                    //判断更换镜框的状态，如果显示的话把原数据带出来，如果隐藏则不显示原数据 end
                    //判断取消订单的状态，如果显示的话把原数据带出来，如果隐藏则不显示原数据 start
                    if (!$('.step3').is(':hidden')) {
                        cancelOrder();
                    }
                    //判断取消订单的状态，如果显示的话把原数据带出来，如果隐藏则不显示原数据 end */
                    $('#c-order_sku').attr("disabled",false);
                    $('.selectpicker ').selectpicker('refresh');
                    var is_order_item = $('#is_order_item').val();
                    if (2 != Config.work_type && 1 != is_order_item) {itemSelectpicker(1,$(this));}
                }
            })
            //根据措施类型显示隐藏
            $(document).on('click', '.step_type', function () {
                $("#input-hidden").html('');
                var incrementId = $('#c-platform_order').val();
                if (!incrementId) {
                    Toastr.error('订单号不能为空');
                    return false;
                } else {
                    $('.measure').hide();
                    var problem_type_id = $("input[name='row[problem_type_id]']:checked").val();
                    var checkID = [];//定义一个空数组
                    var appoint_group = '';
                    var input_content = '';
                    var is_check = [];
                    var count = 0;
                    $("input[name='row[measure_choose_id][]']:checked").each(function (i) {
                        checkID[i] = $(this).val();
                        var id = $(this).val();
                        //获取承接组
                        appoint_group += $('#step' + id + '-appoint_group').val() + ',';
                        var group_id = $('#step' + id + '-appoint_group').val();
                        // var group = $('#step' + id + '-appoint_group').val();
                        // var group_arr = group.split(',')
                        // var appoint_users = [];
                        // var appoint_val = [];
                        // for (var i = 0; i < group_arr.length; i++) {
                        //     //循环根据承接组Key获取对应承接人id
                        //     appoint_users.push(Config.workorder[group_arr[i]]);
                        //     appoint_val[Config.workorder[group_arr[i]]] = group_arr[i];
                        // }

                        // //循环根据承接人id获取对应人名称
                        // for (var j = 0; j < appoint_users.length; j++) {
                        //     input_content += '<input type="hidden" name="row[order_recept][appoint_group][' + id + '][]" value="' + appoint_val[appoint_users[j]] + '"/>';
                        //     input_content += '<input type="hidden" name="row[order_recept][appoint_ids][' + id + '][]" value="' + appoint_users[j] + '"/>';
                        //     input_content += '<input type="hidden" name="row[order_recept][appoint_users][' + id + '][]" value="' + Config.users[appoint_users[j]] + '"/>';
                        // }
                        var choose_group = Config.workOrderConfigValue.group[group_id];
                        if(choose_group){
                            for(var j = 0;j<choose_group.length;j++){
                                input_content += '<input type="hidden" name="row[order_recept][appoint_group][' + id + '][]" value="' + group_id + '"/>';
                                input_content += '<input type="hidden" name="row[order_recept][appoint_ids][' + id + '][]" value="' + choose_group[j] + '"/>';
                                input_content += '<input type="hidden" name="row[order_recept][appoint_users][' + id + '][]" value="' + Config.users[choose_group[j]] + '"/>';
                            }
                        }else{
                            count =1;
                            input_content += '<input type="hidden" name="row[order_recept][appoint_group][' + id + '][]" value="0"/>';
                            input_content += '<input type="hidden" name="row[order_recept][appoint_ids][' + id + '][]" value="' + Config.userid + '"/>';
                            input_content += '<input type="hidden" name="row[order_recept][appoint_users][' + id + '][]" value="' + Config.users[Config.userid] + '"/>';
                        }
                        //编辑页面的修改地址
                        if(id == 13){
                            changeOrderAddress();
                        }
                        //vip退款
                        if(id == 15){
                            $(".step2").show()
                        }
                        //获取是否需要审核
                        var step_is_check = $('#step' + id + '-is_check').val();
                        is_check.push(step_is_check);
                        //是否自动审核完成 start
                        var step_is_auto_complete = $('#step' + id + '-is_auto_complete').val();
                        input_content +='<input type="hidden" name="row[order_recept][auto_complete][' + id + ']" value="' + step_is_auto_complete + '"/>';
                        //是否自动审核完成  end
                    });
                    //判断如果存在1 则改为需要审核
                    if ($.inArray("1", is_check) != -1) {
                        $('#is_check').val(1);
                    } else {
                        $('#is_check').val(0);
                    }
                    //追加到元素之后
                    $("#input-hidden").append(input_content);
                    //一般措施
                    for (var m = 0; m < checkID.length; m++) {
                        var node = $('.step' + checkID[m]);
                        if (node.is(':hidden')) {
                            node.show();
                        } else {
                            node.hide();
                        }
                        //判断是客服工单还是仓库工单
                        // if (1 == Config.work_type) { //客服工单
                        //     var secondNode = $('.step' + problem_type_id + '-' + checkID[m]);
                        // } else if (2 == Config.work_type) { //仓库工单
                        //     if ((1 == problem_type_id) && (1 == checkID[m])) {
                        //         var secondNode = $('.step2' + '-' + checkID[m]);
                        //     } else if ((problem_type_id >= 2 || problem_type_id <= 3) && (1 == checkID[m])) {
                        //         var secondNode = $('.step1' + '-' + checkID[m]);
                        //     } else {
                        //         var secondNode = $('.step' + problem_type_id + '-' + checkID[m]);
                        //     }
                        // }
                        var secondNode = $('.step' + checkID[m] + '-' + checkID[m]);
                        if (secondNode.is(':hidden')) {
                            secondNode.show();
                        } else {
                            secondNode.hide();
                        }
                    }
                    var arr = array_filter(appoint_group.split(','));
                    var username = [];
                    var appoint_users = [];
                    //循环根据承接组Key获取对应承接人id
                    for (var i = 0; i < arr.length - 1; i++) {
                        //循环根据承接组Key获取对应承接人id
                        //appoint_users.push(Config.workorder[arr[i]]);
                        if(Config.workOrderConfigValue.group[arr[i]] !=undefined){
                            //console.log(Config.workOrderConfigValue.group[arr[i]]);
                            for(var n=0;n<Config.workOrderConfigValue.group[arr[i]].length;n++){
                                appoint_users.push(Config.workOrderConfigValue.group[arr[i]][n]);
                            }

                        }

                    }
                    if(count == 1){
                        appoint_users.push(Config.userid);
                    }else{
                         if(appoint_users[Config.userid]){
                            delOne(Config.userid,appoint_users);
                        }
                    }
                    //判断如果为补价 优惠券 积分 追加自己id为承接人
                    // var self = ["8","9","10"];
                    // var intersection = checkID.filter(function(v){ return self.indexOf(v) > -1 });
                    // if (intersection.length>0) {
                    //     appoint_users.push(Config.userid);
                    // }else{
                    //     if(appoint_users[Config.userid]){
                    //         delOne(Config.userid,appoint_users);
                    //     }
                    // }
                    //循环根据承接人id获取对应人名称
                    for (var j = 0; j < appoint_users.length; j++) {
                        username.push(Config.users[appoint_users[j]]);
                    }
                    var users = array_filter(username);
                    $('#appoint_group_users').html(users.join(','));
                    $('#recept_person_id').val(appoint_users.join(','));

                    //判断更换处方的状态，如果显示的话把数据带出来，如果隐藏则不显示镜架数据 start
                    // if (!$('.step2-1').is(':hidden')) {
                    //     changeOrder(work_id, 2);
                    // }
                    //判断更换处方的状态，如果显示的话把数据带出来，如果隐藏则不显示镜架数据 end
                    //判断补发订单的状态，如果显示的话把数据带出来，如果隐藏则不显示补发数据 start
                    // if (!$('.step7').is(':hidden')) {
                    //    changeOrder(work_id, 5);
                    // }
                    //判断补发订单的状态，如果显示的话把数据带出来，如果隐藏则不显示补发数据 end
                    //判断赠品信息的状态，如果显示的话把数据带出来，如果隐藏的话则不显示赠品数据  start
                    // if (!$('.step6').is(':hidden')) {
                    //     changeOrder(work_id, 4);
                    // }
                    //判断赠品信息的状态，如果显示的话把数据带出来，如果隐藏的话则不显示赠品数据 end
                    //判断是否取消主订单，若取消将子单号下拉框锁住，取消选中将解开 start
                    if ($(this).val() == 3 && $(this).prop('checked') == true) {
                        Layer.load();
                        $('#c-order_sku').attr("disabled",true);
                        $('#section_item_content').hide();
                        $('.selectpicker ').selectpicker('refresh');
                        Layer.closeAll();
                    }else if($(this).val() == 3 && $(this).prop('checked') != true){
                        $('#c-order_sku').attr("disabled",false);
                        $('.selectpicker ').selectpicker('refresh');
                        var section_item_content_html = $('#section_item_content').html();
                        if (!section_item_content_html) {itemSelectpicker(2);}
                        $('#section_item_content').show();
                    }
                    //判断是否取消主订单，若取消将子单号下拉框锁住，取消选中将解开 end
                }
            });
            var lens_click_data_add_edit;
            var gift_click_data_add_edit;
            var prescriptions_add_edit;
            var is_add = 0;
            $(document).on('click', 'input[name="row[measure_choose_id][]"]', function () {
                if ($("body").find('input[name="row[replacement][original_sku][]"]').length <= 0 || $("body").find('input[name="row[gift][original_sku][]"]').length <= 0) {
                    is_add = 1;
                    var value = $(this).val();
                    var work_id = $('#work_id').val();
                    var is_order_item = $('#is_order_item').val();
                    if ($('.status').val() == 1 && 1 == is_order_item) {work_id = '';}
                    var check = $(this).prop('checked');
                    var increment_id = $('#c-platform_order').val();
                    //var is_new_version = $('#is_new_version').val();
                    if (increment_id) {
                        var site_type = $('#work_platform').val();
                        //补发
                        if (value == 7 && check === true) {
                            //获取补发的信息
                            Backend.api.ajax({
                                url: 'saleaftermanage/work_order_list/ajaxGetAddress',
                                data: {
                                    increment_id: increment_id,
                                    site_type: site_type,
                                    measure_choose_id: '7'
                                    //is_new_version: is_new_version
                                }
                            }, function (json, ret) {
                                if (json.code == 0) {
                                    Toastr.error(json.msg);
                                    return false;
                                }
                                var data = json.address;
                                var lens = json.lens;
                                prescriptions_add_edit = data.prescriptions;
                                $('#supplement-order').html(lens.html);
                                var order_pay_currency = $('#order_pay_currency').val();
                                //修改地址
                                var address = '';
                                /*for (var i = 0; i < data.address.length; i++) {
                                    if (i == 0) {*/
                                        address += '<option value = "0" selected>shipping</option>';
                                        //补发地址自动填充第一个
                                        $('#c-firstname').val(data.address.firstname);
                                        $('#c-lastname').val(data.address.lastname);
                                        var email = data.address.email;
                                        if (email == null) {
                                            email = $('#customer_email').val();
                                        }
                                        $('#c-email').val(email);
                                        $('#c-telephone').val(data.address.telephone);
                                        $('#c-country').val(data.address.country_id);
                                        $('#c-country').change();
                                        if(data.address.region_id == '8888' || !data.address.region_id){
                                            $('#c-region').val(0);
                                        }else{
                                            $('#c-region').val(data.address.region_id);
                                        }
                                        $('#c-region1').val(data.address.region);
                                        $('#c-city').val(data.address.city);
                                        $('#c-street').val(data.address.street);
                                        $('#c-postcode').val(data.address.postcode);
                                        $('#c-currency_code').val(order_pay_currency);
                                    /*} else {
                                        address += '<option value="' + i + '">' + data.address[i].address_type + '</option>';
                                    }

                                }*/
                                $('#address_select').html(address);
                                //选择地址切换地址
                                $('#address_select').change(function () {
                                    var address_id = $(this).val();
                                    var address = data.address[address_id];
                                    $('#c-firstname').val(address.firstname);
                                    $('#c-lastname').val(address.lastname);
                                    var email = address.email;
                                    if (email == null) {
                                        email = $('#customer_email').val();
                                    }
                                    $('#c-email').val(email);
                                    $('#c-telephone').val(address.telephone);
                                    $('#c-country').val(address.country_id);
                                    $('#c-country').change();
                                    $('#c-region').val(address.region_id);
                                    $('#c-region1').val(address.region);
                                    $('#c-city').val(address.city);
                                    $('#c-street').val(address.street);
                                    $('#c-postcode').val(address.postcode);
                                })

                                //追加
                                lens_click_data_add_edit = '<div class="margin-top:10px;">' + lens.html + '<div class="form-group-child4_del" style="width: 96%;padding-right: 0px;"><a href="javascript:;" style="width: 50%;" class="btn btn-danger btn-del-lens" title="删除"><i class="fa fa-trash"></i>删除</a></div></div>';

                                $('.selectpicker ').selectpicker('refresh');
                            });
                        }
                        //更加镜架的更改
                        var question = $('input[name="row[problem_type_id]"]:checked').val();
                        if ((Config.work_type == 1 && value == 12  && check === true) || (Config.work_type == 2 && value == 12  && check === true)) {
                            Backend.api.ajax({
                                url: 'saleaftermanage/work_order_list/ajaxGetChangeLens',
                                data: {
                                    increment_id: increment_id,
                                    site_type: site_type,
                                    //is_new_version: is_new_version
                                }
                            }, function (data, ret) {
                                $('#lens_contents').html(data.html);
                                $('.selectpicker ').selectpicker('refresh');
                            });
                        }
                        //赠品
                        if (value == 6 && check == true) {
                            Backend.api.ajax({
                                url: 'saleaftermanage/work_order_list/ajaxGetGiftLens',
                                data: {
                                    increment_id: increment_id,
                                    site_type: site_type,
                                    //is_new_version: is_new_version
                                }
                            }, function (data, ret) {
                                $('.add_gift').html(data.html);
                                //追加
                                gift_click_data_add_edit = '<div class="margin-top:10px;">' + data.html + '<div class="form-group-child4_del"  style="width: 96%;padding-right: 0px;"><a href="javascript:;" style="width: 50%;" class="btn btn-danger btn-del-lens" title="删除"><i class="fa fa-trash"></i>删除</a></div></div>';
                                $('.selectpicker ').selectpicker('refresh');
                            });
                        }

                       /* //判断更换镜框的状态，如果显示的话把原数据带出来，如果隐藏则不显示原数据 start
                        if (!$('.step1-1').is(':hidden')) {
                            changeFrame();
                        }
                        //判断更换镜框的状态，如果显示的话把原数据带出来，如果隐藏则不显示原数据 end
                        //判断取消订单的状态，如果显示的话把原数据带出来，如果隐藏则不显示原数据 start
                        if (!$('.step3').is(':hidden') && value == 3) {
                            cancelOrder();
                        }
                        //判断取消订单的状态，如果显示的话把原数据带出来，如果隐藏则不显示原数据 end*/
                    }
                }

            });
            //处方选择填充
            $(document).on('change', '#prescription_select', function () {
                if (is_add == 1) {
                    var val = $(this).val();
                    var prescription = prescriptions_add_edit[val];
                    var prescription_div = $(this).parents('.step7_function2').next('.step1_function3');
                    console.log(prescription);
                    prescription_div.find('input').val('');
                    prescription_div.find('input[name="row[replacement][od_sph][]"]').val(prescription.od_sph);
                    prescription_div.find('input[name="row[replacement][os_sph][]"]').val(prescription.os_sph);
                    prescription_div.find('input[name="row[replacement][os_cyl][]"]').val(prescription.os_cyl);
                    prescription_div.find('input[name="row[replacement][od_cyl][]"]').val(prescription.od_cyl);
                    prescription_div.find('input[name="row[replacement][od_axis][]"]').val(prescription.od_axis);
                    prescription_div.find('input[name="row[replacement][os_axis][]"]').val(prescription.os_axis);

                    //$(this).parents('.step7_function2').val('')
                    $(this).parents('.step7_function2').find('select[name="row[replacement][recipe_type][]"]').val(prescription.prescription_type);
                    $(this).parents('.step7_function2').find('select[name="row[replacement][recipe_type][]"]').change();
                    prescription_div.find('select[name="row[replacement][coating_type][]"]').val(prescription.coating_id);


                    //判断是否是彩色镜片
                    if (prescription.color_id > 0) {
                        prescription_div.find('#color_type').val(prescription.color_id);
                        prescription_div.find('#color_type').change();
                    }
                    prescription_div.find('#lens_type').val(prescription.index_id);
                    //add，pd添加
                    if (prescription.hasOwnProperty("total_add")) {
                        prescription_div.find('input[name="row[replacement][od_add][]"]').val(prescription.total_add);
                        //prescription_div.find('input[name="row[replacement][os_add][]"]').attr('disabled',true);
                    } else {
                        prescription_div.find('input[name="row[replacement][od_add][]"]').val(prescription.od_add);
                        prescription_div.find('input[name="row[replacement][os_add][]"]').val(prescription.os_add);
                    }

                    if (prescription.pd == '' || prescription.pd == 0) {
                        prescription_div.find('input[name="row[replacement][pd_r][]"]').val(prescription.pd_r);
                        prescription_div.find('input[name="row[replacement][pd_l][]"]').val(prescription.pd_l);
<<<<<<< HEAD

=======
                        
>>>>>>> 52342787
                    } else {
                        prescription_div.find('input[name="row[replacement][pd_r][]"]').val(prescription.pd);
                        //prescription_div.find('input[name="row[replacement][pd_l][]"]').attr('disabled',true);
                    }
                    //
                    if (prescription.hasOwnProperty("od_pv")) {
                        prescription_div.find('input[name="row[replacement][od_pv][]"]').val(prescription.od_pv);
                    }
                    if (prescription.hasOwnProperty("od_bd")) {
                        prescription_div.find('input[name="row[replacement][od_bd][]"]').val(prescription.od_bd);
                    }
                    if (prescription.hasOwnProperty("od_pv_r")) {
                        prescription_div.find('input[name="row[replacement][od_pv_r][]"]').val(prescription.od_pv_r);
                    }
                    if (prescription.hasOwnProperty("od_bd_r")) {
                        prescription_div.find('input[name="row[replacement][od_bd_r][]"]').val(prescription.od_bd_r);
                    }
                    if (prescription.hasOwnProperty("os_pv")) {
                        prescription_div.find('input[name="row[replacement][os_pv][]"]').val(prescription.os_pv);
                    }
                    if (prescription.hasOwnProperty("os_bd")) {
                        prescription_div.find('input[name="row[replacement][os_bd][]"]').val(prescription.os_bd);
                    }
                    if (prescription.hasOwnProperty("os_pv_r")) {
                        prescription_div.find('input[name="row[replacement][os_pv_r][]"]').val(prescription.os_pv_r);
                    }
                    if (prescription.hasOwnProperty("od_pv")) {
                        prescription_div.find('input[name="row[replacement][os_bd_r][]"]').val(prescription.os_bd_r);
                    }

                    $('.selectpicker ').selectpicker('refresh');
                }
            })
            $(document).on('click', '.btn-add-box-edit', function () {
                if (is_add == 1) {
                    $('.add_gift').after(gift_click_data_add_edit);
                    $('.selectpicker ').selectpicker('refresh');
                }
            });
            $(document).on('click', '.btn-add-supplement-reissue-edit', function () {
                if (is_add == 1) {
                    $('#supplement-order').after(lens_click_data_add_edit);
                    $('.selectpicker ').selectpicker('refresh');
                }
            });
            console.log(Config.order_item);

        },
        detail: function () {
            Controller.api.bindevent();
            console.log(Config.recepts);
            $("input[name='row[measure_choose_id][]']:checked").each(function (i) {
                var id = $(this).val();
                if(id == 15){
                    $(".step2").show();
                }
                if(id == 13){
                    changeOrderAddress();
                }
            });

            $("#section_item_content").find("input").attr("disabled","disabled");

        },
        //处理任务
        process: function () {
            Controller.api.bindevent();
            $("input[name='row[measure_choose_id][]']:checked").each(function (i) {
                var id = $(this).val();
                if(id == 15){
                    $(".step2").show();
                }
                if(id == 13){
                    changeOrderAddress();
                }
            })
        },
        workordernote: function () {
            Form.api.bindevent($("form[role=form]"), function (data, ret) {
                Fast.api.close();
            }, function (data, ret) {
                Toastr.success("失败");
            });
        },
        couponlist: function () {
            // 初始化表格参数配置
            Table.api.init({
                showJumpto: true,
                searchFormVisible: true,
                pageList: [10, 25, 50, 100],
                extend: {
                    index_url: 'saleaftermanage/work_order_list/couponList' + location.search,

                    table: 'work_order_list',
                }
            });

            var table = $("#table");

            // 初始化表格
            table.bootstrapTable({
                url: $.fn.bootstrapTable.defaults.extend.index_url,
                pk: 'id',
                sortName: 'id',
                columns: [
                    [
                        { checkbox: true },
                        {
                            field: '', title: __('序号'), formatter: function (value, row, index) {
                                var options = table.bootstrapTable('getOptions');
                                var pageNumber = options.pageNumber;
                                var pageSize = options.pageSize;
                                return (pageNumber - 1) * pageSize + 1 + index;
                            }, operate: false
                        },
                        { field: 'id', title: __('Id'), operate: false, visible: false },
                        { field: 'work_platform', title: __('平台'), custom: { 1: 'blue', 2: 'danger', 3: 'orange' }, searchList: { 1: 'Zeelool', 2: 'Voogueme', 3: 'Nihao',4:'Meeloog',9:'ZeeloolEs',10:'ZeeloolDe',11:'ZeeloolJp' }, formatter: Table.api.formatter.status },
                        { field: 'platform_order', title: __('订单号') },
                        { field: 'coupon_describe', title: __('优惠券名称'), operate: 'like' },
                        { field: 'coupon_str', title: __('优惠码'), operate: false },
                        { field: 'create_user_name', title: __('申请人'), operate: 'like' },
                        { field: 'create_time', title: __('申请时间'), operate: 'RANGE', addclass: 'datetimerange', formatter: Table.api.formatter.datetime },

                    ]
                ]
            });

            // 为表格绑定事件
            Table.api.bindevent(table);
        },
        integrallist: function () {
            // 初始化表格参数配置
            Table.api.init({
                showJumpto: true,
                searchFormVisible: true,
                pageList: [10, 25, 50, 100],
                extend: {
                    index_url: 'saleaftermanage/work_order_list/integralList' + location.search,

                    table: 'work_order_list',
                }
            });

            var table = $("#table");

            // 初始化表格
            table.bootstrapTable({
                url: $.fn.bootstrapTable.defaults.extend.index_url,
                pk: 'id',
                sortName: 'id',
                columns: [
                    [
                        { checkbox: true },
                        {
                            field: '', title: __('序号'), formatter: function (value, row, index) {
                                var options = table.bootstrapTable('getOptions');
                                var pageNumber = options.pageNumber;
                                var pageSize = options.pageSize;
                                return (pageNumber - 1) * pageSize + 1 + index;
                            }, operate: false
                        },
                        { field: 'id', title: __('Id'), operate: false, visible: false },
                        { field: 'work_platform', title: __('平台'), custom: { 1: 'blue', 2: 'danger', 3: 'orange' }, searchList: { 1: 'Zeelool', 2: 'Voogueme', 3: 'Nihao',4:'Meeloog',9:'ZeeloolEs',10:'ZeeloolDe',11:'ZeeloolJp'}, formatter: Table.api.formatter.status },
                        { field: 'platform_order', title: __('订单号') },
                        { field: 'integral', title: __('积分'), operate: 'between' },
                        { field: 'email', title: __('客户邮箱'), operate: 'like' },
                        { field: 'integral_describe', title: __('积分描述'), operate: false },
                        { field: 'create_user_name', title: __('创建人'), operate: 'like' },
                        { field: 'create_time', title: __('创建时间'), operate: 'RANGE', addclass: 'datetimerange', formatter: Table.api.formatter.datetime },

                    ]
                ]
            });

            // 为表格绑定事件
            Table.api.bindevent(table);
        },
        api: {
            bindevent: function () {
                Form.api.bindevent($("form[role=form]"));

                //删除一行镜片数据
                $(document).on('click', '.btn-del-lens', function () {
                    $(this).parent().parent().remove();
                });
                //保存草稿
                $('.btn-warning').click(function () {
                    if ($('#section_item_content').is(':hidden')) {
                        $('#section_item_content').html('');
                        $('#item_input-hidden').html('');
                        if (2 != Config.work_type) {
                            $('#order_item_numbers').val('');
                        }

                    }
                    $('.status').val(1);
                })

                //提交按钮
                $('.btn-status').click(function () {
                    if ($('#section_item_content').is(':hidden')) {
                        $('#section_item_content').html('');
                        $('#item_input-hidden').html('');
                        if (2 != Config.work_type) {
                            $('#order_item_numbers').val('');
                        }
                    }
                    $('.status').val(2);
                })

                //提交审核按钮
                $('.btn-check-status').click(function () {
                    $('.check-status').val(2);
                })
                //提交处理按钮
                $('.btn-process-status-error').click(function () {
                    var recept_id = $(this).data('id');
                    var note = $(this).parents('tr').find('.process-note').val();
                    if (!note) {
                        Toastr.error('处理意见不能为空');
                        return false;
                    }
                    $('.process-recept-id').val(recept_id);
                    $('.process-status').val(2);
                    $('.process-recept-note').val(note);
                })
                $('.btn-process-status-success').click(function () {

                    var recept_id = $(this).data('id');
                    var note = $(this).parents('tr').find('.process-note').val();
                    if (!note) {
                        Toastr.error('处理意见不能为空');
                        return false;
                    }
                    $('.process-recept-id').val(recept_id);
                    $('.process-status').val(1);
                    $('.process-recept-note').val(note);
                })

                //优惠券下拉切换
                $(document).on('change', '#c-check_coupon', function () {
                    if ($('#c-check_coupon').val()) {
                        $('#c-need_check_coupon').val('');
                        $('.selectpicker ').selectpicker('refresh');
                    }
                })

                //优惠券下拉切换
                $(document).on('change', '#c-need_check_coupon', function () {
                    if ($('#c-need_check_coupon').val()) {
                        $('#c-check_coupon').val('');
                        $('.selectpicker ').selectpicker('refresh');
                    }
                })

                //删除一行镜架数据
                $(document).on('click', '.btn-del', function () {
                    $(this).parent().parent().remove();
                });

                //如果问题类型存在，显示问题类型和措施
                if (Config.problem_type_id) {
                    var id = Config.problem_type_id;
                    var work_id = $('#work_id').val();
                    //row[problem_type_id]
                    $("input[name='row[problem_type_id]'][value='" + id + "']").attr("checked", true);
                    //如果是仓库工单并且是草稿状态的话
                    if(1 == Config.work_status && 2 == Config.work_type){
                        $('#step_id').hide();
                        $('#recept_person_group').hide();
                        $('#after_user_group').show();
                        // $('#after_user_id').val(Config.workorder.copy_group);
                        // $('#after_user').html(Config.users[Config.workorder.copy_group]);
                        //异步获取跟单人员
                        Backend.api.ajax({
                            url: 'saleaftermanage/work_order_list/getDocumentaryRule',
                        }, function (data, ret) {
                            //console.log(data);
                            $('#all_after_user_id').val(data.join(','));
                            var content = '';
                            for(i=0;i<data.length;i++){
                                //$('#all_after_user').html(Config.users[data[i]]);
                                content += Config.users[data[i]]+' ';
                            }
                            $('#all_after_user').html(content);
                        },function(data,ret){
                            console.log(ret);
                            Toastr.error(ret.msg);
                            return false;
                        });
                        if(2 == Config.work_type){
                            //提交审核按钮
                            $('.btn-status').click(function () {
                                $('.status').val(3);
                            })
                        }
                    }
                    //判断是客服创建还是仓库创建
                    // if (Config.work_type == 1) {
                    //     var temp_id = 5;
                    // } else if (Config.work_type == 2) {
                    //     var temp_id = 4;
                    // }

                    // //id大于5 默认措施4
                    // if (id > temp_id) {
                    //     var steparr = Config.workorder['step04'];
                    //     for (var j = 0; j < steparr.length; j++) {
                    //         $('#step' + steparr[j].step_id).parent().show();
                    //         //读取对应措施配置
                    //         $('#step' + steparr[j].step_id + '-is_check').val(steparr[j].is_check);
                    //         $('#step' + steparr[j].step_id + '-appoint_group').val((steparr[j].appoint_group).join(','));
                    //     }
                    // } else {
                    //     //判断是客服创建还是仓库创建
                    //     if (Config.work_type == 1) {
                    //         var step = Config.workorder.customer_problem_group[id].step;
                    //     } else if (Config.work_type == 2) {
                    //         $('#step_id').hide();
                    //         $('#recept_person_group').hide();
                    //         $('#after_user_group').show();
                    //         $('#after_user_id').val(Config.workorder.copy_group);
                    //         $('#after_user').html(Config.users[Config.workorder.copy_group]);
                    //         var step = Config.workorder.warehouse_problem_group[id].step;
                    //     }
                    //     var steparr = Config.workorder[step];
                    //     for (var j = 0; j < steparr.length; j++) {
                    //         $('#step' + steparr[j].step_id).parent().show();
                    //         //读取对应措施配置
                    //         $('#step' + steparr[j].step_id + '-is_check').val(steparr[j].is_check);
                    //         $('#step' + steparr[j].step_id + '-appoint_group').val((steparr[j].appoint_group).join(','));
                    //     }
                    // }
                    //var id = $(this).val();
                    //var all_group = Config.workOrderConfigValue.group;
                    //所有的问题类型对应措施表
                    var all_problem_step = Config.workOrderConfigValue.all_problem_step;
                    //求出选择的问题类型对应的措施
                    var choose_problem_step = all_problem_step[id];
                    if(choose_problem_step == undefined){
                        Toastr.error('选择的问题类型没有对应的措施，请重新选择问题类型或者添加措施');
                        return false;
                    }
                    //循环列出对应的措施
                    for(var j=0;j<choose_problem_step.length;j++){
                        //console.log(choose_problem_step[j].step_id);
                        $('#step' + choose_problem_step[j].step_id).parent().show();
                        $('#step' + choose_problem_step[j].step_id + '-is_check').val(choose_problem_step[j].is_check);
                        $('#step' + choose_problem_step[j].step_id + '-is_auto_complete').val(choose_problem_step[j].is_auto_complete);
                        if(choose_problem_step[j].extend_group_id !=undefined && choose_problem_step[j].extend_group_id !=0){
                            $('#step' + choose_problem_step[j].step_id + '-appoint_group').val((choose_problem_step[j].extend_group_id));
                        }else{
                            $('#step' + choose_problem_step[j].step_id + '-appoint_group').val(0);
                        }
                    }
                    if (Config.measureList) {
                        var id = Config.problem_type_id;
                        var work_id = $('#work_id').val();
                        //row[problem_type_id]
                        $("input[name='row[problem_type_id]'][value='" + id + "']").attr("checked", true);
                        //判断是客服创建还是仓库创建
                        // if (Config.work_type == 1) {
                        //     var temp_id = 5;
                        // } else if (Config.work_type == 2) {
                        //     var temp_id = 4;
                        // }
                        // //id大于5 默认措施4
                        // if (id > temp_id) {
                        //     var steparr = Config.workorder['step04'];
                        //     for (var j = 0; j < steparr.length; j++) {
                        //         $('#step' + steparr[j].step_id).parent().show();
                        //         //读取对应措施配置
                        //         $('#step' + steparr[j].step_id + '-is_check').val(steparr[j].is_check);
                        //         $('#step' + steparr[j].step_id + '-appoint_group').val((steparr[j].appoint_group).join(','));
                        //     }
                        // } else {
                        //     //判断是客服创建还是仓库创建
                        //     if (Config.work_type == 1) {
                        //         var step = Config.workorder.customer_problem_group[id].step;
                        //     } else if (Config.work_type == 2) {
                        //         var step = Config.workorder.warehouse_problem_group[id].step;
                        //     }
                        //     var steparr = Config.workorder[step];
                        //     for (var j = 0; j < steparr.length; j++) {
                        //         $('#step' + steparr[j].step_id).parent().show();
                        //         //读取对应措施配置
                        //         $('#step' + steparr[j].step_id + '-is_check').val(steparr[j].is_check);
                        //         $('#step' + steparr[j].step_id + '-appoint_group').val((steparr[j].appoint_group).join(','));
                        //     }
                        // }
                        if (Config.measureList) {
                            var checkIDss = Config.measureList;//措施列表赋值给checkID
                            //console.log(checkIDss);
                            for (var m = 0; m < checkIDss.length; m++) {
                                $("input[name='row[measure_choose_id][]'][value='" + checkIDss[m] + "']").attr("checked", true);
                                var node = $('.step' + checkIDss[m]);
                                if (node.is(':hidden')) {
                                    node.show();
                                } else {
                                    node.hide();
                                }
                                //判断是客服工单还是仓库工单
                                // if (1 == Config.work_type) { //客服工单
                                //     var secondNode = $('.step' + id + '-' + checkIDss[m]);
                                // } else if (2 == Config.work_type) { //仓库工单
                                //     if ((1 == id) && (1 == checkIDss[m])) {
                                //         var secondNode = $('.step2' + '-' + checkIDss[m]);
                                //     } else if ((id >= 2 || id <= 3) && (1 == checkIDss[m])) {
                                //         var secondNode = $('.step1' + '-' + checkIDss[m]);
                                //     } else {
                                //         var secondNode = $('.step' + id + '-' + checkIDss[m]);
                                //     }
                                // }
                                var secondNode = $('.step' + checkIDss[m] + '-' + checkIDss[m]);
                                console.log(secondNode);
                                if (secondNode.is(':hidden')) {
                                    secondNode.show();
                                } else {
                                    secondNode.hide();
                                }

                            }
                            var checkID = [];//定义一个空数组
                            var appoint_group = '';
                            var input_content = '';
                            var appoint_users = [];
                            var lens_click_data_edit;
                            var gift_click_data_edit;
                            var username = [];
                            var appoint_users = [];
                            var count = 0;
                            $("input[name='row[measure_choose_id][]']:checked").each(function (i) {
                                checkID[i] = $(this).val();
                                var id = $(this).val();
                                //获取承接组
                                appoint_group += $('#step' + id + '-appoint_group').val() + ',';
                                //var group = $('#step' + id + '-appoint_group').val();
                                //var group_arr = group.split(',')
                                //var appoint_users = [];
                                //var appoint_val = [];
                                // for (var i = 0; i < group_arr.length; i++) {
                                //     //循环根据承接组Key获取对应承接人id
                                //     appoint_users.push(Config.workorder[group_arr[i]]);
                                //     appoint_val[Config.workorder[group_arr[i]]] = group_arr[i];
                                // }

                                // //循环根据承接人id获取对应人名称
                                // for (var j = 0; j < appoint_users.length; j++) {
                                //     input_content += '<input type="hidden" name="row[order_recept][appoint_group][' + id + '][]" value="' + appoint_val[appoint_users[j]] + '"/>';
                                //     input_content += '<input type="hidden" name="row[order_recept][appoint_ids][' + id + '][]" value="' + appoint_users[j] + '"/>';
                                //     input_content += '<input type="hidden" name="row[order_recept][appoint_users][' + id + '][]" value="' + Config.users[appoint_users[j]] + '"/>';
                                // }
                                var group_id = $('#step' + id + '-appoint_group').val();
                                var choose_group = Config.workOrderConfigValue.group[group_id];
                                if(choose_group){
                                    for(var j = 0;j<choose_group.length;j++){
                                        input_content += '<input type="hidden" name="row[order_recept][appoint_group][' + id + '][]" value="' + group_id + '"/>';
                                        input_content += '<input type="hidden" name="row[order_recept][appoint_ids][' + id + '][]" value="' + choose_group[j] + '"/>';
                                        input_content += '<input type="hidden" name="row[order_recept][appoint_users][' + id + '][]" value="' + Config.users[choose_group[j]] + '"/>';
                                    }
                                }else{
                                    count =1;
                                    input_content += '<input type="hidden" name="row[order_recept][appoint_group][' + id + '][]" value="0"/>';
                                    input_content += '<input type="hidden" name="row[order_recept][appoint_ids][' + id + '][]" value="' + Config.userid + '"/>';
                                    input_content += '<input type="hidden" name="row[order_recept][appoint_users][' + id + '][]" value="' + Config.users[Config.userid] + '"/>';
                                }

                                //获取是否需要审核
                                if ($('#step' + id + '-is_check').val() > 0) {
                                    $('#is_check').val(1);
                                }
                                //是否自动审核完成 start
                                var step_is_auto_complete = $('#step' + id + '-is_auto_complete').val();
                                input_content +='<input type="hidden" name="row[order_recept][auto_complete][' + id + ']" value="' + step_is_auto_complete + '"/>';
                                //是否自动审核完成  end
                            });
                            //追加到元素之后
                            $("#input-hidden").append(input_content);
                            var arr = array_filter(appoint_group.split(','));
                            console.log(arr);
                            //循环根据承接组Key获取对应承接人id
                            // for (var i = 0; i < arr.length - 1; i++) {
                            //     //循环根据承接组Key获取对应承接人id
                            //     appoint_users.push(Config.workorder[arr[i]]);
                            // }
                            for (var i = 0; i < arr.length - 1; i++) {
                                //循环根据承接组Key获取对应承接人id
                                //appoint_users.push(Config.workorder[arr[i]]);
                                if(Config.workOrderConfigValue.group[arr[i]] !=undefined){
                                    //console.log(Config.workOrderConfigValue.group[arr[i]]);
                                    for(var n=0;n<Config.workOrderConfigValue.group[arr[i]].length;n++){
                                        appoint_users.push(Config.workOrderConfigValue.group[arr[i]][n]);
                                    }

                                }

                            }
                            // if(count == 1){
                            //     appoint_users.push(Config.userid);
                            //     //appoint_users.push(Config.create_user_id);
                            // }else{
                            //      if(appoint_users[Config.create_user_id]){
                            //         delOne(Config.userid,appoint_users);
                            //     }
                            // }
                            // if(checkID.length>0 && appoint_users.length === 0){
                            //     if(!appoint_users[Config.userid]){
                            //         appoint_users.push(Config.userid);
                            //     }
                            // }else if(checkID.length === 0){
                            //     if(appoint_users[Config.userid]){
                            //         delOne(Config.userid,appoint_users);
                            //     }
                            // }
                            if(count == 1){
                                appoint_users.push(Config.create_user_id);
                            }else{
                                 if(appoint_users[Config.create_user_id]){
                                    delOne(Config.create_user_id,appoint_users);
                                }
                            }
                            if(checkID.length>0 && appoint_users.length === 0){
                                if(!appoint_users[Config.create_user_id]){
                                    appoint_users.push(Config.create_user_id);
                                }
                            }else if(checkID.length === 0){
                                if(appoint_users[Config.create_user_id]){
                                    delOne(Config.create_user_id,appoint_users);
                                }
                            }

                            //循环根据承接人id获取对应人名称
                            var appoint_users = array_filter(appoint_users);
                            console.log(appoint_users);
                            for (var j = 0; j < appoint_users.length; j++) {
                                username.push(Config.users[appoint_users[j]]);
                            }

                            var users = array_filter(username);

                            $('#appoint_group_users').html(users.join(','));
                            $('#recept_person_id').val(appoint_users.join(','));
                        }

                        /*//判断更换镜框的状态，如果显示的话把原数据带出来，如果隐藏则不显示原数据 start
                        if (!$('.step1-1').is(':hidden')) {
                            changeFrame(1, work_id)
                        }
                        //判断更换镜框的状态，如果显示的话把原数据带出来，如果隐藏则不显示原数据 end
                        //判断取消订单的状态，如果显示的话把原数据带出来，如果隐藏则不显示原数据 start
                        if (!$('.step3').is(':hidden')) {
                            cancelOrder(1, work_id);
                        }
                        //判断取消订单的状态，如果显示的话把原数据带出来，如果隐藏则不显示原数据 end
                        //判断更换处方的状态，如果显示的话把数据带出来，如果隐藏则不显示镜架数据 start
                        if (!$('.step12-12').is(':hidden')) {
                            if(!checkIDss.includes(15)){
                                changeOrder(work_id, 2);
                            }

                        }*/
                        //判断更换处方的状态，如果显示的话把数据带出来，如果隐藏则不显示镜架数据 end
                        //判断补发订单的状态，如果显示的话把数据带出来，如果隐藏则不显示补发数据 start
                        if (!$('.step7').is(':hidden')) {
                            changeOrder(work_id, 5);
                        }
                        //判断补发订单的状态，如果显示的话把数据带出来，如果隐藏则不显示补发数据 end
                        //判断赠品信息的状态，如果显示的话把数据带出来，如果隐藏的话则不显示赠品数据  start
                        if (!$('.step6').is(':hidden')) {
                            changeOrder(work_id, 4);
                        }
                        //判断赠品信息的状态，如果显示的话把数据带出来，如果隐藏的话则不显示赠品数据 end
                    }
                    //如果子单号item_order_info存在带出子单措施的数据
                    if (Config.item_order_info && !(Config.work_type == 2 && Config.work_status == 1)) {
                        var item_order_info = Config.item_order_info;
                        //生成折叠框
                        itemSelectpicker(2,null,item_order_info);
                        for (var i in item_order_info) {
                            //承接组
                            receptValue(i);
                            //判断更改镜片的状态，如果显示的话把原数据带出来，如果隐藏则不显示原数据 start
                            if ($.inArray(20,item_order_info[i].item_choose) != -1) {
                                $('.item'+i+'_step20-20').show();
                                changeOrder(work_id, 2, i);
                            }
                            //判断更改镜片的状态，如果显示的话把原数据带出来，如果隐藏则不显示原数据 end
                            //判断更换镜框的状态，如果显示的话把原数据带出来，如果隐藏则不显示原数据 start
                            if ($.inArray(19,item_order_info[i].item_choose) != -1) {
                                $('.item'+i+'_step19-19').show();
                                var Str = "";
                                Str += '<tr>';
                                Str += '<td><input  class="form-control" name="row[item_order_info]['+ i +'][change_frame][original_sku]"  type="text" value="' + item_order_info[i].change_frame.original_sku + '" readonly style="margin-left:10%;"></td>';
                                Str += '<td><input  class="form-control" name="row[item_order_info]['+ i +'][change_frame][original_number]"  type="text" value="1" readonly style="margin-left:10%;"></td>';
                                Str += '<td><input  class="form-control" name="row[item_order_info]['+ i +'][change_frame][change_sku]"  type="text" value="' + item_order_info[i].change_frame.change_sku + '" style="margin-left:10%;"></td>';
                                Str += '<td><input  class="form-control" name="row[item_order_info]['+ i +'][change_frame][change_number]"  type="text" value="1" readonly style="margin-left:10%;"></td>';
                                // Str +='<td><a href="javascript:;" class="btn btn-danger btn-del" title="删除"><i class="fa fa-trash"></i>删除</a></td>';
                                Str += '</tr>';
                                $('#change-frame'+ i +' tr:gt(0)').remove();
                                $("#change-frame"+ i +" tbody").append(Str);
                            }
                            //判断更换镜框的状态，如果显示的话把原数据带出来，如果隐藏则不显示原数据 end
                        }

                    }
                    function changeOrder(work_id, change_type, item_order_number = '') {
                        var ordertype = $('#work_platform').val();
                        var order_number = $('#c-platform_order').val();
                        //var is_new_version = $('#is_new_version').val();
                        if (!order_number) {
                            return false;
                        }
                        if (ordertype <= 0) {
                            Layer.alert('请选择正确的平台');
                            return false;
                        }
                        var operate_type = Config.operate_type;
                        Backend.api.ajax({
                            url: 'saleaftermanage/work_order_list/ajax_change_order',
                            data: { change_type: change_type, order_number: order_number, work_id: work_id, order_type: ordertype, operate_type: operate_type,item_order_number: item_order_number }
                        }, function (json, ret) {
                            //补发订单信息
                            if (5 == change_type) {
                                //读取的订单地址信息
                                var data = json.address;
                                //读取的订单镜片信息
                                var lens = json.lens;
                                //读取的存入数据库的地址
                                var real_address = json.arr;
                                prescriptions = data.prescriptions;
                                $('#supplement-order').html(lens.html);
                                var order_pay_currency = $('#order_pay_currency').val();
                                //修改地址
                                var address = '';
                                if (real_address) {
                                    $('#c-firstname').val(real_address.firstname);
                                    $('#c-lastname').val(real_address.lastname);
                                    var email = real_address.email;
                                    if (email == null) {
                                        email = $('#customer_email').val();
                                    }
                                    $('#c-email').val(email);
                                    $('#c-telephone').val(real_address.telephone);
                                    $('#c-country').val(real_address.country_id);
                                    $('#c-country').change();
                                    $('#c-region').val(real_address.region_id);
                                    $('#c-region1').val(real_address.region);
                                    $('#c-city').val(real_address.city);
                                    $('#c-street').val(real_address.street);
                                    $('#c-postcode').val(real_address.postcode);
                                    $('#c-currency_code').val(order_pay_currency);
                                    $('#shipping_type').val(real_address.shipping_type);
                                    $('#pay_method').val(real_address.pay_method);
                                    /*for (var i = 0; i < data.address.length; i++) {
                                        if (i == real_address.address_type) {*/
                                            address += '<option value="0" selected>shipping</option>';
                                        /*} else {
                                            address += '<option value="' + i + '">' + data.address[i].address_type + '</option>';
                                        }
                                    }*/
                                } else {
                                    /*for (var i = 0; i < data.address.length; i++) {
                                        if (i == 0) {*/
                                            address += '<option value="0" selected>shipping</option>';
                                            //补发地址自动填充第一个
                                            $('#c-firstname').val(data.address.firstname);
                                            $('#c-lastname').val(data.address.lastname);
                                            $('#c-email').val(data.address.email);
                                            $('#c-telephone').val(data.address.telephone);
                                            $('#c-country').val(data.address.country_id);
                                            $('#c-country').change();
                                            $('#c-region').val(data.address.region_id);
                                            $('#c-region1').val(data.address.region);
                                            $('#c-city').val(data.address.city);
                                            $('#c-street').val(data.address.street);
                                            $('#c-postcode').val(data.address.postcode);
                                            $('#c-currency_code').val(order_pay_currency);
                                        /*} else {
                                            address += '<option value="' + i + '">' + data.address[i].address_type + '</option>';
                                        }

                                    }*/
                                }
                                $('#address_select').html(address);
                                //选择地址切换地址
                                $('#address_select').change(function () {
                                    var address_id = $(this).val();
                                    var address = data.address[address_id];
                                    $('#c-firstname').val(address.firstname);
                                    $('#c-lastname').val(address.lastname);
                                    $('#c-email').val(address.email);
                                    $('#c-telephone').val(address.telephone);
                                    $('#c-country').val(address.country_id);
                                    $('#c-country').change();
                                    $('#c-region').val(address.region_id);
                                    $('#c-region1').val(address.region);
                                    $('#c-city').val(address.city);
                                    $('#c-street').val(address.street);
                                    $('#c-postcode').val(address.postcode);
                                })

                                //追加
                                lens_click_data_edit = '<div class="margin-top:10px;">' + json.lensform.html + '<div class="form-group-child4_del" style="width: 96%;padding-right: 0px;"><a href="javascript:;" style="width: 50%;" class="btn btn-danger btn-del-lens" title="删除"><i class="fa fa-trash"></i>删除</a></div></div>';

                                $('.selectpicker ').selectpicker('refresh');
                                //Controller.api.bindevent();
                            } else if (2 == change_type) { //更换镜架信息
                                $('#lens_contents'+item_order_number).html(json.lens.html);
                                $('.selectpicker').selectpicker('refresh');
                            } else if (4 == change_type) {
                                $('.add_gift').html(json.lens.html);
                                //追加
                                gift_click_data_edit = '<div class="margin-top:10px;">' + json.lensform.html + '<div class="form-group-child4_del" style="width: 96%;padding-right: 0px;"><a href="javascript:;" style="width: 50%;" class="btn btn-danger btn-del-lens" title="删除"><i class="fa fa-trash"></i>删除</a></div></div>';
                                $('.selectpicker ').selectpicker('refresh');
                            }
                        }, function (data, ret) {
                            //失败的回调
                            alert(ret.msg);
                            console.log(ret);
                            return false;
                        });
                    }

                    function receptValue(item_order_number = ''){
                        $('.measure_item'+item_order_number).hide();
                        var checkID = [];//定义一个空数组
                        var item_input_content = '';
                        var is_check = [];
                        var item_appoint_group = '';
                        var cancelorder_html = '';
                        var username = [];
                        var item_appoint_users = [];
                        var Str = '';
                        var work_id = $('#work_id').val();
                        //判断是否出现没有承接组的情况
                        var count = 0;
                        item_input_content += '<div class="item_input-hidden'+item_order_number+'">';
                        $(".item_step_type"+item_order_number+":checked").each(function (i) {
                            $(".item_input-hidden"+item_order_number).html('');
                            checkID[i] = $(this).val();
                            var id = $(this).val();
                            var sku = $(this).attr('sku');
                            //获取承接组
                            item_appoint_group += $('#item' + item_order_number + '_step' + id + '-appoint_group').val() + ',';
                            var group_id = $('#item' + item_order_number + '_step' + id + '-appoint_group').val();
                            var choose_group = Config.workOrderConfigValue.group[group_id];
                            if(choose_group){
                                for(var j = 0;j<choose_group.length;j++){
                                    item_input_content += '<input type="hidden" name="row[item_order_info]['+ item_order_number +'][appoint_group][' + id + '][]" value="' + group_id + '"/>';
                                    item_input_content += '<input type="hidden" name="row[item_order_info]['+ item_order_number +'][appoint_ids][' + id + '][]" value="' + choose_group[j] + '"/>';
                                    item_input_content += '<input type="hidden" name="row[item_order_info]['+ item_order_number +'][appoint_users][' + id + '][]" value="' + Config.users[choose_group[j]] + '"/>';
                                }
                            }else{
                                count = 1;
                                item_input_content += '<input type="hidden" name="row[item_order_info]['+ item_order_number +'][appoint_group][' + id + '][]" value="0"/>';
                                item_input_content += '<input type="hidden" name="row[item_order_info]['+ item_order_number +'][appoint_ids][' + id + '][]" value="' + Config.userid + '"/>';
                                item_input_content += '<input type="hidden" name="row[item_order_info]['+ item_order_number +'][appoint_users][' + id + '][]" value="' + Config.users[Config.userid] + '"/>';
                            }
                            //获取是否需要审核
                            var step_is_check = $('#item_step' + id + '-is_check').val();
                            is_check.push(step_is_check);
                            //是否自动审核完成 start

                            var step_is_auto_complete = $('#item' + item_order_number +'_step' + id +'-is_auto_complete').val();
                            item_input_content +='<input type="hidden" name="row[item_order_info]['+ item_order_number +'][auto_complete][' + id + ']" value="' + step_is_auto_complete + '"/>';
                            //是否自动审核完成  end

                            //是否为子单取消
                            if (id == 18) {
                                cancelorder_html += '<input type="hidden" name="row[item_order_info]['+ item_order_number +'][cancel_order][sku]" value="' + sku + '"/>';
                            }
                        });
                        //判断如果存在1 则改为需要审核
                        if ($.inArray("1", is_check) != -1) {
                            $('#is_check').val(1);
                        } else {
                            $('#is_check').val(0);
                        }
                        item_input_content += '</div>';
                        //追加到元素之后
                        $("#item_input-hidden").append(item_input_content);
                        $("#cancelorder_input-hidden").append(cancelorder_html);


                        var arr = array_filter(item_appoint_group.split(','));
                        //循环根据承接组Key获取对应承接人id
                        for (var i = 0; i < arr.length - 1; i++) {
                            //循环根据承接组Key获取对应承接人id
                            if(Config.workOrderConfigValue.group[arr[i]] !=undefined){
                                for(var n=0;n<Config.workOrderConfigValue.group[arr[i]].length;n++){
                                    item_appoint_users.push(Config.workOrderConfigValue.group[arr[i]][n]);
                                }

                            }

                        }

                        if(count == 1){
                            item_appoint_users.push(Config.userid);
                        }else{
                             if(item_appoint_users[Config.userid]){
                                delOne(Config.userid,item_appoint_users);
                            }
                        }
                        if(checkID.length>0 && item_appoint_users.length === 0){
                            if(!item_appoint_users[Config.userid]){
                                item_appoint_users.push(Config.userid);
                            }
                        }else if(checkID.length === 0){
                            if(item_appoint_users[Config.userid]){
                                delOne(Config.userid,item_appoint_users);
                            }
                        }
                        //循环根据承接人id获取对应人名称
                        item_appoint_users = array_filter(item_appoint_users);
                        for (var j = 0; j < item_appoint_users.length; j++) {
                            username.push(Config.users[item_appoint_users[j]]);
                        }

                        var users = array_filter(username);
                        $('#recept_person_id_'+item_order_number).html(users.join(','));

                        $('#recept_item_person_id').val(item_appoint_users.join(','));
                    }
                }

                $(document).on('click', '.btn-add-box-edit', function () {
                    $('.add_gift').after(gift_click_data_edit);
                    $('.selectpicker ').selectpicker('refresh');
                });
                $(document).on('click', '.btn-add-supplement-reissue-edit', function () {
                    $('#supplement-order').after(lens_click_data_edit);
                    $('.selectpicker ').selectpicker('refresh');
                });
                $(document).on('click', 'input[name="row[measure_choose_id][]"]', function () {
                    var value = $(this).val();
                    var check = $(this).prop('checked');
                    var increment_id = $('#c-platform_order').val();
                    if (increment_id) {
                        var site_type = $('#work_platform').val();
                        //补发
                        if (value == 9 && check === true) {
                            var check_coupon = Config.workorder.check_coupon;
                            var need_check_coupon = Config.workorder.need_check_coupon;
                            check_coupon_option = '<option value="0">请选择</option>';
                            need_check_coupon_option = '<option value="0">请选择</option>';
                            for (i in check_coupon) {
                                if (check_coupon[i].site == site_type) {
                                    check_coupon_option += '<option value="' + check_coupon[i].id + '">' + check_coupon[i].desc + '</option>';
                                }
                            }
                            for (i in need_check_coupon) {
                                if (need_check_coupon[i].site == site_type) {
                                    need_check_coupon_option += '<option value="' + need_check_coupon[i].id + '">' + need_check_coupon[i].desc + '</option>';
                                }
                            }
                            $('#c-check_coupon').html(check_coupon_option);
                            $('#c-need_check_coupon').html(need_check_coupon_option);
                            $('.selectpicker ').selectpicker('refresh');
                        }
                    }
                });
                $(document).on('click', '.btn-edit-supplement-reissue', function () {
                    $('#supplement-order').after(lens_click_data);
                    $('.selectpicker ').selectpicker('refresh');
                });
                $(document).on('click', '.btn-edit-box', function () {
                    $('.add_gift').after(gift_click_data);
                    $('.selectpicker ').selectpicker('refresh');
                });
                //根据prescription_type获取lens_type
                $(document).on('change', 'select[name="row[replacement][recipe_type][]"],select[name="row[change_lens][recipe_type][]"],select[name="row[gift][recipe_type][]"],select[flag ="change_lens_recipe_type"]', function () {
                    var sitetype = $('#work_platform').val();
                    var prescription_type = $(this).val();
                    //var is_new_version = $('#is_new_version').val();
                    if (!sitetype || !prescription_type) {
                        return false;
                    }
                    var that = $(this);
                    Backend.api.ajax({
                        url: 'saleaftermanage/work_order_list/ajaxGetLensType',
                        data: {
                            site_type: sitetype,
                            prescription_type: prescription_type,
                            //is_new_version: is_new_version
                        }
                    }, function (data, ret) {
                        //console.log(data);
                        var prescription_div = that.parents('.prescription_type_step').next('div');
                        var lens_type;
                        for (var i = 0; i < data.length; i++) {
                            lens_type += '<option value="' + data[i].lens_id + '">' + data[i].lens_data_name + '</option>';
                        }
                        //console.log(lens_type);
                        prescription_div.find('#lens_type').html(lens_type);
                        //if(is_new_version == 0){
                            //prescription_div.find('#color_type').val('');
                        //}

                        $('.selectpicker ').selectpicker('refresh');
                    }, function (data, ret) {
                        var prescription_div = that.parents('.prescription_type_step').next('div');
                        prescription_div.find('#lens_type').html('');
                        $('.selectpicker ').selectpicker('refresh');
                    }
                    );
                });
                /*//根据color_type获取lens_type
                $(document).on('change', 'select[name="row[replacement][color_id][]"],select[name="row[change_lens][color_id][]"],select[name="row[gift][color_id][]"]', function () {
                    var sitetype = $('#work_platform').val();
                    var color_id = $(this).val();
                    //var is_new_version = $('#is_new_version').val();
                    var that = $(this);
                    if(sitetype == 1){
                        Backend.api.ajax({
                                url: 'saleaftermanage/work_order_list/ajaxGetLensType',
                                data: {
                                    site_type: sitetype,
                                    color_id: color_id,
                                    //is_new_version: is_new_version
                                }
                            }, function (data, ret) {
                                var prescription_div = that.parents('.panel-body');
                                var color_type;
                                for (var i = 0; i < data.length; i++) {
                                    color_type += '<option value="' + data[i].lens_id + '">' + data[i].lens_data_name + '</option>';
                                }
                                prescription_div.find('#lens_type').html(color_type);
                                $('.selectpicker ').selectpicker('refresh');
                            }, function (data, ret) {
                                var prescription_div = that.parents('.step1_function3');
                                prescription_div.find('#lens_type').html('');
                                $('.selectpicker ').selectpicker('refresh');
                            }
                        );
                    }

                })*/

                //省市二级联动
                $(document).on('change', '#c-country', function () {
                    var id = $(this).val();
                    if (!id) {
                        return false;
                    }
                    $.ajax({
                        type: "POST",
                        url: "saleaftermanage/work_order_list/ajaxGetProvince",
                        dataType: "json",
                        cache: false,
                        async: false,
                        data: {
                            country_id: id,
                        },
                        success: function (json) {
                            var data = json.province;
                            var province = '<option value="0">请选择</option>';
                            for (var i = 0; i < data.length; i++) {
                                province += '<option value="' + data[i].region_id + '">' + data[i].default_name + '</option>';
                            }
                            $('#c-region').html(province);
                            $('.selectpicker ').selectpicker('refresh');
                        }
                    });
                });
                //省市二级联动
                $(document).on('change', '#c-country1', function () {
                    var id = $(this).val();
                    if (!id) {
                        return false;
                    }
                    $.ajax({
                        type: "POST",
                        url: "saleaftermanage/work_order_list/ajaxGetProvince",
                        dataType: "json",
                        cache: false,
                        async: false,
                        data: {
                            country_id: id,
                        },
                        success: function (json) {
                            var data = json.province;
                            var province = '<option value="0">请选择</option>';
                            for (var i = 0; i < data.length; i++) {
                                province += '<option value="' + data[i].region_id + '">' + data[i].default_name + '</option>';
                            }
                            $('#c-region2').html(province);
                            $('.selectpicker ').selectpicker('refresh');
                        }
                    });
                });
                //子单措施区域的折叠功能
                $(document).on('click', '#item_order_but', function () {
                    var use_flag = $(this).attr('flag');
                    var target = $('.box-body'+use_flag);
                    if (target.is(':hidden')) {
                        target.show("500","linear");
                        $("#item_order_but_i"+use_flag).attr("class","fa fa-minus");
                    } else {
                        target.hide("500","linear");
                        $("#item_order_but_i"+use_flag).attr("class","fa fa-plus");
                    }
                });

                /*//问题类型子单措施联动
                $(document).on('click', '.problem_type', function () {
                    var is_order_item = $('#is_order_item').val();
                    if (2 != Config.work_type && 1 != is_order_item) {itemSelectpicker(1,$(this));}

                });*/
                //下拉框选择子单联动
                $(document).on('change', '.item_order_selectpicker', function () {
                    var is_order_item = $('#is_order_item').val();
                    if (2 != Config.work_type && 1 != is_order_item) {itemSelectpicker(2);}
                });

                //子单措施选择联动
                $(document).on('click', '.item_step_type', function () {
                    var incrementId = $('#c-platform_order').val();
                    if (!incrementId) {
                        Toastr.error('订单号不能为空');
                        return false;
                    } else {
                        var use_flag = $(this).attr('flag');
                        $('.measure_item'+use_flag).hide();
                        $(".item_input-hidden"+use_flag).html("");
                        var checkID = [];//定义一个空数组
                        var item_input_content = '';
                        var is_check = [];
                        var item_appoint_group = '';
                        var cancelorder_html = '';
                        var username = [];
                        var item_appoint_users = [];
                        var use_flag = $(this).attr('flag');
                        var sku = $(this).attr('sku');
                        var Str = '';
                        var work_id = $('#work_id').val();
                        //判断是否出现没有承接组的情况
                        var count = 0;
                        //选中的问题类型
                        item_input_content += '<div class="item_input-hidden'+use_flag+'">';
                        $(".item_step_type"+use_flag+":checked").each(function (i) {
                            checkID[i] = $(this).val();
                            var id = $(this).val();
                            //获取承接组
                            item_appoint_group += $('#item' + use_flag + '_step' + id + '-appoint_group').val() + ',';
                            var group_id = $('#item' + use_flag + '_step' + id + '-appoint_group').val();
                            var choose_group = Config.workOrderConfigValue.group[group_id];
                            if(choose_group){
                                for(var j = 0;j<choose_group.length;j++){
                                    item_input_content += '<input type="hidden" name="row[item_order_info]['+ use_flag +'][appoint_group][' + id + '][]" value="' + group_id + '"/>';
                                    item_input_content += '<input type="hidden" name="row[item_order_info]['+ use_flag +'][appoint_ids][' + id + '][]" value="' + choose_group[j] + '"/>';
                                    item_input_content += '<input type="hidden" name="row[item_order_info]['+ use_flag +'][appoint_users][' + id + '][]" value="' + Config.users[choose_group[j]] + '"/>';
                                }
                            }else{
                                count = 1;
                                item_input_content += '<input type="hidden" name="row[item_order_info]['+ use_flag +'][appoint_group][' + id + '][]" value="0"/>';
                                item_input_content += '<input type="hidden" name="row[item_order_info]['+ use_flag +'][appoint_ids][' + id + '][]" value="' + Config.userid + '"/>';
                                item_input_content += '<input type="hidden" name="row[item_order_info]['+ use_flag +'][appoint_users][' + id + '][]" value="' + Config.users[Config.userid] + '"/>';
                            }
                            //获取是否需要审核
                            var step_is_check = $('#item_step' + id + '-is_check').val();
                            is_check.push(step_is_check);
                            //是否自动审核完成 start

                            var step_is_auto_complete = $('#item' + use_flag +'_step' + id +'-is_auto_complete').val();
                            item_input_content +='<input type="hidden" name="row[item_order_info]['+ use_flag +'][auto_complete][' + id + ']" value="' + step_is_auto_complete + '"/>';
                            //是否自动审核完成  end

                            //是否为子单取消
                            if (id == 18) {
                                cancelorder_html += '<input type="hidden" name="row[item_order_info]['+ use_flag +'][cancel_order][sku]" value="' + sku + '"/>';
                            }
                        });

                        //判断如果存在1 则改为需要审核
                        if ($.inArray("1", is_check) != -1) {
                            $('#is_check').val(1);
                        } else {
                            $('#is_check').val(0);
                        }
                        item_input_content += '</div>';
                        //追加到元素之后
                        $("#item_input-hidden").append(item_input_content);
                        $("#cancelorder_input-hidden").append(cancelorder_html);
                        //一般措施
                        for (var m = 0; m < checkID.length; m++) {
                            /*var node = $('.item' + use_flag + '_step' + checkID[m]);
                            if (node.is(':hidden')) {
                                alert(1)
                                node.show();
                            } else {
                                alert(2)
                                node.hide();
                            }*/

                            //二级措施
                            var secondNode = $('.item' + use_flag + '_step' + checkID[m] + '-' + checkID[m]);
                            if (secondNode.is(':hidden')) {
                                secondNode.show();
                            } else {
                                secondNode.hide();
                            }
                            //判断如果为处理任务时
                            if (Config.ids) {

                            }
                        }

                        var arr = array_filter(item_appoint_group.split(','));
                        //循环根据承接组Key获取对应承接人id
                        for (var i = 0; i < arr.length - 1; i++) {
                            //循环根据承接组Key获取对应承接人id
                            if(Config.workOrderConfigValue.group[arr[i]] !=undefined){
                                for(var n=0;n<Config.workOrderConfigValue.group[arr[i]].length;n++){
                                    item_appoint_users.push(Config.workOrderConfigValue.group[arr[i]][n]);
                                }

                            }

                        }

                        if(count == 1){
                            item_appoint_users.push(Config.userid);
                        }else{
                             if(item_appoint_users[Config.userid]){
                                delOne(Config.userid,item_appoint_users);
                            }
                        }
                        if(checkID.length>0 && item_appoint_users.length === 0){
                            if(!item_appoint_users[Config.userid]){
                                item_appoint_users.push(Config.userid);
                            }
                        }else if(checkID.length === 0){
                            if(item_appoint_users[Config.userid]){
                                delOne(Config.userid,item_appoint_users);
                            }
                        }
                        //循环根据承接人id获取对应人名称
                        item_appoint_users = array_filter(item_appoint_users);
                        for (var j = 0; j < item_appoint_users.length; j++) {
                            username.push(Config.users[item_appoint_users[j]]);
                        }

                        var users = array_filter(username);
                        $('#recept_person_id_'+use_flag).html(users.join(','));

                        $('#recept_item_person_id').val(item_appoint_users.join(','));

                        //判断更换镜框的状态，如果显示的话把原数据带出来，如果隐藏则不显示原数据 start
                        if (!$('.item' + use_flag + '_step19-19').is(':hidden')) {
                            Str += '<tr>';
                            Str += '<td><input  class="form-control" name="row[item_order_info]['+ use_flag +'][change_frame][original_sku]"  type="text" value="' + sku + '" readonly style="margin-left:10%;"></td>';
                            Str += '<td><input  class="form-control" name="row[item_order_info]['+ use_flag +'][change_frame][original_number]"  type="text" value="1" readonly style="margin-left:10%;"></td>';
                            Str += '<td><input  class="form-control" name="row[item_order_info]['+ use_flag +'][change_frame][change_sku]"  type="text" style="margin-left:10%;"></td>';
                            Str += '<td><input  class="form-control" name="row[item_order_info]['+ use_flag +'][change_frame][change_number]"  type="text" value="1" readonly style="margin-left:10%;"></td>';
                            // Str +='<td><a href="javascript:;" class="btn btn-danger btn-del" title="删除"><i class="fa fa-trash"></i>删除</a></td>';
                            Str += '</tr>';
                            $('#change-frame'+ use_flag +' tr:gt(0)').remove();
                            $("#change-frame"+ use_flag +" tbody").append(Str);
                        }
                        //判断更换镜框的状态，如果显示的话把原数据带出来，如果隐藏则不显示原数据 end

                        //判断更换处方的状态，如果显示的话把数据带出来，如果隐藏则不显示镜架数据 start
                        var increment_id = $('#c-platform_order').val();
                        var site_type = $('#work_platform').val();
                        //var is_new_version = $('#is_new_version').val();
                        if (!$('.item' + use_flag + '_step20-20').is(':hidden')) {
                            Backend.api.ajax({
                                url: 'saleaftermanage/work_order_list/ajaxGetChangeLens',
                                data: {
                                    increment_id: increment_id,
                                    site_type: site_type,
                                    item_order_number:use_flag
                                }
                            }, function (data, ret) {
                                $('#lens_contents'+use_flag).html(data.html);
                                $('.selectpicker ').selectpicker('refresh');
                            });
                        }
                        //判断更换处方的状态，如果显示的话把数据带出来，如果隐藏则不显示镜架数据 end
                    }
                });
                //修改地址-State/Province联动补充Region内容
                $(document).on('change', '#c-region2', function () {
                    var region = $("#c-region2 option:selected").text();
                    $('#c-region12').val(region);
                });

            },
        }
    };
    return Controller;
});

//过滤数组重复项
function array_filter(arr) {
    var new_arr = [];
    for (var i = 0; i < arr.length; i++) {
        var items = arr[i];
        //判断元素是否存在于new_arr中，如果不存在则插入到new_arr的最后
        if ($.inArray(items, new_arr) == -1) {
            new_arr.push(items);
        }
    }
    return new_arr;
}
//js 函数读取更换镜架信息
function changeFrame(is_edit = 0, work_id = 0) {
    var ordertype = $('#work_platform').val();
    var order_number = $('#c-platform_order').val();
    if (!order_number) {
        return false;
    }
    if (ordertype <= 0) {
        Toastr.error('请选择正确的平台');
        return false;
    }
    if (1 == is_edit) { //是编辑的话
        var urls = 'saleaftermanage/work_order_list/ajax_edit_order';
        var datas = { ordertype: ordertype, order_number: order_number, work_id: work_id, change_type: 1 };
    } else { //是新增的话
        var urls = 'saleaftermanage/work_order_list/ajax_get_order';
        var datas = { ordertype: ordertype, order_number: order_number };
    }
    Backend.api.ajax({
        url: urls,
        data: datas
    }, function (data, ret) {
        if (!data) {
            return false;
        }
        //删除添加的tr
        $('#change-frame tr:gt(0)').remove();
        var item = ret.data;
        var Str = '';
        if (1 == is_edit) {
            for (var j = 0, len = item.length; j < len; j++) {
                Str += '<tr>';
                Str += '<td><input  class="form-control" name="row[change_frame][original_sku][]" type="text" value="' + item[j].original_sku + '" readonly></td>';
                Str += '<td><input  class="form-control" name="row[change_frame][original_number][]" type="text" value="1" readonly></td>';
                Str += '<td><input  class="form-control" name="row[change_frame][change_sku][]" type="text" value="' + item[j].change_sku + '"></td>';
                Str += '<td><input  class="form-control" name="row[change_frame][change_number][]" type="text" value="1" readonly></td>';
                // Str +='<td><a href="javascript:;" class="btn btn-danger btn-del" title="删除"><i class="fa fa-trash"></i>删除</a></td>';
                Str += '</tr>';
            }
            $("#change-frame tbody").append(Str);
            return false;
        }
        for (var j = 0, len = item.length; j < len; j++) {
            Str += '<tr>';
            Str += '<td><input  class="form-control" name="row[change_frame][original_sku][]" type="text" value="' + item[j] + '" readonly></td>';
            Str += '<td><input  class="form-control" name="row[change_frame][original_number][]" type="text" value="1" readonly></td>';
            Str += '<td><input  class="form-control" name="row[change_frame][change_sku][]" type="text"></td>';
            Str += '<td><input  class="form-control" name="row[change_frame][change_number][]" type="text" value="1" readonly></td>';
            // Str +='<td><a href="javascript:;" class="btn btn-danger btn-del" title="删除"><i class="fa fa-trash"></i>删除</a></td>';
            Str += '</tr>';
        }
        $("#change-frame tbody").append(Str);
        return false;
    }, function (data, ret) {
        //失败的回调
        Toastr.error(ret.msg);
        return false;
    });
}
//js 函数读取取消订单信息
function cancelOrder(is_edit = 0, work_id = 0) {
    var ordertype = $('#work_platform').val();
    var order_number = $('#c-platform_order').val();
    if (!order_number) {
        return false;
    }
    if (ordertype <= 0) {
        Toastr.error('请选择正确的平台');
        return false;
    }
    if (1 == is_edit) {
        var urls = 'saleaftermanage/work_order_list/ajax_edit_order';
        var datas = { ordertype: ordertype, order_number: order_number, work_id: work_id, change_type: 3 };
    } else {
        var urls = 'saleaftermanage/work_order_list/ajax_get_order';
        var datas = { ordertype: ordertype, order_number: order_number };
    }
    Backend.api.ajax({
        url: urls,
        data: datas
    }, function (data, ret) {
        //删除添加的tr
        $('#cancel-order tr:gt(0)').remove();
        var item = ret.data;
        var Str = '';
        if (1 == is_edit) {
            for (var j = 0, len = item.length; j < len; j++) {
                Str += '<tr>';
                Str += '<td><input  class="form-control" readonly name="row[cancel_order][original_sku][]" type="text" value="' + item[j].original_sku + '" readonly></td>';
                Str += '<td><input  class="form-control" name="row[cancel_order][original_number][]"  type="text" value="1" readonly></td>';
                Str += '<td><a href="javascript:;" class="btn btn-danger btn-del" title="删除"><i class="fa fa-trash"></i>删除</a></td>';
                Str += '</tr>';
            }
            $("#cancel-order tbody").append(Str);
            return false;
        }
        for (var j = 0, len = item.length; j < len; j++) {
            Str += '<tr>';
            Str += '<td><input  class="form-control" readonly name="row[cancel_order][original_sku][]" type="text" value="' + item[j] + '" readonly></td>';
            Str += '<td><input  class="form-control" name="row[cancel_order][original_number][]"  type="text" value="1" readonly></td>';
            Str += '<td><a href="javascript:;" class="btn btn-danger btn-del" title="删除"><i class="fa fa-trash"></i>删除</a></td>';
            Str += '</tr>';
        }
        $("#cancel-order tbody").append(Str);
        return false;
    }, function (data, ret) {
        //失败的回调
        Toastr.error(ret.msg);
        return false;
    });
}
//js 删除指定数组的元素
function delOne(str,arr){
    //获取指定元素的索引
    var index = arr.indexOf(str);
    arr.splice(index,1);
    //document.write(arr);
}
//修改地址
function changeOrderAddress(){
    $("#user_address").show();
    var incrementId = $('#c-platform_order').val();
    var work_id = $('#work_id').val();
    var is_order_item = $('#is_order_item').val();
    if ($('.status').val() == 1 && 1 == is_order_item) {work_id = '';}
    if (!incrementId) {
        Toastr.error('订单号不能为空');
        return false;
    } else {
        var site_type = $('#work_platform').val();
        //id == 3修改地址
        //获取用户地址的信息
        Backend.api.ajax({
            url: 'saleaftermanage/work_order_list/ajaxGetAddress',
            data: {
                increment_id: incrementId,
                site_type: site_type,
                work_id: work_id,
                measure_choose_id: '13'
            }
        }, function (json, ret) {
            if (json.code == 0) {
                Toastr.error(json.msg);
                return false;
            }
            var data = json.address;
            var order_pay_currency = $('#order_pay_currency').val();
            //修改地址
            var address1 = '';
            /*for (var i = 0; i < data.address.length; i++) {*/
                /*var address_id= data.address.address_id ? data.address.address_id : 0;
                if(i == address_id){*/
                    address1 += '<option value="0" selected>shipping</option>';
                    //补发地址自动填充第一个
                    $('#c-firstname1').val(data.address.firstname);
                    $('#c-lastname1').val(data.address.lastname);
                    var email = data.address.email;
                    if (email == null) {
                        email = $('#customer_email1').val();
                    }
                    $('#c-email1').val(email);
                    $('#c-telephone1').val(data.address.telephone);
                    $('#c-country1').val(data.address.country_id);
                    $('#c-country1').change();
                    if(data.address.region_id == '8888' || !data.address.region_id){
                        $('#c-region2').val(0);
                    }else{
                        $('#c-region2').val(data.address.region_id);
                    }
                    $('#c-region12').val(data.address.region);
                    $('#c-city1').val(data.address.city);
                    $('#c-street1').val(data.address.street);
                    $('#c-postcode1').val(data.address.postcode);
                    $('#c-currency_code1').val(order_pay_currency);
                /*}else{
                    address1 += '<option value="' + i + '">' + data.address.address_type + '</option>';
                }*/
            /*}*/
            $('#address_select1').html(address1);
            //选择地址切换地址
            $('#address_select1').change(function () {
                var address_id = $(this).val();
                var address = data.address[address_id];
                $('#c-firstname1').val(address.firstname);
                $('#c-lastname1').val(address.lastname);
                $('#c-email1').val(address.email);
                $('#c-telephone1').val(address.telephone);
                $('#c-country1').val(address.country_id);
                $('#c-country1').change();
                $('#c-region12').val(address.region);
                $('#c-region2').val(address.region_id);
                $('#c-city1').val(address.city);
                $('#c-street1').val(address.street);
                $('#c-postcode1').val(address.postcode);
            })
            $('.selectpicker ').selectpicker('refresh');
        });
    }
}
//子单折叠框生成
function itemSelectpicker (type = 1,flag = null,item_order_info = '') {
        if($('#step3').prop('checked')) return false;
        $('#z-order_sku').html('');
        $('#section_item_content').show();
        $('#section_item_content').html('');
        $("#item_input-hidden").html("");
        $("#cancelorder_input-hidden").html("");
        var problem_id = '';
        if (type == 1) {
            problem_id = flag.val();
        }else{
            $('.problem_type').each(function(i){
                if (this.checked) {
                    problem_id = this.value;
                };
            });
        }
        if(!problem_id) return false;
        var item_problem_step = Config.workOrderConfigValue.all_problem_item_step;
        var item_order_sku_arr = $('.item_order_selectpicker').val();//子单号
        if(item_order_sku_arr && problem_id != '' && item_problem_step[problem_id]) {
            var item_order_sku = [];
            var item_order_sku_number = [];
            for (var i = item_order_sku_arr.length - 1; i >= 0; i--) {
               $split = item_order_sku_arr[i].split("/");
               item_order_sku[i] = $split[0];
               item_order_sku_number[i] = $split[1];
            }
            //根据下拉选择生成子订单列表
            var step_item = Config.workOrderConfigValue.step;
            var item_checkbox = '';
            var order_item_numbers = item_order_sku.join(',');

            $('#div_item_content').show();
            var ihtml = '';
            for (var i in item_order_sku) {
                ihtml += '<div class="box" style="margin-top: 50px;">';
                ihtml += '<div class="box-header with-border">';
                ihtml += '<h3 class="box-title">子订单措施：'+item_order_sku[i]+'</h3>';
                ihtml += '<div class="box-tools pull-right">';
                ihtml += '<button type="button" class="btn btn-box-tool" data-widget="collapse" data-toggle="tooltip" title="Collapse" id="item_order_but" flag="'+item_order_sku[i]+'">';
                ihtml += '<i class="fa fa-minus" id="item_order_but_i'+item_order_sku[i]+'"></i></button>';
                ihtml += '</div></div>';
                ihtml += '<div class="box-body box-body'+item_order_sku[i]+'">承接人：<span id="recept_person_id_'+item_order_sku[i]+'"></span></div>';
                ihtml += '<div class="box-body box-body'+item_order_sku[i]+'">';
                ihtml += '<div class="form-group-content question-type"><div class="caigou item_info" style="margin-top:15px; margin-bottom:15px; margin-left: 5%;"><div  class="radio" style="width: 90%;float: left;">';
                for (var j in item_problem_step[problem_id]) {
                    if(item_problem_step[problem_id][j].extend_group_id ==undefined && item_problem_step[problem_id][j].extend_group_id ==0){
                        item_problem_step[problem_id][j].extend_group_id = 0;
                    }
                    var is_checked = '';
                    if (item_order_info) {
                        if ($.inArray(item_problem_step[problem_id][j].step_id, item_order_info[item_order_sku[i]].item_choose) != -1) {
                            is_checked = 'checked';
                        }
                    }
                        ihtml += '<label><input type="checkbox" name="row[item_order_info]['+ item_order_sku[i] +'][item_choose][]" class="item_step_type item_step_type'+item_order_sku[i]+'" id="item_step'+item_problem_step[problem_id][j].step_id+'" value="'+item_problem_step[problem_id][j].step_id+'" flag="'+item_order_sku[i]+'" sku="'+item_order_sku_number[i]+'" '+is_checked+'><span>'+step_item[item_problem_step[problem_id][j].step_id]+'</span></label>';
                        ihtml += '<input type="hidden" id="item'+item_order_sku[i]+'_step'+item_problem_step[problem_id][j].step_id+'-is_check" value="'+item_problem_step[problem_id][j].is_check+'">';
                        ihtml += '<input type="hidden" id="item'+item_order_sku[i]+'_step'+item_problem_step[problem_id][j].step_id+'-is_auto_complete" value="'+item_problem_step[problem_id][j].is_auto_complete+'">';
                        ihtml += '<input type="hidden" id="item'+item_order_sku[i]+'_step'+item_problem_step[problem_id][j].step_id+'-appoint_group" value="'+item_problem_step[problem_id][j].extend_group_id+'">';
                }
                ihtml += '</div></div></div>';
                ihtml += '<div class="form-group-child4 measure_item'+item_order_sku[i]+' item'+item_order_sku[i]+'_step19-19" style="display:none;"  flag="'+item_order_sku[i]+'"><div class="caigou frame-info item_info"><p style="font-size: 16px;"><b>更换镜框</b></p><div ><table class="caigou-table-sku" id="change-frame'+item_order_sku[i]+'"><tr><th>原SKU</th><th>原数量(+增加)</th><th>新SKU</th><th>新数量(-减少)</th></tr></table></div></div></div>';
                ihtml += '<div class="form-group-child4 measure_item'+item_order_sku[i]+' item'+item_order_sku[i]+'_step20-20" style="display:none;" flag="'+item_order_sku[i]+'"><div class="col-xs-12 col-sm-8" style="width: 100%"><p style="font-size: 16px;"><b>更改镜片</b></p><div id="lens_contents'+item_order_sku[i]+'"></div></div></div>';
                ihtml += '</div>';
            }
            $('#section_item_content').append(ihtml);
            $('#order_item_numbers').val(order_item_numbers);
        } else{
            $('#section_item_content').hide();
        }      
}


function platform_order(){
    var incrementId = $('#c-platform_order').val().replace(/^\s+|\s+$/g, "");
    if (!incrementId) {
        Toastr.error('订单号不能为空');
        return false;
    }
    var str = incrementId.substring(0, 3);
    var vip_str = incrementId.substring(1, 4);
    if(vip_str == 'VIP'){
        $('#order_pay_currency').val('USD');
        $('#step2_pay_currency').val('USD');
        $('#c-refund_money').val(29.8);
        $('#c-refund_way').val('原路退回');
        var site = incrementId.substring(0, 1);
        if(site == 'Z'){
            $("#work_platform").val(1);
        }else if(site == 'V'){
            $("#work_platform").val(2);
        }else if(site == 'M'){
            $("#work_platform").val(4);
        }else if(site == 'E'){
            $("#work_platform").val(9);
        }else if(site == 'D'){
            $("#work_platform").val(10);
        }else if(site == 'J'){
            $("#work_platform").val(11);
        }
        $('#order_type').val(100);
        $('#c-order_type').val(100);
        $('.selectpicker ').selectpicker('refresh');
    }
    else{
        //判断站点
        if (str == '100' || str == '400' || str == '500' || str == '530') {
            $("#work_platform").val(1);
        } else if (str == '130' || str == '430' || str == '131' || str == '431') {
            $('#work_platform').val(2);
        } else if (str == '300' || str == '600') {
            $('#work_platform').val(3);
        } else if (str == '450' || str == '150'){
            //meeloog站
            $('#work_platform').val(4);
        } else if (str == '200' || str == '270'){
            //wesee站
            $('#work_platform').val(5);
        } else if (str == '160' || str == '460'){
            $('#work_platform').val(9);
        } else if (str == '360' || str == '660'){
            $('#work_platform').val(10);
        } else if (str == '139' || str == '469'){
            $('#work_platform').val(11);
        }

        var sitetype = $('#work_platform').val();
        $('#c-order_sku').html('');
        $('#item_input-hidden').html('');
        Layer.load();
        Backend.api.ajax({
            url: 'saleaftermanage/work_order_list/get_sku_list',
            data: {
                sitetype: sitetype,
                order_number: incrementId
            }
        }, function (data, ret) {
            Layer.closeAll();
            $('#payment_time').val(data.payment_time);
            $('#order_pay_currency').val(data.order_currency_code);
            $('#step2_pay_currency').val(data.order_currency_code);
            $('#c-rewardpoint_discount_money').val(data.mw_rewardpoint_discount);
            $('#grand_total').val(data.grand_total);
            $('#base_grand_total').val(data.base_grand_total);
            $('#base_to_order_rate').val(data.base_to_order_rate); 
            $('#order_pay_method').val(data.method);
            $('#c-refund_way').val(data.method);
            $('#customer_email').val(data.customer_email);
            $('#order_type').val(data.order_type);
            $('#c-order_type').val(data.order_type);
            //$('#is_new_version').val(data.is_new_version);
            var shtml = '';
            for (var i in data.sku_list) {
                shtml += '<option value="' + i +'/'+data.sku_list[i]+ '">' + i + '&nbsp&nbsp&nbsp&nbsp&nbsp&nbsp' + data.sku_list[i] + '</option>';
            }
            $('#c-order_sku').append(shtml);

            var sku_html = '';
            for (var i in data.new_sku_list) {
                var sku_selected = $.inArray(data.new_sku_list[i], data.select_sku) != -1 ? "selected" : "";
                sku_html += '<option value="' + data.new_sku_list[i] +'" '+ sku_selected +'>' + data.new_sku_list[i] + '</option>';
            }
            
            var is_order_item = $('#is_order_item').val();
            var status = $('.status').val();
            var work_id = $('#work_id').val();
            if (status == 1 && !work_id) {
                if (2 != Config.work_type && 1 != is_order_item) {
                    $('#c-order_new_sku').html('');
                    $('#c-order_new_sku').append(sku_html);
                }
            }
            

            $('.selectpicker ').selectpicker('refresh');
            /*//判断更换镜框的状态，如果显示的话把原数据带出来，如果隐藏则不显示原数据 start
            if (!$('.step1-1').is(':hidden')) {
                changeFrame()
            }
            //判断更换镜框的状态，如果显示的话把原数据带出来，如果隐藏则不显示原数据 end
            //判断取消订单的状态，如果显示的话把原数据带出来，如果隐藏则不显示原数据 start
            if (!$('.step3').is(':hidden')) {
                cancelOrder();
            }
            // //判断取消订单的状态，如果显示的话把原数据带出来，如果隐藏则不显示原数据 end*/                                   
        });
    }
}<|MERGE_RESOLUTION|>--- conflicted
+++ resolved
@@ -76,7 +76,7 @@
                         },
                         { field: 'coupon_str', title: __('优惠券') },
                         { field: 'replacement_order', title: __('补发订单号') },
-                        { field: 'order_status', title: __('订单状态'), custom: { 1: 'success', 2: 'orange', 3: 'danger' }, searchList: { 1: '低', 2: '中', 3: '高' }, formatter: Table.api.formatter.status },
+                        { field: 'work_level', title: __('Work_level'), custom: { 1: 'success', 2: 'orange', 3: 'danger' }, searchList: { 1: '低', 2: '中', 3: '高' }, formatter: Table.api.formatter.status },
                         {
                             field: 'problem_type_content',
                             title: __('Problem_type_content'),
@@ -389,12 +389,12 @@
             });
 
 
-            //批量打印标签
+            //批量打印标签    
             $('.btn-batch-printed').click(function () {
                 var ids = Table.api.selectedids(table);
                 window.open('work_order_list/batch_print_label/ids/' + ids, '_blank');
             });
-            //批量导出xls
+            //批量导出xls 
             $('.btn-batch-export-xls').click(function () {
                 var ids = Table.api.selectedids(table);
                 if (ids.length > 0) {
@@ -616,13 +616,13 @@
                             for(var j = 0;j<choose_group.length;j++){
                                 input_content += '<input type="hidden" name="row[order_recept][appoint_group][' + id + '][]" value="' + group_id + '"/>';
                                 input_content += '<input type="hidden" name="row[order_recept][appoint_ids][' + id + '][]" value="' + choose_group[j] + '"/>';
-                                input_content += '<input type="hidden" name="row[order_recept][appoint_users][' + id + '][]" value="' + Config.users[choose_group[j]] + '"/>';
+                                input_content += '<input type="hidden" name="row[order_recept][appoint_users][' + id + '][]" value="' + Config.users[choose_group[j]] + '"/>';                            
                             }
                         }else{
                             count = 1;
                             input_content += '<input type="hidden" name="row[order_recept][appoint_group][' + id + '][]" value="0"/>';
                             input_content += '<input type="hidden" name="row[order_recept][appoint_ids][' + id + '][]" value="' + Config.userid + '"/>';
-                            input_content += '<input type="hidden" name="row[order_recept][appoint_users][' + id + '][]" value="' + Config.users[Config.userid] + '"/>';
+                            input_content += '<input type="hidden" name="row[order_recept][appoint_users][' + id + '][]" value="' + Config.users[Config.userid] + '"/>';                            
                         }
                         //获取是否需要审核
                         var step_is_check = $('#step' + id + '-is_check').val();
@@ -685,7 +685,7 @@
                             // }
                         }
                     }
-
+                    
                     //判断如果为处理任务时
                     /*if (Config.ids) {
                         if (problem_type_id == 1) {
@@ -713,9 +713,9 @@
                             for(var n=0;n<Config.workOrderConfigValue.group[arr[i]].length;n++){
                                 appoint_users.push(Config.workOrderConfigValue.group[arr[i]][n]);
                             }
-
-                        }
-
+                            
+                        }
+                        
                     }
 
                     if(count == 1){
@@ -723,7 +723,7 @@
                     }else{
                          if(appoint_users[Config.userid]){
                             delOne(Config.userid,appoint_users);
-                        }
+                        }                         
                     }
                     if(checkID.length>0 && appoint_users.length === 0){
                         if(!appoint_users[Config.userid]){
@@ -732,7 +732,7 @@
                     }else if(checkID.length === 0){
                         if(appoint_users[Config.userid]){
                             delOne(Config.userid,appoint_users);
-                        }
+                        } 
                     }
                     //循环根据承接人id获取对应人名称
                     appoint_users = array_filter(appoint_users);
@@ -1119,7 +1119,7 @@
                         $('#step' + choose_problem_step[j].step_id + '-appoint_group').val((choose_problem_step[j].extend_group_id));
                     }else{
                         $('#step' + choose_problem_step[j].step_id + '-appoint_group').val(0);
-                    }
+                    }    
                 }
                 //id大于5 默认措施4
                 // if (id > 4) {
@@ -1201,9 +1201,9 @@
                         for(var n=0;n<Config.workOrderConfigValue.group[arr[i]].length;n++){
                             appoint_users.push(Config.workOrderConfigValue.group[arr[i]][n]);
                         }
-
-                    }
-
+                        
+                    }
+                    
                 }
                 //console.log(appoint_users);
                 //循环根据承接人id获取对应人名称
@@ -1249,7 +1249,7 @@
                 itemSelectpicker(2);
             }
 
-
+            
             //子单措施选择联动
 
 
@@ -1289,7 +1289,7 @@
                     //修改地址
                     changeOrderAddress();
                 }
-            })
+            }) 
 
 
             //点击事件 #todo::需判断仓库或者客服
@@ -1315,7 +1315,7 @@
                         var content = '';
                         for(i=0;i<data.length;i++){
                             //$('#all_after_user').html(Config.users[data[i]]);
-                            content += Config.users[data[i]]+' ';
+                            content += Config.users[data[i]]+' ';   
                         }
                         $('#all_after_user').html(content);
                     },function(data,ret){
@@ -1364,7 +1364,7 @@
                             $('#step' + choose_problem_step[j].step_id + '-appoint_group').val((choose_problem_step[j].extend_group_id));
                         }else{
                             $('#step' + choose_problem_step[j].step_id + '-appoint_group').val(0);
-                        }
+                        }    
                     }
                     var checkID = [];//定义一个空数组
                     $("input[name='row[measure_choose_id][]']:checked").each(function (i) {
@@ -1458,14 +1458,14 @@
                             for(var j = 0;j<choose_group.length;j++){
                                 input_content += '<input type="hidden" name="row[order_recept][appoint_group][' + id + '][]" value="' + group_id + '"/>';
                                 input_content += '<input type="hidden" name="row[order_recept][appoint_ids][' + id + '][]" value="' + choose_group[j] + '"/>';
-                                input_content += '<input type="hidden" name="row[order_recept][appoint_users][' + id + '][]" value="' + Config.users[choose_group[j]] + '"/>';
+                                input_content += '<input type="hidden" name="row[order_recept][appoint_users][' + id + '][]" value="' + Config.users[choose_group[j]] + '"/>';                            
                             }
                         }else{
                             count =1;
                             input_content += '<input type="hidden" name="row[order_recept][appoint_group][' + id + '][]" value="0"/>';
                             input_content += '<input type="hidden" name="row[order_recept][appoint_ids][' + id + '][]" value="' + Config.userid + '"/>';
-                            input_content += '<input type="hidden" name="row[order_recept][appoint_users][' + id + '][]" value="' + Config.users[Config.userid] + '"/>';
-                        }
+                            input_content += '<input type="hidden" name="row[order_recept][appoint_users][' + id + '][]" value="' + Config.users[Config.userid] + '"/>';                            
+                        }                        
                         //编辑页面的修改地址
                         if(id == 13){
                             changeOrderAddress();
@@ -1529,16 +1529,16 @@
                             for(var n=0;n<Config.workOrderConfigValue.group[arr[i]].length;n++){
                                 appoint_users.push(Config.workOrderConfigValue.group[arr[i]][n]);
                             }
-
-                        }
-
+                            
+                        }
+                        
                     }
                     if(count == 1){
                         appoint_users.push(Config.userid);
                     }else{
                          if(appoint_users[Config.userid]){
                             delOne(Config.userid,appoint_users);
-                        }
+                        }                         
                     }
                     //判断如果为补价 优惠券 积分 追加自己id为承接人
                     // var self = ["8","9","10"];
@@ -1548,7 +1548,7 @@
                     // }else{
                     //     if(appoint_users[Config.userid]){
                     //         delOne(Config.userid,appoint_users);
-                    //     }
+                    //     }   
                     // }
                     //循环根据承接人id获取对应人名称
                     for (var j = 0; j < appoint_users.length; j++) {
@@ -1587,7 +1587,7 @@
                         if (!section_item_content_html) {itemSelectpicker(2);}
                         $('#section_item_content').show();
                     }
-                    //判断是否取消主订单，若取消将子单号下拉框锁住，取消选中将解开 end
+                    //判断是否取消主订单，若取消将子单号下拉框锁住，取消选中将解开 end                
                 }
             });
             var lens_click_data_add_edit;
@@ -1771,11 +1771,7 @@
                     if (prescription.pd == '' || prescription.pd == 0) {
                         prescription_div.find('input[name="row[replacement][pd_r][]"]').val(prescription.pd_r);
                         prescription_div.find('input[name="row[replacement][pd_l][]"]').val(prescription.pd_l);
-<<<<<<< HEAD
-
-=======
                         
->>>>>>> 52342787
                     } else {
                         prescription_div.find('input[name="row[replacement][pd_r][]"]').val(prescription.pd);
                         //prescription_div.find('input[name="row[replacement][pd_l][]"]').attr('disabled',true);
@@ -1969,7 +1965,7 @@
                         if (2 != Config.work_type) {
                             $('#order_item_numbers').val('');
                         }
-
+    
                     }
                     $('.status').val(1);
                 })
@@ -2129,7 +2125,7 @@
                             $('#step' + choose_problem_step[j].step_id + '-appoint_group').val((choose_problem_step[j].extend_group_id));
                         }else{
                             $('#step' + choose_problem_step[j].step_id + '-appoint_group').val(0);
-                        }
+                        }    
                     }
                     if (Config.measureList) {
                         var id = Config.problem_type_id;
@@ -2189,7 +2185,7 @@
                                 //         var secondNode = $('.step' + id + '-' + checkIDss[m]);
                                 //     }
                                 // }
-                                var secondNode = $('.step' + checkIDss[m] + '-' + checkIDss[m]);
+                                var secondNode = $('.step' + checkIDss[m] + '-' + checkIDss[m]); 
                                 console.log(secondNode);
                                 if (secondNode.is(':hidden')) {
                                     secondNode.show();
@@ -2234,14 +2230,14 @@
                                     for(var j = 0;j<choose_group.length;j++){
                                         input_content += '<input type="hidden" name="row[order_recept][appoint_group][' + id + '][]" value="' + group_id + '"/>';
                                         input_content += '<input type="hidden" name="row[order_recept][appoint_ids][' + id + '][]" value="' + choose_group[j] + '"/>';
-                                        input_content += '<input type="hidden" name="row[order_recept][appoint_users][' + id + '][]" value="' + Config.users[choose_group[j]] + '"/>';
+                                        input_content += '<input type="hidden" name="row[order_recept][appoint_users][' + id + '][]" value="' + Config.users[choose_group[j]] + '"/>';                            
                                     }
                                 }else{
                                     count =1;
                                     input_content += '<input type="hidden" name="row[order_recept][appoint_group][' + id + '][]" value="0"/>';
                                     input_content += '<input type="hidden" name="row[order_recept][appoint_ids][' + id + '][]" value="' + Config.userid + '"/>';
-                                    input_content += '<input type="hidden" name="row[order_recept][appoint_users][' + id + '][]" value="' + Config.users[Config.userid] + '"/>';
-                                }
+                                    input_content += '<input type="hidden" name="row[order_recept][appoint_users][' + id + '][]" value="' + Config.users[Config.userid] + '"/>';                            
+                                }                                
 
                                 //获取是否需要审核
                                 if ($('#step' + id + '-is_check').val() > 0) {
@@ -2269,9 +2265,9 @@
                                     for(var n=0;n<Config.workOrderConfigValue.group[arr[i]].length;n++){
                                         appoint_users.push(Config.workOrderConfigValue.group[arr[i]][n]);
                                     }
-
+                                    
                                 }
-
+                                
                             }
                             // if(count == 1){
                             //     appoint_users.push(Config.userid);
@@ -2279,7 +2275,7 @@
                             // }else{
                             //      if(appoint_users[Config.create_user_id]){
                             //         delOne(Config.userid,appoint_users);
-                            //     }
+                            //     }                         
                             // }
                             // if(checkID.length>0 && appoint_users.length === 0){
                             //     if(!appoint_users[Config.userid]){
@@ -2288,14 +2284,14 @@
                             // }else if(checkID.length === 0){
                             //     if(appoint_users[Config.userid]){
                             //         delOne(Config.userid,appoint_users);
-                            //     }
+                            //     } 
                             // }
                             if(count == 1){
                                 appoint_users.push(Config.create_user_id);
                             }else{
                                  if(appoint_users[Config.create_user_id]){
                                     delOne(Config.create_user_id,appoint_users);
-                                }
+                                }                         
                             }
                             if(checkID.length>0 && appoint_users.length === 0){
                                 if(!appoint_users[Config.create_user_id]){
@@ -2304,7 +2300,7 @@
                             }else if(checkID.length === 0){
                                 if(appoint_users[Config.create_user_id]){
                                     delOne(Config.create_user_id,appoint_users);
-                                }
+                                } 
                             }
 
                             //循环根据承接人id获取对应人名称
@@ -2315,7 +2311,7 @@
                             }
 
                             var users = array_filter(username);
-
+                            
                             $('#appoint_group_users').html(users.join(','));
                             $('#recept_person_id').val(appoint_users.join(','));
                         }
@@ -2335,7 +2331,7 @@
                             if(!checkIDss.includes(15)){
                                 changeOrder(work_id, 2);
                             }
-
+                            
                         }*/
                         //判断更换处方的状态，如果显示的话把数据带出来，如果隐藏则不显示镜架数据 end
                         //判断补发订单的状态，如果显示的话把数据带出来，如果隐藏则不显示补发数据 start
@@ -2481,7 +2477,7 @@
                                 lens_click_data_edit = '<div class="margin-top:10px;">' + json.lensform.html + '<div class="form-group-child4_del" style="width: 96%;padding-right: 0px;"><a href="javascript:;" style="width: 50%;" class="btn btn-danger btn-del-lens" title="删除"><i class="fa fa-trash"></i>删除</a></div></div>';
 
                                 $('.selectpicker ').selectpicker('refresh');
-                                //Controller.api.bindevent();
+                                //Controller.api.bindevent();            
                             } else if (2 == change_type) { //更换镜架信息
                                 $('#lens_contents'+item_order_number).html(json.lens.html);
                                 $('.selectpicker').selectpicker('refresh');
@@ -2526,13 +2522,13 @@
                                 for(var j = 0;j<choose_group.length;j++){
                                     item_input_content += '<input type="hidden" name="row[item_order_info]['+ item_order_number +'][appoint_group][' + id + '][]" value="' + group_id + '"/>';
                                     item_input_content += '<input type="hidden" name="row[item_order_info]['+ item_order_number +'][appoint_ids][' + id + '][]" value="' + choose_group[j] + '"/>';
-                                    item_input_content += '<input type="hidden" name="row[item_order_info]['+ item_order_number +'][appoint_users][' + id + '][]" value="' + Config.users[choose_group[j]] + '"/>';
+                                    item_input_content += '<input type="hidden" name="row[item_order_info]['+ item_order_number +'][appoint_users][' + id + '][]" value="' + Config.users[choose_group[j]] + '"/>';                            
                                 }
                             }else{
                                 count = 1;
                                 item_input_content += '<input type="hidden" name="row[item_order_info]['+ item_order_number +'][appoint_group][' + id + '][]" value="0"/>';
                                 item_input_content += '<input type="hidden" name="row[item_order_info]['+ item_order_number +'][appoint_ids][' + id + '][]" value="' + Config.userid + '"/>';
-                                item_input_content += '<input type="hidden" name="row[item_order_info]['+ item_order_number +'][appoint_users][' + id + '][]" value="' + Config.users[Config.userid] + '"/>';
+                                item_input_content += '<input type="hidden" name="row[item_order_info]['+ item_order_number +'][appoint_users][' + id + '][]" value="' + Config.users[Config.userid] + '"/>';                            
                             }
                             //获取是否需要审核
                             var step_is_check = $('#item_step' + id + '-is_check').val();
@@ -2558,7 +2554,7 @@
                         //追加到元素之后
                         $("#item_input-hidden").append(item_input_content);
                         $("#cancelorder_input-hidden").append(cancelorder_html);
-
+                        
 
                         var arr = array_filter(item_appoint_group.split(','));
                         //循环根据承接组Key获取对应承接人id
@@ -2568,9 +2564,9 @@
                                 for(var n=0;n<Config.workOrderConfigValue.group[arr[i]].length;n++){
                                     item_appoint_users.push(Config.workOrderConfigValue.group[arr[i]][n]);
                                 }
-
-                            }
-
+                                
+                            }
+                            
                         }
 
                         if(count == 1){
@@ -2578,7 +2574,7 @@
                         }else{
                              if(item_appoint_users[Config.userid]){
                                 delOne(Config.userid,item_appoint_users);
-                            }
+                            }                         
                         }
                         if(checkID.length>0 && item_appoint_users.length === 0){
                             if(!item_appoint_users[Config.userid]){
@@ -2587,7 +2583,7 @@
                         }else if(checkID.length === 0){
                             if(item_appoint_users[Config.userid]){
                                 delOne(Config.userid,item_appoint_users);
-                            }
+                            } 
                         }
                         //循环根据承接人id获取对应人名称
                         item_appoint_users = array_filter(item_appoint_users);
@@ -2784,7 +2780,7 @@
                 $(document).on('click', '.problem_type', function () {
                     var is_order_item = $('#is_order_item').val();
                     if (2 != Config.work_type && 1 != is_order_item) {itemSelectpicker(1,$(this));}
-
+                    
                 });*/
                 //下拉框选择子单联动
                 $(document).on('change', '.item_order_selectpicker', function () {
@@ -2828,13 +2824,13 @@
                                 for(var j = 0;j<choose_group.length;j++){
                                     item_input_content += '<input type="hidden" name="row[item_order_info]['+ use_flag +'][appoint_group][' + id + '][]" value="' + group_id + '"/>';
                                     item_input_content += '<input type="hidden" name="row[item_order_info]['+ use_flag +'][appoint_ids][' + id + '][]" value="' + choose_group[j] + '"/>';
-                                    item_input_content += '<input type="hidden" name="row[item_order_info]['+ use_flag +'][appoint_users][' + id + '][]" value="' + Config.users[choose_group[j]] + '"/>';
+                                    item_input_content += '<input type="hidden" name="row[item_order_info]['+ use_flag +'][appoint_users][' + id + '][]" value="' + Config.users[choose_group[j]] + '"/>';                            
                                 }
                             }else{
                                 count = 1;
                                 item_input_content += '<input type="hidden" name="row[item_order_info]['+ use_flag +'][appoint_group][' + id + '][]" value="0"/>';
                                 item_input_content += '<input type="hidden" name="row[item_order_info]['+ use_flag +'][appoint_ids][' + id + '][]" value="' + Config.userid + '"/>';
-                                item_input_content += '<input type="hidden" name="row[item_order_info]['+ use_flag +'][appoint_users][' + id + '][]" value="' + Config.users[Config.userid] + '"/>';
+                                item_input_content += '<input type="hidden" name="row[item_order_info]['+ use_flag +'][appoint_users][' + id + '][]" value="' + Config.users[Config.userid] + '"/>';                            
                             }
                             //获取是否需要审核
                             var step_is_check = $('#item_step' + id + '-is_check').val();
@@ -2893,9 +2889,9 @@
                                 for(var n=0;n<Config.workOrderConfigValue.group[arr[i]].length;n++){
                                     item_appoint_users.push(Config.workOrderConfigValue.group[arr[i]][n]);
                                 }
-
-                            }
-
+                                
+                            }
+                            
                         }
 
                         if(count == 1){
@@ -2903,7 +2899,7 @@
                         }else{
                              if(item_appoint_users[Config.userid]){
                                 delOne(Config.userid,item_appoint_users);
-                            }
+                            }                         
                         }
                         if(checkID.length>0 && item_appoint_users.length === 0){
                             if(!item_appoint_users[Config.userid]){
@@ -2912,7 +2908,7 @@
                         }else if(checkID.length === 0){
                             if(item_appoint_users[Config.userid]){
                                 delOne(Config.userid,item_appoint_users);
-                            }
+                            } 
                         }
                         //循环根据承接人id获取对应人名称
                         item_appoint_users = array_filter(item_appoint_users);
