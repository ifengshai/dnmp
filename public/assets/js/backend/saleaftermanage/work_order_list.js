--- conflicted
+++ resolved
@@ -397,7 +397,6 @@
                 } else { //如果是客服人员添加的工单
                     //选择的问题类型ID
                     var id = $(this).val();
-<<<<<<< HEAD
                     var all_group = Config.workOrderConfigValue.group;
                     //所有的问题类型对应措施表
                     var all_problem_step = Config.workOrderConfigValue.all_problem_step;
@@ -415,28 +414,6 @@
                         if(choose_problem_step[j].extend_group_id !=undefined && choose_problem_step[j].extend_group_id !=0){
                             $('#step' + choose_problem_step[j].step_id + '-appoint_group').val((choose_problem_step[j].extend_group_id));
                         }    
-=======
-                    //id大于5 默认措施4
-                    if (id > 5) {
-                        var steparr = Config.workorder['step04'];
-                        for (var j = 0; j < steparr.length; j++) {
-                            $('#step' + steparr[j].step_id).parent().show();
-                            //读取对应措施配置
-                            $('#step' + steparr[j].step_id + '-is_check').val(steparr[j].is_check);
-                            $('#step' + steparr[j].step_id + '-appoint_group').val((steparr[j].appoint_group).join(','));
-                        }
-                    } else {
-                        var step = Config.workorder.customer_problem_group[id].step;
-                        var steparr = Config.workorder[step];
-                        //console.log(steparr);
-                        for (var j = 0; j < steparr.length; j++) {
-                            $('#step' + steparr[j].step_id).parent().show();
-                            //读取对应措施配置
-                            $('#step' + steparr[j].step_id + '-is_check').val(steparr[j].is_check);
-                            $('#step' + steparr[j].step_id + '-appoint_group').val((steparr[j].appoint_group).join(','));
-                            // alert(steparr[j].step_id);
-                        }
->>>>>>> bca8d65d
                     }
                     //id大于5 默认措施4
                     // if (id > 5) {
