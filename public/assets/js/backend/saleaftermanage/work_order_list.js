define(['jquery', 'bootstrap', 'backend', 'table', 'jqui', 'form'], function ($, undefined, Backend, Table, undefined, Form) {

    var Controller = {
        index: function () {
            // 初始化表格参数配置
            Table.api.init({
                showJumpto: true,
                searchFormVisible: true,
                pageList: [10, 25, 50, 100],
                extend: {
                    index_url: 'saleaftermanage/work_order_list/index' + location.search + '&platform_order=' + Config.platform_order,
                    add_url: 'saleaftermanage/work_order_list/add',
                    edit_url: 'saleaftermanage/work_order_list/edit',
                    del_url: 'saleaftermanage/work_order_list/del',
                    multi_url: 'saleaftermanage/work_order_list/multi',
                    import_url: 'saleaftermanage/work_order_list/import',
                    table: 'work_order_list',
                }
            });

            var table = $("#table");

            // 初始化表格
            table.bootstrapTable({
                url: $.fn.bootstrapTable.defaults.extend.index_url,
                pk: 'id',
                sortName: 'id',
                columns: [
                    [
                        { checkbox: true },
                        { field: 'id', title: __('Id') },
                        { field: 'work_platform', title: __('work_platform'), custom: { 1: 'blue', 2: 'danger', 3: 'orange' }, searchList: { 1: 'Z', 2: 'V', 3: 'Nh',4:'Ml',5:'We',9:'Es',10:'De',11:'Jp' }, formatter: Table.api.formatter.status },
                        { field: 'work_type_str', title: __('Work_type'), operate: false },
                        { field: 'work_type', title: __('Work_type'), searchList: { 1: '客服工单', 2: '仓库工单' }, visible: false, formatter: Table.api.formatter.status },
                        { field: 'platform_order', title: __('Platform_order') },
                        {
                            field: 'recept_person', title: __('承接人'), searchList: function (column) {
                                return Template('receptpersontpl', {});
                            }, visible: false
                        },
                        { field: 'order_sku', title: __('Order_sku'), operate: 'like', visible: false },

                        { field: 'create_user_name', title: __('create_user_name'), operate: 'like', visible: false },

                        /*{
                            field: 'order_sku',
                            title: __('Order_sku'),
                            operate: 'like',
                            visible: true,
                            formatter: function (value, rows) {
                                var all_user_name = '';
                                if (rows.order_sku_arr) {
                                    for (i = 0, len = rows.order_sku_arr.length; i < len; i++) {
                                        all_user_name += '<div class="step_recept"><b class="recept">' + rows.order_sku_arr[i] + '</b></div>';
                                    }
                                } else {
                                    all_user_name = '-';
                                }
                                return all_user_name;
                            },
                        },*/
                        { field: 'coupon_str', title: __('优惠券') },
                        { field: 'replacement_order', title: __('补发订单号') },
                        { field: 'work_level', title: __('Work_level'), custom: { 1: 'success', 2: 'orange', 3: 'danger' }, searchList: { 1: '低', 2: '中', 3: '高' }, formatter: Table.api.formatter.status },
                        {
                            field: 'problem_type_content',
                            title: __('Problem_type_content'),
                            align: 'left',
                            searchList: $.getJSON('saleaftermanage/work_order_list/getProblemTypeContent')
                        },
                        {
                            field: 'measure_choose_id',
                            title: __('措施'),
                            align: 'left',
                            searchList: $.getJSON('saleaftermanage/work_order_list/getMeasureContent'),
                            visible:false
                        },
                        { field: 'is_check', title: __('Is_check'), custom: { 0: 'black', 1: 'success' }, searchList: { 0: '否', 1: '是' }, formatter: Table.api.formatter.status },
                        { field: 'is_refund', title: __('是否有退款'), custom: { 0: 'black', 1: 'success' }, searchList: { 0: '否', 1: '是' }, formatter: Table.api.formatter.status },
                        /*{ field: 'create_user_name', title: __('create_user_name') },*/
                        {
                            field: 'create_user_name',
                            title: __('about_user'),
                            operate: false,
                            formatter: function (value, rows) {
                                var all_user_name = '';
                                all_user_name += '<div class="step_recept"><b class="step">工单创建人：</b><b class="recept">' + rows.create_user_name + '</b></div>';
                                if (rows.is_check == 1) {
                                    all_user_name += '<div class="step_recept"><b class="step">直接审核人：</b><b class="recept">' + rows.assign_user_name + '</b></div>';
                                    if (rows.operation_user_id != 0) {
                                        all_user_name += '<div class="step_recept"><b class="step">实际审核人：</b><b class="recept">' + rows.operation_user_name + '</b></div>';
                                    }

                                }

                                return all_user_name;
                            },
                        },
                        { field: 'assign_user_id', title: __('直接审核人'), searchList: { 75: '王伟', 95: '白青青', 117: '韩雨薇' }, formatter: Table.api.formatter.status ,visible:false},
                        {
                            field: 'after_user_id',
                            title: __('recept_user'),
                            operate: false,
                            formatter: function (value, rows) {
                                var all_user_name = '';

                                if (rows.work_type == 2 && rows.is_after_deal_with == 0) {
                                    all_user_name += '<div class="step_recept">';
                                    for (i = 0, len = rows.all_after_user_name.length; i < 3; i++) {
                                        if((i == rows.all_after_user_name.length-1) || i == 2){
                                            if(rows.all_after_user_name[i]) {
                                                all_user_name += '<b class="recept">' + rows.all_after_user_name[i] + '</b>';
                                            }
                                        }else{
                                            if(rows.all_after_user_name[i]){
                                                all_user_name += '<b class="recept">' + rows.all_after_user_name[i] + ',</b>';
                                            }
                                        }
                                    }
                                    if(rows.all_after_user_name.length>3){
                                        all_user_name += '<b class="recept">...</b>';
                                    }
                                    all_user_name += '</div>';

                                    //all_user_name += '<div class="step_recept"><b class="recept">' + rows.after_user_name + '1111</b></div>';
                                } else {
                                    if (rows.step_num) {
                                        for (i = 0, len = rows.step_num.length; i < len; i++) {
                                            if (rows.step_num[i].recept_user == '') {
                                                rows.step_num[i].recept_user = 'system';
                                            }
                                            all_user_name += '<div class="step_recept"><b class="step">' + rows.step_num[i].measure_content + '：</b><b class="recept">' + rows.step_num[i].recept_user + '</b></div>';
                                        }
                                    }
                                }
                                return all_user_name;
                            },
                        },
                        {
                            field: 'step_num',
                            title: __('step_status'),
                            operate: false,
                            formatter: function (value, rows) {
                                var all_user_name = '';
                                if (value.length > 0) {
                                    for (i = 0, len = value.length; i < len; i++) {
                                        if (value[i].operation_type == 0) {
                                            all_user_name += '<div class="step_recept"><b class="step">' + value[i].measure_content + '：</b><b class="recept text-red">未处理</b></div>';
                                        }
                                        if (value[i].operation_type == 1) {
                                            all_user_name += '<div class="step_recept"><b class="step">' + value[i].measure_content + '：</b><b class="recept text-green">处理成功</b></div>';
                                        }
                                        if (value[i].operation_type == 2) {
                                            all_user_name += '<div class="step_recept"><b class="step">' + value[i].measure_content + '：</b><b class="recept">处理失败</b></div>';
                                        }
                                    }
                                }
                                return all_user_name;
                            },
                        },

                        { field: 'work_status', title: __('work_status'), custom: { 0: 'black', 1: 'danger', 2: 'orange', 4: 'warning', 3: 'purple', 5: 'primary', 6: 'success' }, searchList: { 0: '已取消', 1: '新建', 2: '待审核', 4: '审核拒绝', 3: '待处理', 5: '部分处理', 6: '已处理' },addClass: 'selectpicker', data: 'multiple', operate: 'IN', formatter: Table.api.formatter.status },
                        { field: 'order_type', title: __('订单类型'), searchList: { 1: '普通订单', 2: '批发单', 3: '网红单', 4: '补发单', 5: '补差价订单', 7:'paypal手动补单', 100: 'VIP订单' }, formatter: Table.api.formatter.status,visible:false},
                        { field: 'work_order_note_status', title: __('回复状态'), custom: { 0: 'gray', 1: 'success', 2: 'danger', 3: 'blank' }, searchList: { 0: '无', 1: '客服已回复', 2: '仓库已回复', 3: '财务已回复' }, formatter: Table.api.formatter.status },
                        {
                            field: 'create_time',
                            title: __('time_str'),
                            operate: false,
                            formatter: function (value, rows) {
                                var all_user_name = '';
                                all_user_name += '<div class="step_recept"><b class="step">创建时间：</b><b class="recept">' + value + '</b></div>';
                                if (rows.submit_time) {
                                    all_user_name += '<br><div class="step_recept"><b class="step">提交时间：</b><b class="recept">' + rows.submit_time + '</b></div>';
                                }
                                if (rows.check_time) {
                                    all_user_name += '<br><div class="step_recept"><b class="step">审核时间：</b><b class="recept">' + rows.check_time + '</b></div>';
                                }

                                if (rows.complete_time) {
                                    all_user_name += '<br><div class="step_recept"><b class="step">完成时间：</b><b class="recept">' + rows.complete_time + '</b></div>';
                                }

                                if (rows.cancel_time) {
                                    all_user_name += '<br><div class="step_recept"><b class="step">取消时间：</b><b class="recept">' + rows.cancel_time + '</b></div>';
                                }
                                if (rows.payment_time) {
                                    all_user_name += '<br><div class="step_recept"><b class="step">支付时间：</b><b class="recept">' + rows.payment_time + '</b></div>';
                                }

                                return all_user_name;
                            },
                        },

                        { field: 'create_time', title: __('Create_time'), operate: 'RANGE', addclass: 'datetimerange', formatter: Table.api.formatter.datetime, visible: false },
                        { field: 'check_time', title: __('Check_time'), operate: 'RANGE', addclass: 'datetimerange', formatter: Table.api.formatter.datetime, visible: false },
                        { field: 'complete_time', title: __('Complete_time'), operate: 'RANGE', addclass: 'datetimerange', formatter: Table.api.formatter.datetime, visible: false },
                        { field: 'payment_time', title: __('订单支付时间'), operate: 'RANGE', addclass: 'datetimerange', formatter: Table.api.formatter.datetime, visible: false },
                        {
                            field: 'buttons',
                            width: "120px",
                            operate: false,
                            title: __('回复'),
                            table: table,
                            events: Table.api.events.operate,
                            buttons: [
                                {
                                    name: 'workOrderNote',
                                    text: __('查看回复'),
                                    title: __('查看回复'),
                                    classname: 'btn btn-xs btn-primary btn-dialog',
                                    url: 'saleaftermanage/work_order_list/workordernote',
                                    callback: function (data) {
                                    }
                                },
                            ],
                            formatter: Table.api.formatter.buttons
                        },
                        {
                            field: 'buttons',
                            width: "120px",
                            operate: false,
                            title: __('操作'),
                            table: table,
                            events: Table.api.events.operate,
                            buttons: [
                                {
                                    name: 'detail',
                                    text: '详情',
                                    title: __('查看详情'),
                                    extend: 'data-area = \'["100%","100%"]\'',
                                    classname: 'btn btn-xs btn-primary btn-dialog',
                                    icon: 'fa fa-list',
                                    url: 'saleaftermanage/work_order_list/detail',
                                    callback: function (data) {
                                        Layer.alert("接收到回传数据：" + JSON.stringify(data), { title: "回传数据" });
                                    },
                                    visible: function (row) {
                                        //返回true时按钮显示,返回false隐藏
                                        // if (row.work_status == 1) {
                                        //     return false;
                                        // }
                                        return true;
                                    }
                                },

                                {
                                    name: 'edit',
                                    text: __('编辑'),
                                    title: __('编辑'),
                                    classname: 'btn btn-xs btn-success btn-dialog',
                                    url: 'saleaftermanage/work_order_list/edit',
                                    extend: 'data-area = \'["100%","100%"]\'',
                                    success: function (data, ret) {
                                        table.bootstrapTable('refresh');
                                    },
                                    callback: function (data) {
                                    },
                                    visible: function (row) {
                                        if (row.work_status == 1) {//操作权限
                                            return true;
                                        } else {
                                            return false;
                                        }
                                    }
                                },
                                {
                                    name: 'process',
                                    text: __('跟单处理'),
                                    title: __('跟单处理'),
                                    classname: 'btn btn-xs btn-success btn-dialog',
                                    url: 'saleaftermanage/work_order_list/add',
                                    extend: 'data-area = \'["100%","100%"]\'',
                                    callback: function (data) {
                                    },
                                    visible: function (row) {
                                        if (row.work_type == 2 && row.is_after_deal_with == 0 && row.work_type != 6 && (row.all_after_user_arr.includes(Config.userid.toString()) || row.after_user_id == Config.userid) && row.work_status == 3) {
                                            return true;
                                        } else {
                                            return false;
                                        }
                                    }
                                },
                                {
                                    name: 'check',
                                    text: __('审核'),
                                    title: __('审核'),
                                    classname: 'btn btn-xs btn-success btn-dialog',
                                    url: 'saleaftermanage/work_order_list/detail/operate_type/2',
                                    extend: 'data-area = \'["100%","100%"]\'',
                                    callback: function (data) {
                                    },
                                    visible: function (row) {
                                        //待审核状态+需要审核+审核人(经理)，才有审核权限
                                        if (row.work_status == 2 && row.is_check == 1 && (Config.admin_id == row.assign_user_id || Config.workorder.customer_manager == Config.admin_id)) {
                                            return true;
                                        } else {
                                            return false;
                                        }
                                    }
                                },
                                {
                                    name: 'check',
                                    text: __('处理'),
                                    title: __('处理'),
                                    classname: 'btn btn-xs btn-success btn-dialog',
                                    url: 'saleaftermanage/work_order_list/detail/operate_type/3',
                                    extend: 'data-area = \'["100%","100%"]\'',
                                    callback: function (data) {
                                    },
                                    visible: function (rows) {
                                        if (!(rows.work_type == 2 && rows.is_after_deal_with == 0) && (rows.work_status == 3 || rows.work_status == 5) && rows.has_recept == 1) {
                                            return true;
                                        }
                                        return false;
                                    }
                                },
                                {
                                    name: 'cancel',
                                    text: __('取消'),
                                    title: __('取消'),
                                    classname: 'btn btn-xs btn-danger btn-ajax',
                                    url: 'saleaftermanage/work_order_list/setStatus/work_status/2',
                                    extend: 'data-area = \'["100%","100%"]\'',
                                    confirm: '确定要取消吗',
                                    success: function (data, ret) {
                                        table.bootstrapTable('refresh');
                                    },
                                    callback: function (data) {
                                    },
                                    visible: function (row) {
                                        if (row.work_status == 1 && row.create_user_id == Config.userid) {
                                            return true;
                                        } else {
                                            return false;
                                        }
                                    }
                                }
                            ],
                            formatter: Table.api.formatter.buttons
                        },
                    ]
                ]
            });

            // 为表格绑定事件
            Table.api.bindevent(table);
            //选项卡切换
            $('.panel-heading a[data-toggle="tab"]').on('shown.bs.tab', function (e) {
                var field = $(this).data("field");
                var value = $(this).data("value");
                var options = table.bootstrapTable('getOptions');
                options.pageNumber = 1;
                var queryParams = options.queryParams;
                options.queryParams = function (params) {
                    var params = queryParams(params);
                    var filter = params.filter ? JSON.parse(params.filter) : {};
                    var op = params.op ? JSON.parse(params.op) : {};
                    if (field == 'create_user_name') {
                        delete filter.recept_person_id;
                        filter[field] = value;
                    } else if (field == 'recept_person_id') {
                        delete filter.create_user_name;
                        filter[field] = value;
                    } else {
                        delete filter.recept_person_id;
                        delete filter.create_user_name;
                    }
                    params.filter = JSON.stringify(filter);
                    params.op = JSON.stringify(op);
                    return params;
                };
                table.bootstrapTable('refresh', {});
                return false;
            });


            //批量打印标签    
            $('.btn-batch-printed').click(function () {
                var ids = Table.api.selectedids(table);
                window.open('work_order_list/batch_print_label/ids/' + ids, '_blank');
            });
            //批量导出xls 
            $('.btn-batch-export-xls').click(function () {
                var ids = Table.api.selectedids(table);
                if (ids.length > 0) {
                    window.open(Config.moduleurl + '/saleaftermanage/work_order_list/batch_export_xls?ids=' + ids, '_blank');
                } else {
                    var options = table.bootstrapTable('getOptions');
                    var search = options.queryParams({});
                    var filter = search.filter;
                    var op = search.op;
                    window.open(Config.moduleurl + '/saleaftermanage/work_order_list/batch_export_xls?filter=' + filter + '&op=' + op, '_blank');
                }

            });

        },
        add: function () {
            Controller.api.bindevent();

            //点击事件 #todo::需判断仓库或者客服
            $(document).on('click', '.problem_type', function () {
                console.log(Config.work_type);

                var incrementId = $('#c-platform_order').val().replace(/^\s+|\s+$/g, "");
                var vip_str = incrementId.substring(1, 4);
                if(vip_str == 'VIP'){
                    $('#order_pay_currency').val('USD');
                    $('#step2_pay_currency').val('USD');
                    $('#c-refund_money').val(29.8);
                    $('#c-refund_way').val('原路退回');
                    var site = incrementId.substring(0, 1);
                    if(site =='Z'){
                        $("#work_platform").val(1);
                    }else if(site =='V'){
                        $("#work_platform").val(2);
                    }else if(site =='M'){
                        $("#work_platform").val(4);
                    }else if(site =='E'){
                        $("#work_platform").val(9);
                    }else if(site =='D'){
                        $("#work_platform").val(10);
                    }else if(site =='J'){
                        $("#work_platform").val(11);
                    }
                    $('#order_type').val(100);
                    $('#c-order_type').val(100);
                    $('.selectpicker ').selectpicker('refresh');
                }
                $order_pay_currency = $('#order_pay_currency').val();
                if (!$order_pay_currency) {
                    Toastr.error('请先点击载入数据');
                    return false;
                }
                //读取是谁添加的配置console.log(Config.work_type);
                $('.step_type').attr('checked', false);
                $('.step_type').parent().hide();
                $('#appoint_group_users').html('');//切换问题类型时清空承接人
                $('#recept_person').val('');//切换问题类型时清空隐藏域承接人
                $('.measure').hide();
                $('#recept_group_id').val('');
                if (2 == Config.work_type) { //如果是仓库人员添加的工单
                    $('#step_id').hide();
                    $('#recept_person_group').hide();
                    $('#after_user_group').show();
                    // $('#after_user_id').val(Config.workorder.copy_group);
                    // $('#after_user').html(Config.users[Config.workorder.copy_group]);
                    //异步获取跟单人员
                    Backend.api.ajax({
                        url: 'saleaftermanage/work_order_list/getDocumentaryRule',
                    }, function (data, ret) {
                        console.log(data);
                        $('#all_after_user_id').val(data.join(','));
                        var content = '';
                        for(i=0;i<data.length;i++){
                            //$('#all_after_user').html(Config.users[data[i]]);
                            content += Config.users[data[i]]+' ';
                        }
                        $('#all_after_user').html(content);
                    },function(data,ret){
                        console.log(ret);
                        Toastr.error(ret.msg);
                        return false;
                    });
                } else { //如果是客服人员添加的工单
                    //选择的问题类型ID
                    var id = $(this).val();
                    //var all_group = Config.workOrderConfigValue.group;
                    //所有的问题类型对应措施表
                    var all_problem_step = Config.workOrderConfigValue.all_problem_step;
                    //求出选择的问题类型对应的措施
                    var choose_problem_step = all_problem_step[id];
                    if(choose_problem_step == undefined){
                        Toastr.error('选择的问题类型没有对应的措施，请重新选择问题类型或者添加措施');
                        return false;
                    }
                    //循环列出对应的措施
                    for(var j=0;j<choose_problem_step.length;j++){
                        //console.log(choose_problem_step[j].step_id);
                        $('#step' + choose_problem_step[j].step_id).parent().show();
                        $('#step' + choose_problem_step[j].step_id + '-is_check').val(choose_problem_step[j].is_check);
                        $('#step' + choose_problem_step[j].step_id + '-is_auto_complete').val(choose_problem_step[j].is_auto_complete);
                        if(choose_problem_step[j].extend_group_id !=undefined && choose_problem_step[j].extend_group_id !=0){
                            $('#step' + choose_problem_step[j].step_id + '-appoint_group').val((choose_problem_step[j].extend_group_id));
                        }else{
                            $('#step' + choose_problem_step[j].step_id + '-appoint_group').val(0);
                        }
                    }
                    //id大于5 默认措施4
                    // if (id > 5) {
                    //     var steparr = Config.workorder['step04'];
                    //     for (var j = 0; j < steparr.length; j++) {
                    //         $('#step' + steparr[j].step_id).parent().show();
                    //         //读取对应措施配置
                    //         $('#step' + steparr[j].step_id + '-is_check').val(steparr[j].is_check);
                    //         $('#step' + steparr[j].step_id + '-appoint_group').val((steparr[j].appoint_group).join(','));
                    //     }
                    // } else {
                    //     var step = Config.workorder.customer_problem_group[id].step;
                    //     var steparr = Config.workorder[step];
                    //     //console.log(steparr);
                    //     for (var j = 0; j < steparr.length; j++) {
                    //         $('#step' + steparr[j].step_id).parent().show();
                    //         //读取对应措施配置
                    //         $('#step' + steparr[j].step_id + '-is_check').val(steparr[j].is_check);
                    //         $('#step' + steparr[j].step_id + '-appoint_group').val((steparr[j].appoint_group).join(','));
                    //     }
                    // }
                    var checkID = [];//定义一个空数组
                    $("input[name='row[measure_choose_id][]']:checked").each(function (i) {
                        checkID[i] = $(this).val();
                    });
                    for (var m = 0; m < checkID.length; m++) {
                        var node = $('.step' + checkID[m]);
                        if (node.is(':hidden')) {
                            node.show();
                        } else {
                            node.hide();
                        }
                        var secondNode = $('.step' + id + '-' + checkID[m]);
                        if (secondNode.is(':hidden')) {
                            secondNode.show();
                        } else {
                            secondNode.hide();
                        }
                    }
                    /*//判断更换镜框的状态，如果显示的话把原数据带出来，如果隐藏则不显示原数据 start
                    if (!$('.step1-1').is(':hidden')) {
                        changeFrame()
                    }
                    //判断更换镜框的状态，如果显示的话把原数据带出来，如果隐藏则不显示原数据 end
                    //判断取消订单的状态，如果显示的话把原数据带出来，如果隐藏则不显示原数据 start
                    if (!$('.step3').is(':hidden')) {
                        cancelOrder();
                    }
                    //判断取消订单的状态，如果显示的话把原数据带出来，如果隐藏则不显示原数据 end*/
                }
            })

            //更改单号清空
            $('#c-platform_order').change(function () {
                $('#order_pay_currency').val('');
            })


            //根据措施类型显示隐藏
            $(document).on('click', '.step_type', function () {
                $("#input-hidden").html('');
                var incrementId = $('#c-platform_order').val();
                if (!incrementId) {
                    Toastr.error('订单号不能为空');
                    return false;
                } else {

                    $('.measure').hide();
                    var problem_type_id = $("input[name='row[problem_type_id]']:checked").val();
                    var checkID = [];//定义一个空数组
                    var input_content = '';
                    var is_check = [];
                    var appoint_group = '';
                    var username = [];
                    var appoint_users = [];
                    //判断是否出现没有承接组的情况
                    var count = 0;
                    //选中的问题类型
                    $("input[name='row[measure_choose_id][]']:checked").each(function (i) {
                        checkID[i] = $(this).val();
                        var id = $(this).val();
                        //获取承接组
                         appoint_group += $('#step' + id + '-appoint_group').val() + ',';
                         var group_id = $('#step' + id + '-appoint_group').val();
                        // var group_arr = group.split(',')
                        // var appoint_users = [];
                        // var appoint_val = [];
                        // for (var i = 0; i < group_arr.length; i++) {
                        //     //循环根据承接组Key获取对应承接人id
                        //     appoint_users.push(Config.workorder[group_arr[i]]);
                        //     appoint_val[Config.workorder[group_arr[i]]] = group_arr[i];
                        // }


                        //循环根据承接人id获取对应人名称
                        // for (var j = 0; j < appoint_users.length; j++) {
                        //     input_content += '<input type="hidden" name="row[order_recept][appoint_group][' + id + '][]" value="' + appoint_val[appoint_users[j]] + '"/>';
                        //     input_content += '<input type="hidden" name="row[order_recept][appoint_ids][' + id + '][]" value="' + appoint_users[j] + '"/>';
                        //     input_content += '<input type="hidden" name="row[order_recept][appoint_users][' + id + '][]" value="' + Config.users[appoint_users[j]] + '"/>';
                        // }
                        var choose_group = Config.workOrderConfigValue.group[group_id];
                        if(choose_group){
                            for(var j = 0;j<choose_group.length;j++){
                                input_content += '<input type="hidden" name="row[order_recept][appoint_group][' + id + '][]" value="' + group_id + '"/>';
                                input_content += '<input type="hidden" name="row[order_recept][appoint_ids][' + id + '][]" value="' + choose_group[j] + '"/>';
                                input_content += '<input type="hidden" name="row[order_recept][appoint_users][' + id + '][]" value="' + Config.users[choose_group[j]] + '"/>';                            
                            }
                        }else{
                            count = 1;
                            input_content += '<input type="hidden" name="row[order_recept][appoint_group][' + id + '][]" value="0"/>';
                            input_content += '<input type="hidden" name="row[order_recept][appoint_ids][' + id + '][]" value="' + Config.userid + '"/>';
                            input_content += '<input type="hidden" name="row[order_recept][appoint_users][' + id + '][]" value="' + Config.users[Config.userid] + '"/>';                            
                        }
                        //获取是否需要审核
                        var step_is_check = $('#step' + id + '-is_check').val();
                        is_check.push(step_is_check);
                        //是否自动审核完成 start
                        var step_is_auto_complete = $('#step' + id + '-is_auto_complete').val();
                        input_content +='<input type="hidden" name="row[order_recept][auto_complete][' + id + ']" value="' + step_is_auto_complete + '"/>';
                        //是否自动审核完成  end
                        //修改地址
                        if(id == 13){
                            changeOrderAddress();
                        }
                        //vip退款
                        if(id == 15){
                            $(".step2").show()
                        }
                    });
                    //判断如果存在1 则改为需要审核
                    if ($.inArray("1", is_check) != -1) {
                        $('#is_check').val(1);
                    } else {
                        $('#is_check').val(0);
                    }

                    //追加到元素之后
                    $("#input-hidden").append(input_content);


                    //一般措施
                    for (var m = 0; m < checkID.length; m++) {
                        var node = $('.step' + checkID[m]);

                        if (node.is(':hidden')) {
                            node.show();
                        } else {
                            node.hide();
                        }

                        //二级措施
                        var secondNode = $('.step' + checkID[m] + '-' + checkID[m]);
                        //console.log(secondNode);
                        if (secondNode.is(':hidden')) {
                            secondNode.show();
                        } else {
                            secondNode.hide();
                        }
                        //判断如果为处理任务时
                        if (Config.ids) {
                            // if (problem_type_id == 1 && checkID[m] == 1) {
                            //     $('.step1-1').hide();
                            //     $('.step2-1').show();
                            // }
                            // if (problem_type_id == 2 && checkID[m] == 1) {
                            //     $('.step2-1').hide();
                            //     $('.step1-1').show();
                            // }
                            // if (problem_type_id == 3 && checkID[m] == 1) {
                            //     $('.step2-1').hide();
                            //     $('.step1-1').show();
                            // }
                        }
                    }
                    
                    //判断如果为处理任务时
                    /*if (Config.ids) {
                        if (problem_type_id == 1) {
                            $('.step1-1').hide();
                            $('.step2-1').show();
                        } else if (problem_type_id == 2) {
                            $('.step2-1').hide();
                            $('.step1-1').show();
                        } else if (problem_type_id == 3) {
                            $('.step2-1').hide();
                            $('.step1-1').show();
                        }
                    }*/
                    // var appoint_group = '';
                    // var username = [];
                    // var appoint_users = [];
                    var arr = array_filter(appoint_group.split(','));
                    //循环根据承接组Key获取对应承接人id
                    //console.log(notEmpty(arr));
                    for (var i = 0; i < arr.length - 1; i++) {
                        //循环根据承接组Key获取对应承接人id
                        //appoint_users.push(Config.workorder[arr[i]]);
                        if(Config.workOrderConfigValue.group[arr[i]] !=undefined){
                            //console.log(Config.workOrderConfigValue.group[arr[i]]);
                            for(var n=0;n<Config.workOrderConfigValue.group[arr[i]].length;n++){
                                appoint_users.push(Config.workOrderConfigValue.group[arr[i]][n]);
                            }
                            
                        }
                        
                    }

                    if(count == 1){
                        appoint_users.push(Config.userid);
                    }else{
                         if(appoint_users[Config.userid]){
                            delOne(Config.userid,appoint_users);
                        }                         
                    }
                    if(checkID.length>0 && appoint_users.length === 0){
                        if(!appoint_users[Config.userid]){
                            appoint_users.push(Config.userid);
                        }
                    }else if(checkID.length === 0){
                        if(appoint_users[Config.userid]){
                            delOne(Config.userid,appoint_users);
                        } 
                    }
                    //循环根据承接人id获取对应人名称
                    appoint_users = array_filter(appoint_users);
                    for (var j = 0; j < appoint_users.length; j++) {
                        username.push(Config.users[appoint_users[j]]);
                    }
                    //console.log(Config.users);
                    //console.log(appoint_users);
                    //console.log(appoint_users[0]);
                    var users = array_filter(username);
                    //var appoint_users_content = '';
                    // for(i=0;i<appoint_users.length;i++){
                    //     appoint_users_content+=Config.users[appoint_users[i]];
                    // }
                    $('#appoint_group_users').html(users.join(','));
                    //$('#appoint_group_users').html(appoint_users_content);

                    $('#recept_person_id').val(appoint_users.join(','));

                }
            });

            //增加一行镜架数据
            $(document).on('click', '.btn-add-frame', function () {
                var rows = document.getElementById("caigou-table-sku").rows.length;
                var content = '<tr>' +
                    '<td><input class="form-control" name="row[change_frame][original_sku][]" type="text"></td>' +
                    '<td><input class="form-control" name="row[change_frame][original_number][]" type="text"></td>' +
                    '<td><input class="form-control change_sku" name="row[change_frame][change_sku][]" type="text"></td>' +
                    '<td><input class="form-control change_number" name="row[change_frame][change_number][]" type="text"></td>' +
                    '<td><a href="javascript:;" class="btn btn-danger btn-del" title="删除"><i class="fa fa-trash"></i> 删除</a></td>' +
                    '</tr>';
                $('#caigou-table-sku tbody').append(content);
            });
            //增加一行镜片数据
            $(document).on('click', '.btn-add-lens', function () {
                var contents = $('#edit_lens').html();
                $('#lens_contents').after(contents);
            });


            $(document).on('click', '.btn-del-box', function () {
                $(this).parent().parent().remove();
            });
            //赠品 end

            //补发 start
            $(document).on('click', '.btn-add-supplement', function () {
                var contents = $('#edit_lens').html();
                $('#supplement-order').after(contents);
            });
            $(document).on('click', '.btn-del-supplement', function () {
                $(this).parent().parent().remove();
            });
            //补发 end

            //模糊匹配订单号
            $('#c-platform_order').autocomplete({
                source: function (request, response) {
                    var incrementId = $('#c-platform_order').val();
                    if (incrementId.length > 4) {
                        $.ajax({
                            type: "POST",
                            url: "ajax/ajaxGetLikeOrder",
                            dataType: "json",
                            cache: false,
                            async: false,
                            data: {
                                order_number: incrementId
                            },
                            success: function (json) {
                                var data = json.data;
                                response($.map(data, function (item) {
                                    return {
                                        label: item,//下拉框显示值
                                        value: item,//选中后，填充到input框的值
                                        //id:item.bankCodeInfo//选中后，填充到id里面的值
                                    };
                                }));
                            }
                        });
                    }
                },
                delay: 10,//延迟100ms便于输入
                select: function (event, ui) {
                    $("#bankUnionNo").val(ui.item.id);//取出在return里面放入到item中的属性
                },
                scroll: true,
                pagingMore: true,
                max: 5000
            });

            //失去焦点
            $('#c-platform_order').blur(function () {
                var incrementId = $(this).val().replace(/^\s+|\s+$/g, "");
                //var incrementId = replace(/^\s+|\s+$/g,"");
                if (!incrementId) {
                    Toastr.error('订单号不能为空');
                    return false;
                }
                var str = incrementId.substring(0, 3);
                //判断站点
                if (str == '100' || str == '400' || str == '500' || str == '530') {
                    $("#work_platform").val(1);
                } else if (str == '130' || str == '430' || str == '131' || str == '431') {
                    $('#work_platform').val(2);
                } else if (str == '300' || str == '600') {
                    $('#work_platform').val(3);
                } else if (str == '450' || str == '150'){
                    //meeloog站
                    $('#work_platform').val(4);
                } else if (str == '200' || str == '270'){
                    //wesee站
                    $('#work_platform').val(5);
                } else if (str == '160' || str == '460'){
                    $('#work_platform').val(9);
                } else if (str == '360' || str == '660'){
                    $('#work_platform').val(10);
                } else if (str == '139' || str == '469'){
                    $('#work_platform').val(11);
                }
                $('.selectpicker ').selectpicker('refresh');

            })

            //载入数据
            $('#platform_order').click(function () {
                var incrementId = $('#c-platform_order').val().replace(/^\s+|\s+$/g, "");
                if (!incrementId) {
                    Toastr.error('订单号不能为空');
                    return false;
                }
                var str = incrementId.substring(0, 3);
                var vip_str = incrementId.substring(1, 4);
                if(vip_str == 'VIP'){
                    $('#order_pay_currency').val('USD');
                    $('#step2_pay_currency').val('USD');
                    $('#c-refund_money').val(29.8);
                    $('#c-refund_way').val('原路退回');
                    var site = incrementId.substring(0, 1);
                    if(site == 'Z'){
                        $("#work_platform").val(1);
                    }else if(site == 'V'){
                        $("#work_platform").val(2);
                    }else if(site == 'M'){
                        $("#work_platform").val(4);
                    }else if(site == 'E'){
                        $("#work_platform").val(9);
                    }else if(site == 'D'){
                        $("#work_platform").val(10);
                    }else if(site == 'J'){
                        $("#work_platform").val(11);
                    }
                    $('#order_type').val(100);
                    $('#c-order_type').val(100);
                    $('.selectpicker ').selectpicker('refresh');
                }
                else{
                    //判断站点
                    if (str == '100' || str == '400' || str == '500' || str == '530') {
                        $("#work_platform").val(1);
                    } else if (str == '130' || str == '430' || str == '131' || str == '431') {
                        $('#work_platform').val(2);
                    } else if (str == '300' || str == '600') {
                        $('#work_platform').val(3);
                    } else if (str == '450' || str == '150'){
                        //meeloog站
                        $('#work_platform').val(4);
                    } else if (str == '200' || str == '270'){
                        //wesee站
                        $('#work_platform').val(5);
                    } else if (str == '160' || str == '460'){
                        $('#work_platform').val(9);
                    } else if (str == '360' || str == '660'){
                        $('#work_platform').val(10);
                    } else if (str == '139' || str == '469'){
                        $('#work_platform').val(11);
                    }

                    var sitetype = $('#work_platform').val();
                    $('#c-order_sku').html('');
                    Layer.load();
                    Backend.api.ajax({
                        url: 'saleaftermanage/work_order_list/get_sku_list',
                        data: {
                            sitetype: sitetype,
                            order_number: incrementId
                        }
                    }, function (data, ret) {
                        Layer.closeAll();
                        $('#payment_time').val(data.payment_time);
                        $('#order_pay_currency').val(data.base_currency_code);
                        $('#step2_pay_currency').val(data.base_currency_code);
                        $('#c-rewardpoint_discount_money').val(data.mw_rewardpoint_discount);
                        $('#grand_total').val(data.grand_total);
                        $('#base_grand_total').val(data.base_grand_total);
                        $('#base_to_order_rate').val(data.base_to_order_rate); 
                        $('#order_pay_method').val(data.method);
                        $('#c-refund_way').val(data.method);
                        $('#customer_email').val(data.customer_email);
                        $('#order_type').val(data.order_type);
                        $('#c-order_type').val(data.order_type);
                        $('#is_new_version').val(data.is_new_version);
                        var shtml = '';
                        for (var i in data.sku_list) {
                            shtml += '<option value="' + i +'+'+data.sku_list[i]+ '">' + i + '&nbsp&nbsp&nbsp&nbsp&nbsp&nbsp' + data.sku_list[i] + '</option>';
                        }
                        $('#c-order_sku').append(shtml);
                        $('.selectpicker ').selectpicker('refresh');
                        /*//判断更换镜框的状态，如果显示的话把原数据带出来，如果隐藏则不显示原数据 start
                        if (!$('.step1-1').is(':hidden')) {
                            changeFrame()
                        }
                        //判断更换镜框的状态，如果显示的话把原数据带出来，如果隐藏则不显示原数据 end
                        //判断取消订单的状态，如果显示的话把原数据带出来，如果隐藏则不显示原数据 start
                        if (!$('.step3').is(':hidden')) {
                            cancelOrder();
                        }
<<<<<<< HEAD
                        // //判断取消订单的状态，如果显示的话把原数据带出来，如果隐藏则不显示原数据 end                                        
=======
                        // //判断取消订单的状态，如果显示的话把原数据带出来，如果隐藏则不显示原数据 end*/                                   
>>>>>>> ad3db70b
                    });
                }
            })

            //补发点击填充数据
            var lens_click_data;
            var gift_click_data;
            var prescriptions;
            $(document).on('click', 'input[name="row[measure_choose_id][]"]', function () {

                var value = $(this).val();
                var check = $(this).prop('checked');
                var increment_id = $('#c-platform_order').val();
                if (increment_id) {
                    var site_type = $('#work_platform').val();
                    var is_new_version = $('#is_new_version').val();
                    //补发
                    if (value == 7 && check === true) {
                        //获取补发的信息
                        Backend.api.ajax({
                            url: 'saleaftermanage/work_order_list/ajaxGetAddress',
                            data: {
                                increment_id: increment_id,
                                site_type: site_type,
                                is_new_version: is_new_version
                            }
                        }, function (json, ret) {
                            if (json.code == 0) {
                                Toastr.error(json.msg);
                                return false;
                            }
                            var data = json.address;
                            var lens = json.lens;
                            prescriptions = data.prescriptions;
                            $('#supplement-order').html(lens.html);
                            var order_pay_currency = $('#order_pay_currency').val();
                            //修改地址
                            var address = '';
                            for (var i = 0; i < data.address.length; i++) {
                                if (i == 0) {
                                    address += '<option value="' + i + '" selected>' + data.address[i].address_type + '</option>';
                                    //补发地址自动填充第一个
                                    $('#c-firstname').val(data.address[i].firstname);
                                    $('#c-lastname').val(data.address[i].lastname);
                                    var email = data.address[i].email;
                                    if (email == null) {
                                        email = $('#customer_email').val();
                                    }
                                    $('#c-email').val(email);
                                    $('#c-telephone').val(data.address[i].telephone);
                                    $('#c-country').val(data.address[i].country_id);
                                    $('#c-country').change();
                                    if(data.address[i].region_id == '8888' || !data.address[i].region_id){
                                        $('#c-region').val(0);
                                    }else{
                                        $('#c-region').val(data.address[i].region_id);
                                    }
                                    $('#c-region1').val(data.address[i].region);
                                    $('#c-city').val(data.address[i].city);
                                    $('#c-street').val(data.address[i].street);
                                    $('#c-postcode').val(data.address[i].postcode);
                                    $('#c-currency_code').val(order_pay_currency);
                                } else {
                                    address += '<option value="' + i + '">' + data.address[i].address_type + '</option>';
                                }

                            }
                            $('#address_select').html(address);
                            //选择地址切换地址
                            $('#address_select').change(function () {
                                var address_id = $(this).val();
                                var address = data.address[address_id];
                                $('#c-firstname').val(address.firstname);
                                $('#c-lastname').val(address.lastname);
                                $('#c-email').val(address.email);
                                $('#c-telephone').val(address.telephone);
                                $('#c-country').val(address.country_id);
                                $('#c-country').change();
                                $('#c-region').val(address.region_id);
                                $('#c-region1').val(address.region);
                                $('#c-city').val(address.city);
                                $('#c-street').val(address.street);
                                $('#c-postcode').val(address.postcode);
                            })

                            //追加
                            lens_click_data = '<div class="margin-top:10px;">' + lens.html + '<div class="form-group-child4_del" style="width: 96%;padding-right: 0px;"><a href="javascript:;" style="width: 50%;" class="btn btn-danger btn-del-lens" title="删除"><i class="fa fa-trash"></i>删除</a></div></div>';

                            $('.selectpicker ').selectpicker('refresh');
                        });
                    }
                    //更加镜架的更改
                    var question = $('input[name="row[problem_type_id]"]:checked').val();
                    if ((Config.work_type == 1 && value == 12  && check === true) || (Config.work_type == 2 && value == 12  && check === true)) {
                        Backend.api.ajax({
                            url: 'saleaftermanage/work_order_list/ajaxGetChangeLens',
                            data: {
                                increment_id: increment_id,
                                site_type: site_type,
                                is_new_version: is_new_version
                            }
                        }, function (data, ret) {
                            $('#lens_contents').html(data.html);
                            $('.selectpicker ').selectpicker('refresh');
                        });
                    }
                    //赠品
                    if (value == 6 && check == true) {
                        Backend.api.ajax({
                            url: 'saleaftermanage/work_order_list/ajaxGetGiftLens',
                            data: {
                                increment_id: increment_id,
                                site_type: site_type,
                                is_new_version: is_new_version
                            }
                        }, function (data, ret) {
                            $('.add_gift').html(data.html);
                            //追加
                            gift_click_data = '<div class="margin-top:10px;">' + data.html + '<div class="form-group-child4_del"  style="width: 96%;padding-right: 0px;"><a href="javascript:;" style="width: 50%;" class="btn btn-danger btn-del-lens" title="删除"><i class="fa fa-trash"></i>删除</a></div></div>';
                            $('.selectpicker ').selectpicker('refresh');
                        });
                    }

                    /*//判断更换镜框的状态，如果显示的话把原数据带出来，如果隐藏则不显示原数据 start
                    if (!$('.step1-1').is(':hidden')) {
                        changeFrame();
                    }
                    //判断更换镜框的状态，如果显示的话把原数据带出来，如果隐藏则不显示原数据 end*/
                    //判断取消订单的状态，如果显示的话把原数据带出来，如果隐藏则不显示原数据 start
                    if (!$('.step3').is(':hidden') && value == 3) {
                        Layer.load();
                        $('#c-order_sku').val('');
                        $('#section_item_content').html('');
                        $('.selectpicker ').selectpicker('refresh');
                        Layer.closeAll();
                    }
                }

            });

            //处方选择填充
            $(document).on('change', '#prescription_select', function () {
                var val = $(this).val();
                var is_new_version = $('#is_new_version').val();
                var prescription = prescriptions[val];
                console.log(prescription);
                var prescription_div = $(this).parents('.step7_function2').next('.step1_function3');
                prescription_div.find('input').val('');
                prescription_div.find('input[name="row[replacement][od_sph][]"]').val(prescription.od_sph);
                prescription_div.find('input[name="row[replacement][os_sph][]"]').val(prescription.os_sph);
                prescription_div.find('input[name="row[replacement][os_cyl][]"]').val(prescription.os_cyl);
                prescription_div.find('input[name="row[replacement][od_cyl][]"]').val(prescription.od_cyl);
                prescription_div.find('input[name="row[replacement][od_axis][]"]').val(prescription.od_axis);
                prescription_div.find('input[name="row[replacement][os_axis][]"]').val(prescription.os_axis);

                //$(this).parents('.step7_function2').val('')
                $(this).parents('.step7_function2').find('select[name="row[replacement][recipe_type][]"]').val(prescription.prescription_type);
                $(this).parents('.step7_function2').find('select[name="row[replacement][recipe_type][]"]').change();
                prescription_div.find('select[name="row[replacement][coating_type][]"]').val(prescription.coating_id);


                //判断是否是彩色镜片
                if (prescription.color_id) {
                    prescription_div.find('#color_type').val(prescription.color_id);
                    if(is_new_version == 0){
                        prescription_div.find('#color_type').change();
                    }
                }
                prescription_div.find('#lens_type').val(prescription.index_id);

                //add，pd添加
                if (prescription.hasOwnProperty("total_add")) {
                    prescription_div.find('input[name="row[replacement][od_add][]"]').val(prescription.total_add);
                    //prescription_div.find('input[name="row[replacement][os_add][]"]').attr('disabled',true);
                } else {
                    prescription_div.find('input[name="row[replacement][od_add][]"]').val(prescription.od_add);
                    prescription_div.find('input[name="row[replacement][os_add][]"]').val(prescription.os_add);
                }

                if (prescription.hasOwnProperty("pd") && (prescription.pd != '')) {
                    prescription_div.find('input[name="row[replacement][pd_r][]"]').val(prescription.pd);
                    //prescription_div.find('input[name="row[replacement][pd_l][]"]').attr('disabled',true);
                }else{
                    prescription_div.find('input[name="row[replacement][pd_r][]"]').val(prescription.pd_r);
                    prescription_div.find('input[name="row[replacement][pd_l][]"]').val(prescription.pd_l);
                }
                //
                if (prescription.hasOwnProperty("od_pv")) {
                    prescription_div.find('input[name="row[replacement][od_pv][]"]').val(prescription.od_pv);
                }
                if (prescription.hasOwnProperty("od_bd")) {
                    prescription_div.find('input[name="row[replacement][od_bd][]"]').val(prescription.od_bd);
                }
                if (prescription.hasOwnProperty("od_pv_r")) {
                    prescription_div.find('input[name="row[replacement][od_pv_r][]"]').val(prescription.od_pv_r);
                }
                if (prescription.hasOwnProperty("od_bd_r")) {
                    prescription_div.find('input[name="row[replacement][od_bd_r][]"]').val(prescription.od_bd_r);
                }
                if (prescription.hasOwnProperty("os_pv")) {
                    prescription_div.find('input[name="row[replacement][os_pv][]"]').val(prescription.os_pv);
                }
                if (prescription.hasOwnProperty("os_bd")) {
                    prescription_div.find('input[name="row[replacement][os_bd][]"]').val(prescription.os_bd);
                }
                if (prescription.hasOwnProperty("os_pv_r")) {
                    prescription_div.find('input[name="row[replacement][os_pv_r][]"]').val(prescription.os_pv_r);
                }
                if (prescription.hasOwnProperty("od_pv")) {
                    prescription_div.find('input[name="row[replacement][os_bd_r][]"]').val(prescription.os_bd_r);
                }

                $('.selectpicker ').selectpicker('refresh');
            })

            $(document).on('click', '.btn-add-box', function () {
                $('.add_gift').after(gift_click_data);
                $('.selectpicker ').selectpicker('refresh');
            });

            $(document).on('click', '.btn-add-supplement-reissue', function () {
                $('#supplement-order').after(lens_click_data);
                $('.selectpicker ').selectpicker('refresh');
            });

            //如果问题类型存在，显示问题类型和措施
            //跟单处理
            if (Config.problem_id && Config.work_type == 2) {
                var id = Config.problem_id;
                var work_id = $('#work_id').val();
                $("input[name='row[problem_type_id]'][value='" + id + "']").attr("checked", true);
                //var all_group = Config.workOrderConfigValue.group;
                //所有的问题类型对应措施表
                var all_problem_step = Config.workOrderConfigValue.all_problem_step;
                //求出选择的问题类型对应的措施
                var choose_problem_step = all_problem_step[id];
                if(choose_problem_step == undefined){
                    Toastr.error('选择的问题类型没有对应的措施，请重新选择问题类型或者添加措施');
                    return false;
                }
                //循环列出对应的措施
                for(var j=0;j<choose_problem_step.length;j++){
                    //console.log(choose_problem_step[j].step_id);
                    $('#step' + choose_problem_step[j].step_id).parent().show();
                    $('#step' + choose_problem_step[j].step_id + '-is_check').val(choose_problem_step[j].is_check);
                    $('#step' + choose_problem_step[j].step_id + '-is_auto_complete').val(choose_problem_step[j].is_auto_complete);
                    if(choose_problem_step[j].extend_group_id !=undefined && choose_problem_step[j].extend_group_id !=0){
                        $('#step' + choose_problem_step[j].step_id + '-appoint_group').val((choose_problem_step[j].extend_group_id));
                    }else{
                        $('#step' + choose_problem_step[j].step_id + '-appoint_group').val(0);
                    }    
                }
                //id大于5 默认措施4
                // if (id > 4) {
                //     var steparr = Config.workorder['step04'];
                //     for (var j = 0; j < steparr.length; j++) {
                //         $('#step' + steparr[j].step_id).parent().show();
                //         //读取对应措施配置
                //         $('#step' + steparr[j].step_id + '-is_check').val(steparr[j].is_check);
                //         $('#step' + steparr[j].step_id + '-appoint_group').val((steparr[j].appoint_group).join(','));
                //     }
                // } else {
                //     $('#recept_person_group').hide();
                //     $('#after_user_group').show();
                //     $('#after_user_id').val(Config.workorder.copy_group);
                //     $('#after_user').html(Config.users[Config.workorder.copy_group]);
                //     var step = Config.workorder.warehouse_problem_group[id].step;
                //     if (step) {
                //         var steparr = Config.workorder[step];

                //         for (var j = 0; j < steparr.length; j++) {
                //             $('#step' + steparr[j].step_id).parent().show();
                //             //读取对应措施配置
                //             $('#step' + steparr[j].step_id + '-is_check').val(steparr[j].is_check);
                //             $('#step' + steparr[j].step_id + '-appoint_group').val((steparr[j].appoint_group).join(','));
                //         }
                //     }

                // }
                var checkID = [];//定义一个空数组
                var appoint_group = '';
                var input_content = '';
                var username = [];
                var appoint_users = [];
                var lens_click_data_edit;
                var gift_click_data_edit;
                $("input[name='row[measure_choose_id][]']:checked").each(function (i) {
                    checkID[i] = $(this).val();
                    var id = $(this).val();
                    //获取承接组
                    appoint_group += $('#step' + id + '-appoint_group').val() + ',';
                    var group = $('#step' + id + '-appoint_group').val();
                    var group_arr = group.split(',')
                    var appoint_users = [];
                    var appoint_val = [];
                    for (var i = 0; i < group_arr.length; i++) {
                        //循环根据承接组Key获取对应承接人id
                        appoint_users.push(Config.workorder[group_arr[i]]);
                        appoint_val[Config.workorder[group_arr[i]]] = group_arr[i];
                    }

                    //循环根据承接人id获取对应人名称
                    for (var j = 0; j < appoint_users.length; j++) {
                        input_content += '<input type="hidden" name="row[order_recept][appoint_group][' + id + '][]" value="' + appoint_val[appoint_users[j]] + '"/>';
                        input_content += '<input type="hidden" name="row[order_recept][appoint_ids][' + id + '][]" value="' + appoint_users[j] + '"/>';
                        input_content += '<input type="hidden" name="row[order_recept][appoint_users][' + id + '][]" value="' + Config.users[appoint_users[j]] + '"/>';
                    }

                    //获取是否需要审核
                    if ($('#step' + id + '-is_check').val() > 0) {
                        $('#is_check').val(1);
                    }
                });
                //追加到元素之后
                $("#input-hidden").append(input_content);
                var arr = array_filter(appoint_group.split(','));
                // var username = [];
                // var appoint_users = [];
                //循环根据承接组Key获取对应承接人id
                // for (var i = 0; i < arr.length - 1; i++) {
                //     //循环根据承接组Key获取对应承接人id
                //     appoint_users.push(Config.workorder[arr[i]]);
                // }
                //console.log(arr);
                for (var i = 0; i < arr.length - 1; i++) {
                    //循环根据承接组Key获取对应承接人id
                    //appoint_users.push(Config.workorder[arr[i]]);
                    if(Config.workOrderConfigValue.group[arr[i]] !=undefined){
                        console.log(Config.workOrderConfigValue.group[arr[i]]);
                        for(var n=0;n<Config.workOrderConfigValue.group[arr[i]].length;n++){
                            appoint_users.push(Config.workOrderConfigValue.group[arr[i]][n]);
                        }
                        
                    }
                    
                }
                //console.log(appoint_users);
                //循环根据承接人id获取对应人名称
                for (var j = 0; j < appoint_users.length; j++) {
                    username.push(Config.users[appoint_users[j]]);
                }
                console.log(username);
                var users = array_filter(username);
                var appoint_users = array_filter(appoint_users);
                $('#appoint_group_users').html(users.join(','));
                $('#recept_person_id').val(appoint_users.join(','));
                $('#recept_person_group').show();
                $('#after_user_group').hide();


                //判断更换镜框的状态，如果显示的话把原数据带出来，如果隐藏则不显示原数据 start
                /*if (!$('.step1-1').is(':hidden')) {
                    changeFrame(1, work_id)
                }*/
                /*//判断取消订单的状态，如果显示的话把原数据带出来，如果隐藏则不显示原数据 start
                if (!$('.step3').is(':hidden')) {
                    cancelOrder(1, work_id);
                }*/
                //判断取消订单的状态，如果显示的话把原数据带出来，如果隐藏则不显示原数据 end
                //判断更换处方的状态，如果显示的话把数据带出来，如果隐藏则不显示镜架数据 start
                if (!$('.step12-12').is(':hidden')) {
                    if(!checkIDss.includes(15)){
                        changeOrder(work_id, 2);
                    }
                }
                //判断更换处方的状态，如果显示的话把数据带出来，如果隐藏则不显示镜架数据 end
                //判断补发订单的状态，如果显示的话把数据带出来，如果隐藏则不显示补发数据 start
                if (!$('.step7').is(':hidden')) {
                    changeOrder(work_id, 5);
                }
                //判断补发订单的状态，如果显示的话把数据带出来，如果隐藏则不显示补发数据 end
                //判断赠品信息的状态，如果显示的话把数据带出来，如果隐藏的话则不显示赠品数据  start
                if (!$('.step6').is(':hidden')) {
                    changeOrder(work_id, 4);
                }
            }

            
            //子单措施选择联动
            $(document).on('click', '.item_step_type', function () {
                var incrementId = $('#c-platform_order').val();
                if (!incrementId) {
                    Toastr.error('订单号不能为空');
                    return false;
                } else {
                    var use_flag = $(this).attr('flag');
                    $('.measure_item'+use_flag).hide();
                    var checkID = [];//定义一个空数组
                    var item_input_content = '';
                    var is_check = [];
                    var item_appoint_group = '';
                    var username = [];
                    var item_appoint_users = [];
                    var use_flag = $(this).attr('flag');
                    var sku = $(this).attr('sku');
                    var Str = '';
                    var work_id = $('#work_id').val();
                    //判断是否出现没有承接组的情况
                    var count = 0;
                    //选中的问题类型
                    item_input_content += '<div class="item_input-hidden'+use_flag+'">';
                    $(".item_step_type"+use_flag+":checked").each(function (i) {
                        $(".item_input-hidden"+use_flag).html('');
                        checkID[i] = $(this).val();
                        var id = $(this).val();
                        //获取承接组
                        item_appoint_group += $('#item_step' + id + '-appoint_group').val() + ',';
                        var group_id = $('#item_step' + id + '-appoint_group').val();
                        var choose_group = Config.workOrderConfigValue.group[group_id];
                        
                        if(choose_group){
                            for(var j = 0;j<choose_group.length;j++){
                                item_input_content += '<input type="hidden" name="row[item_order_info]['+ use_flag +'][appoint_group][' + id + '][]" value="' + group_id + '"/>';
                                item_input_content += '<input type="hidden" name="row[item_order_info]['+ use_flag +'][appoint_ids][' + id + '][]" value="' + choose_group[j] + '"/>';
                                item_input_content += '<input type="hidden" name="row[item_order_info]['+ use_flag +'][appoint_users][' + id + '][]" value="' + Config.users[choose_group[j]] + '"/>';                            
                            }
                        }else{
                            count = 1;
                            item_input_content += '<input type="hidden" name="row[item_order_info]['+ use_flag +'][appoint_group][' + id + '][]" value="0"/>';
                            item_input_content += '<input type="hidden" name="row[item_order_info]['+ use_flag +'][appoint_ids][' + id + '][]" value="' + Config.userid + '"/>';
                            item_input_content += '<input type="hidden" name="row[item_order_info]['+ use_flag +'][appoint_users][' + id + '][]" value="' + Config.users[Config.userid] + '"/>';                            
                        }
                        //获取是否需要审核
                        var step_is_check = $('#item_step' + id + '-is_check').val();
                        is_check.push(step_is_check);
                        //是否自动审核完成 start
                        var step_is_auto_complete = $('#item_step' + id + '-is_auto_complete').val();
                        item_input_content +='<input type="hidden" name="row[item_order_info]['+ use_flag +'][auto_complete][' + id + ']" value="' + step_is_auto_complete + '"/>';
                        //是否自动审核完成  end
                    });

                    //判断如果存在1 则改为需要审核
                    if ($.inArray("1", is_check) != -1) {
                        $('#is_check').val(1);
                    } else {
                        $('#is_check').val(0);
                    }
                    item_input_content += '</div>';
                    //追加到元素之后
                    $("#item_input-hidden").append(item_input_content);
                    //一般措施
                    for (var m = 0; m < checkID.length; m++) {
                        /*var node = $('.item' + use_flag + '_step' + checkID[m]);
                        if (node.is(':hidden')) {
                            alert(1)
                            node.show();
                        } else {
                            alert(2)
                            node.hide();
                        }*/

                        //二级措施
                        var secondNode = $('.item' + use_flag + '_step' + checkID[m] + '-' + checkID[m]);
                        if (secondNode.is(':hidden')) {
                            secondNode.show();
                        } else {
                            secondNode.hide();
                        }
                        //判断如果为处理任务时
                        if (Config.ids) {

                        }
                    }

                    var arr = array_filter(item_appoint_group.split(','));
                    //循环根据承接组Key获取对应承接人id
                    for (var i = 0; i < arr.length - 1; i++) {
                        //循环根据承接组Key获取对应承接人id
                        if(Config.workOrderConfigValue.group[arr[i]] !=undefined){
                            for(var n=0;n<Config.workOrderConfigValue.group[arr[i]].length;n++){
                                item_appoint_users.push(Config.workOrderConfigValue.group[arr[i]][n]);
                            }
                            
                        }
                        
                    }

                    if(count == 1){
                        item_appoint_users.push(Config.userid);
                    }else{
                         if(item_appoint_users[Config.userid]){
                            delOne(Config.userid,item_appoint_users);
                        }                         
                    }
                    if(checkID.length>0 && item_appoint_users.length === 0){
                        if(!item_appoint_users[Config.userid]){
                            item_appoint_users.push(Config.userid);
                        }
                    }else if(checkID.length === 0){
                        if(item_appoint_users[Config.userid]){
                            delOne(Config.userid,item_appoint_users);
                        } 
                    }
                    //循环根据承接人id获取对应人名称
                    item_appoint_users = array_filter(item_appoint_users);
                    for (var j = 0; j < item_appoint_users.length; j++) {
                        username.push(Config.users[item_appoint_users[j]]);
                    }

                    var users = array_filter(username);
                    $('#recept_person_id_'+use_flag).html(users.join(','));

                    $('#recept_item_person_id').val(item_appoint_users.join(','));

                    //判断更换镜框的状态，如果显示的话把原数据带出来，如果隐藏则不显示原数据 start
                    if (!$('.item' + use_flag + '_step19-19').is(':hidden')) {
                        Str += '<tr>';
                        Str += '<td><input  class="form-control" name="row[item_order_info]['+ use_flag +'][change_frame][original_sku]"  type="text" value="' + sku + '" readonly style="margin-left:10%;"></td>';
                        Str += '<td><input  class="form-control" name="row[item_order_info]['+ use_flag +'][change_frame][original_number]"  type="text" value="1" readonly style="margin-left:10%;"></td>';
                        Str += '<td><input  class="form-control" name="row[item_order_info]['+ use_flag +'][change_frame][change_sku]"  type="text" style="margin-left:10%;"></td>';
                        Str += '<td><input  class="form-control" name="row[item_order_info]['+ use_flag +'][change_frame][change_number]"  type="text" value="1" readonly style="margin-left:10%;"></td>';
                        // Str +='<td><a href="javascript:;" class="btn btn-danger btn-del" title="删除"><i class="fa fa-trash"></i>删除</a></td>';
                        Str += '</tr>';
                        $('#change-frame'+ use_flag +' tr:gt(0)').remove();
                        $("#change-frame"+ use_flag +" tbody").append(Str);
                    }
                    //判断更换镜框的状态，如果显示的话把原数据带出来，如果隐藏则不显示原数据 end

                    //判断更换处方的状态，如果显示的话把数据带出来，如果隐藏则不显示镜架数据 start
                    var increment_id = $('#c-platform_order').val();
                    var site_type = $('#work_platform').val();
                    var is_new_version = $('#is_new_version').val();
                    if (!$('.item' + use_flag + '_step20-20').is(':hidden')) {
                        Backend.api.ajax({
                            url: 'saleaftermanage/work_order_list/ajaxGetChangeLens',
                            data: {
                                increment_id: increment_id,
                                site_type: site_type,
                                item_order_number:use_flag
                            }
                        }, function (data, ret) {
                            $('#lens_contents'+use_flag).html(data.html);
                            $('.selectpicker ').selectpicker('refresh');
                        });
                    }
                    //判断更换处方的状态，如果显示的话把数据带出来，如果隐藏则不显示镜架数据 end
                }
            });

        },
        edit: function () {
            Controller.api.bindevent();
            //进入页面展示按钮下的数据
            $("input[name='row[measure_choose_id][]']:checked").each(function (i) {
                var id = $(this).val();
                if(id == 15){
                    //vip退款显示
                    $(".step2").show();
                }
                if(id == 13){
                    //修改地址
                    changeOrderAddress();
                }
            })

            //点击事件 #todo::需判断仓库或者客服
            $(document).on('click', '.problem_type', function () {
                //读取是谁添加的配置console.log(Config.work_type);
                $('.step_type').attr('checked', false);
                $('.step_type').parent().hide();
                $('#appoint_group_users').html('');//切换问题类型时清空承接人
                $('#recept_person_id').val('');//切换问题类型时清空隐藏域承接人id
                $('#recept_person').val('');//切换问题类型时清空隐藏域承接人
                $('.measure').hide();
                $('#recept_group_id').val('');
                if (2 == Config.work_type) { //如果是仓库人员添加的工单
                    $('#step_id').hide();
                    $('#recept_person_group').hide();
                    $('#after_user_group').show();
                    //$('#after_user_id').val(Config.workorder.copy_group);
                    //$('#after_user').html(Config.users[Config.workorder.copy_group]);
                    Backend.api.ajax({
                        url: 'saleaftermanage/work_order_list/getDocumentaryRule',
                    }, function (data, ret) {
                        $('#all_after_user_id').val(data.join(','));
                        var content = '';
                        for(i=0;i<data.length;i++){
                            //$('#all_after_user').html(Config.users[data[i]]);
                            content += Config.users[data[i]]+' ';   
                        }
                        $('#all_after_user').html(content);
                    },function(data,ret){
                        Toastr.error(ret.msg);
                        return false;
                    });
                } else { //如果是客服人员添加的工单
                    // var id = $(this).val();
                    // //id大于5 默认措施4
                    // if (id > 5) {
                    //     var steparr = Config.workorder['step04'];
                    //     for (var j = 0; j < steparr.length; j++) {
                    //         $('#step' + steparr[j].step_id).parent().show();
                    //         //读取对应措施配置
                    //         $('#step' + steparr[j].step_id + '-is_check').val(steparr[j].is_check);
                    //         $('#step' + steparr[j].step_id + '-appoint_group').val((steparr[j].appoint_group).join(','));
                    //     }
                    // } else {
                    //     var step = Config.workorder.customer_problem_group[id].step;
                    //     var steparr = Config.workorder[step];
                    //     //console.log(steparr);
                    //     for (var j = 0; j < steparr.length; j++) {
                    //         $('#step' + steparr[j].step_id).parent().show();
                    //         //读取对应措施配置
                    //         $('#step' + steparr[j].step_id + '-is_check').val(steparr[j].is_check);
                    //         $('#step' + steparr[j].step_id + '-appoint_group').val((steparr[j].appoint_group).join(','));
                    //     }
                    // }
                    var id = $(this).val();
                    //var all_group = Config.workOrderConfigValue.group;
                    //所有的问题类型对应措施表
                    var all_problem_step = Config.workOrderConfigValue.all_problem_step;
                    //求出选择的问题类型对应的措施
                    var choose_problem_step = all_problem_step[id];
                    if(choose_problem_step == undefined){
                        Toastr.error('选择的问题类型没有对应的措施，请重新选择问题类型或者添加措施');
                        return false;
                    }
                    //循环列出对应的措施
                    for(var j=0;j<choose_problem_step.length;j++){
                        //console.log(choose_problem_step[j].step_id);
                        $('#step' + choose_problem_step[j].step_id).parent().show();
                        $('#step' + choose_problem_step[j].step_id + '-is_check').val(choose_problem_step[j].is_check);
                        $('#step' + choose_problem_step[j].step_id + '-is_auto_complete').val(choose_problem_step[j].is_auto_complete);
                        if(choose_problem_step[j].extend_group_id !=undefined && choose_problem_step[j].extend_group_id !=0){
                            $('#step' + choose_problem_step[j].step_id + '-appoint_group').val((choose_problem_step[j].extend_group_id));
                        }else{
                            $('#step' + choose_problem_step[j].step_id + '-appoint_group').val(0);
                        }    
                    }
                    var checkID = [];//定义一个空数组
                    $("input[name='row[measure_choose_id][]']:checked").each(function (i) {
                        console.log(i);
                        checkID[i] = $(this).val();
                    });
                    console.log(checkID);
                    for (var m = 0; m < checkID.length; m++) {
                        var node = $('.step' + checkID[m]);
                        if (node.is(':hidden')) {
                            node.show();
                        } else {
                            node.hide();
                        }
                        //判断是客服工单还是仓库工单
                        // if (1 == Config.work_type) { //客服工单
                        //     var secondNode = $('.step' + id + '-' + checkID[m]);
                        //     //var secondNode = $('.step' + checkID[m] + '-' + checkID[m]);
                        // } else if (2 == Config.work_type) { //仓库工单
                        //     if ((1 == id) && (1 == checkID[m])) {
                        //         var secondNode = $('.step2' + '-' + checkID[m]);
                        //     } else if ((id >= 2 || id <= 3) && (1 == checkID[m])) {
                        //         var secondNode = $('.step1' + '-' + checkID[m]);
                        //     } else {
                        //         var secondNode = $('.step' + id + '-' + checkID[m]);
                        //     }
                        // }
                        var secondNode = $('.step' + checkID[m] + '-' + checkID[m]);
                        console.log(checkID[m]);
                        if (secondNode.is(':hidden')) {
                            secondNode.show();
                        } else {
                            secondNode.hide();
                        }
                    }
                    //判断更换镜框的状态，如果显示的话把原数据带出来，如果隐藏则不显示原数据 start
                    if (!$('.step1-1').is(':hidden')) {
                        changeFrame()
                    }
                    //判断更换镜框的状态，如果显示的话把原数据带出来，如果隐藏则不显示原数据 end
                    //判断取消订单的状态，如果显示的话把原数据带出来，如果隐藏则不显示原数据 start
                    if (!$('.step3').is(':hidden')) {
                        cancelOrder();
                    }
                    //判断取消订单的状态，如果显示的话把原数据带出来，如果隐藏则不显示原数据 end                   
                }
            })
            //根据措施类型显示隐藏
            $(document).on('click', '.step_type', function () {
                $("#input-hidden").html('');
                var incrementId = $('#c-platform_order').val();
                if (!incrementId) {
                    Toastr.error('订单号不能为空');
                    return false;
                } else {
                    $('.measure').hide();
                    var problem_type_id = $("input[name='row[problem_type_id]']:checked").val();
                    var checkID = [];//定义一个空数组
                    var appoint_group = '';
                    var input_content = '';
                    var is_check = [];
                    var count = 0;
                    $("input[name='row[measure_choose_id][]']:checked").each(function (i) {
                        checkID[i] = $(this).val();
                        var id = $(this).val();
                        //获取承接组
                        appoint_group += $('#step' + id + '-appoint_group').val() + ',';
                        var group_id = $('#step' + id + '-appoint_group').val();
                        // var group = $('#step' + id + '-appoint_group').val();
                        // var group_arr = group.split(',')
                        // var appoint_users = [];
                        // var appoint_val = [];
                        // for (var i = 0; i < group_arr.length; i++) {
                        //     //循环根据承接组Key获取对应承接人id
                        //     appoint_users.push(Config.workorder[group_arr[i]]);
                        //     appoint_val[Config.workorder[group_arr[i]]] = group_arr[i];
                        // }

                        // //循环根据承接人id获取对应人名称
                        // for (var j = 0; j < appoint_users.length; j++) {
                        //     input_content += '<input type="hidden" name="row[order_recept][appoint_group][' + id + '][]" value="' + appoint_val[appoint_users[j]] + '"/>';
                        //     input_content += '<input type="hidden" name="row[order_recept][appoint_ids][' + id + '][]" value="' + appoint_users[j] + '"/>';
                        //     input_content += '<input type="hidden" name="row[order_recept][appoint_users][' + id + '][]" value="' + Config.users[appoint_users[j]] + '"/>';
                        // }
                        var choose_group = Config.workOrderConfigValue.group[group_id];
                        if(choose_group){
                            for(var j = 0;j<choose_group.length;j++){
                                input_content += '<input type="hidden" name="row[order_recept][appoint_group][' + id + '][]" value="' + group_id + '"/>';
                                input_content += '<input type="hidden" name="row[order_recept][appoint_ids][' + id + '][]" value="' + choose_group[j] + '"/>';
                                input_content += '<input type="hidden" name="row[order_recept][appoint_users][' + id + '][]" value="' + Config.users[choose_group[j]] + '"/>';                            
                            }
                        }else{
                            count =1;
                            input_content += '<input type="hidden" name="row[order_recept][appoint_group][' + id + '][]" value="0"/>';
                            input_content += '<input type="hidden" name="row[order_recept][appoint_ids][' + id + '][]" value="' + Config.userid + '"/>';
                            input_content += '<input type="hidden" name="row[order_recept][appoint_users][' + id + '][]" value="' + Config.users[Config.userid] + '"/>';                            
                        }                        
                        //编辑页面的修改地址
                        if(id == 13){
                            changeOrderAddress();
                        }
                        //vip退款
                        if(id == 15){
                            $(".step2").show()
                        }
                        //获取是否需要审核
                        var step_is_check = $('#step' + id + '-is_check').val();
                        is_check.push(step_is_check);
                        //是否自动审核完成 start
                        var step_is_auto_complete = $('#step' + id + '-is_auto_complete').val();
                        input_content +='<input type="hidden" name="row[order_recept][auto_complete][' + id + ']" value="' + step_is_auto_complete + '"/>';
                        //是否自动审核完成  end
                    });
                    //判断如果存在1 则改为需要审核
                    if ($.inArray("1", is_check) != -1) {
                        $('#is_check').val(1);
                    } else {
                        $('#is_check').val(0);
                    }
                    //追加到元素之后
                    $("#input-hidden").append(input_content);
                    //一般措施
                    for (var m = 0; m < checkID.length; m++) {
                        var node = $('.step' + checkID[m]);
                        if (node.is(':hidden')) {
                            node.show();
                        } else {
                            node.hide();
                        }
                        //判断是客服工单还是仓库工单
                        // if (1 == Config.work_type) { //客服工单
                        //     var secondNode = $('.step' + problem_type_id + '-' + checkID[m]);
                        // } else if (2 == Config.work_type) { //仓库工单
                        //     if ((1 == problem_type_id) && (1 == checkID[m])) {
                        //         var secondNode = $('.step2' + '-' + checkID[m]);
                        //     } else if ((problem_type_id >= 2 || problem_type_id <= 3) && (1 == checkID[m])) {
                        //         var secondNode = $('.step1' + '-' + checkID[m]);
                        //     } else {
                        //         var secondNode = $('.step' + problem_type_id + '-' + checkID[m]);
                        //     }
                        // }
                        var secondNode = $('.step' + checkID[m] + '-' + checkID[m]);
                        if (secondNode.is(':hidden')) {
                            secondNode.show();
                        } else {
                            secondNode.hide();
                        }
                    }
                    var arr = array_filter(appoint_group.split(','));
                    var username = [];
                    var appoint_users = [];
                    //循环根据承接组Key获取对应承接人id
                    for (var i = 0; i < arr.length - 1; i++) {
                        //循环根据承接组Key获取对应承接人id
                        //appoint_users.push(Config.workorder[arr[i]]);
                        if(Config.workOrderConfigValue.group[arr[i]] !=undefined){
                            //console.log(Config.workOrderConfigValue.group[arr[i]]);
                            for(var n=0;n<Config.workOrderConfigValue.group[arr[i]].length;n++){
                                appoint_users.push(Config.workOrderConfigValue.group[arr[i]][n]);
                            }
                            
                        }
                        
                    }
                    if(count == 1){
                        appoint_users.push(Config.userid);
                    }else{
                         if(appoint_users[Config.userid]){
                            delOne(Config.userid,appoint_users);
                        }                         
                    }
                    //判断如果为补价 优惠券 积分 追加自己id为承接人
                    // var self = ["8","9","10"];
                    // var intersection = checkID.filter(function(v){ return self.indexOf(v) > -1 });
                    // if (intersection.length>0) {
                    //     appoint_users.push(Config.userid);
                    // }else{
                    //     if(appoint_users[Config.userid]){
                    //         delOne(Config.userid,appoint_users);
                    //     }   
                    // }
                    //循环根据承接人id获取对应人名称
                    for (var j = 0; j < appoint_users.length; j++) {
                        username.push(Config.users[appoint_users[j]]);
                    }
                    var users = array_filter(username);
                    $('#appoint_group_users').html(users.join(','));
                    $('#recept_person_id').val(appoint_users.join(','));

                    //判断更换处方的状态，如果显示的话把数据带出来，如果隐藏则不显示镜架数据 start
                    // if (!$('.step2-1').is(':hidden')) {
                    //     changeOrder(work_id, 2);
                    // }
                    //判断更换处方的状态，如果显示的话把数据带出来，如果隐藏则不显示镜架数据 end
                    //判断补发订单的状态，如果显示的话把数据带出来，如果隐藏则不显示补发数据 start
                    // if (!$('.step7').is(':hidden')) {
                    //    changeOrder(work_id, 5);
                    // }
                    //判断补发订单的状态，如果显示的话把数据带出来，如果隐藏则不显示补发数据 end
                    //判断赠品信息的状态，如果显示的话把数据带出来，如果隐藏的话则不显示赠品数据  start
                    // if (!$('.step6').is(':hidden')) {
                    //     changeOrder(work_id, 4);
                    // }
                    //判断赠品信息的状态，如果显示的话把数据带出来，如果隐藏的话则不显示赠品数据 end                    
                }
            });
            var lens_click_data_add_edit;
            var gift_click_data_add_edit;
            var prescriptions_add_edit;
            var is_add = 0;
            $(document).on('click', 'input[name="row[measure_choose_id][]"]', function () {
                if ($("body").find('input[name="row[replacement][original_sku][]"]').length <= 0 || $("body").find('input[name="row[gift][original_sku][]"]').length <= 0) {
                    is_add = 1;
                    var value = $(this).val();
                    var check = $(this).prop('checked');
                    var increment_id = $('#c-platform_order').val();
                    var is_new_version = $('#is_new_version').val();
                    if (increment_id) {
                        var site_type = $('#work_platform').val();
                        //补发
                        if (value == 7 && check === true) {
                            //获取补发的信息
                            Backend.api.ajax({
                                url: 'saleaftermanage/work_order_list/ajaxGetAddress',
                                data: {
                                    increment_id: increment_id,
                                    site_type: site_type,
                                    is_new_version: is_new_version
                                }
                            }, function (json, ret) {
                                if (json.code == 0) {
                                    Toastr.error(json.msg);
                                    return false;
                                }
                                var data = json.address;
                                var lens = json.lens;
                                prescriptions_add_edit = data.prescriptions;
                                $('#supplement-order').html(lens.html);
                                var order_pay_currency = $('#order_pay_currency').val();
                                //修改地址
                                var address = '';
                                for (var i = 0; i < data.address.length; i++) {
                                    if (i == 0) {
                                        address += '<option value="' + i + '" selected>' + data.address[i].address_type + '</option>';
                                        //补发地址自动填充第一个
                                        $('#c-firstname').val(data.address[i].firstname);
                                        $('#c-lastname').val(data.address[i].lastname);
                                        var email = data.address[i].email;
                                        if (email == null) {
                                            email = $('#customer_email').val();
                                        }
                                        $('#c-email').val(email);
                                        $('#c-telephone').val(data.address[i].telephone);
                                        $('#c-country').val(data.address[i].country_id);
                                        $('#c-country').change();
                                        if(data.address[i].region_id == '8888' || !data.address[i].region_id){
                                            $('#c-region').val(0);
                                        }else{
                                            $('#c-region').val(data.address[i].region_id);
                                        }
                                        $('#c-region1').val(data.address[i].region);
                                        $('#c-city').val(data.address[i].city);
                                        $('#c-street').val(data.address[i].street);
                                        $('#c-postcode').val(data.address[i].postcode);
                                        $('#c-currency_code').val(order_pay_currency);
                                    } else {
                                        address += '<option value="' + i + '">' + data.address[i].address_type + '</option>';
                                    }

                                }
                                $('#address_select').html(address);
                                //选择地址切换地址
                                $('#address_select').change(function () {
                                    var address_id = $(this).val();
                                    var address = data.address[address_id];
                                    $('#c-firstname').val(address.firstname);
                                    $('#c-lastname').val(address.lastname);
                                    var email = address.email;
                                    if (email == null) {
                                        email = $('#customer_email').val();
                                    }
                                    $('#c-email').val(email);
                                    $('#c-telephone').val(address.telephone);
                                    $('#c-country').val(address.country_id);
                                    $('#c-country').change();
                                    $('#c-region').val(address.region_id);
                                    $('#c-region1').val(address.region);
                                    $('#c-city').val(address.city);
                                    $('#c-street').val(address.street);
                                    $('#c-postcode').val(address.postcode);
                                })

                                //追加
                                lens_click_data_add_edit = '<div class="margin-top:10px;">' + lens.html + '<div class="form-group-child4_del" style="width: 96%;padding-right: 0px;"><a href="javascript:;" style="width: 50%;" class="btn btn-danger btn-del-lens" title="删除"><i class="fa fa-trash"></i>删除</a></div></div>';

                                $('.selectpicker ').selectpicker('refresh');
                            });
                        }
                        //更加镜架的更改
                        var question = $('input[name="row[problem_type_id]"]:checked').val();
                        if ((Config.work_type == 1 && value == 12  && check === true) || (Config.work_type == 2 && value == 12  && check === true)) {
                            Backend.api.ajax({
                                url: 'saleaftermanage/work_order_list/ajaxGetChangeLens',
                                data: {
                                    increment_id: increment_id,
                                    site_type: site_type,
                                    is_new_version: is_new_version
                                }
                            }, function (data, ret) {
                                $('#lens_contents').html(data.html);
                                $('.selectpicker ').selectpicker('refresh');
                            });
                        }
                        //赠品
                        if (value == 6 && check == true) {
                            Backend.api.ajax({
                                url: 'saleaftermanage/work_order_list/ajaxGetGiftLens',
                                data: {
                                    increment_id: increment_id,
                                    site_type: site_type,
                                    is_new_version: is_new_version
                                }
                            }, function (data, ret) {
                                $('.add_gift').html(data.html);
                                //追加
                                gift_click_data_add_edit = '<div class="margin-top:10px;">' + data.html + '<div class="form-group-child4_del"  style="width: 96%;padding-right: 0px;"><a href="javascript:;" style="width: 50%;" class="btn btn-danger btn-del-lens" title="删除"><i class="fa fa-trash"></i>删除</a></div></div>';
                                $('.selectpicker ').selectpicker('refresh');
                            });
                        }

                        //判断更换镜框的状态，如果显示的话把原数据带出来，如果隐藏则不显示原数据 start
                        if (!$('.step1-1').is(':hidden')) {
                            changeFrame();
                        }
                        //判断更换镜框的状态，如果显示的话把原数据带出来，如果隐藏则不显示原数据 end
                        //判断取消订单的状态，如果显示的话把原数据带出来，如果隐藏则不显示原数据 start
                        if (!$('.step3').is(':hidden') && value == 3) {
                            cancelOrder();
                        }
                        //判断取消订单的状态，如果显示的话把原数据带出来，如果隐藏则不显示原数据 end
                    }
                }

            });
            //处方选择填充
            $(document).on('change', '#prescription_select', function () {
                if (is_add == 1) {
                    var val = $(this).val();
                    var prescription = prescriptions_add_edit[val];
                    var prescription_div = $(this).parents('.step7_function2').next('.step1_function3');
                    console.log(prescription);
                    prescription_div.find('input').val('');
                    prescription_div.find('input[name="row[replacement][od_sph][]"]').val(prescription.od_sph);
                    prescription_div.find('input[name="row[replacement][os_sph][]"]').val(prescription.os_sph);
                    prescription_div.find('input[name="row[replacement][os_cyl][]"]').val(prescription.os_cyl);
                    prescription_div.find('input[name="row[replacement][od_cyl][]"]').val(prescription.od_cyl);
                    prescription_div.find('input[name="row[replacement][od_axis][]"]').val(prescription.od_axis);
                    prescription_div.find('input[name="row[replacement][os_axis][]"]').val(prescription.os_axis);

                    //$(this).parents('.step7_function2').val('')
                    $(this).parents('.step7_function2').find('select[name="row[replacement][recipe_type][]"]').val(prescription.prescription_type);
                    $(this).parents('.step7_function2').find('select[name="row[replacement][recipe_type][]"]').change();
                    prescription_div.find('select[name="row[replacement][coating_type][]"]').val(prescription.coating_id);


                    //判断是否是彩色镜片
                    if (prescription.color_id > 0) {
                        prescription_div.find('#color_type').val(prescription.color_id);
                        prescription_div.find('#color_type').change();
                    }
                    prescription_div.find('#lens_type').val(prescription.index_id);
                    //add，pd添加
                    if (prescription.hasOwnProperty("total_add")) {
                        prescription_div.find('input[name="row[replacement][od_add][]"]').val(prescription.total_add);
                        //prescription_div.find('input[name="row[replacement][os_add][]"]').attr('disabled',true);
                    } else {
                        prescription_div.find('input[name="row[replacement][od_add][]"]').val(prescription.od_add);
                        prescription_div.find('input[name="row[replacement][os_add][]"]').val(prescription.os_add);
                    }

                    if (prescription.hasOwnProperty("pd") && prescription.pd != '') {
                        prescription_div.find('input[name="row[replacement][pd_r][]"]').val(prescription.pd);
                        //prescription_div.find('input[name="row[replacement][pd_l][]"]').attr('disabled',true);
                    } else {
                        prescription_div.find('input[name="row[replacement][pd_r][]"]').val(prescription.pd_r);
                        prescription_div.find('input[name="row[replacement][pd_l][]"]').val(prescription.pd_l);
                    }
                    //
                    if (prescription.hasOwnProperty("od_pv")) {
                        prescription_div.find('input[name="row[replacement][od_pv][]"]').val(prescription.od_pv);
                    }
                    if (prescription.hasOwnProperty("od_bd")) {
                        prescription_div.find('input[name="row[replacement][od_bd][]"]').val(prescription.od_bd);
                    }
                    if (prescription.hasOwnProperty("od_pv_r")) {
                        prescription_div.find('input[name="row[replacement][od_pv_r][]"]').val(prescription.od_pv_r);
                    }
                    if (prescription.hasOwnProperty("od_bd_r")) {
                        prescription_div.find('input[name="row[replacement][od_bd_r][]"]').val(prescription.od_bd_r);
                    }
                    if (prescription.hasOwnProperty("os_pv")) {
                        prescription_div.find('input[name="row[replacement][os_pv][]"]').val(prescription.os_pv);
                    }
                    if (prescription.hasOwnProperty("os_bd")) {
                        prescription_div.find('input[name="row[replacement][os_bd][]"]').val(prescription.os_bd);
                    }
                    if (prescription.hasOwnProperty("os_pv_r")) {
                        prescription_div.find('input[name="row[replacement][os_pv_r][]"]').val(prescription.os_pv_r);
                    }
                    if (prescription.hasOwnProperty("od_pv")) {
                        prescription_div.find('input[name="row[replacement][os_bd_r][]"]').val(prescription.os_bd_r);
                    }

                    $('.selectpicker ').selectpicker('refresh');
                }
            })
            $(document).on('click', '.btn-add-box-edit', function () {
                if (is_add == 1) {
                    $('.add_gift').after(gift_click_data_add_edit);
                    $('.selectpicker ').selectpicker('refresh');
                }
            });
            $(document).on('click', '.btn-add-supplement-reissue-edit', function () {
                if (is_add == 1) {
                    $('#supplement-order').after(lens_click_data_add_edit);
                    $('.selectpicker ').selectpicker('refresh');
                }
            });

        },
        detail: function () {
            Controller.api.bindevent();
            $("input[name='row[measure_choose_id][]']:checked").each(function (i) {
                var id = $(this).val();
                if(id == 15){
                    $(".step2").show();
                }
                if(id == 13){
                    changeOrderAddress();
                }
            })

        },
        //处理任务
        process: function () {
            Controller.api.bindevent();
            $("input[name='row[measure_choose_id][]']:checked").each(function (i) {
                var id = $(this).val();
                if(id == 15){
                    $(".step2").show();
                }
                if(id == 13){
                    changeOrderAddress();
                }
            })
        },
        workordernote: function () {
            Form.api.bindevent($("form[role=form]"), function (data, ret) {
                Fast.api.close();
            }, function (data, ret) {
                Toastr.success("失败");
            });
        },
        couponlist: function () {
            // 初始化表格参数配置
            Table.api.init({
                showJumpto: true,
                searchFormVisible: true,
                pageList: [10, 25, 50, 100],
                extend: {
                    index_url: 'saleaftermanage/work_order_list/couponList' + location.search,

                    table: 'work_order_list',
                }
            });

            var table = $("#table");

            // 初始化表格
            table.bootstrapTable({
                url: $.fn.bootstrapTable.defaults.extend.index_url,
                pk: 'id',
                sortName: 'id',
                columns: [
                    [
                        { checkbox: true },
                        {
                            field: '', title: __('序号'), formatter: function (value, row, index) {
                                var options = table.bootstrapTable('getOptions');
                                var pageNumber = options.pageNumber;
                                var pageSize = options.pageSize;
                                return (pageNumber - 1) * pageSize + 1 + index;
                            }, operate: false
                        },
                        { field: 'id', title: __('Id'), operate: false, visible: false },
                        { field: 'work_platform', title: __('平台'), custom: { 1: 'blue', 2: 'danger', 3: 'orange' }, searchList: { 1: 'Zeelool', 2: 'Voogueme', 3: 'Nihao',4:'Meeloog',9:'ZeeloolEs',10:'ZeeloolDe',11:'ZeeloolJp' }, formatter: Table.api.formatter.status },
                        { field: 'platform_order', title: __('订单号') },
                        { field: 'coupon_describe', title: __('优惠券名称'), operate: 'like' },
                        { field: 'coupon_str', title: __('优惠码'), operate: false },
                        { field: 'create_user_name', title: __('申请人'), operate: 'like' },
                        { field: 'create_time', title: __('申请时间'), operate: 'RANGE', addclass: 'datetimerange', formatter: Table.api.formatter.datetime },

                    ]
                ]
            });

            // 为表格绑定事件
            Table.api.bindevent(table);
        },
        integrallist: function () {
            // 初始化表格参数配置
            Table.api.init({
                showJumpto: true,
                searchFormVisible: true,
                pageList: [10, 25, 50, 100],
                extend: {
                    index_url: 'saleaftermanage/work_order_list/integralList' + location.search,

                    table: 'work_order_list',
                }
            });

            var table = $("#table");

            // 初始化表格
            table.bootstrapTable({
                url: $.fn.bootstrapTable.defaults.extend.index_url,
                pk: 'id',
                sortName: 'id',
                columns: [
                    [
                        { checkbox: true },
                        {
                            field: '', title: __('序号'), formatter: function (value, row, index) {
                                var options = table.bootstrapTable('getOptions');
                                var pageNumber = options.pageNumber;
                                var pageSize = options.pageSize;
                                return (pageNumber - 1) * pageSize + 1 + index;
                            }, operate: false
                        },
                        { field: 'id', title: __('Id'), operate: false, visible: false },
                        { field: 'work_platform', title: __('平台'), custom: { 1: 'blue', 2: 'danger', 3: 'orange' }, searchList: { 1: 'Zeelool', 2: 'Voogueme', 3: 'Nihao',4:'Meeloog',9:'ZeeloolEs',10:'ZeeloolDe',11:'ZeeloolJp'}, formatter: Table.api.formatter.status },
                        { field: 'platform_order', title: __('订单号') },
                        { field: 'integral', title: __('积分'), operate: 'between' },
                        { field: 'email', title: __('客户邮箱'), operate: 'like' },
                        { field: 'integral_describe', title: __('积分描述'), operate: false },
                        { field: 'create_user_name', title: __('创建人'), operate: 'like' },
                        { field: 'create_time', title: __('创建时间'), operate: 'RANGE', addclass: 'datetimerange', formatter: Table.api.formatter.datetime },

                    ]
                ]
            });

            // 为表格绑定事件
            Table.api.bindevent(table);
        },
        api: {
            bindevent: function () {
                Form.api.bindevent($("form[role=form]"));

                //删除一行镜片数据
                $(document).on('click', '.btn-del-lens', function () {
                    $(this).parent().parent().remove();
                });
                //保存草稿
                $('.btn-warning').click(function () {
                    $('.status').val(1);
                })

                //提交审核按钮
                $('.btn-status').click(function () {
                    $('.status').val(2);
                })

                //提交审核按钮
                $('.btn-check-status').click(function () {
                    $('.check-status').val(2);
                })
                //提交处理按钮
                $('.btn-process-status-error').click(function () {
                    var recept_id = $(this).data('id');
                    var note = $(this).parents('tr').find('.process-note').val();
                    if (!note) {
                        Toastr.error('处理意见不能为空');
                        return false;
                    }
                    $('.process-recept-id').val(recept_id);
                    $('.process-status').val(2);
                    $('.process-recept-note').val(note);
                })
                $('.btn-process-status-success').click(function () {

                    var recept_id = $(this).data('id');
                    var note = $(this).parents('tr').find('.process-note').val();
                    if (!note) {
                        Toastr.error('处理意见不能为空');
                        return false;
                    }
                    $('.process-recept-id').val(recept_id);
                    $('.process-status').val(1);
                    $('.process-recept-note').val(note);
                })

                //优惠券下拉切换
                $(document).on('change', '#c-check_coupon', function () {
                    if ($('#c-check_coupon').val()) {
                        $('#c-need_check_coupon').val('');
                        $('.selectpicker ').selectpicker('refresh');
                    }
                })

                //优惠券下拉切换
                $(document).on('change', '#c-need_check_coupon', function () {
                    if ($('#c-need_check_coupon').val()) {
                        $('#c-check_coupon').val('');
                        $('.selectpicker ').selectpicker('refresh');
                    }
                })

                //删除一行镜架数据
                $(document).on('click', '.btn-del', function () {
                    $(this).parent().parent().remove();
                });

                //如果问题类型存在，显示问题类型和措施
                if (Config.problem_type_id) {
                    var id = Config.problem_type_id;
                    var work_id = $('#work_id').val();
                    //row[problem_type_id]
                    $("input[name='row[problem_type_id]'][value='" + id + "']").attr("checked", true);
                    //如果是仓库工单并且是草稿状态的话
                    if(1 == Config.work_status && 2 == Config.work_type){
                        $('#step_id').hide();
                        $('#recept_person_group').hide();
                        $('#after_user_group').show();
                        // $('#after_user_id').val(Config.workorder.copy_group);
                        // $('#after_user').html(Config.users[Config.workorder.copy_group]);
                        //异步获取跟单人员
                        Backend.api.ajax({
                            url: 'saleaftermanage/work_order_list/getDocumentaryRule',
                        }, function (data, ret) {
                            //console.log(data);
                            $('#all_after_user_id').val(data.join(','));
                            var content = '';
                            for(i=0;i<data.length;i++){
                                //$('#all_after_user').html(Config.users[data[i]]);
                                content += Config.users[data[i]]+' ';
                            }
                            $('#all_after_user').html(content);
                        },function(data,ret){
                            console.log(ret);
                            Toastr.error(ret.msg);
                            return false;
                        });
                        if(2 == Config.work_type){
                            //提交审核按钮
                            $('.btn-status').click(function () {
                                $('.status').val(3);
                            })
                        }
                    }
                    //判断是客服创建还是仓库创建
                    // if (Config.work_type == 1) {
                    //     var temp_id = 5;
                    // } else if (Config.work_type == 2) {
                    //     var temp_id = 4;
                    // }

                    // //id大于5 默认措施4
                    // if (id > temp_id) {
                    //     var steparr = Config.workorder['step04'];
                    //     for (var j = 0; j < steparr.length; j++) {
                    //         $('#step' + steparr[j].step_id).parent().show();
                    //         //读取对应措施配置
                    //         $('#step' + steparr[j].step_id + '-is_check').val(steparr[j].is_check);
                    //         $('#step' + steparr[j].step_id + '-appoint_group').val((steparr[j].appoint_group).join(','));
                    //     }
                    // } else {
                    //     //判断是客服创建还是仓库创建
                    //     if (Config.work_type == 1) {
                    //         var step = Config.workorder.customer_problem_group[id].step;
                    //     } else if (Config.work_type == 2) {
                    //         $('#step_id').hide();
                    //         $('#recept_person_group').hide();
                    //         $('#after_user_group').show();
                    //         $('#after_user_id').val(Config.workorder.copy_group);
                    //         $('#after_user').html(Config.users[Config.workorder.copy_group]);
                    //         var step = Config.workorder.warehouse_problem_group[id].step;
                    //     }
                    //     var steparr = Config.workorder[step];
                    //     for (var j = 0; j < steparr.length; j++) {
                    //         $('#step' + steparr[j].step_id).parent().show();
                    //         //读取对应措施配置
                    //         $('#step' + steparr[j].step_id + '-is_check').val(steparr[j].is_check);
                    //         $('#step' + steparr[j].step_id + '-appoint_group').val((steparr[j].appoint_group).join(','));
                    //     }
                    // }
                    //var id = $(this).val();
                    //var all_group = Config.workOrderConfigValue.group;
                    //所有的问题类型对应措施表
                    var all_problem_step = Config.workOrderConfigValue.all_problem_step;
                    //求出选择的问题类型对应的措施
                    var choose_problem_step = all_problem_step[id];
                    if(choose_problem_step == undefined){
                        Toastr.error('选择的问题类型没有对应的措施，请重新选择问题类型或者添加措施');
                        return false;
                    }
                    //循环列出对应的措施
                    for(var j=0;j<choose_problem_step.length;j++){
                        //console.log(choose_problem_step[j].step_id);
                        $('#step' + choose_problem_step[j].step_id).parent().show();
                        $('#step' + choose_problem_step[j].step_id + '-is_check').val(choose_problem_step[j].is_check);
                        $('#step' + choose_problem_step[j].step_id + '-is_auto_complete').val(choose_problem_step[j].is_auto_complete);
                        if(choose_problem_step[j].extend_group_id !=undefined && choose_problem_step[j].extend_group_id !=0){
                            $('#step' + choose_problem_step[j].step_id + '-appoint_group').val((choose_problem_step[j].extend_group_id));
                        }else{
                            $('#step' + choose_problem_step[j].step_id + '-appoint_group').val(0);
                        }    
                    }
                    if (Config.measureList) {
                        var id = Config.problem_type_id;
                        var work_id = $('#work_id').val();
                        //row[problem_type_id]
                        $("input[name='row[problem_type_id]'][value='" + id + "']").attr("checked", true);
                        //判断是客服创建还是仓库创建
                        // if (Config.work_type == 1) {
                        //     var temp_id = 5;
                        // } else if (Config.work_type == 2) {
                        //     var temp_id = 4;
                        // }
                        // //id大于5 默认措施4
                        // if (id > temp_id) {
                        //     var steparr = Config.workorder['step04'];
                        //     for (var j = 0; j < steparr.length; j++) {
                        //         $('#step' + steparr[j].step_id).parent().show();
                        //         //读取对应措施配置
                        //         $('#step' + steparr[j].step_id + '-is_check').val(steparr[j].is_check);
                        //         $('#step' + steparr[j].step_id + '-appoint_group').val((steparr[j].appoint_group).join(','));
                        //     }
                        // } else {
                        //     //判断是客服创建还是仓库创建
                        //     if (Config.work_type == 1) {
                        //         var step = Config.workorder.customer_problem_group[id].step;
                        //     } else if (Config.work_type == 2) {
                        //         var step = Config.workorder.warehouse_problem_group[id].step;
                        //     }
                        //     var steparr = Config.workorder[step];
                        //     for (var j = 0; j < steparr.length; j++) {
                        //         $('#step' + steparr[j].step_id).parent().show();
                        //         //读取对应措施配置
                        //         $('#step' + steparr[j].step_id + '-is_check').val(steparr[j].is_check);
                        //         $('#step' + steparr[j].step_id + '-appoint_group').val((steparr[j].appoint_group).join(','));
                        //     }
                        // }
                        if (Config.measureList) {
                            var checkIDss = Config.measureList;//措施列表赋值给checkID
                            //console.log(checkIDss);
                            for (var m = 0; m < checkIDss.length; m++) {
                                $("input[name='row[measure_choose_id][]'][value='" + checkIDss[m] + "']").attr("checked", true);
                                var node = $('.step' + checkIDss[m]);
                                if (node.is(':hidden')) {
                                    node.show();
                                } else {
                                    node.hide();
                                }
                                //判断是客服工单还是仓库工单
                                // if (1 == Config.work_type) { //客服工单
                                //     var secondNode = $('.step' + id + '-' + checkIDss[m]);
                                // } else if (2 == Config.work_type) { //仓库工单
                                //     if ((1 == id) && (1 == checkIDss[m])) {
                                //         var secondNode = $('.step2' + '-' + checkIDss[m]);
                                //     } else if ((id >= 2 || id <= 3) && (1 == checkIDss[m])) {
                                //         var secondNode = $('.step1' + '-' + checkIDss[m]);
                                //     } else {
                                //         var secondNode = $('.step' + id + '-' + checkIDss[m]);
                                //     }
                                // }
                                var secondNode = $('.step' + checkIDss[m] + '-' + checkIDss[m]); 
                                console.log(secondNode);
                                if (secondNode.is(':hidden')) {
                                    secondNode.show();
                                } else {
                                    secondNode.hide();
                                }

                            }
                            var checkID = [];//定义一个空数组
                            var appoint_group = '';
                            var input_content = '';
                            var appoint_users = [];
                            var lens_click_data_edit;
                            var gift_click_data_edit;
                            var username = [];
                            var appoint_users = [];
                            var count = 0;
                            $("input[name='row[measure_choose_id][]']:checked").each(function (i) {
                                checkID[i] = $(this).val();
                                var id = $(this).val();
                                //获取承接组
                                appoint_group += $('#step' + id + '-appoint_group').val() + ',';
                                //var group = $('#step' + id + '-appoint_group').val();
                                //var group_arr = group.split(',')
                                //var appoint_users = [];
                                //var appoint_val = [];
                                // for (var i = 0; i < group_arr.length; i++) {
                                //     //循环根据承接组Key获取对应承接人id
                                //     appoint_users.push(Config.workorder[group_arr[i]]);
                                //     appoint_val[Config.workorder[group_arr[i]]] = group_arr[i];
                                // }

                                // //循环根据承接人id获取对应人名称
                                // for (var j = 0; j < appoint_users.length; j++) {
                                //     input_content += '<input type="hidden" name="row[order_recept][appoint_group][' + id + '][]" value="' + appoint_val[appoint_users[j]] + '"/>';
                                //     input_content += '<input type="hidden" name="row[order_recept][appoint_ids][' + id + '][]" value="' + appoint_users[j] + '"/>';
                                //     input_content += '<input type="hidden" name="row[order_recept][appoint_users][' + id + '][]" value="' + Config.users[appoint_users[j]] + '"/>';
                                // }
                                var group_id = $('#step' + id + '-appoint_group').val();
                                var choose_group = Config.workOrderConfigValue.group[group_id];
                                if(choose_group){
                                    for(var j = 0;j<choose_group.length;j++){
                                        input_content += '<input type="hidden" name="row[order_recept][appoint_group][' + id + '][]" value="' + group_id + '"/>';
                                        input_content += '<input type="hidden" name="row[order_recept][appoint_ids][' + id + '][]" value="' + choose_group[j] + '"/>';
                                        input_content += '<input type="hidden" name="row[order_recept][appoint_users][' + id + '][]" value="' + Config.users[choose_group[j]] + '"/>';                            
                                    }
                                }else{
                                    count =1;
                                    input_content += '<input type="hidden" name="row[order_recept][appoint_group][' + id + '][]" value="0"/>';
                                    input_content += '<input type="hidden" name="row[order_recept][appoint_ids][' + id + '][]" value="' + Config.userid + '"/>';
                                    input_content += '<input type="hidden" name="row[order_recept][appoint_users][' + id + '][]" value="' + Config.users[Config.userid] + '"/>';                            
                                }                                

                                //获取是否需要审核
                                if ($('#step' + id + '-is_check').val() > 0) {
                                    $('#is_check').val(1);
                                }
                                //是否自动审核完成 start
                                var step_is_auto_complete = $('#step' + id + '-is_auto_complete').val();
                                input_content +='<input type="hidden" name="row[order_recept][auto_complete][' + id + ']" value="' + step_is_auto_complete + '"/>';
                        //是否自动审核完成  end
                            });
                            //追加到元素之后
                            $("#input-hidden").append(input_content);
                            var arr = array_filter(appoint_group.split(','));
                            console.log(arr);
                            //循环根据承接组Key获取对应承接人id
                            // for (var i = 0; i < arr.length - 1; i++) {
                            //     //循环根据承接组Key获取对应承接人id
                            //     appoint_users.push(Config.workorder[arr[i]]);
                            // }
                            for (var i = 0; i < arr.length - 1; i++) {
                                //循环根据承接组Key获取对应承接人id
                                //appoint_users.push(Config.workorder[arr[i]]);
                                if(Config.workOrderConfigValue.group[arr[i]] !=undefined){
                                    //console.log(Config.workOrderConfigValue.group[arr[i]]);
                                    for(var n=0;n<Config.workOrderConfigValue.group[arr[i]].length;n++){
                                        appoint_users.push(Config.workOrderConfigValue.group[arr[i]][n]);
                                    }
                                    
                                }
                                
                            }
                            // if(count == 1){
                            //     appoint_users.push(Config.userid);
                            //     //appoint_users.push(Config.create_user_id);
                            // }else{
                            //      if(appoint_users[Config.create_user_id]){
                            //         delOne(Config.userid,appoint_users);
                            //     }                         
                            // }
                            // if(checkID.length>0 && appoint_users.length === 0){
                            //     if(!appoint_users[Config.userid]){
                            //         appoint_users.push(Config.userid);
                            //     }
                            // }else if(checkID.length === 0){
                            //     if(appoint_users[Config.userid]){
                            //         delOne(Config.userid,appoint_users);
                            //     } 
                            // }
                            if(count == 1){
                                appoint_users.push(Config.create_user_id);
                            }else{
                                 if(appoint_users[Config.create_user_id]){
                                    delOne(Config.create_user_id,appoint_users);
                                }                         
                            }
                            if(checkID.length>0 && appoint_users.length === 0){
                                if(!appoint_users[Config.create_user_id]){
                                    appoint_users.push(Config.create_user_id);
                                }
                            }else if(checkID.length === 0){
                                if(appoint_users[Config.create_user_id]){
                                    delOne(Config.create_user_id,appoint_users);
                                } 
                            }

                            //循环根据承接人id获取对应人名称
                            var appoint_users = array_filter(appoint_users);
                            console.log(appoint_users);
                            for (var j = 0; j < appoint_users.length; j++) {
                                username.push(Config.users[appoint_users[j]]);
                            }

                            var users = array_filter(username);
                            
                            $('#appoint_group_users').html(users.join(','));
                            $('#recept_person_id').val(appoint_users.join(','));
                        }

                        /*//判断更换镜框的状态，如果显示的话把原数据带出来，如果隐藏则不显示原数据 start
                        if (!$('.step1-1').is(':hidden')) {
                            changeFrame(1, work_id)
                        }
                        //判断更换镜框的状态，如果显示的话把原数据带出来，如果隐藏则不显示原数据 end
                        //判断取消订单的状态，如果显示的话把原数据带出来，如果隐藏则不显示原数据 start
                        if (!$('.step3').is(':hidden')) {
                            cancelOrder(1, work_id);
                        }
                        //判断取消订单的状态，如果显示的话把原数据带出来，如果隐藏则不显示原数据 end
                        //判断更换处方的状态，如果显示的话把数据带出来，如果隐藏则不显示镜架数据 start
                        if (!$('.step12-12').is(':hidden')) {
                            if(!checkIDss.includes(15)){
                                changeOrder(work_id, 2);
                            }
                            
                        }*/
                        //判断更换处方的状态，如果显示的话把数据带出来，如果隐藏则不显示镜架数据 end
                        //判断补发订单的状态，如果显示的话把数据带出来，如果隐藏则不显示补发数据 start
                        if (!$('.step7').is(':hidden')) {
                            changeOrder(work_id, 5);
                        }
                        //判断补发订单的状态，如果显示的话把数据带出来，如果隐藏则不显示补发数据 end
                        //判断赠品信息的状态，如果显示的话把数据带出来，如果隐藏的话则不显示赠品数据  start
                        if (!$('.step6').is(':hidden')) {
                            changeOrder(work_id, 4);
                        }
                        //判断赠品信息的状态，如果显示的话把数据带出来，如果隐藏的话则不显示赠品数据 end
                    }
                    function changeOrder(work_id, change_type) {
                        var ordertype = $('#work_platform').val();
                        var order_number = $('#c-platform_order').val();
                        var is_new_version = $('#is_new_version').val();
                        if (!order_number) {
                            return false;
                        }
                        if (ordertype <= 0) {
                            Layer.alert('请选择正确的平台');
                            return false;
                        }
                        var operate_type = Config.operate_type;
                        Backend.api.ajax({
                            url: 'saleaftermanage/work_order_list/ajax_change_order',
                            data: { change_type: change_type, order_number: order_number, work_id: work_id, order_type: ordertype, operate_type: operate_type,is_new_version: is_new_version }
                        }, function (json, ret) {
                            //补发订单信息
                            if (5 == change_type) {
                                //读取的订单地址信息
                                var data = json.address;
                                //读取的订单镜片信息
                                var lens = json.lens;
                                //读取的存入数据库的地址
                                var real_address = json.arr;
                                prescriptions = data.prescriptions;
                                $('#supplement-order').html(lens.html);
                                var order_pay_currency = $('#order_pay_currency').val();
                                //修改地址
                                var address = '';
                                if (real_address) {
                                    $('#c-firstname').val(real_address.firstname);
                                    $('#c-lastname').val(real_address.lastname);
                                    var email = real_address.email;
                                    if (email == null) {
                                        email = $('#customer_email').val();
                                    }
                                    $('#c-email').val(email);
                                    $('#c-telephone').val(real_address.telephone);
                                    $('#c-country').val(real_address.country_id);
                                    $('#c-country').change();
                                    $('#c-region').val(real_address.region_id);
                                    $('#c-region1').val(real_address.region);
                                    $('#c-city').val(real_address.city);
                                    $('#c-street').val(real_address.street);
                                    $('#c-postcode').val(real_address.postcode);
                                    $('#c-currency_code').val(order_pay_currency);
                                    $('#shipping_type').val(real_address.shipping_type);
                                    for (var i = 0; i < data.address.length; i++) {
                                        if (i == real_address.address_type) {
                                            address += '<option value="' + i + '" selected>' + data.address[i].address_type + '</option>';
                                        } else {
                                            address += '<option value="' + i + '">' + data.address[i].address_type + '</option>';
                                        }
                                    }
                                } else {
                                    for (var i = 0; i < data.address.length; i++) {
                                        if (i == 0) {
                                            address += '<option value="' + i + '" selected>' + data.address[i].address_type + '</option>';
                                            //补发地址自动填充第一个
                                            $('#c-firstname').val(data.address[i].firstname);
                                            $('#c-lastname').val(data.address[i].lastname);
                                            $('#c-email').val(data.address[i].email);
                                            $('#c-telephone').val(data.address[i].telephone);
                                            $('#c-country').val(data.address[i].country_id);
                                            $('#c-country').change();
                                            $('#c-region').val(data.address[i].region_id);
                                            $('#c-region1').val(data.address[i].region);
                                            $('#c-city').val(data.address[i].city);
                                            $('#c-street').val(data.address[i].street);
                                            $('#c-postcode').val(data.address[i].postcode);
                                            $('#c-currency_code').val(order_pay_currency);
                                        } else {
                                            address += '<option value="' + i + '">' + data.address[i].address_type + '</option>';
                                        }

                                    }
                                }
                                $('#address_select').html(address);
                                //选择地址切换地址
                                $('#address_select').change(function () {
                                    var address_id = $(this).val();
                                    var address = data.address[address_id];
                                    $('#c-firstname').val(address.firstname);
                                    $('#c-lastname').val(address.lastname);
                                    $('#c-email').val(address.email);
                                    $('#c-telephone').val(address.telephone);
                                    $('#c-country').val(address.country_id);
                                    $('#c-country').change();
                                    $('#c-region').val(address.region_id);
                                    $('#c-region1').val(address.region);
                                    $('#c-city').val(address.city);
                                    $('#c-street').val(address.street);
                                    $('#c-postcode').val(address.postcode);
                                })

                                //追加
                                lens_click_data_edit = '<div class="margin-top:10px;">' + json.lensform.html + '<div class="form-group-child4_del" style="width: 96%;padding-right: 0px;"><a href="javascript:;" style="width: 50%;" class="btn btn-danger btn-del-lens" title="删除"><i class="fa fa-trash"></i>删除</a></div></div>';

                                $('.selectpicker ').selectpicker('refresh');
                                //Controller.api.bindevent();            
                            } else if (2 == change_type) { //更换镜架信息
                                $('#lens_contents').html(json.lens.html);
                                $('.selectpicker').selectpicker('refresh');
                            } else if (4 == change_type) {
                                $('.add_gift').html(json.lens.html);
                                //追加
                                gift_click_data_edit = '<div class="margin-top:10px;">' + json.lensform.html + '<div class="form-group-child4_del" style="width: 96%;padding-right: 0px;"><a href="javascript:;" style="width: 50%;" class="btn btn-danger btn-del-lens" title="删除"><i class="fa fa-trash"></i>删除</a></div></div>';
                                $('.selectpicker ').selectpicker('refresh');
                            }
                        }, function (data, ret) {
                            //失败的回调
                            alert(ret.msg);
                            console.log(ret);
                            return false;
                        });
                    }
                }

                $(document).on('click', '.btn-add-box-edit', function () {
                    $('.add_gift').after(gift_click_data_edit);
                    $('.selectpicker ').selectpicker('refresh');
                });
                $(document).on('click', '.btn-add-supplement-reissue-edit', function () {
                    $('#supplement-order').after(lens_click_data_edit);
                    $('.selectpicker ').selectpicker('refresh');
                });
                $(document).on('click', 'input[name="row[measure_choose_id][]"]', function () {
                    var value = $(this).val();
                    var check = $(this).prop('checked');
                    var increment_id = $('#c-platform_order').val();
                    if (increment_id) {
                        var site_type = $('#work_platform').val();
                        //补发
                        if (value == 9 && check === true) {
                            var check_coupon = Config.workorder.check_coupon;
                            var need_check_coupon = Config.workorder.need_check_coupon;
                            check_coupon_option = '<option value="0">请选择</option>';
                            need_check_coupon_option = '<option value="0">请选择</option>';
                            for (i in check_coupon) {
                                if (check_coupon[i].site == site_type) {
                                    check_coupon_option += '<option value="' + check_coupon[i].id + '">' + check_coupon[i].desc + '</option>';
                                }
                            }
                            for (i in need_check_coupon) {
                                if (need_check_coupon[i].site == site_type) {
                                    need_check_coupon_option += '<option value="' + need_check_coupon[i].id + '">' + need_check_coupon[i].desc + '</option>';
                                }
                            }
                            $('#c-check_coupon').html(check_coupon_option);
                            $('#c-need_check_coupon').html(need_check_coupon_option);
                            $('.selectpicker ').selectpicker('refresh');
                        }
                    }
                });
                $(document).on('click', '.btn-edit-supplement-reissue', function () {
                    $('#supplement-order').after(lens_click_data);
                    $('.selectpicker ').selectpicker('refresh');
                });
                $(document).on('click', '.btn-edit-box', function () {
                    $('.add_gift').after(gift_click_data);
                    $('.selectpicker ').selectpicker('refresh');
                });
                //根据prescription_type获取lens_type
                $(document).on('change', 'select[name="row[replacement][recipe_type][]"],select[name="row[change_lens][recipe_type][]"],select[name="row[gift][recipe_type][]"]', function () {
                    var sitetype = $('#work_platform').val();
                    var prescription_type = $(this).val();
                    var is_new_version = $('#is_new_version').val();
                    if (!sitetype || !prescription_type) {
                        return false;
                    }
                    var that = $(this);
                    Backend.api.ajax({
                        url: 'saleaftermanage/work_order_list/ajaxGetLensType',
                        data: {
                            site_type: sitetype,
                            prescription_type: prescription_type,
                            is_new_version: is_new_version
                        }
                    }, function (data, ret) {
                        //console.log(data);
                        var prescription_div = that.parents('.prescription_type_step').next('div');
                        var lens_type;
                        for (var i = 0; i < data.length; i++) {
                            lens_type += '<option value="' + data[i].lens_id + '">' + data[i].lens_data_name + '</option>';
                        }
                        //console.log(lens_type);
                        prescription_div.find('#lens_type').html(lens_type);
                        if(is_new_version == 0){
                            prescription_div.find('#color_type').val('');
                        }

                        $('.selectpicker ').selectpicker('refresh');
                    }, function (data, ret) {
                        var prescription_div = that.parents('.prescription_type_step').next('div');
                        prescription_div.find('#lens_type').html('');
                        $('.selectpicker ').selectpicker('refresh');
                    }
                    );
                });
                //根据color_type获取lens_type
                $(document).on('change', 'select[name="row[replacement][color_id][]"],select[name="row[change_lens][color_id][]"],select[name="row[gift][color_id][]"]', function () {
                    var sitetype = $('#work_platform').val();
                    var color_id = $(this).val();
                    var is_new_version = $('#is_new_version').val();
                    var that = $(this);
                    if(is_new_version == 0 && sitetype == 1){
                        Backend.api.ajax({
                                url: 'saleaftermanage/work_order_list/ajaxGetLensType',
                                data: {
                                    site_type: sitetype,
                                    color_id: color_id,
                                    is_new_version: is_new_version
                                }
                            }, function (data, ret) {
                                var prescription_div = that.parents('.panel-body');
                                var color_type;
                                for (var i = 0; i < data.length; i++) {
                                    color_type += '<option value="' + data[i].lens_id + '">' + data[i].lens_data_name + '</option>';
                                }
                                prescription_div.find('#lens_type').html(color_type);
                                $('.selectpicker ').selectpicker('refresh');
                            }, function (data, ret) {
                                var prescription_div = that.parents('.step1_function3');
                                prescription_div.find('#lens_type').html('');
                                $('.selectpicker ').selectpicker('refresh');
                            }
                        );
                    }

                })

                //省市二级联动
                $(document).on('change', '#c-country', function () {
                    var id = $(this).val();
                    if (!id) {
                        return false;
                    }
                    $.ajax({
                        type: "POST",
                        url: "saleaftermanage/work_order_list/ajaxGetProvince",
                        dataType: "json",
                        cache: false,
                        async: false,
                        data: {
                            country_id: id,
                        },
                        success: function (json) {
                            var data = json.province;
                            var province = '<option value="0">请选择</option>';
                            for (var i = 0; i < data.length; i++) {
                                province += '<option value="' + data[i].region_id + '">' + data[i].default_name + '</option>';
                            }
                            $('#c-region').html(province);
                            $('.selectpicker ').selectpicker('refresh');
                        }
                    });
                });
                //省市二级联动
                $(document).on('change', '#c-country1', function () {
                    var id = $(this).val();
                    if (!id) {
                        return false;
                    }
                    $.ajax({
                        type: "POST",
                        url: "saleaftermanage/work_order_list/ajaxGetProvince",
                        dataType: "json",
                        cache: false,
                        async: false,
                        data: {
                            country_id: id,
                        },
                        success: function (json) {
                            var data = json.province;
                            var province = '<option value="0">请选择</option>';
                            for (var i = 0; i < data.length; i++) {
                                province += '<option value="' + data[i].region_id + '">' + data[i].default_name + '</option>';
                            }
                            $('#c-region2').html(province);
                            $('.selectpicker ').selectpicker('refresh');
                        }
                    });
                });
                //子单号措施区域的折叠功能
                $(document).on('click', '#item_order_but', function () {
                    var use_flag = $(this).attr('flag');
                    var target = $('.box-body'+use_flag);
                    if (target.is(':hidden')) {
                        target.show("500","linear");
                        $("#item_order_but_i"+use_flag).attr("class","fa fa-minus");
                    } else {
                        target.hide("500","linear");
                        $("#item_order_but_i"+use_flag).attr("class","fa fa-plus");
                    }
                });

                //下拉框选择子单联动
                $(document).on('click', '.problem_type', function () {
                    itemSelectpicker(1,$(this));
                });
                $(document).on('change', '.item_order_selectpicker', function () {
                    itemSelectpicker(2);
                });
                

                //如果子单号order_item存在
                /*if (Config.order_item) {
                    $('.selectpicker').selectpicker('val', oldnumber);//默认选中
                    $('.selectpicker').selectpicker('refresh');
                }*/
            },
        }
    };
    return Controller;
});

//过滤数组重复项
function array_filter(arr) {
    var new_arr = [];
    for (var i = 0; i < arr.length; i++) {
        var items = arr[i];
        //判断元素是否存在于new_arr中，如果不存在则插入到new_arr的最后
        if ($.inArray(items, new_arr) == -1) {
            new_arr.push(items);
        }
    }
    return new_arr;
}
//js 函数读取更换镜架信息
function changeFrame(is_edit = 0, work_id = 0) {
    var ordertype = $('#work_platform').val();
    var order_number = $('#c-platform_order').val();
    if (!order_number) {
        return false;
    }
    if (ordertype <= 0) {
        Toastr.error('请选择正确的平台');
        return false;
    }
    if (1 == is_edit) { //是编辑的话
        var urls = 'saleaftermanage/work_order_list/ajax_edit_order';
        var datas = { ordertype: ordertype, order_number: order_number, work_id: work_id, change_type: 1 };
    } else { //是新增的话
        var urls = 'saleaftermanage/work_order_list/ajax_get_order';
        var datas = { ordertype: ordertype, order_number: order_number };
    }
    Backend.api.ajax({
        url: urls,
        data: datas
    }, function (data, ret) {
        if (!data) {
            return false;
        }
        //删除添加的tr
        $('#change-frame tr:gt(0)').remove();
        var item = ret.data;
        var Str = '';
        if (1 == is_edit) {
            for (var j = 0, len = item.length; j < len; j++) {
                Str += '<tr>';
                Str += '<td><input  class="form-control" name="row[change_frame][original_sku][]" type="text" value="' + item[j].original_sku + '" readonly></td>';
                Str += '<td><input  class="form-control" name="row[change_frame][original_number][]" type="text" value="1" readonly></td>';
                Str += '<td><input  class="form-control" name="row[change_frame][change_sku][]" type="text" value="' + item[j].change_sku + '"></td>';
                Str += '<td><input  class="form-control" name="row[change_frame][change_number][]" type="text" value="1" readonly></td>';
                // Str +='<td><a href="javascript:;" class="btn btn-danger btn-del" title="删除"><i class="fa fa-trash"></i>删除</a></td>';
                Str += '</tr>';
            }
            $("#change-frame tbody").append(Str);
            return false;
        }
        for (var j = 0, len = item.length; j < len; j++) {
            Str += '<tr>';
            Str += '<td><input  class="form-control" name="row[change_frame][original_sku][]" type="text" value="' + item[j] + '" readonly></td>';
            Str += '<td><input  class="form-control" name="row[change_frame][original_number][]" type="text" value="1" readonly></td>';
            Str += '<td><input  class="form-control" name="row[change_frame][change_sku][]" type="text"></td>';
            Str += '<td><input  class="form-control" name="row[change_frame][change_number][]" type="text" value="1" readonly></td>';
            // Str +='<td><a href="javascript:;" class="btn btn-danger btn-del" title="删除"><i class="fa fa-trash"></i>删除</a></td>';
            Str += '</tr>';
        }
        $("#change-frame tbody").append(Str);
        return false;
    }, function (data, ret) {
        //失败的回调
        Toastr.error(ret.msg);
        return false;
    });
}
//js 函数读取取消订单信息
function cancelOrder(is_edit = 0, work_id = 0) {
    var ordertype = $('#work_platform').val();
    var order_number = $('#c-platform_order').val();
    if (!order_number) {
        return false;
    }
    if (ordertype <= 0) {
        Toastr.error('请选择正确的平台');
        return false;
    }
    if (1 == is_edit) {
        var urls = 'saleaftermanage/work_order_list/ajax_edit_order';
        var datas = { ordertype: ordertype, order_number: order_number, work_id: work_id, change_type: 3 };
    } else {
        var urls = 'saleaftermanage/work_order_list/ajax_get_order';
        var datas = { ordertype: ordertype, order_number: order_number };
    }
    Backend.api.ajax({
        url: urls,
        data: datas
    }, function (data, ret) {
        //删除添加的tr
        $('#cancel-order tr:gt(0)').remove();
        var item = ret.data;
        var Str = '';
        if (1 == is_edit) {
            for (var j = 0, len = item.length; j < len; j++) {
                Str += '<tr>';
                Str += '<td><input  class="form-control" readonly name="row[cancel_order][original_sku][]" type="text" value="' + item[j].original_sku + '" readonly></td>';
                Str += '<td><input  class="form-control" name="row[cancel_order][original_number][]"  type="text" value="1" readonly></td>';
                Str += '<td><a href="javascript:;" class="btn btn-danger btn-del" title="删除"><i class="fa fa-trash"></i>删除</a></td>';
                Str += '</tr>';
            }
            $("#cancel-order tbody").append(Str);
            return false;
        }
        for (var j = 0, len = item.length; j < len; j++) {
            Str += '<tr>';
            Str += '<td><input  class="form-control" readonly name="row[cancel_order][original_sku][]" type="text" value="' + item[j] + '" readonly></td>';
            Str += '<td><input  class="form-control" name="row[cancel_order][original_number][]"  type="text" value="1" readonly></td>';
            Str += '<td><a href="javascript:;" class="btn btn-danger btn-del" title="删除"><i class="fa fa-trash"></i>删除</a></td>';
            Str += '</tr>';
        }
        $("#cancel-order tbody").append(Str);
        return false;
    }, function (data, ret) {
        //失败的回调
        Toastr.error(ret.msg);
        return false;
    });
}
//js 删除指定数组的元素
function delOne(str,arr){
    //获取指定元素的索引
    var index = arr.indexOf(str);
    arr.splice(index,1);
    //document.write(arr);
}
//修改地址
function changeOrderAddress(){
    $("#user_address").show();
    var incrementId = $('#c-platform_order').val();
    var work_id = $('#work_id').val();
    if (!incrementId) {
        Toastr.error('订单号不能为空');
        return false;
    } else {
        var site_type = $('#work_platform').val();
        //id == 3修改地址
        //获取用户地址的信息
        Backend.api.ajax({
            url: 'saleaftermanage/work_order_list/ajaxGetAddress',
            data: {
                increment_id: incrementId,
                site_type: site_type,
                work_id: work_id,
            }
        }, function (json, ret) {
            if (json.code == 0) {
                Toastr.error(json.msg);
                return false;
            }
            var data = json.address;
            var order_pay_currency = $('#order_pay_currency').val();
            //修改地址
            var address1 = '';
            for (var i = 0; i < data.address.length; i++) {
                var address_id= data.address[i].address_id ? data.address[i].address_id : 0;
                if(i == address_id){
                    address1 += '<option value="' + i + '" selected>' + data.address[i].address_type + '</option>';
                    //补发地址自动填充第一个
                    $('#c-firstname1').val(data.address[i].firstname);
                    $('#c-lastname1').val(data.address[i].lastname);
                    var email = data.address[i].email;
                    if (email == null) {
                        email = $('#customer_email1').val();
                    }
                    $('#c-email1').val(email);
                    $('#c-telephone1').val(data.address[i].telephone);
                    $('#c-country1').val(data.address[i].country_id);
                    $('#c-country1').change();
                    if(data.address[i].region_id == '8888' || !data.address[i].region_id){
                        $('#c-region2').val(0);
                    }else{
                        $('#c-region2').val(data.address[i].region_id);
                    }
                    $('#c-region12').val(data.address[i].region);
                    $('#c-city1').val(data.address[i].city);
                    $('#c-street1').val(data.address[i].street);
                    $('#c-postcode1').val(data.address[i].postcode);
                    $('#c-currency_code1').val(order_pay_currency);
                }else{
                    address1 += '<option value="' + i + '">' + data.address[i].address_type + '</option>';
                }
            }
            $('#address_select1').html(address1);
            //选择地址切换地址
            $('#address_select1').change(function () {
                var address_id = $(this).val();
                var address = data.address[address_id];
                $('#c-firstname1').val(address.firstname);
                $('#c-lastname1').val(address.lastname);
                $('#c-email1').val(address.email);
                $('#c-telephone1').val(address.telephone);
                $('#c-country1').val(address.country_id);
                $('#c-country1').change();
                $('#c-region12').val(address.region);
                $('#c-region2').val(address.region_id);
                $('#c-city1').val(address.city);
                $('#c-street1').val(address.street);
                $('#c-postcode1').val(address.postcode);
            })
            $('.selectpicker ').selectpicker('refresh');
        });
    }
}
//子单折叠框生成
function itemSelectpicker (type = 1,flag = null) {
        $('#z-order_sku').html('');
        $('#section_item_content').html('');
        var problem_id = '';
        if (type == 1) {
            problem_id = flag.val();
        }else{
            $('.problem_type').each(function(i){
                if (this.checked) {
                    problem_id = this.value;
                };
            });
        }

        if($('#step3').prop('checked')) return false;
        var item_order_sku_arr = $('.item_order_selectpicker').val();//子单号
        if(item_order_sku_arr && problem_id != '') {
            var item_order_sku = [];
            var item_order_sku_number = [];
            for (var i = item_order_sku_arr.length - 1; i >= 0; i--) {
               $split = item_order_sku_arr[i].split("+");
               item_order_sku[i] = $split[0];
               item_order_sku_number[i] = $split[1];
            }
            //根据下拉选择生成子订单列表
            var step_item = Config.workOrderConfigValue.step_item;
            var item_problem_step = Config.workOrderConfigValue.item_problem_step;
            var item_checkbox = '';

            $('#div_item_content').show();
            var ihtml = '';
            for (var i in item_order_sku) {
                var item_measure = "";
                ihtml += '<div class="box" style="margin-top: 50px;">';
                ihtml += '<div class="box-header with-border">';
                ihtml += '<h3 class="box-title">子订单措施：'+item_order_sku[i]+'</h3>';
                ihtml += '<div class="box-tools pull-right">';
                ihtml += '<button type="button" class="btn btn-box-tool" data-widget="collapse" data-toggle="tooltip" title="Collapse" id="item_order_but" flag="'+item_order_sku[i]+'">';
                ihtml += '<i class="fa fa-minus" id="item_order_but_i'+item_order_sku[i]+'"></i></button>';
                ihtml += '</div></div>';
                ihtml += '<div class="box-body box-body'+item_order_sku[i]+'">承接人：<span id="recept_person_id_'+item_order_sku[i]+'"></span></div>';
                ihtml += '<div class="box-body box-body'+item_order_sku[i]+'">';
                ihtml += '<div class="form-group-content question-type"><div class="caigou item_info" style="margin-top:15px; margin-bottom:15px; margin-left: 5%;"><div  class="radio" style="width: 90%;float: left;">';
                for (var j in step_item) {
                    if(item_problem_step[j].extend_group_id ==undefined && item_problem_step[j].extend_group_id ==0){
                        item_problem_step[j].extend_group_id = 0;
                    }
                        ihtml += '<label><input type="checkbox" name="row[item_order_info]['+ item_order_sku[i] +'][item_choose][]" class="item_step_type item_step_type'+item_order_sku[i]+'" id="item_step'+j+'" value="'+j+'" flag="'+item_order_sku[i]+'" sku="'+item_order_sku_number[i]+'"><span>'+step_item[j]+'</span></label>';
                        ihtml += '<input type="hidden" id="item_step'+j+'-is_check" value="'+item_problem_step[j].is_check+'">';
                        ihtml += '<input type="hidden" id="item_step'+j+'-is_auto_complete" value="'+item_problem_step[j].is_auto_complete+'">';
                        ihtml += '<input type="hidden" id="item_step'+j+'-appoint_group" value="'+item_problem_step[j].extend_group_id+'">';
                }
                ihtml += '</div></div></div>';
                ihtml += '<div class="form-group-child4 measure_item'+item_order_sku[i]+' item'+item_order_sku[i]+'_step19-19" style="display:none;"  flag="'+item_order_sku[i]+'"><div class="caigou frame-info item_info"><p style="font-size: 16px;"><b>更换镜框</b></p><div ><table class="caigou-table-sku" id="change-frame'+item_order_sku[i]+'"><tr><th>原SKU</th><th>原数量(+增加)</th><th>新SKU</th><th>新数量(-减少)</th></tr></table></div></div></div>';
                ihtml += '<div class="form-group-child4 measure_item'+item_order_sku[i]+' item'+item_order_sku[i]+'_step20-20" style="display:none;" flag="'+item_order_sku[i]+'"><div class="col-xs-12 col-sm-8" style="width: 100%"><p style="font-size: 16px;"><b>更改镜片</b></p><div id="lens_contents'+item_order_sku[i]+'"></div></div></div>';
                ihtml += '</div>';
            }
            $('#section_item_content').append(ihtml);
        }       
}<|MERGE_RESOLUTION|>--- conflicted
+++ resolved
@@ -925,11 +925,7 @@
                         if (!$('.step3').is(':hidden')) {
                             cancelOrder();
                         }
-<<<<<<< HEAD
-                        // //判断取消订单的状态，如果显示的话把原数据带出来，如果隐藏则不显示原数据 end                                        
-=======
                         // //判断取消订单的状态，如果显示的话把原数据带出来，如果隐藏则不显示原数据 end*/                                   
->>>>>>> ad3db70b
                     });
                 }
             })
