--- conflicted
+++ resolved
@@ -1094,19 +1094,19 @@
                     }
                     //判断取消订单的状态，如果显示的话把原数据带出来，如果隐藏则不显示原数据 end
                     //判断更换处方的状态，如果显示的话把数据带出来，如果隐藏则不显示镜架数据 start
-                    if (!$('.step2-1').is(':hidden')) {
-                        changeOrder(work_id, 2);
-                    }
+                    // if (!$('.step2-1').is(':hidden')) {
+                    //     changeOrder(work_id, 2);
+                    // }
                     //判断更换处方的状态，如果显示的话把数据带出来，如果隐藏则不显示镜架数据 end
                     //判断补发订单的状态，如果显示的话把数据带出来，如果隐藏则不显示补发数据 start
-                    if (!$('.step7').is(':hidden')) {
-                       changeOrder(work_id, 5);
-                    }
+                    // if (!$('.step7').is(':hidden')) {
+                    //    changeOrder(work_id, 5);
+                    // }
                     //判断补发订单的状态，如果显示的话把数据带出来，如果隐藏则不显示补发数据 end
                     //判断赠品信息的状态，如果显示的话把数据带出来，如果隐藏的话则不显示赠品数据  start
-                    if (!$('.step6').is(':hidden')) {
-                        changeOrder(work_id, 4);
-                    }
+                    // if (!$('.step6').is(':hidden')) {
+                    //     changeOrder(work_id, 4);
+                    // }
                     //判断赠品信息的状态，如果显示的话把数据带出来，如果隐藏的话则不显示赠品数据 end                    
                 }
             });
@@ -1474,7 +1474,6 @@
                     var work_id = $('#work_id').val();
                     $("input[name='row[problem_type_id]'][value='" + id + "']").attr("checked", true);
                     if (Config.measureList) {
-                        console.log(Config.measureList);
                         //判断是客服创建还是仓库创建
                         if (Config.work_type == 1) {
                             var temp_id = 5;
@@ -1533,83 +1532,6 @@
                                 }
 
                             }
-                            var checkID = [];//定义一个空数组
-                            var appoint_group = '';
-                            var input_content = '';
-                            var lens_click_data_edit;
-                            var gift_click_data_edit;
-                            var prescriptions_edit;
-                            //处方选择填充
-                            $(document).on('change', '#prescription_select', function () {
-                                if(prescriptions_edit) {
-                                    var val = $(this).val();
-                                    var prescription = prescriptions_edit[val];
-
-                                    var prescription_div = $(this).parents('.step7_function2').next('.step1_function3');
-                                    prescription_div.find('input').val('');
-                                    prescription_div.find('input[name="row[replacement][od_sph][]"]').val(prescription.od_sph);
-                                    prescription_div.find('input[name="row[replacement][os_sph][]"]').val(prescription.os_sph);
-                                    prescription_div.find('input[name="row[replacement][os_cyl][]"]').val(prescription.os_cyl);
-                                    prescription_div.find('input[name="row[replacement][od_cyl][]"]').val(prescription.od_cyl);
-                                    prescription_div.find('input[name="row[replacement][od_axis][]"]').val(prescription.od_axis);
-                                    prescription_div.find('input[name="row[replacement][os_axis][]"]').val(prescription.os_axis);
-
-                                    //$(this).parents('.step7_function2').val('')
-                                    $(this).parents('.step7_function2').find('select[name="row[replacement][recipe_type][]"]').val(prescription.prescription_type);
-                                    $(this).parents('.step7_function2').find('select[name="row[replacement][recipe_type][]"]').change();
-                                    prescription_div.find('select[name="row[replacement][coating_type][]"]').val(prescription.coating_id);
-
-
-                                    //判断是否是彩色镜片
-                                    if (prescription.color_id > 0) {
-                                        prescription_div.find('#color_type').val(prescription.color_id);
-                                        prescription_div.find('#color_type').change();
-                                    }
-                                    prescription_div.find('#lens_type').val(prescription.index_id);
-                                    //add，pd添加
-                                    if (prescription.hasOwnProperty("total_add")) {
-                                        prescription_div.find('input[name="row[replacement][od_add][]"]').val(prescription.total_add);
-                                        //prescription_div.find('input[name="row[replacement][os_add][]"]').attr('disabled',true);
-                                    } else {
-                                        prescription_div.find('input[name="row[replacement][od_add][]"]').val(prescription.od_add);
-                                        prescription_div.find('input[name="row[replacement][os_add][]"]').val(prescription.os_add);
-                                    }
-                                    if (prescription.hasOwnProperty("pd")) {
-                                        prescription_div.find('input[name="row[replacement][pd_r][]"]').val(prescription.pd);
-                                        //prescription_div.find('input[name="row[replacement][pd_l][]"]').attr('disabled',true);
-                                    } else {
-                                        prescription_div.find('input[name="row[replacement][pd_r][]"]').val(prescription.pd_r);
-                                        prescription_div.find('input[name="row[replacement][pd_l][]"]').val(prescription.pd_l);
-                                    }
-                                    //
-                                    if (prescription.hasOwnProperty("od_pv")) {
-                                        prescription_div.find('input[name="row[replacement][od_pv][]"]').val(prescription.od_pv);
-                                    }
-                                    if (prescription.hasOwnProperty("od_bd")) {
-                                        prescription_div.find('input[name="row[replacement][od_bd][]"]').val(prescription.od_bd);
-                                    }
-                                    if (prescription.hasOwnProperty("od_pv_r")) {
-                                        prescription_div.find('input[name="row[replacement][od_pv_r][]"]').val(prescription.od_pv_r);
-                                    }
-                                    if (prescription.hasOwnProperty("od_bd_r")) {
-                                        prescription_div.find('input[name="row[replacement][od_bd_r][]"]').val(prescription.od_bd_r);
-                                    }
-                                    if (prescription.hasOwnProperty("os_pv")) {
-                                        prescription_div.find('input[name="row[replacement][os_pv][]"]').val(prescription.os_pv);
-                                    }
-                                    if (prescription.hasOwnProperty("os_bd")) {
-                                        prescription_div.find('input[name="row[replacement][os_bd][]"]').val(prescription.os_bd);
-                                    }
-                                    if (prescription.hasOwnProperty("os_pv_r")) {
-                                        prescription_div.find('input[name="row[replacement][os_pv_r][]"]').val(prescription.os_pv_r);
-                                    }
-                                    if (prescription.hasOwnProperty("od_pv")) {
-                                        prescription_div.find('input[name="row[replacement][os_bd_r][]"]').val(prescription.os_bd_r);
-                                    }
-
-                                    $('.selectpicker ').selectpicker('refresh');
-                                }
-                            })
                             $("input[name='row[measure_choose_id][]']:checked").each(function (i) {
                                 checkID[i] = $(this).val();
                                 var id = $(this).val();
@@ -1682,7 +1604,6 @@
                             changeOrder(work_id, 4);
                         }
                         //判断赠品信息的状态，如果显示的话把数据带出来，如果隐藏的话则不显示赠品数据 end
-<<<<<<< HEAD
                         function changeOrder(work_id, change_type) {
                             var ordertype = $('#work_platform').val();
                             var order_number = $('#c-platform_order').val();
@@ -1730,55 +1651,6 @@
                                             } else {
                                                 address += '<option value="' + i + '">' + data.address[i].address_type + '</option>';
                                             }
-=======
-                    }
-                    function changeOrder(work_id, change_type) {
-                        var ordertype = $('#work_platform').val();
-                        var order_number = $('#c-platform_order').val();
-                        if (!order_number) {
-                            return false;
-                        }
-                        if (ordertype <= 0) {
-                            Layer.alert('请选择正确的平台');
-                            return false;
-                        }
-                        var operate_type = Config.operate_type;
-                        Backend.api.ajax({
-                            url: 'saleaftermanage/work_order_list/ajax_change_order',
-                            data: { change_type: change_type, order_number: order_number, work_id: work_id, order_type: ordertype, operate_type: operate_type }
-                        }, function (json, ret) {
-                            //补发订单信息
-                            if (5 == change_type) {
-                                //读取的订单地址信息
-                                var data = json.address;
-                                //读取的订单镜片信息
-                                var lens = json.lens;
-                                //读取的存入数据库的地址
-                                var real_address = json.arr;
-                                prescriptions_edit = data.prescriptions;
-                                $('#supplement-order').html(lens.html);
-                                var order_pay_currency = $('#order_pay_currency').val();
-                                //修改地址
-                                var address = '';
-                                if (real_address) {
-                                    $('#c-firstname').val(real_address.firstname);
-                                    $('#c-lastname').val(real_address.lastname);
-                                    $('#c-email').val(real_address.email);
-                                    $('#c-telephone').val(real_address.telephone);
-                                    $('#c-country').val(real_address.country_id);
-                                    $('#c-country').change();
-                                    $('#c-region').val(real_address.region_id);
-                                    $('#c-city').val(real_address.city);
-                                    $('#c-street').val(real_address.street);
-                                    $('#c-postcode').val(real_address.postcode);
-                                    $('#c-currency_code').val(order_pay_currency);
-                                    $('#shipping_type').val(real_address.shipping_type);
-                                    for (var i = 0; i < data.address.length; i++) {
-                                        if (i == real_address.address_type) {
-                                            address += '<option value="' + i + '" selected>' + data.address[i].address_type + '</option>';
-                                        } else {
-                                            address += '<option value="' + i + '">' + data.address[i].address_type + '</option>';
->>>>>>> 6100eaa8
                                         }
                                     } else {
                                         for (var i = 0; i < data.address.length; i++) {
