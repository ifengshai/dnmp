--- conflicted
+++ resolved
@@ -161,13 +161,7 @@
                             secondNode.hide();
                         }
                     }
-<<<<<<< HEAD
-                }
-                var id = $(this).val();
-=======
-
                     var id = $(this).val();
->>>>>>> 7ed7a10d
 
                     //获取是否需要审核
                     if ($('#step' + id + '-is_check').val() > 0) {
@@ -190,28 +184,18 @@
                     $('#appoint_group_users').html(users.join(','));
                     $('#recept_person_id').val(appoint_users.join(','));
                     $('#recept_person').val(users.join(','));
-                }
-                var users = array_filter(username);
-                $('#appoint_group_users').html(users.join(','));
-                $('#recept_person_id').val(appoint_users.join(','));
-                $('#recept_person').val(users.join(','));
-<<<<<<< HEAD
-=======
-                $('#recept_group_id').val(arr.join(','));
-            });
-
->>>>>>> 7ed7a10d
-
-                //判断更换镜框的状态，如果显示的话把原数据带出来，如果隐藏则不显示原数据 start
-                if(!$('.step1-1').is(':hidden')){
-                    changeFrame();
-                }
-                //判断更换镜框的状态，如果显示的话把原数据带出来，如果隐藏则不显示原数据 end
-                //判断取消订单的状态，如果显示的话把原数据带出来，如果隐藏则不显示原数据 start
-                if(!$('.step3').is(':hidden')){
-                    cancelOrder();
-                }
-                //判断取消订单的状态，如果显示的话把原数据带出来，如果隐藏则不显示原数据 end
+                    $('#recept_group_id').val(arr.join(','));
+                    //判断更换镜框的状态，如果显示的话把原数据带出来，如果隐藏则不显示原数据 start
+                    if(!$('.step1-1').is(':hidden')){
+                        changeFrame();
+                    }
+                    //判断更换镜框的状态，如果显示的话把原数据带出来，如果隐藏则不显示原数据 end
+                    //判断取消订单的状态，如果显示的话把原数据带出来，如果隐藏则不显示原数据 start
+                    if(!$('.step3').is(':hidden')){
+                        cancelOrder();
+                    }
+                    //判断取消订单的状态，如果显示的话把原数据带出来，如果隐藏则不显示原数据 end
+                }
             });
             //js 函数读取更换镜架信息
             function changeFrame(){
