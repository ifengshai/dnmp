--- conflicted
+++ resolved
@@ -897,11 +897,8 @@
                     prescription_div.find('input[name="row[replacement][od_add][]"]').val(prescription.od_add);
                     prescription_div.find('input[name="row[replacement][os_add][]"]').val(prescription.os_add);
                 }
-<<<<<<< HEAD
-                if (prescription.pd) {
-=======
+
                 if (prescription.hasOwnProperty("pd") && (prescription.pd != '')) {
->>>>>>> 157f8507
                     prescription_div.find('input[name="row[replacement][pd_r][]"]').val(prescription.pd);
                     //prescription_div.find('input[name="row[replacement][pd_l][]"]').attr('disabled',true);
                 }else{
@@ -1429,11 +1426,8 @@
                         prescription_div.find('input[name="row[replacement][od_add][]"]').val(prescription.od_add);
                         prescription_div.find('input[name="row[replacement][os_add][]"]').val(prescription.os_add);
                     }
-<<<<<<< HEAD
-                    if (prescription.pd) {
-=======
+
                     if (prescription.hasOwnProperty("pd") && prescription.pd != '') {
->>>>>>> 157f8507
                         prescription_div.find('input[name="row[replacement][pd_r][]"]').val(prescription.pd);
                         //prescription_div.find('input[name="row[replacement][pd_l][]"]').attr('disabled',true);
                     } else {
@@ -2049,7 +2043,6 @@
                     var color_id = $(this).val();
                     var is_new_version = $('#is_new_version').val();
                     var that = $(this);
-<<<<<<< HEAD
                     if(is_new_version == 0){
                         Backend.api.ajax({
                                 url: 'saleaftermanage/work_order_list/ajaxGetLensType',
@@ -2072,27 +2065,6 @@
                                 $('.selectpicker ').selectpicker('refresh');
                             }
                         );
-=======
-                    Backend.api.ajax({
-                        url: 'saleaftermanage/work_order_list/ajaxGetLensType',
-                        data: {
-                            site_type: sitetype,
-                            color_id: color_id
-                        }
-                    }, function (data, ret) {
-                        //console.log(data);
-                        var prescription_div = that.parents('.panel-body');
-                        var color_type;
-                        for (var i = 0; i < data.length; i++) {
-                            color_type += '<option value="' + data[i].lens_id + '">' + data[i].lens_data_name + '</option>';
-                        }
-                        prescription_div.find('#lens_type').html(color_type);
-                        $('.selectpicker ').selectpicker('refresh');
-                    }, function (data, ret) {
-                        var prescription_div = that.parents('.step1_function3');
-                        prescription_div.find('#lens_type').html('');
-                        $('.selectpicker ').selectpicker('refresh');
->>>>>>> 157f8507
                     }
 
                 })
