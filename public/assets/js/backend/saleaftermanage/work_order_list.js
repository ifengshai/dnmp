--- conflicted
+++ resolved
@@ -29,12 +29,8 @@
                     [
                         { checkbox: true },
                         { field: 'id', title: __('Id') },
-<<<<<<< HEAD
                         { field: 'work_platform', title: __('work_platform'), custom: { 1: 'blue', 2: 'danger', 3: 'orange' }, searchList: { 1: 'Zeelool', 2: 'Voogueme', 3: 'Meeloog',4:'Vicmoo',5:'Wesee',9:'Es',10:'De',11:'Jp',13:'Zeeloolcn',14:'Alibaba' ,15:'Fr' }, data: 'multiple',addClass: 'selectpicker', operate: 'IN', formatter: Table.api.formatter.status },
-=======
                         { field: 'stock_id', title: __('仓库'), searchList: { 1: '郑州', 2: '丹阳' }, visible: false, formatter: Table.api.formatter.status},
-                        { field: 'work_platform', title: __('work_platform'), custom: { 1: 'blue', 2: 'danger', 3: 'orange' }, searchList: { 1: 'Z', 2: 'V', 3: 'Nh',4:'Ml',5:'We',9:'Es',10:'De',11:'Jp',13:'Zeeloolcn',14:'Alibaba' ,15:'Fr' }, data: 'multiple',addClass: 'selectpicker', operate: 'IN', formatter: Table.api.formatter.status },
->>>>>>> 479f61d5
                         { field: 'work_type_str', title: __('Work_type'), operate: false },
                         { field: 'work_type', title: __('Work_type'), searchList: { 1: '客服工单', 2: '仓库工单' }, visible: false, formatter: Table.api.formatter.status },
                         { field: 'platform_order', title: __('Platform_order') },
