define(['jquery', 'bootstrap', 'backend', 'table', 'jqui', 'form'], function ($, undefined, Backend, Table, undefined, Form) {

    var Controller = {
        index: function () {
            // 初始化表格参数配置
            Table.api.init({
                showJumpto: true,
                searchFormVisible: true,
                pageList: [10, 25, 50, 100],
                extend: {
                    index_url: 'saleaftermanage/work_order_list/index' + location.search + '&platform_order=' + Config.platform_order,
                    add_url: 'saleaftermanage/work_order_list/add',
                    edit_url: 'saleaftermanage/work_order_list/edit',
                    del_url: 'saleaftermanage/work_order_list/del',
                    multi_url: 'saleaftermanage/work_order_list/multi',
                    import_url: 'saleaftermanage/work_order_list/import',
                    table: 'work_order_list',
                }
            });

            var table = $("#table");

            // 初始化表格
            table.bootstrapTable({
                url: $.fn.bootstrapTable.defaults.extend.index_url,
                pk: 'id',
                sortName: 'id',
                columns: [
                    [
                        { checkbox: true },
                        { field: 'id', title: __('Id') },
                        { field: 'work_platform', title: __('work_platform'), custom: { 1: 'blue', 2: 'danger', 3: 'orange' }, searchList: { 1: 'Z', 2: 'V', 3: 'Nh',4:'Ml',5:'We',9:'Es',10:'De',11:'Jp' }, formatter: Table.api.formatter.status },
                        { field: 'work_type_str', title: __('Work_type'), operate: false },
                        { field: 'work_type', title: __('Work_type'), searchList: { 1: '客服工单', 2: '仓库工单' }, visible: false, formatter: Table.api.formatter.status },
                        { field: 'platform_order', title: __('Platform_order') },
                        {
                            field: 'recept_person', title: __('承接人'), searchList: function (column) {
                                return Template('receptpersontpl', {});
                            }, visible: false
                        },
                        { field: 'order_sku', title: __('Order_sku'), operate: 'like', visible: false },

                        { field: 'create_user_name', title: __('create_user_name'), operate: 'like', visible: false },

                        /*{
                            field: 'order_sku',
                            title: __('Order_sku'),
                            operate: 'like',
                            visible: true,
                            formatter: function (value, rows) {
                                var all_user_name = '';
                                if (rows.order_sku_arr) {
                                    for (i = 0, len = rows.order_sku_arr.length; i < len; i++) {
                                        all_user_name += '<div class="step_recept"><b class="recept">' + rows.order_sku_arr[i] + '</b></div>';
                                    }
                                } else {
                                    all_user_name = '-';
                                }
                                return all_user_name;
                            },
                        },*/
                        { field: 'coupon_str', title: __('优惠券') },
                        { field: 'replacement_order', title: __('补发订单号') },
                        { field: 'work_level', title: __('Work_level'), custom: { 1: 'success', 2: 'orange', 3: 'danger' }, searchList: { 1: '低', 2: '中', 3: '高' }, formatter: Table.api.formatter.status },
                        {
                            field: 'problem_type_content',
                            title: __('Problem_type_content'),
                            align: 'left',
                            searchList: $.getJSON('saleaftermanage/work_order_list/getProblemTypeContent')
                        },
                        {
                            field: 'measure_choose_id',
                            title: __('措施'),
                            align: 'left',
                            searchList: $.getJSON('saleaftermanage/work_order_list/getMeasureContent'),
                            visible:false
                        },
                        { field: 'is_check', title: __('Is_check'), custom: { 0: 'black', 1: 'success' }, searchList: { 0: '否', 1: '是' }, formatter: Table.api.formatter.status },
                        { field: 'is_refund', title: __('是否有退款'), custom: { 0: 'black', 1: 'success' }, searchList: { 0: '否', 1: '是' }, formatter: Table.api.formatter.status },
                        /*{ field: 'create_user_name', title: __('create_user_name') },*/
                        {
                            field: 'create_user_name',
                            title: __('about_user'),
                            operate: false,
                            formatter: function (value, rows) {
                                var all_user_name = '';
                                all_user_name += '<div class="step_recept"><b class="step">工单创建人：</b><b class="recept">' + rows.create_user_name + '</b></div>';
                                if (rows.is_check == 1) {
                                    all_user_name += '<div class="step_recept"><b class="step">直接审核人：</b><b class="recept">' + rows.assign_user_name + '</b></div>';
                                    if (rows.operation_user_id != 0) {
                                        all_user_name += '<div class="step_recept"><b class="step">实际审核人：</b><b class="recept">' + rows.operation_user_name + '</b></div>';
                                    }

                                }

                                return all_user_name;
                            },
                        },
                        { field: 'assign_user_id', title: __('直接审核人'), searchList: { 75: '王伟', 95: '白青青', 117: '韩雨薇' }, formatter: Table.api.formatter.status ,visible:false},
                        {
                            field: 'after_user_id',
                            title: __('recept_user'),
                            operate: false,
                            formatter: function (value, rows) {
                                var all_user_name = '';

                                if (rows.work_type == 2 && rows.is_after_deal_with == 0) {
                                    all_user_name += '<div class="step_recept">';
                                    for (i = 0, len = rows.all_after_user_name.length; i < 3; i++) {
                                        if((i == rows.all_after_user_name.length-1) || i == 2){
                                            if(rows.all_after_user_name[i]) {
                                                all_user_name += '<b class="recept">' + rows.all_after_user_name[i] + '</b>';
                                            }
                                        }else{
                                            if(rows.all_after_user_name[i]){
                                                all_user_name += '<b class="recept">' + rows.all_after_user_name[i] + ',</b>';
                                            }
                                        }
                                    }
                                    if(rows.all_after_user_name.length>3){
                                        all_user_name += '<b class="recept">...</b>';
                                    }
                                    all_user_name += '</div>';

                                    //all_user_name += '<div class="step_recept"><b class="recept">' + rows.after_user_name + '1111</b></div>';
                                } else {
                                    if (rows.step_num) {
                                        for (i = 0, len = rows.step_num.length; i < len; i++) {
                                            if (rows.step_num[i].recept_user == '') {
                                                rows.step_num[i].recept_user = 'system';
                                            }
                                            all_user_name += '<div class="step_recept"><b class="step">' + rows.step_num[i].measure_content + '：</b><b class="recept">' + rows.step_num[i].recept_user + '</b></div>';
                                        }
                                    }
                                }
                                return all_user_name;
                            },
                        },
                        {
                            field: 'step_num',
                            title: __('step_status'),
                            operate: false,
                            formatter: function (value, rows) {
                                var all_user_name = '';
                                if (value.length > 0) {
                                    for (i = 0, len = value.length; i < len; i++) {
                                        if (value[i].operation_type == 0) {
                                            all_user_name += '<div class="step_recept"><b class="step">' + value[i].measure_content + '：</b><b class="recept text-red">未处理</b></div>';
                                        }
                                        if (value[i].operation_type == 1) {
                                            all_user_name += '<div class="step_recept"><b class="step">' + value[i].measure_content + '：</b><b class="recept text-green">处理成功</b></div>';
                                        }
                                        if (value[i].operation_type == 2) {
                                            all_user_name += '<div class="step_recept"><b class="step">' + value[i].measure_content + '：</b><b class="recept">处理失败</b></div>';
                                        }
                                    }
                                }
                                return all_user_name;
                            },
                        },

                        { field: 'work_status', title: __('work_status'), custom: { 0: 'black', 1: 'danger', 2: 'orange', 4: 'warning', 3: 'purple', 5: 'primary', 6: 'success' }, searchList: { 0: '已取消', 1: '新建', 2: '待审核', 4: '审核拒绝', 3: '待处理', 5: '部分处理', 6: '已处理' },addClass: 'selectpicker', data: 'multiple', operate: 'IN', formatter: Table.api.formatter.status },
                        { field: 'order_type', title: __('订单类型'), searchList: { 1: '普通订单', 2: '批发单', 3: '网红单', 4: '补发单', 5: '补差价订单', 7:'paypal手动补单', 100: 'VIP订单' }, formatter: Table.api.formatter.status,visible:false},
                        { field: 'work_order_note_status', title: __('回复状态'), custom: { 0: 'gray', 1: 'success', 2: 'danger', 3: 'blank' }, searchList: { 0: '无', 1: '客服已回复', 2: '仓库已回复', 3: '财务已回复' }, formatter: Table.api.formatter.status },
                        {
                            field: 'create_time',
                            title: __('time_str'),
                            operate: false,
                            formatter: function (value, rows) {
                                var all_user_name = '';
                                all_user_name += '<div class="step_recept"><b class="step">创建时间：</b><b class="recept">' + value + '</b></div>';
                                if (rows.submit_time) {
                                    all_user_name += '<br><div class="step_recept"><b class="step">提交时间：</b><b class="recept">' + rows.submit_time + '</b></div>';
                                }
                                if (rows.check_time) {
                                    all_user_name += '<br><div class="step_recept"><b class="step">审核时间：</b><b class="recept">' + rows.check_time + '</b></div>';
                                }

                                if (rows.complete_time) {
                                    all_user_name += '<br><div class="step_recept"><b class="step">完成时间：</b><b class="recept">' + rows.complete_time + '</b></div>';
                                }

                                if (rows.cancel_time) {
                                    all_user_name += '<br><div class="step_recept"><b class="step">取消时间：</b><b class="recept">' + rows.cancel_time + '</b></div>';
                                }
                                if (rows.payment_time) {
                                    all_user_name += '<br><div class="step_recept"><b class="step">支付时间：</b><b class="recept">' + rows.payment_time + '</b></div>';
                                }

                                return all_user_name;
                            },
                        },

                        { field: 'create_time', title: __('Create_time'), operate: 'RANGE', addclass: 'datetimerange', formatter: Table.api.formatter.datetime, visible: false },
                        { field: 'check_time', title: __('Check_time'), operate: 'RANGE', addclass: 'datetimerange', formatter: Table.api.formatter.datetime, visible: false },
                        { field: 'complete_time', title: __('Complete_time'), operate: 'RANGE', addclass: 'datetimerange', formatter: Table.api.formatter.datetime, visible: false },
                        { field: 'payment_time', title: __('订单支付时间'), operate: 'RANGE', addclass: 'datetimerange', formatter: Table.api.formatter.datetime, visible: false },
                        {
                            field: 'buttons',
                            width: "120px",
                            operate: false,
                            title: __('回复'),
                            table: table,
                            events: Table.api.events.operate,
                            buttons: [
                                {
                                    name: 'workOrderNote',
                                    text: __('查看回复'),
                                    title: __('查看回复'),
                                    classname: 'btn btn-xs btn-primary btn-dialog',
                                    url: 'saleaftermanage/work_order_list/workordernote',
                                    callback: function (data) {
                                    }
                                },
                            ],
                            formatter: Table.api.formatter.buttons
                        },
                        {
                            field: 'buttons',
                            width: "120px",
                            operate: false,
                            title: __('操作'),
                            table: table,
                            events: Table.api.events.operate,
                            buttons: [
                                {
                                    name: 'detail',
                                    text: '详情',
                                    title: __('查看详情'),
                                    extend: 'data-area = \'["100%","100%"]\'',
                                    classname: 'btn btn-xs btn-primary btn-dialog',
                                    icon: 'fa fa-list',
                                    url: 'saleaftermanage/work_order_list/detail',
                                    callback: function (data) {
                                        Layer.alert("接收到回传数据：" + JSON.stringify(data), { title: "回传数据" });
                                    },
                                    visible: function (row) {
                                        //返回true时按钮显示,返回false隐藏
                                        // if (row.work_status == 1) {
                                        //     return false;
                                        // }
                                        return true;
                                    }
                                },

                                {
                                    name: 'edit',
                                    text: __('编辑'),
                                    title: __('编辑'),
                                    classname: 'btn btn-xs btn-success btn-dialog',
                                    url: 'saleaftermanage/work_order_list/edit',
                                    extend: 'data-area = \'["100%","100%"]\'',
                                    success: function (data, ret) {
                                        table.bootstrapTable('refresh');
                                    },
                                    callback: function (data) {
                                    },
                                    visible: function (row) {
                                        if (row.work_status == 1) {//操作权限
                                            return true;
                                        } else {
                                            return false;
                                        }
                                    }
                                },
                                {
                                    name: 'process',
                                    text: __('跟单处理'),
                                    title: __('跟单处理'),
                                    classname: 'btn btn-xs btn-success btn-dialog',
                                    url: 'saleaftermanage/work_order_list/add',
                                    extend: 'data-area = \'["100%","100%"]\'',
                                    callback: function (data) {
                                    },
                                    visible: function (row) {
                                        if (row.work_type == 2 && row.is_after_deal_with == 0 && row.work_type != 6 && (row.all_after_user_arr.includes(Config.userid.toString()) || row.after_user_id == Config.userid) && row.work_status == 3) {
                                            return true;
                                        } else {
                                            return false;
                                        }
                                    }
                                },
                                {
                                    name: 'check',
                                    text: __('审核'),
                                    title: __('审核'),
                                    classname: 'btn btn-xs btn-success btn-dialog',
                                    url: 'saleaftermanage/work_order_list/detail/operate_type/2',
                                    extend: 'data-area = \'["100%","100%"]\'',
                                    callback: function (data) {
                                    },
                                    visible: function (row) {
                                        //待审核状态+需要审核+审核人(经理)，才有审核权限
                                        if (row.work_status == 2 && row.is_check == 1 && (Config.admin_id == row.assign_user_id || Config.workorder.customer_manager == Config.admin_id)) {
                                            return true;
                                        } else {
                                            return false;
                                        }
                                    }
                                },
                                {
                                    name: 'check',
                                    text: __('处理'),
                                    title: __('处理'),
                                    classname: 'btn btn-xs btn-success btn-dialog',
                                    url: 'saleaftermanage/work_order_list/detail/operate_type/3',
                                    extend: 'data-area = \'["100%","100%"]\'',
                                    callback: function (data) {
                                    },
                                    visible: function (rows) {
                                        if (!(rows.work_type == 2 && rows.is_after_deal_with == 0) && (rows.work_status == 3 || rows.work_status == 5) && rows.has_recept == 1) {
                                            return true;
                                        }
                                        return false;
                                    }
                                },
                                {
                                    name: 'cancel',
                                    text: __('取消'),
                                    title: __('取消'),
                                    classname: 'btn btn-xs btn-danger btn-ajax',
                                    url: 'saleaftermanage/work_order_list/setStatus/work_status/2',
                                    extend: 'data-area = \'["100%","100%"]\'',
                                    confirm: '确定要取消吗',
                                    success: function (data, ret) {
                                        table.bootstrapTable('refresh');
                                    },
                                    callback: function (data) {
                                    },
                                    visible: function (row) {
                                        if (row.work_status == 1 && row.create_user_id == Config.userid) {
                                            return true;
                                        } else {
                                            return false;
                                        }
                                    }
                                }
                            ],
                            formatter: Table.api.formatter.buttons
                        },
                    ]
                ]
            });

            // 为表格绑定事件
            Table.api.bindevent(table);
            //选项卡切换
            $('.panel-heading a[data-toggle="tab"]').on('shown.bs.tab', function (e) {
                var field = $(this).data("field");
                var value = $(this).data("value");
                var options = table.bootstrapTable('getOptions');
                options.pageNumber = 1;
                var queryParams = options.queryParams;
                options.queryParams = function (params) {
                    var params = queryParams(params);
                    var filter = params.filter ? JSON.parse(params.filter) : {};
                    var op = params.op ? JSON.parse(params.op) : {};
                    if (field == 'create_user_name') {
                        delete filter.recept_person_id;
                        filter[field] = value;
                    } else if (field == 'recept_person_id') {
                        delete filter.create_user_name;
                        filter[field] = value;
                    } else {
                        delete filter.recept_person_id;
                        delete filter.create_user_name;
                    }
                    params.filter = JSON.stringify(filter);
                    params.op = JSON.stringify(op);
                    return params;
                };
                table.bootstrapTable('refresh', {});
                return false;
            });


            //批量打印标签    
            $('.btn-batch-printed').click(function () {
                var ids = Table.api.selectedids(table);
                window.open('work_order_list/batch_print_label/ids/' + ids, '_blank');
            });
            //批量导出xls 
            $('.btn-batch-export-xls').click(function () {
                var ids = Table.api.selectedids(table);
                if (ids.length > 0) {
                    window.open(Config.moduleurl + '/saleaftermanage/work_order_list/batch_export_xls?ids=' + ids, '_blank');
                } else {
                    var options = table.bootstrapTable('getOptions');
                    var search = options.queryParams({});
                    var filter = search.filter;
                    var op = search.op;
                    window.open(Config.moduleurl + '/saleaftermanage/work_order_list/batch_export_xls?filter=' + filter + '&op=' + op, '_blank');
                }

            });

        },
        add: function () {
            Controller.api.bindevent();

            //点击事件 #todo::需判断仓库或者客服
            $(document).on('click', '.problem_type', function () {
                console.log(Config.work_type);

                var incrementId = $('#c-platform_order').val().replace(/^\s+|\s+$/g, "");
                var vip_str = incrementId.substring(1, 4);
                if(vip_str == 'VIP'){
                    $('#order_pay_currency').val('USD');
                    $('#step2_pay_currency').val('USD');
                    $('#c-refund_money').val(29.8);
                    $('#c-refund_way').val('原路退回');
                    var site = incrementId.substring(0, 1);
                    if(site =='Z'){
                        $("#work_platform").val(1);
                    }else if(site =='V'){
                        $("#work_platform").val(2);
                    }else if(site =='M'){
                        $("#work_platform").val(4);
                    }else if(site =='E'){
                        $("#work_platform").val(9);
                    }else if(site =='D'){
                        $("#work_platform").val(10);
                    }else if(site =='J'){
                        $("#work_platform").val(11);
                    }
                    $('#order_type').val(100);
                    $('#c-order_type').val(100);
                    $('.selectpicker ').selectpicker('refresh');
                }
                $order_pay_currency = $('#order_pay_currency').val();
                if (!$order_pay_currency) {
                    Toastr.error('请先点击载入数据');
                    return false;
                }
                //读取是谁添加的配置console.log(Config.work_type);
                $('.step_type').attr('checked', false);
                $('.step_type').parent().hide();
                $('#appoint_group_users').html('');//切换问题类型时清空承接人
                $('#recept_person').val('');//切换问题类型时清空隐藏域承接人
                $('.measure').hide();
                $('#recept_group_id').val('');
                if (2 == Config.work_type) { //如果是仓库人员添加的工单
                    $('#step_id').hide();
                    $('#recept_person_group').hide();
                    $('#after_user_group').show();
                    // $('#after_user_id').val(Config.workorder.copy_group);
                    // $('#after_user').html(Config.users[Config.workorder.copy_group]);
                    //异步获取跟单人员
                    Backend.api.ajax({
                        url: 'saleaftermanage/work_order_list/getDocumentaryRule',
                    }, function (data, ret) {
                        console.log(data);
                        $('#all_after_user_id').val(data.join(','));
                        var content = '';
                        for(i=0;i<data.length;i++){
                            //$('#all_after_user').html(Config.users[data[i]]);
                            content += Config.users[data[i]]+' ';
                        }
                        $('#all_after_user').html(content);
                    },function(data,ret){
                        console.log(ret);
                        Toastr.error(ret.msg);
                        return false;
                    });
                } else { //如果是客服人员添加的工单
                    //选择的问题类型ID
                    var id = $(this).val();
                    //var all_group = Config.workOrderConfigValue.group;
                    //所有的问题类型对应措施表
                    var all_problem_step = Config.workOrderConfigValue.all_problem_step;
                    //求出选择的问题类型对应的措施
                    var choose_problem_step = all_problem_step[id];
                    if(choose_problem_step == undefined){
                        Toastr.error('选择的问题类型没有对应的措施，请重新选择问题类型或者添加措施');
                        return false;
                    }
                    //循环列出对应的措施
                    for(var j=0;j<choose_problem_step.length;j++){
                        //console.log(choose_problem_step[j].step_id);
                        $('#step' + choose_problem_step[j].step_id).parent().show();
                        $('#step' + choose_problem_step[j].step_id + '-is_check').val(choose_problem_step[j].is_check);
                        $('#step' + choose_problem_step[j].step_id + '-is_auto_complete').val(choose_problem_step[j].is_auto_complete);
                        if(choose_problem_step[j].extend_group_id !=undefined && choose_problem_step[j].extend_group_id !=0){
                            $('#step' + choose_problem_step[j].step_id + '-appoint_group').val((choose_problem_step[j].extend_group_id));
                        }else{
                            $('#step' + choose_problem_step[j].step_id + '-appoint_group').val(0);
                        }
                    }
                    //id大于5 默认措施4
                    // if (id > 5) {
                    //     var steparr = Config.workorder['step04'];
                    //     for (var j = 0; j < steparr.length; j++) {
                    //         $('#step' + steparr[j].step_id).parent().show();
                    //         //读取对应措施配置
                    //         $('#step' + steparr[j].step_id + '-is_check').val(steparr[j].is_check);
                    //         $('#step' + steparr[j].step_id + '-appoint_group').val((steparr[j].appoint_group).join(','));
                    //     }
                    // } else {
                    //     var step = Config.workorder.customer_problem_group[id].step;
                    //     var steparr = Config.workorder[step];
                    //     //console.log(steparr);
                    //     for (var j = 0; j < steparr.length; j++) {
                    //         $('#step' + steparr[j].step_id).parent().show();
                    //         //读取对应措施配置
                    //         $('#step' + steparr[j].step_id + '-is_check').val(steparr[j].is_check);
                    //         $('#step' + steparr[j].step_id + '-appoint_group').val((steparr[j].appoint_group).join(','));
                    //     }
                    // }
                    var checkID = [];//定义一个空数组
                    $("input[name='row[measure_choose_id][]']:checked").each(function (i) {
                        checkID[i] = $(this).val();
                    });
                    for (var m = 0; m < checkID.length; m++) {
                        var node = $('.step' + checkID[m]);
                        if (node.is(':hidden')) {
                            node.show();
                        } else {
                            node.hide();
                        }
                        var secondNode = $('.step' + id + '-' + checkID[m]);
                        if (secondNode.is(':hidden')) {
                            secondNode.show();
                        } else {
                            secondNode.hide();
                        }
                    }
                    //判断更换镜框的状态，如果显示的话把原数据带出来，如果隐藏则不显示原数据 start
                    if (!$('.step1-1').is(':hidden')) {
                        changeFrame()
                    }
                    //判断更换镜框的状态，如果显示的话把原数据带出来，如果隐藏则不显示原数据 end
                    //判断取消订单的状态，如果显示的话把原数据带出来，如果隐藏则不显示原数据 start
                    if (!$('.step3').is(':hidden')) {
                        cancelOrder();
                    }
                    //判断取消订单的状态，如果显示的话把原数据带出来，如果隐藏则不显示原数据 end
                }
            })

            //更改单号清空
            $('#c-platform_order').change(function () {
                $('#order_pay_currency').val('');
            })


            //根据措施类型显示隐藏
            $(document).on('click', '.step_type', function () {
                $("#input-hidden").html('');
                var incrementId = $('#c-platform_order').val();
                if (!incrementId) {
                    Toastr.error('订单号不能为空');
                    return false;
                } else {

                    $('.measure').hide();
                    var problem_type_id = $("input[name='row[problem_type_id]']:checked").val();
                    var checkID = [];//定义一个空数组
                    var input_content = '';
                    var is_check = [];
                    var appoint_group = '';
                    var username = [];
                    var appoint_users = [];
                    //判断是否出现没有承接组的情况
                    var count = 0;
                    //选中的问题类型
                    $("input[name='row[measure_choose_id][]']:checked").each(function (i) {
                        checkID[i] = $(this).val();
                        var id = $(this).val();
                        //获取承接组
                         appoint_group += $('#step' + id + '-appoint_group').val() + ',';
                         var group_id = $('#step' + id + '-appoint_group').val();
                        // var group_arr = group.split(',')
                        // var appoint_users = [];
                        // var appoint_val = [];
                        // for (var i = 0; i < group_arr.length; i++) {
                        //     //循环根据承接组Key获取对应承接人id
                        //     appoint_users.push(Config.workorder[group_arr[i]]);
                        //     appoint_val[Config.workorder[group_arr[i]]] = group_arr[i];
                        // }


                        //循环根据承接人id获取对应人名称
                        // for (var j = 0; j < appoint_users.length; j++) {
                        //     input_content += '<input type="hidden" name="row[order_recept][appoint_group][' + id + '][]" value="' + appoint_val[appoint_users[j]] + '"/>';
                        //     input_content += '<input type="hidden" name="row[order_recept][appoint_ids][' + id + '][]" value="' + appoint_users[j] + '"/>';
                        //     input_content += '<input type="hidden" name="row[order_recept][appoint_users][' + id + '][]" value="' + Config.users[appoint_users[j]] + '"/>';
                        // }
                        var choose_group = Config.workOrderConfigValue.group[group_id];
                        if(choose_group){
                            for(var j = 0;j<choose_group.length;j++){
                                input_content += '<input type="hidden" name="row[order_recept][appoint_group][' + id + '][]" value="' + group_id + '"/>';
                                input_content += '<input type="hidden" name="row[order_recept][appoint_ids][' + id + '][]" value="' + choose_group[j] + '"/>';
                                input_content += '<input type="hidden" name="row[order_recept][appoint_users][' + id + '][]" value="' + Config.users[choose_group[j]] + '"/>';                            
                            }
                        }else{
                            count = 1;
                            input_content += '<input type="hidden" name="row[order_recept][appoint_group][' + id + '][]" value="0"/>';
                            input_content += '<input type="hidden" name="row[order_recept][appoint_ids][' + id + '][]" value="' + Config.userid + '"/>';
                            input_content += '<input type="hidden" name="row[order_recept][appoint_users][' + id + '][]" value="' + Config.users[Config.userid] + '"/>';                            
                        }
                        //获取是否需要审核
                        var step_is_check = $('#step' + id + '-is_check').val();
                        is_check.push(step_is_check);
                        //是否自动审核完成 start
                        var step_is_auto_complete = $('#step' + id + '-is_auto_complete').val();
                        input_content +='<input type="hidden" name="row[order_recept][auto_complete][' + id + ']" value="' + step_is_auto_complete + '"/>';
                        //是否自动审核完成  end
                        //修改地址
                        if(id == 13){
                            changeOrderAddress();
                        }
                        //vip退款
                        if(id == 15){
                            $(".step2").show()
                        }
                    });
                    //判断如果存在1 则改为需要审核
                    if ($.inArray("1", is_check) != -1) {
                        $('#is_check').val(1);
                    } else {
                        $('#is_check').val(0);
                    }

                    //追加到元素之后
                    $("#input-hidden").append(input_content);


                    //一般措施
                    for (var m = 0; m < checkID.length; m++) {
                        var node = $('.step' + checkID[m]);

                        if (node.is(':hidden')) {
                            node.show();
                        } else {
                            node.hide();
                        }

                        //二级措施
                        var secondNode = $('.step' + checkID[m] + '-' + checkID[m]);
                        //console.log(secondNode);
                        if (secondNode.is(':hidden')) {
                            secondNode.show();
                        } else {
                            secondNode.hide();
                        }
                        //判断如果为处理任务时
                        if (Config.ids) {
                            // if (problem_type_id == 1 && checkID[m] == 1) {
                            //     $('.step1-1').hide();
                            //     $('.step2-1').show();
                            // }
                            // if (problem_type_id == 2 && checkID[m] == 1) {
                            //     $('.step2-1').hide();
                            //     $('.step1-1').show();
                            // }
                            // if (problem_type_id == 3 && checkID[m] == 1) {
                            //     $('.step2-1').hide();
                            //     $('.step1-1').show();
                            // }
                        }
                    }
                    
                    //判断如果为处理任务时
                    /*if (Config.ids) {
                        if (problem_type_id == 1) {
                            $('.step1-1').hide();
                            $('.step2-1').show();
                        } else if (problem_type_id == 2) {
                            $('.step2-1').hide();
                            $('.step1-1').show();
                        } else if (problem_type_id == 3) {
                            $('.step2-1').hide();
                            $('.step1-1').show();
                        }
                    }*/
                    // var appoint_group = '';
                    // var username = [];
                    // var appoint_users = [];
                    var arr = array_filter(appoint_group.split(','));
                    //循环根据承接组Key获取对应承接人id
                    //console.log(notEmpty(arr));
                    for (var i = 0; i < arr.length - 1; i++) {
                        //循环根据承接组Key获取对应承接人id
                        //appoint_users.push(Config.workorder[arr[i]]);
                        if(Config.workOrderConfigValue.group[arr[i]] !=undefined){
                            //console.log(Config.workOrderConfigValue.group[arr[i]]);
                            for(var n=0;n<Config.workOrderConfigValue.group[arr[i]].length;n++){
                                appoint_users.push(Config.workOrderConfigValue.group[arr[i]][n]);
                            }
                            
                        }
                        
                    }

                    if(count == 1){
                        appoint_users.push(Config.userid);
                    }else{
                         if(appoint_users[Config.userid]){
                            delOne(Config.userid,appoint_users);
                        }                         
                    }
                    if(checkID.length>0 && appoint_users.length === 0){
                        if(!appoint_users[Config.userid]){
                            appoint_users.push(Config.userid);
                        }
                    }else if(checkID.length === 0){
                        if(appoint_users[Config.userid]){
                            delOne(Config.userid,appoint_users);
                        } 
                    }
                    //循环根据承接人id获取对应人名称
                    appoint_users = array_filter(appoint_users);
                    for (var j = 0; j < appoint_users.length; j++) {
                        username.push(Config.users[appoint_users[j]]);
                    }
                    //console.log(Config.users);
                    //console.log(appoint_users);
                    //console.log(appoint_users[0]);
                    var users = array_filter(username);
                    //var appoint_users_content = '';
                    // for(i=0;i<appoint_users.length;i++){
                    //     appoint_users_content+=Config.users[appoint_users[i]];
                    // }
                    $('#appoint_group_users').html(users.join(','));
                    //$('#appoint_group_users').html(appoint_users_content);

                    $('#recept_person_id').val(appoint_users.join(','));

                }
            });

            //增加一行镜架数据
            $(document).on('click', '.btn-add-frame', function () {
                var rows = document.getElementById("caigou-table-sku").rows.length;
                var content = '<tr>' +
                    '<td><input class="form-control" name="row[change_frame][original_sku][]" type="text"></td>' +
                    '<td><input class="form-control" name="row[change_frame][original_number][]" type="text"></td>' +
                    '<td><input class="form-control change_sku" name="row[change_frame][change_sku][]" type="text"></td>' +
                    '<td><input class="form-control change_number" name="row[change_frame][change_number][]" type="text"></td>' +
                    '<td><a href="javascript:;" class="btn btn-danger btn-del" title="删除"><i class="fa fa-trash"></i> 删除</a></td>' +
                    '</tr>';
                $('#caigou-table-sku tbody').append(content);
            });
            //增加一行镜片数据
            $(document).on('click', '.btn-add-lens', function () {
                var contents = $('#edit_lens').html();
                $('#lens_contents').after(contents);
            });


            $(document).on('click', '.btn-del-box', function () {
                $(this).parent().parent().remove();
            });
            //赠品 end

            //补发 start
            $(document).on('click', '.btn-add-supplement', function () {
                var contents = $('#edit_lens').html();
                $('#supplement-order').after(contents);
            });
            $(document).on('click', '.btn-del-supplement', function () {
                $(this).parent().parent().remove();
            });
            //补发 end

            //模糊匹配订单号
            $('#c-platform_order').autocomplete({
                source: function (request, response) {
                    var incrementId = $('#c-platform_order').val();
                    if (incrementId.length > 4) {
                        $.ajax({
                            type: "POST",
                            url: "ajax/ajaxGetLikeOrder",
                            dataType: "json",
                            cache: false,
                            async: false,
                            data: {
                                order_number: incrementId
                            },
                            success: function (json) {
                                var data = json.data;
                                response($.map(data, function (item) {
                                    return {
                                        label: item,//下拉框显示值
                                        value: item,//选中后，填充到input框的值
                                        //id:item.bankCodeInfo//选中后，填充到id里面的值
                                    };
                                }));
                            }
                        });
                    }
                },
                delay: 10,//延迟100ms便于输入
                select: function (event, ui) {
                    $("#bankUnionNo").val(ui.item.id);//取出在return里面放入到item中的属性
                },
                scroll: true,
                pagingMore: true,
                max: 5000
            });

        //失去焦点
        $('#c-platform_order').blur(function () {
            var incrementId = $(this).val().replace(/^\s+|\s+$/g, "");
            //var incrementId = replace(/^\s+|\s+$/g,"");
            if (!incrementId) {
                Toastr.error('订单号不能为空');
                return false;
            }
            var str = incrementId.substring(0, 2);
            //判断站点
            if (str == '10' || str == '40' || str == '50' || str == '53') {
                $("#work_platform").val(1);
            } else if (str == '13' || str == '43') {
                $('#work_platform').val(2);
            } else if (str == '30' || str == '60') {
                $('#work_platform').val(3);
            } else if (str == '45' || str == '15'){
                //meeloog站
                $('#work_platform').val(4);
            } else if (str == '20' || str == '27'){
                //wesee站
                $('#work_platform').val(5);
            } else if (str == '16' || str == '46'){
                $('#work_platform').val(9);
            } else if (str == '36' || str == '66'){
                $('#work_platform').val(10);
            }
            $('.selectpicker ').selectpicker('refresh');

        })

        //载入数据
        $('#platform_order').click(function () {
            var incrementId = $('#c-platform_order').val().replace(/^\s+|\s+$/g, "");
            if (!incrementId) {
                Toastr.error('订单号不能为空');
                return false;
            }
            var str = incrementId.substring(0, 2);
            var vip_str = incrementId.substring(1, 4);
            if(vip_str == 'VIP'){
                $('#order_pay_currency').val('USD');
                $('#step2_pay_currency').val('USD');
                $('#c-refund_money').val(29.8);
                $('#c-refund_way').val('原路退回');
                var site = incrementId.substring(0, 1);
                if(site == 'Z'){
                    $("#work_platform").val(1);
                }else if(site == 'V'){
                    $("#work_platform").val(2);
                }else if(site == 'M'){
                    $("#work_platform").val(4);
                }else if(site == 'E'){
                    $("#work_platform").val(9);
                }else if(site == 'D'){
                    $("#work_platform").val(10);
                }
<<<<<<< HEAD
                var str = incrementId.substring(0, 3);
=======
                $('#order_type').val(100);
                $('#c-order_type').val(100);
                $('.selectpicker ').selectpicker('refresh');
            }
            else{
>>>>>>> 1a3ef623
                //判断站点
                if (str == '100' || str == '400' || str == '500' || str == '530') {
                    $("#work_platform").val(1);
                } else if (str == '130' || str == '430') {
                    $('#work_platform').val(2);
                } else if (str == '300' || str == '600') {
                    $('#work_platform').val(3);
                } else if (str == '450' || str == '150'){
                    //meeloog站
                    $('#work_platform').val(4);
                } else if (str == '200' || str == '270'){
                    //wesee站
                    $('#work_platform').val(5);
                } else if (str == '160' || str == '460'){
                    $('#work_platform').val(9);
                } else if (str == '360' || str == '660'){
                    $('#work_platform').val(10);
                } else if (str == '139' || str == '469'){
                    $('#work_platform').val(11);
                }

<<<<<<< HEAD
            //载入数据
            $('#platform_order').click(function () {
                var incrementId = $('#c-platform_order').val().replace(/^\s+|\s+$/g, "");
                if (!incrementId) {
                    Toastr.error('订单号不能为空');
                    return false;
                }
                var str = incrementId.substring(0, 3);
                var vip_str = incrementId.substring(1, 4);
                if(vip_str == 'VIP'){
                    $('#order_pay_currency').val('USD');
                    $('#step2_pay_currency').val('USD');
                    $('#c-refund_money').val(29.8);
                    $('#c-refund_way').val('原路退回');
                    var site = incrementId.substring(0, 1);
                    if(site == 'Z'){
                        $("#work_platform").val(1);
                    }else if(site == 'V'){
                        $("#work_platform").val(2);
                    }else if(site == 'M'){
                        $("#work_platform").val(4);
                    }else if(site == 'E'){
                        $("#work_platform").val(9);
                    }else if(site == 'D'){
                        $("#work_platform").val(10);
                    }else if(site == 'J'){
                        $("#work_platform").val(11);
                    }
                    $('#order_type').val(100);
                    $('#c-order_type').val(100);
                    $('.selectpicker ').selectpicker('refresh');
                }
                else{
                    //判断站点
                    if (str == '100' || str == '400' || str == '500' || str == '530') {
                        $("#work_platform").val(1);
                    } else if (str == '130' || str == '430') {
                        $('#work_platform').val(2);
                    } else if (str == '300' || str == '600') {
                        $('#work_platform').val(3);
                    } else if (str == '450' || str == '150'){
                        //meeloog站
                        $('#work_platform').val(4);
                    } else if (str == '200' || str == '270'){
                        //wesee站
                        $('#work_platform').val(5);
                    } else if (str == '160' || str == '460'){
                        $('#work_platform').val(9);
                    } else if (str == '360' || str == '660'){
                        $('#work_platform').val(10);
                    } else if (str == '139' || str == '469'){
                        $('#work_platform').val(11);
=======
                var sitetype = $('#work_platform').val();
                $('#c-order_sku').html('');
                Layer.load();
                Backend.api.ajax({
                    url: 'saleaftermanage/work_order_list/get_sku_list',
                    data: {
                        sitetype: sitetype,
                        order_number: incrementId
                    }
                }, function (data, ret) {
                    Layer.closeAll();
                    $('#payment_time').val(data.payment_time);
                    $('#order_pay_currency').val(data.base_currency_code);
                    $('#step2_pay_currency').val(data.base_currency_code);
                    $('#c-rewardpoint_discount_money').val(data.mw_rewardpoint_discount);
                    $('#grand_total').val(data.grand_total);
                    $('#base_grand_total').val(data.base_grand_total);
                    $('#base_to_order_rate').val(data.base_to_order_rate); 
                    $('#order_pay_method').val(data.method);
                    $('#c-refund_way').val(data.method);
                    $('#customer_email').val(data.customer_email);
                    $('#order_type').val(data.order_type);
                    $('#c-order_type').val(data.order_type);
                    $('#is_new_version').val(data.is_new_version);
                    var shtml = '';
                    for (var i in data.sku) {
                        shtml += '<option value="' + data.sku[i] + '">' + data.sku[i] + '</option>'
                    }
                    $('#c-order_sku').append(shtml);
                    $('.selectpicker ').selectpicker('refresh');
                    //判断更换镜框的状态，如果显示的话把原数据带出来，如果隐藏则不显示原数据 start
                    if (!$('.step1-1').is(':hidden')) {
                        changeFrame()
>>>>>>> 1a3ef623
                    }
                    //判断更换镜框的状态，如果显示的话把原数据带出来，如果隐藏则不显示原数据 end
                    //判断取消订单的状态，如果显示的话把原数据带出来，如果隐藏则不显示原数据 start
                    if (!$('.step3').is(':hidden')) {
                        cancelOrder();
                    }
                    // //判断取消订单的状态，如果显示的话把原数据带出来，如果隐藏则不显示原数据 end                                        
                });
            }
        })

            //补发点击填充数据
            var lens_click_data;
            var gift_click_data;
            var prescriptions;
            $(document).on('click', 'input[name="row[measure_choose_id][]"]', function () {

                var value = $(this).val();
                var check = $(this).prop('checked');
                var increment_id = $('#c-platform_order').val();
                if (increment_id) {
                    var site_type = $('#work_platform').val();
                    var is_new_version = $('#is_new_version').val();
                    //补发
                    if (value == 7 && check === true) {
                        //获取补发的信息
                        Backend.api.ajax({
                            url: 'saleaftermanage/work_order_list/ajaxGetAddress',
                            data: {
                                increment_id: increment_id,
                                site_type: site_type,
                                is_new_version: is_new_version
                            }
                        }, function (json, ret) {
                            if (json.code == 0) {
                                Toastr.error(json.msg);
                                return false;
                            }
                            var data = json.address;
                            var lens = json.lens;
                            prescriptions = data.prescriptions;
                            $('#supplement-order').html(lens.html);
                            var order_pay_currency = $('#order_pay_currency').val();
                            //修改地址
                            var address = '';
                            for (var i = 0; i < data.address.length; i++) {
                                if (i == 0) {
                                    address += '<option value="' + i + '" selected>' + data.address[i].address_type + '</option>';
                                    //补发地址自动填充第一个
                                    $('#c-firstname').val(data.address[i].firstname);
                                    $('#c-lastname').val(data.address[i].lastname);
                                    var email = data.address[i].email;
                                    if (email == null) {
                                        email = $('#customer_email').val();
                                    }
                                    $('#c-email').val(email);
                                    $('#c-telephone').val(data.address[i].telephone);
                                    $('#c-country').val(data.address[i].country_id);
                                    $('#c-country').change();
                                    if(data.address[i].region_id == '8888' || !data.address[i].region_id){
                                        $('#c-region').val(0);
                                    }else{
                                        $('#c-region').val(data.address[i].region_id);
                                    }
                                    $('#c-region1').val(data.address[i].region);
                                    $('#c-city').val(data.address[i].city);
                                    $('#c-street').val(data.address[i].street);
                                    $('#c-postcode').val(data.address[i].postcode);
                                    $('#c-currency_code').val(order_pay_currency);
                                } else {
                                    address += '<option value="' + i + '">' + data.address[i].address_type + '</option>';
                                }

                            }
                            $('#address_select').html(address);
                            //选择地址切换地址
                            $('#address_select').change(function () {
                                var address_id = $(this).val();
                                var address = data.address[address_id];
                                $('#c-firstname').val(address.firstname);
                                $('#c-lastname').val(address.lastname);
                                $('#c-email').val(address.email);
                                $('#c-telephone').val(address.telephone);
                                $('#c-country').val(address.country_id);
                                $('#c-country').change();
                                $('#c-region').val(address.region_id);
                                $('#c-region1').val(address.region);
                                $('#c-city').val(address.city);
                                $('#c-street').val(address.street);
                                $('#c-postcode').val(address.postcode);
                            })

                            //追加
                            lens_click_data = '<div class="margin-top:10px;">' + lens.html + '<div class="form-group-child4_del" style="width: 96%;padding-right: 0px;"><a href="javascript:;" style="width: 50%;" class="btn btn-danger btn-del-lens" title="删除"><i class="fa fa-trash"></i>删除</a></div></div>';

                            $('.selectpicker ').selectpicker('refresh');
                        });
                    }
                    //更加镜架的更改
                    var question = $('input[name="row[problem_type_id]"]:checked').val();
                    if ((Config.work_type == 1 && value == 12  && check === true) || (Config.work_type == 2 && value == 12  && check === true)) {
                        Backend.api.ajax({
                            url: 'saleaftermanage/work_order_list/ajaxGetChangeLens',
                            data: {
                                increment_id: increment_id,
                                site_type: site_type,
                                is_new_version: is_new_version
                            }
                        }, function (data, ret) {
                            $('#lens_contents').html(data.html);
                            $('.selectpicker ').selectpicker('refresh');
                        });
                    }
                    //赠品
                    if (value == 6 && check == true) {
                        Backend.api.ajax({
                            url: 'saleaftermanage/work_order_list/ajaxGetGiftLens',
                            data: {
                                increment_id: increment_id,
                                site_type: site_type,
                                is_new_version: is_new_version
                            }
                        }, function (data, ret) {
                            $('.add_gift').html(data.html);
                            //追加
                            gift_click_data = '<div class="margin-top:10px;">' + data.html + '<div class="form-group-child4_del"  style="width: 96%;padding-right: 0px;"><a href="javascript:;" style="width: 50%;" class="btn btn-danger btn-del-lens" title="删除"><i class="fa fa-trash"></i>删除</a></div></div>';
                            $('.selectpicker ').selectpicker('refresh');
                        });
                    }

                    //判断更换镜框的状态，如果显示的话把原数据带出来，如果隐藏则不显示原数据 start
                    if (!$('.step1-1').is(':hidden')) {
                        changeFrame();
                    }
                    //判断更换镜框的状态，如果显示的话把原数据带出来，如果隐藏则不显示原数据 end
                    //判断取消订单的状态，如果显示的话把原数据带出来，如果隐藏则不显示原数据 start
                    if (!$('.step3').is(':hidden') && value == 3) {
                        cancelOrder();
                    }
                }

            });

            //处方选择填充
            $(document).on('change', '#prescription_select', function () {
                var val = $(this).val();
                var is_new_version = $('#is_new_version').val();
                var prescription = prescriptions[val];
                console.log(prescription);
                var prescription_div = $(this).parents('.step7_function2').next('.step1_function3');
                prescription_div.find('input').val('');
                prescription_div.find('input[name="row[replacement][od_sph][]"]').val(prescription.od_sph);
                prescription_div.find('input[name="row[replacement][os_sph][]"]').val(prescription.os_sph);
                prescription_div.find('input[name="row[replacement][os_cyl][]"]').val(prescription.os_cyl);
                prescription_div.find('input[name="row[replacement][od_cyl][]"]').val(prescription.od_cyl);
                prescription_div.find('input[name="row[replacement][od_axis][]"]').val(prescription.od_axis);
                prescription_div.find('input[name="row[replacement][os_axis][]"]').val(prescription.os_axis);

                //$(this).parents('.step7_function2').val('')
                $(this).parents('.step7_function2').find('select[name="row[replacement][recipe_type][]"]').val(prescription.prescription_type);
                $(this).parents('.step7_function2').find('select[name="row[replacement][recipe_type][]"]').change();
                prescription_div.find('select[name="row[replacement][coating_type][]"]').val(prescription.coating_id);


                //判断是否是彩色镜片
                if (prescription.color_id) {
                    prescription_div.find('#color_type').val(prescription.color_id);
                    if(is_new_version == 0){
                        prescription_div.find('#color_type').change();
                    }
                }
                prescription_div.find('#lens_type').val(prescription.index_id);

                //add，pd添加
                if (prescription.hasOwnProperty("total_add")) {
                    prescription_div.find('input[name="row[replacement][od_add][]"]').val(prescription.total_add);
                    //prescription_div.find('input[name="row[replacement][os_add][]"]').attr('disabled',true);
                } else {
                    prescription_div.find('input[name="row[replacement][od_add][]"]').val(prescription.od_add);
                    prescription_div.find('input[name="row[replacement][os_add][]"]').val(prescription.os_add);
                }

                if (prescription.hasOwnProperty("pd") && (prescription.pd != '')) {
                    prescription_div.find('input[name="row[replacement][pd_r][]"]').val(prescription.pd);
                    //prescription_div.find('input[name="row[replacement][pd_l][]"]').attr('disabled',true);
                }else{
                    prescription_div.find('input[name="row[replacement][pd_r][]"]').val(prescription.pd_r);
                    prescription_div.find('input[name="row[replacement][pd_l][]"]').val(prescription.pd_l);
                }
                //
                if (prescription.hasOwnProperty("od_pv")) {
                    prescription_div.find('input[name="row[replacement][od_pv][]"]').val(prescription.od_pv);
                }
                if (prescription.hasOwnProperty("od_bd")) {
                    prescription_div.find('input[name="row[replacement][od_bd][]"]').val(prescription.od_bd);
                }
                if (prescription.hasOwnProperty("od_pv_r")) {
                    prescription_div.find('input[name="row[replacement][od_pv_r][]"]').val(prescription.od_pv_r);
                }
                if (prescription.hasOwnProperty("od_bd_r")) {
                    prescription_div.find('input[name="row[replacement][od_bd_r][]"]').val(prescription.od_bd_r);
                }
                if (prescription.hasOwnProperty("os_pv")) {
                    prescription_div.find('input[name="row[replacement][os_pv][]"]').val(prescription.os_pv);
                }
                if (prescription.hasOwnProperty("os_bd")) {
                    prescription_div.find('input[name="row[replacement][os_bd][]"]').val(prescription.os_bd);
                }
                if (prescription.hasOwnProperty("os_pv_r")) {
                    prescription_div.find('input[name="row[replacement][os_pv_r][]"]').val(prescription.os_pv_r);
                }
                if (prescription.hasOwnProperty("od_pv")) {
                    prescription_div.find('input[name="row[replacement][os_bd_r][]"]').val(prescription.os_bd_r);
                }

                $('.selectpicker ').selectpicker('refresh');
            })

            $(document).on('click', '.btn-add-box', function () {
                $('.add_gift').after(gift_click_data);
                $('.selectpicker ').selectpicker('refresh');
            });

            $(document).on('click', '.btn-add-supplement-reissue', function () {
                $('#supplement-order').after(lens_click_data);
                $('.selectpicker ').selectpicker('refresh');
            });

            //如果问题类型存在，显示问题类型和措施
            //跟单处理
            if (Config.problem_id && Config.work_type == 2) {
                var id = Config.problem_id;
                var work_id = $('#work_id').val();
                $("input[name='row[problem_type_id]'][value='" + id + "']").attr("checked", true);
                //var all_group = Config.workOrderConfigValue.group;
                //所有的问题类型对应措施表
                var all_problem_step = Config.workOrderConfigValue.all_problem_step;
                //求出选择的问题类型对应的措施
                var choose_problem_step = all_problem_step[id];
                if(choose_problem_step == undefined){
                    Toastr.error('选择的问题类型没有对应的措施，请重新选择问题类型或者添加措施');
                    return false;
                }
                //循环列出对应的措施
                for(var j=0;j<choose_problem_step.length;j++){
                    //console.log(choose_problem_step[j].step_id);
                    $('#step' + choose_problem_step[j].step_id).parent().show();
                    $('#step' + choose_problem_step[j].step_id + '-is_check').val(choose_problem_step[j].is_check);
                    $('#step' + choose_problem_step[j].step_id + '-is_auto_complete').val(choose_problem_step[j].is_auto_complete);
                    if(choose_problem_step[j].extend_group_id !=undefined && choose_problem_step[j].extend_group_id !=0){
                        $('#step' + choose_problem_step[j].step_id + '-appoint_group').val((choose_problem_step[j].extend_group_id));
                    }else{
                        $('#step' + choose_problem_step[j].step_id + '-appoint_group').val(0);
                    }    
                }
                //id大于5 默认措施4
                // if (id > 4) {
                //     var steparr = Config.workorder['step04'];
                //     for (var j = 0; j < steparr.length; j++) {
                //         $('#step' + steparr[j].step_id).parent().show();
                //         //读取对应措施配置
                //         $('#step' + steparr[j].step_id + '-is_check').val(steparr[j].is_check);
                //         $('#step' + steparr[j].step_id + '-appoint_group').val((steparr[j].appoint_group).join(','));
                //     }
                // } else {
                //     $('#recept_person_group').hide();
                //     $('#after_user_group').show();
                //     $('#after_user_id').val(Config.workorder.copy_group);
                //     $('#after_user').html(Config.users[Config.workorder.copy_group]);
                //     var step = Config.workorder.warehouse_problem_group[id].step;
                //     if (step) {
                //         var steparr = Config.workorder[step];

                //         for (var j = 0; j < steparr.length; j++) {
                //             $('#step' + steparr[j].step_id).parent().show();
                //             //读取对应措施配置
                //             $('#step' + steparr[j].step_id + '-is_check').val(steparr[j].is_check);
                //             $('#step' + steparr[j].step_id + '-appoint_group').val((steparr[j].appoint_group).join(','));
                //         }
                //     }

                // }
                var checkID = [];//定义一个空数组
                var appoint_group = '';
                var input_content = '';
                var username = [];
                var appoint_users = [];
                var lens_click_data_edit;
                var gift_click_data_edit;
                $("input[name='row[measure_choose_id][]']:checked").each(function (i) {
                    checkID[i] = $(this).val();
                    var id = $(this).val();
                    //获取承接组
                    appoint_group += $('#step' + id + '-appoint_group').val() + ',';
                    var group = $('#step' + id + '-appoint_group').val();
                    var group_arr = group.split(',')
                    var appoint_users = [];
                    var appoint_val = [];
                    for (var i = 0; i < group_arr.length; i++) {
                        //循环根据承接组Key获取对应承接人id
                        appoint_users.push(Config.workorder[group_arr[i]]);
                        appoint_val[Config.workorder[group_arr[i]]] = group_arr[i];
                    }

                    //循环根据承接人id获取对应人名称
                    for (var j = 0; j < appoint_users.length; j++) {
                        input_content += '<input type="hidden" name="row[order_recept][appoint_group][' + id + '][]" value="' + appoint_val[appoint_users[j]] + '"/>';
                        input_content += '<input type="hidden" name="row[order_recept][appoint_ids][' + id + '][]" value="' + appoint_users[j] + '"/>';
                        input_content += '<input type="hidden" name="row[order_recept][appoint_users][' + id + '][]" value="' + Config.users[appoint_users[j]] + '"/>';
                    }

                    //获取是否需要审核
                    if ($('#step' + id + '-is_check').val() > 0) {
                        $('#is_check').val(1);
                    }
                });
                //追加到元素之后
                $("#input-hidden").append(input_content);
                var arr = array_filter(appoint_group.split(','));
                // var username = [];
                // var appoint_users = [];
                //循环根据承接组Key获取对应承接人id
                // for (var i = 0; i < arr.length - 1; i++) {
                //     //循环根据承接组Key获取对应承接人id
                //     appoint_users.push(Config.workorder[arr[i]]);
                // }
                //console.log(arr);
                for (var i = 0; i < arr.length - 1; i++) {
                    //循环根据承接组Key获取对应承接人id
                    //appoint_users.push(Config.workorder[arr[i]]);
                    if(Config.workOrderConfigValue.group[arr[i]] !=undefined){
                        console.log(Config.workOrderConfigValue.group[arr[i]]);
                        for(var n=0;n<Config.workOrderConfigValue.group[arr[i]].length;n++){
                            appoint_users.push(Config.workOrderConfigValue.group[arr[i]][n]);
                        }
                        
                    }
                    
                }
                //console.log(appoint_users);
                //循环根据承接人id获取对应人名称
                for (var j = 0; j < appoint_users.length; j++) {
                    username.push(Config.users[appoint_users[j]]);
                }
                console.log(username);
                var users = array_filter(username);
                var appoint_users = array_filter(appoint_users);
                $('#appoint_group_users').html(users.join(','));
                $('#recept_person_id').val(appoint_users.join(','));
                $('#recept_person_group').show();
                $('#after_user_group').hide();


                //判断更换镜框的状态，如果显示的话把原数据带出来，如果隐藏则不显示原数据 start
                if (!$('.step1-1').is(':hidden')) {
                    changeFrame(1, work_id)
                }
                //判断取消订单的状态，如果显示的话把原数据带出来，如果隐藏则不显示原数据 start
                if (!$('.step3').is(':hidden')) {
                    cancelOrder(1, work_id);
                }
                //判断取消订单的状态，如果显示的话把原数据带出来，如果隐藏则不显示原数据 end
                //判断更换处方的状态，如果显示的话把数据带出来，如果隐藏则不显示镜架数据 start
                if (!$('.step12-12').is(':hidden')) {
                    if(!checkIDss.includes(15)){
                        changeOrder(work_id, 2);
                    }
                }
                //判断更换处方的状态，如果显示的话把数据带出来，如果隐藏则不显示镜架数据 end
                //判断补发订单的状态，如果显示的话把数据带出来，如果隐藏则不显示补发数据 start
                if (!$('.step7').is(':hidden')) {
                    changeOrder(work_id, 5);
                }
                //判断补发订单的状态，如果显示的话把数据带出来，如果隐藏则不显示补发数据 end
                //判断赠品信息的状态，如果显示的话把数据带出来，如果隐藏的话则不显示赠品数据  start
                if (!$('.step6').is(':hidden')) {
                    changeOrder(work_id, 4);
                }
            }

        },
        edit: function () {
            Controller.api.bindevent();
            //进入页面展示按钮下的数据
            $("input[name='row[measure_choose_id][]']:checked").each(function (i) {
                var id = $(this).val();
                if(id == 15){
                    //vip退款显示
                    $(".step2").show();
                }
                if(id == 13){
                    //修改地址
                    changeOrderAddress();
                }
            })

            //点击事件 #todo::需判断仓库或者客服
            $(document).on('click', '.problem_type', function () {
                //读取是谁添加的配置console.log(Config.work_type);
                $('.step_type').attr('checked', false);
                $('.step_type').parent().hide();
                $('#appoint_group_users').html('');//切换问题类型时清空承接人
                $('#recept_person_id').val('');//切换问题类型时清空隐藏域承接人id
                $('#recept_person').val('');//切换问题类型时清空隐藏域承接人
                $('.measure').hide();
                $('#recept_group_id').val('');
                if (2 == Config.work_type) { //如果是仓库人员添加的工单
                    $('#step_id').hide();
                    $('#recept_person_group').hide();
                    $('#after_user_group').show();
                    //$('#after_user_id').val(Config.workorder.copy_group);
                    //$('#after_user').html(Config.users[Config.workorder.copy_group]);
                    Backend.api.ajax({
                        url: 'saleaftermanage/work_order_list/getDocumentaryRule',
                    }, function (data, ret) {
                        $('#all_after_user_id').val(data.join(','));
                        var content = '';
                        for(i=0;i<data.length;i++){
                            //$('#all_after_user').html(Config.users[data[i]]);
                            content += Config.users[data[i]]+' ';   
                        }
                        $('#all_after_user').html(content);
                    },function(data,ret){
                        Toastr.error(ret.msg);
                        return false;
                    });
                } else { //如果是客服人员添加的工单
                    // var id = $(this).val();
                    // //id大于5 默认措施4
                    // if (id > 5) {
                    //     var steparr = Config.workorder['step04'];
                    //     for (var j = 0; j < steparr.length; j++) {
                    //         $('#step' + steparr[j].step_id).parent().show();
                    //         //读取对应措施配置
                    //         $('#step' + steparr[j].step_id + '-is_check').val(steparr[j].is_check);
                    //         $('#step' + steparr[j].step_id + '-appoint_group').val((steparr[j].appoint_group).join(','));
                    //     }
                    // } else {
                    //     var step = Config.workorder.customer_problem_group[id].step;
                    //     var steparr = Config.workorder[step];
                    //     //console.log(steparr);
                    //     for (var j = 0; j < steparr.length; j++) {
                    //         $('#step' + steparr[j].step_id).parent().show();
                    //         //读取对应措施配置
                    //         $('#step' + steparr[j].step_id + '-is_check').val(steparr[j].is_check);
                    //         $('#step' + steparr[j].step_id + '-appoint_group').val((steparr[j].appoint_group).join(','));
                    //     }
                    // }
                    var id = $(this).val();
                    //var all_group = Config.workOrderConfigValue.group;
                    //所有的问题类型对应措施表
                    var all_problem_step = Config.workOrderConfigValue.all_problem_step;
                    //求出选择的问题类型对应的措施
                    var choose_problem_step = all_problem_step[id];
                    if(choose_problem_step == undefined){
                        Toastr.error('选择的问题类型没有对应的措施，请重新选择问题类型或者添加措施');
                        return false;
                    }
                    //循环列出对应的措施
                    for(var j=0;j<choose_problem_step.length;j++){
                        //console.log(choose_problem_step[j].step_id);
                        $('#step' + choose_problem_step[j].step_id).parent().show();
                        $('#step' + choose_problem_step[j].step_id + '-is_check').val(choose_problem_step[j].is_check);
                        $('#step' + choose_problem_step[j].step_id + '-is_auto_complete').val(choose_problem_step[j].is_auto_complete);
                        if(choose_problem_step[j].extend_group_id !=undefined && choose_problem_step[j].extend_group_id !=0){
                            $('#step' + choose_problem_step[j].step_id + '-appoint_group').val((choose_problem_step[j].extend_group_id));
                        }else{
                            $('#step' + choose_problem_step[j].step_id + '-appoint_group').val(0);
                        }    
                    }
                    var checkID = [];//定义一个空数组
                    $("input[name='row[measure_choose_id][]']:checked").each(function (i) {
                        console.log(i);
                        checkID[i] = $(this).val();
                    });
                    console.log(checkID);
                    for (var m = 0; m < checkID.length; m++) {
                        var node = $('.step' + checkID[m]);
                        if (node.is(':hidden')) {
                            node.show();
                        } else {
                            node.hide();
                        }
                        //判断是客服工单还是仓库工单
                        // if (1 == Config.work_type) { //客服工单
                        //     var secondNode = $('.step' + id + '-' + checkID[m]);
                        //     //var secondNode = $('.step' + checkID[m] + '-' + checkID[m]);
                        // } else if (2 == Config.work_type) { //仓库工单
                        //     if ((1 == id) && (1 == checkID[m])) {
                        //         var secondNode = $('.step2' + '-' + checkID[m]);
                        //     } else if ((id >= 2 || id <= 3) && (1 == checkID[m])) {
                        //         var secondNode = $('.step1' + '-' + checkID[m]);
                        //     } else {
                        //         var secondNode = $('.step' + id + '-' + checkID[m]);
                        //     }
                        // }
                        var secondNode = $('.step' + checkID[m] + '-' + checkID[m]);
                        console.log(checkID[m]);
                        if (secondNode.is(':hidden')) {
                            secondNode.show();
                        } else {
                            secondNode.hide();
                        }
                    }
                    //判断更换镜框的状态，如果显示的话把原数据带出来，如果隐藏则不显示原数据 start
                    if (!$('.step1-1').is(':hidden')) {
                        changeFrame()
                    }
                    //判断更换镜框的状态，如果显示的话把原数据带出来，如果隐藏则不显示原数据 end
                    //判断取消订单的状态，如果显示的话把原数据带出来，如果隐藏则不显示原数据 start
                    if (!$('.step3').is(':hidden')) {
                        cancelOrder();
                    }
                    //判断取消订单的状态，如果显示的话把原数据带出来，如果隐藏则不显示原数据 end                   
                }
            })
            //根据措施类型显示隐藏
            $(document).on('click', '.step_type', function () {
                $("#input-hidden").html('');
                var incrementId = $('#c-platform_order').val();
                if (!incrementId) {
                    Toastr.error('订单号不能为空');
                    return false;
                } else {
                    $('.measure').hide();
                    var problem_type_id = $("input[name='row[problem_type_id]']:checked").val();
                    var checkID = [];//定义一个空数组
                    var appoint_group = '';
                    var input_content = '';
                    var is_check = [];
                    var count = 0;
                    $("input[name='row[measure_choose_id][]']:checked").each(function (i) {
                        checkID[i] = $(this).val();
                        var id = $(this).val();
                        //获取承接组
                        appoint_group += $('#step' + id + '-appoint_group').val() + ',';
                        var group_id = $('#step' + id + '-appoint_group').val();
                        // var group = $('#step' + id + '-appoint_group').val();
                        // var group_arr = group.split(',')
                        // var appoint_users = [];
                        // var appoint_val = [];
                        // for (var i = 0; i < group_arr.length; i++) {
                        //     //循环根据承接组Key获取对应承接人id
                        //     appoint_users.push(Config.workorder[group_arr[i]]);
                        //     appoint_val[Config.workorder[group_arr[i]]] = group_arr[i];
                        // }

                        // //循环根据承接人id获取对应人名称
                        // for (var j = 0; j < appoint_users.length; j++) {
                        //     input_content += '<input type="hidden" name="row[order_recept][appoint_group][' + id + '][]" value="' + appoint_val[appoint_users[j]] + '"/>';
                        //     input_content += '<input type="hidden" name="row[order_recept][appoint_ids][' + id + '][]" value="' + appoint_users[j] + '"/>';
                        //     input_content += '<input type="hidden" name="row[order_recept][appoint_users][' + id + '][]" value="' + Config.users[appoint_users[j]] + '"/>';
                        // }
                        var choose_group = Config.workOrderConfigValue.group[group_id];
                        if(choose_group){
                            for(var j = 0;j<choose_group.length;j++){
                                input_content += '<input type="hidden" name="row[order_recept][appoint_group][' + id + '][]" value="' + group_id + '"/>';
                                input_content += '<input type="hidden" name="row[order_recept][appoint_ids][' + id + '][]" value="' + choose_group[j] + '"/>';
                                input_content += '<input type="hidden" name="row[order_recept][appoint_users][' + id + '][]" value="' + Config.users[choose_group[j]] + '"/>';                            
                            }
                        }else{
                            count =1;
                            input_content += '<input type="hidden" name="row[order_recept][appoint_group][' + id + '][]" value="0"/>';
                            input_content += '<input type="hidden" name="row[order_recept][appoint_ids][' + id + '][]" value="' + Config.userid + '"/>';
                            input_content += '<input type="hidden" name="row[order_recept][appoint_users][' + id + '][]" value="' + Config.users[Config.userid] + '"/>';                            
                        }                        
                        //编辑页面的修改地址
                        if(id == 13){
                            changeOrderAddress();
                        }
                        //vip退款
                        if(id == 15){
                            $(".step2").show()
                        }
                        //获取是否需要审核
                        var step_is_check = $('#step' + id + '-is_check').val();
                        is_check.push(step_is_check);
                        //是否自动审核完成 start
                        var step_is_auto_complete = $('#step' + id + '-is_auto_complete').val();
                        input_content +='<input type="hidden" name="row[order_recept][auto_complete][' + id + ']" value="' + step_is_auto_complete + '"/>';
                        //是否自动审核完成  end
                    });
                    //判断如果存在1 则改为需要审核
                    if ($.inArray("1", is_check) != -1) {
                        $('#is_check').val(1);
                    } else {
                        $('#is_check').val(0);
                    }
                    //追加到元素之后
                    $("#input-hidden").append(input_content);
                    //一般措施
                    for (var m = 0; m < checkID.length; m++) {
                        var node = $('.step' + checkID[m]);
                        if (node.is(':hidden')) {
                            node.show();
                        } else {
                            node.hide();
                        }
                        //判断是客服工单还是仓库工单
                        // if (1 == Config.work_type) { //客服工单
                        //     var secondNode = $('.step' + problem_type_id + '-' + checkID[m]);
                        // } else if (2 == Config.work_type) { //仓库工单
                        //     if ((1 == problem_type_id) && (1 == checkID[m])) {
                        //         var secondNode = $('.step2' + '-' + checkID[m]);
                        //     } else if ((problem_type_id >= 2 || problem_type_id <= 3) && (1 == checkID[m])) {
                        //         var secondNode = $('.step1' + '-' + checkID[m]);
                        //     } else {
                        //         var secondNode = $('.step' + problem_type_id + '-' + checkID[m]);
                        //     }
                        // }
                        var secondNode = $('.step' + checkID[m] + '-' + checkID[m]);
                        if (secondNode.is(':hidden')) {
                            secondNode.show();
                        } else {
                            secondNode.hide();
                        }
                    }
                    var arr = array_filter(appoint_group.split(','));
                    var username = [];
                    var appoint_users = [];
                    //循环根据承接组Key获取对应承接人id
                    for (var i = 0; i < arr.length - 1; i++) {
                        //循环根据承接组Key获取对应承接人id
                        //appoint_users.push(Config.workorder[arr[i]]);
                        if(Config.workOrderConfigValue.group[arr[i]] !=undefined){
                            //console.log(Config.workOrderConfigValue.group[arr[i]]);
                            for(var n=0;n<Config.workOrderConfigValue.group[arr[i]].length;n++){
                                appoint_users.push(Config.workOrderConfigValue.group[arr[i]][n]);
                            }
                            
                        }
                        
                    }
                    if(count == 1){
                        appoint_users.push(Config.userid);
                    }else{
                         if(appoint_users[Config.userid]){
                            delOne(Config.userid,appoint_users);
                        }                         
                    }
                    //判断如果为补价 优惠券 积分 追加自己id为承接人
                    // var self = ["8","9","10"];
                    // var intersection = checkID.filter(function(v){ return self.indexOf(v) > -1 });
                    // if (intersection.length>0) {
                    //     appoint_users.push(Config.userid);
                    // }else{
                    //     if(appoint_users[Config.userid]){
                    //         delOne(Config.userid,appoint_users);
                    //     }   
                    // }
                    //循环根据承接人id获取对应人名称
                    for (var j = 0; j < appoint_users.length; j++) {
                        username.push(Config.users[appoint_users[j]]);
                    }
                    var users = array_filter(username);
                    $('#appoint_group_users').html(users.join(','));
                    $('#recept_person_id').val(appoint_users.join(','));

                    //判断更换处方的状态，如果显示的话把数据带出来，如果隐藏则不显示镜架数据 start
                    // if (!$('.step2-1').is(':hidden')) {
                    //     changeOrder(work_id, 2);
                    // }
                    //判断更换处方的状态，如果显示的话把数据带出来，如果隐藏则不显示镜架数据 end
                    //判断补发订单的状态，如果显示的话把数据带出来，如果隐藏则不显示补发数据 start
                    // if (!$('.step7').is(':hidden')) {
                    //    changeOrder(work_id, 5);
                    // }
                    //判断补发订单的状态，如果显示的话把数据带出来，如果隐藏则不显示补发数据 end
                    //判断赠品信息的状态，如果显示的话把数据带出来，如果隐藏的话则不显示赠品数据  start
                    // if (!$('.step6').is(':hidden')) {
                    //     changeOrder(work_id, 4);
                    // }
                    //判断赠品信息的状态，如果显示的话把数据带出来，如果隐藏的话则不显示赠品数据 end                    
                }
            });
            var lens_click_data_add_edit;
            var gift_click_data_add_edit;
            var prescriptions_add_edit;
            var is_add = 0;
            $(document).on('click', 'input[name="row[measure_choose_id][]"]', function () {
                if ($("body").find('input[name="row[replacement][original_sku][]"]').length <= 0 || $("body").find('input[name="row[gift][original_sku][]"]').length <= 0) {
                    is_add = 1;
                    var value = $(this).val();
                    var check = $(this).prop('checked');
                    var increment_id = $('#c-platform_order').val();
                    var is_new_version = $('#is_new_version').val();
                    if (increment_id) {
                        var site_type = $('#work_platform').val();
                        //补发
                        if (value == 7 && check === true) {
                            //获取补发的信息
                            Backend.api.ajax({
                                url: 'saleaftermanage/work_order_list/ajaxGetAddress',
                                data: {
                                    increment_id: increment_id,
                                    site_type: site_type,
                                    is_new_version: is_new_version
                                }
                            }, function (json, ret) {
                                if (json.code == 0) {
                                    Toastr.error(json.msg);
                                    return false;
                                }
                                var data = json.address;
                                var lens = json.lens;
                                prescriptions_add_edit = data.prescriptions;
                                $('#supplement-order').html(lens.html);
                                var order_pay_currency = $('#order_pay_currency').val();
                                //修改地址
                                var address = '';
                                for (var i = 0; i < data.address.length; i++) {
                                    if (i == 0) {
                                        address += '<option value="' + i + '" selected>' + data.address[i].address_type + '</option>';
                                        //补发地址自动填充第一个
                                        $('#c-firstname').val(data.address[i].firstname);
                                        $('#c-lastname').val(data.address[i].lastname);
                                        var email = data.address[i].email;
                                        if (email == null) {
                                            email = $('#customer_email').val();
                                        }
                                        $('#c-email').val(email);
                                        $('#c-telephone').val(data.address[i].telephone);
                                        $('#c-country').val(data.address[i].country_id);
                                        $('#c-country').change();
                                        if(data.address[i].region_id == '8888' || !data.address[i].region_id){
                                            $('#c-region').val(0);
                                        }else{
                                            $('#c-region').val(data.address[i].region_id);
                                        }
                                        $('#c-region1').val(data.address[i].region);
                                        $('#c-city').val(data.address[i].city);
                                        $('#c-street').val(data.address[i].street);
                                        $('#c-postcode').val(data.address[i].postcode);
                                        $('#c-currency_code').val(order_pay_currency);
                                    } else {
                                        address += '<option value="' + i + '">' + data.address[i].address_type + '</option>';
                                    }

                                }
                                $('#address_select').html(address);
                                //选择地址切换地址
                                $('#address_select').change(function () {
                                    var address_id = $(this).val();
                                    var address = data.address[address_id];
                                    $('#c-firstname').val(address.firstname);
                                    $('#c-lastname').val(address.lastname);
                                    var email = address.email;
                                    if (email == null) {
                                        email = $('#customer_email').val();
                                    }
                                    $('#c-email').val(email);
                                    $('#c-telephone').val(address.telephone);
                                    $('#c-country').val(address.country_id);
                                    $('#c-country').change();
                                    $('#c-region').val(address.region_id);
                                    $('#c-region1').val(address.region);
                                    $('#c-city').val(address.city);
                                    $('#c-street').val(address.street);
                                    $('#c-postcode').val(address.postcode);
                                })

                                //追加
                                lens_click_data_add_edit = '<div class="margin-top:10px;">' + lens.html + '<div class="form-group-child4_del" style="width: 96%;padding-right: 0px;"><a href="javascript:;" style="width: 50%;" class="btn btn-danger btn-del-lens" title="删除"><i class="fa fa-trash"></i>删除</a></div></div>';

                                $('.selectpicker ').selectpicker('refresh');
                            });
                        }
                        //更加镜架的更改
                        var question = $('input[name="row[problem_type_id]"]:checked').val();
                        if ((Config.work_type == 1 && value == 12  && check === true) || (Config.work_type == 2 && value == 12  && check === true)) {
                            Backend.api.ajax({
                                url: 'saleaftermanage/work_order_list/ajaxGetChangeLens',
                                data: {
                                    increment_id: increment_id,
                                    site_type: site_type,
                                    is_new_version: is_new_version
                                }
                            }, function (data, ret) {
                                $('#lens_contents').html(data.html);
                                $('.selectpicker ').selectpicker('refresh');
                            });
                        }
                        //赠品
                        if (value == 6 && check == true) {
                            Backend.api.ajax({
                                url: 'saleaftermanage/work_order_list/ajaxGetGiftLens',
                                data: {
                                    increment_id: increment_id,
                                    site_type: site_type,
                                    is_new_version: is_new_version
                                }
                            }, function (data, ret) {
                                $('.add_gift').html(data.html);
                                //追加
                                gift_click_data_add_edit = '<div class="margin-top:10px;">' + data.html + '<div class="form-group-child4_del"  style="width: 96%;padding-right: 0px;"><a href="javascript:;" style="width: 50%;" class="btn btn-danger btn-del-lens" title="删除"><i class="fa fa-trash"></i>删除</a></div></div>';
                                $('.selectpicker ').selectpicker('refresh');
                            });
                        }

                        //判断更换镜框的状态，如果显示的话把原数据带出来，如果隐藏则不显示原数据 start
                        if (!$('.step1-1').is(':hidden')) {
                            changeFrame();
                        }
                        //判断更换镜框的状态，如果显示的话把原数据带出来，如果隐藏则不显示原数据 end
                        //判断取消订单的状态，如果显示的话把原数据带出来，如果隐藏则不显示原数据 start
                        if (!$('.step3').is(':hidden') && value == 3) {
                            cancelOrder();
                        }
                        //判断取消订单的状态，如果显示的话把原数据带出来，如果隐藏则不显示原数据 end
                    }
                }

            });
            //处方选择填充
            $(document).on('change', '#prescription_select', function () {
                if (is_add == 1) {
                    var val = $(this).val();
                    var prescription = prescriptions_add_edit[val];
                    var prescription_div = $(this).parents('.step7_function2').next('.step1_function3');
                    console.log(prescription);
                    prescription_div.find('input').val('');
                    prescription_div.find('input[name="row[replacement][od_sph][]"]').val(prescription.od_sph);
                    prescription_div.find('input[name="row[replacement][os_sph][]"]').val(prescription.os_sph);
                    prescription_div.find('input[name="row[replacement][os_cyl][]"]').val(prescription.os_cyl);
                    prescription_div.find('input[name="row[replacement][od_cyl][]"]').val(prescription.od_cyl);
                    prescription_div.find('input[name="row[replacement][od_axis][]"]').val(prescription.od_axis);
                    prescription_div.find('input[name="row[replacement][os_axis][]"]').val(prescription.os_axis);

                    //$(this).parents('.step7_function2').val('')
                    $(this).parents('.step7_function2').find('select[name="row[replacement][recipe_type][]"]').val(prescription.prescription_type);
                    $(this).parents('.step7_function2').find('select[name="row[replacement][recipe_type][]"]').change();
                    prescription_div.find('select[name="row[replacement][coating_type][]"]').val(prescription.coating_id);


                    //判断是否是彩色镜片
                    if (prescription.color_id > 0) {
                        prescription_div.find('#color_type').val(prescription.color_id);
                        prescription_div.find('#color_type').change();
                    }
                    prescription_div.find('#lens_type').val(prescription.index_id);
                    //add，pd添加
                    if (prescription.hasOwnProperty("total_add")) {
                        prescription_div.find('input[name="row[replacement][od_add][]"]').val(prescription.total_add);
                        //prescription_div.find('input[name="row[replacement][os_add][]"]').attr('disabled',true);
                    } else {
                        prescription_div.find('input[name="row[replacement][od_add][]"]').val(prescription.od_add);
                        prescription_div.find('input[name="row[replacement][os_add][]"]').val(prescription.os_add);
                    }

                    if (prescription.hasOwnProperty("pd") && prescription.pd != '') {
                        prescription_div.find('input[name="row[replacement][pd_r][]"]').val(prescription.pd);
                        //prescription_div.find('input[name="row[replacement][pd_l][]"]').attr('disabled',true);
                    } else {
                        prescription_div.find('input[name="row[replacement][pd_r][]"]').val(prescription.pd_r);
                        prescription_div.find('input[name="row[replacement][pd_l][]"]').val(prescription.pd_l);
                    }
                    //
                    if (prescription.hasOwnProperty("od_pv")) {
                        prescription_div.find('input[name="row[replacement][od_pv][]"]').val(prescription.od_pv);
                    }
                    if (prescription.hasOwnProperty("od_bd")) {
                        prescription_div.find('input[name="row[replacement][od_bd][]"]').val(prescription.od_bd);
                    }
                    if (prescription.hasOwnProperty("od_pv_r")) {
                        prescription_div.find('input[name="row[replacement][od_pv_r][]"]').val(prescription.od_pv_r);
                    }
                    if (prescription.hasOwnProperty("od_bd_r")) {
                        prescription_div.find('input[name="row[replacement][od_bd_r][]"]').val(prescription.od_bd_r);
                    }
                    if (prescription.hasOwnProperty("os_pv")) {
                        prescription_div.find('input[name="row[replacement][os_pv][]"]').val(prescription.os_pv);
                    }
                    if (prescription.hasOwnProperty("os_bd")) {
                        prescription_div.find('input[name="row[replacement][os_bd][]"]').val(prescription.os_bd);
                    }
                    if (prescription.hasOwnProperty("os_pv_r")) {
                        prescription_div.find('input[name="row[replacement][os_pv_r][]"]').val(prescription.os_pv_r);
                    }
                    if (prescription.hasOwnProperty("od_pv")) {
                        prescription_div.find('input[name="row[replacement][os_bd_r][]"]').val(prescription.os_bd_r);
                    }

                    $('.selectpicker ').selectpicker('refresh');
                }
            })
            $(document).on('click', '.btn-add-box-edit', function () {
                if (is_add == 1) {
                    $('.add_gift').after(gift_click_data_add_edit);
                    $('.selectpicker ').selectpicker('refresh');
                }
            });
            $(document).on('click', '.btn-add-supplement-reissue-edit', function () {
                if (is_add == 1) {
                    $('#supplement-order').after(lens_click_data_add_edit);
                    $('.selectpicker ').selectpicker('refresh');
                }
            });

        },
        detail: function () {
            Controller.api.bindevent();
            $("input[name='row[measure_choose_id][]']:checked").each(function (i) {
                var id = $(this).val();
                if(id == 15){
                    $(".step2").show();
                }
                if(id == 13){
                    changeOrderAddress();
                }
            })

        },
        //处理任务
        process: function () {
            Controller.api.bindevent();
            $("input[name='row[measure_choose_id][]']:checked").each(function (i) {
                var id = $(this).val();
                if(id == 15){
                    $(".step2").show();
                }
                if(id == 13){
                    changeOrderAddress();
                }
            })
        },
        workordernote: function () {
            Form.api.bindevent($("form[role=form]"), function (data, ret) {
                Fast.api.close();
            }, function (data, ret) {
                Toastr.success("失败");
            });
        },
        couponlist: function () {
            // 初始化表格参数配置
            Table.api.init({
                showJumpto: true,
                searchFormVisible: true,
                pageList: [10, 25, 50, 100],
                extend: {
                    index_url: 'saleaftermanage/work_order_list/couponList' + location.search,

                    table: 'work_order_list',
                }
            });

            var table = $("#table");

            // 初始化表格
            table.bootstrapTable({
                url: $.fn.bootstrapTable.defaults.extend.index_url,
                pk: 'id',
                sortName: 'id',
                columns: [
                    [
                        { checkbox: true },
                        {
                            field: '', title: __('序号'), formatter: function (value, row, index) {
                                var options = table.bootstrapTable('getOptions');
                                var pageNumber = options.pageNumber;
                                var pageSize = options.pageSize;
                                return (pageNumber - 1) * pageSize + 1 + index;
                            }, operate: false
                        },
                        { field: 'id', title: __('Id'), operate: false, visible: false },
                        { field: 'work_platform', title: __('平台'), custom: { 1: 'blue', 2: 'danger', 3: 'orange' }, searchList: { 1: 'Zeelool', 2: 'Voogueme', 3: 'Nihao',4:'Meeloog',9:'ZeeloolEs',10:'ZeeloolDe',11:'ZeeloolJp' }, formatter: Table.api.formatter.status },
                        { field: 'platform_order', title: __('订单号') },
                        { field: 'coupon_describe', title: __('优惠券名称'), operate: 'like' },
                        { field: 'coupon_str', title: __('优惠码'), operate: false },
                        { field: 'create_user_name', title: __('申请人'), operate: 'like' },
                        { field: 'create_time', title: __('申请时间'), operate: 'RANGE', addclass: 'datetimerange', formatter: Table.api.formatter.datetime },

                    ]
                ]
            });

            // 为表格绑定事件
            Table.api.bindevent(table);
        },
        integrallist: function () {
            // 初始化表格参数配置
            Table.api.init({
                showJumpto: true,
                searchFormVisible: true,
                pageList: [10, 25, 50, 100],
                extend: {
                    index_url: 'saleaftermanage/work_order_list/integralList' + location.search,

                    table: 'work_order_list',
                }
            });

            var table = $("#table");

            // 初始化表格
            table.bootstrapTable({
                url: $.fn.bootstrapTable.defaults.extend.index_url,
                pk: 'id',
                sortName: 'id',
                columns: [
                    [
                        { checkbox: true },
                        {
                            field: '', title: __('序号'), formatter: function (value, row, index) {
                                var options = table.bootstrapTable('getOptions');
                                var pageNumber = options.pageNumber;
                                var pageSize = options.pageSize;
                                return (pageNumber - 1) * pageSize + 1 + index;
                            }, operate: false
                        },
                        { field: 'id', title: __('Id'), operate: false, visible: false },
                        { field: 'work_platform', title: __('平台'), custom: { 1: 'blue', 2: 'danger', 3: 'orange' }, searchList: { 1: 'Zeelool', 2: 'Voogueme', 3: 'Nihao',4:'Meeloog',9:'ZeeloolEs',10:'ZeeloolDe',11:'ZeeloolJp'}, formatter: Table.api.formatter.status },
                        { field: 'platform_order', title: __('订单号') },
                        { field: 'integral', title: __('积分'), operate: 'between' },
                        { field: 'email', title: __('客户邮箱'), operate: 'like' },
                        { field: 'integral_describe', title: __('积分描述'), operate: false },
                        { field: 'create_user_name', title: __('创建人'), operate: 'like' },
                        { field: 'create_time', title: __('创建时间'), operate: 'RANGE', addclass: 'datetimerange', formatter: Table.api.formatter.datetime },

                    ]
                ]
            });

            // 为表格绑定事件
            Table.api.bindevent(table);
        },
        api: {
            bindevent: function () {
                Form.api.bindevent($("form[role=form]"));

                //删除一行镜片数据
                $(document).on('click', '.btn-del-lens', function () {
                    $(this).parent().parent().remove();
                });
                //保存草稿
                $('.btn-warning').click(function () {
                    $('.status').val(1);
                })

                //提交审核按钮
                $('.btn-status').click(function () {
                    $('.status').val(2);
                })

                //提交审核按钮
                $('.btn-check-status').click(function () {
                    $('.check-status').val(2);
                })
                //提交处理按钮
                $('.btn-process-status-error').click(function () {
                    var recept_id = $(this).data('id');
                    var note = $(this).parents('tr').find('.process-note').val();
                    if (!note) {
                        Toastr.error('处理意见不能为空');
                        return false;
                    }
                    $('.process-recept-id').val(recept_id);
                    $('.process-status').val(2);
                    $('.process-recept-note').val(note);
                })
                $('.btn-process-status-success').click(function () {

                    var recept_id = $(this).data('id');
                    var note = $(this).parents('tr').find('.process-note').val();
                    if (!note) {
                        Toastr.error('处理意见不能为空');
                        return false;
                    }
                    $('.process-recept-id').val(recept_id);
                    $('.process-status').val(1);
                    $('.process-recept-note').val(note);
                })

                //优惠券下拉切换
                $(document).on('change', '#c-check_coupon', function () {
                    if ($('#c-check_coupon').val()) {
                        $('#c-need_check_coupon').val('');
                        $('.selectpicker ').selectpicker('refresh');
                    }
                })

                //优惠券下拉切换
                $(document).on('change', '#c-need_check_coupon', function () {
                    if ($('#c-need_check_coupon').val()) {
                        $('#c-check_coupon').val('');
                        $('.selectpicker ').selectpicker('refresh');
                    }
                })

                //删除一行镜架数据
                $(document).on('click', '.btn-del', function () {
                    $(this).parent().parent().remove();
                });

                //如果问题类型存在，显示问题类型和措施
                if (Config.problem_type_id) {
                    var id = Config.problem_type_id;
                    var work_id = $('#work_id').val();
                    //row[problem_type_id]
                    $("input[name='row[problem_type_id]'][value='" + id + "']").attr("checked", true);
                    //如果是仓库工单并且是草稿状态的话
                    if(1 == Config.work_status && 2 == Config.work_type){
                        $('#step_id').hide();
                        $('#recept_person_group').hide();
                        $('#after_user_group').show();
                        // $('#after_user_id').val(Config.workorder.copy_group);
                        // $('#after_user').html(Config.users[Config.workorder.copy_group]);
                        //异步获取跟单人员
                        Backend.api.ajax({
                            url: 'saleaftermanage/work_order_list/getDocumentaryRule',
                        }, function (data, ret) {
                            //console.log(data);
                            $('#all_after_user_id').val(data.join(','));
                            var content = '';
                            for(i=0;i<data.length;i++){
                                //$('#all_after_user').html(Config.users[data[i]]);
                                content += Config.users[data[i]]+' ';
                            }
                            $('#all_after_user').html(content);
                        },function(data,ret){
                            console.log(ret);
                            Toastr.error(ret.msg);
                            return false;
                        });
                        if(2 == Config.work_type){
                            //提交审核按钮
                            $('.btn-status').click(function () {
                                $('.status').val(3);
                            })
                        }
                    }
                    //判断是客服创建还是仓库创建
                    // if (Config.work_type == 1) {
                    //     var temp_id = 5;
                    // } else if (Config.work_type == 2) {
                    //     var temp_id = 4;
                    // }

                    // //id大于5 默认措施4
                    // if (id > temp_id) {
                    //     var steparr = Config.workorder['step04'];
                    //     for (var j = 0; j < steparr.length; j++) {
                    //         $('#step' + steparr[j].step_id).parent().show();
                    //         //读取对应措施配置
                    //         $('#step' + steparr[j].step_id + '-is_check').val(steparr[j].is_check);
                    //         $('#step' + steparr[j].step_id + '-appoint_group').val((steparr[j].appoint_group).join(','));
                    //     }
                    // } else {
                    //     //判断是客服创建还是仓库创建
                    //     if (Config.work_type == 1) {
                    //         var step = Config.workorder.customer_problem_group[id].step;
                    //     } else if (Config.work_type == 2) {
                    //         $('#step_id').hide();
                    //         $('#recept_person_group').hide();
                    //         $('#after_user_group').show();
                    //         $('#after_user_id').val(Config.workorder.copy_group);
                    //         $('#after_user').html(Config.users[Config.workorder.copy_group]);
                    //         var step = Config.workorder.warehouse_problem_group[id].step;
                    //     }
                    //     var steparr = Config.workorder[step];
                    //     for (var j = 0; j < steparr.length; j++) {
                    //         $('#step' + steparr[j].step_id).parent().show();
                    //         //读取对应措施配置
                    //         $('#step' + steparr[j].step_id + '-is_check').val(steparr[j].is_check);
                    //         $('#step' + steparr[j].step_id + '-appoint_group').val((steparr[j].appoint_group).join(','));
                    //     }
                    // }
                    //var id = $(this).val();
                    //var all_group = Config.workOrderConfigValue.group;
                    //所有的问题类型对应措施表
                    var all_problem_step = Config.workOrderConfigValue.all_problem_step;
                    //求出选择的问题类型对应的措施
                    var choose_problem_step = all_problem_step[id];
                    if(choose_problem_step == undefined){
                        Toastr.error('选择的问题类型没有对应的措施，请重新选择问题类型或者添加措施');
                        return false;
                    }
                    //循环列出对应的措施
                    for(var j=0;j<choose_problem_step.length;j++){
                        //console.log(choose_problem_step[j].step_id);
                        $('#step' + choose_problem_step[j].step_id).parent().show();
                        $('#step' + choose_problem_step[j].step_id + '-is_check').val(choose_problem_step[j].is_check);
                        $('#step' + choose_problem_step[j].step_id + '-is_auto_complete').val(choose_problem_step[j].is_auto_complete);
                        if(choose_problem_step[j].extend_group_id !=undefined && choose_problem_step[j].extend_group_id !=0){
                            $('#step' + choose_problem_step[j].step_id + '-appoint_group').val((choose_problem_step[j].extend_group_id));
                        }else{
                            $('#step' + choose_problem_step[j].step_id + '-appoint_group').val(0);
                        }    
                    }
                    if (Config.measureList) {
                        var id = Config.problem_type_id;
                        var work_id = $('#work_id').val();
                        //row[problem_type_id]
                        $("input[name='row[problem_type_id]'][value='" + id + "']").attr("checked", true);
                        //判断是客服创建还是仓库创建
                        // if (Config.work_type == 1) {
                        //     var temp_id = 5;
                        // } else if (Config.work_type == 2) {
                        //     var temp_id = 4;
                        // }
                        // //id大于5 默认措施4
                        // if (id > temp_id) {
                        //     var steparr = Config.workorder['step04'];
                        //     for (var j = 0; j < steparr.length; j++) {
                        //         $('#step' + steparr[j].step_id).parent().show();
                        //         //读取对应措施配置
                        //         $('#step' + steparr[j].step_id + '-is_check').val(steparr[j].is_check);
                        //         $('#step' + steparr[j].step_id + '-appoint_group').val((steparr[j].appoint_group).join(','));
                        //     }
                        // } else {
                        //     //判断是客服创建还是仓库创建
                        //     if (Config.work_type == 1) {
                        //         var step = Config.workorder.customer_problem_group[id].step;
                        //     } else if (Config.work_type == 2) {
                        //         var step = Config.workorder.warehouse_problem_group[id].step;
                        //     }
                        //     var steparr = Config.workorder[step];
                        //     for (var j = 0; j < steparr.length; j++) {
                        //         $('#step' + steparr[j].step_id).parent().show();
                        //         //读取对应措施配置
                        //         $('#step' + steparr[j].step_id + '-is_check').val(steparr[j].is_check);
                        //         $('#step' + steparr[j].step_id + '-appoint_group').val((steparr[j].appoint_group).join(','));
                        //     }
                        // }
                        if (Config.measureList) {
                            var checkIDss = Config.measureList;//措施列表赋值给checkID
                            //console.log(checkIDss);
                            for (var m = 0; m < checkIDss.length; m++) {
                                $("input[name='row[measure_choose_id][]'][value='" + checkIDss[m] + "']").attr("checked", true);
                                var node = $('.step' + checkIDss[m]);
                                if (node.is(':hidden')) {
                                    node.show();
                                } else {
                                    node.hide();
                                }
                                //判断是客服工单还是仓库工单
                                // if (1 == Config.work_type) { //客服工单
                                //     var secondNode = $('.step' + id + '-' + checkIDss[m]);
                                // } else if (2 == Config.work_type) { //仓库工单
                                //     if ((1 == id) && (1 == checkIDss[m])) {
                                //         var secondNode = $('.step2' + '-' + checkIDss[m]);
                                //     } else if ((id >= 2 || id <= 3) && (1 == checkIDss[m])) {
                                //         var secondNode = $('.step1' + '-' + checkIDss[m]);
                                //     } else {
                                //         var secondNode = $('.step' + id + '-' + checkIDss[m]);
                                //     }
                                // }
                                var secondNode = $('.step' + checkIDss[m] + '-' + checkIDss[m]); 
                                console.log(secondNode);
                                if (secondNode.is(':hidden')) {
                                    secondNode.show();
                                } else {
                                    secondNode.hide();
                                }

                            }
                            var checkID = [];//定义一个空数组
                            var appoint_group = '';
                            var input_content = '';
                            var appoint_users = [];
                            var lens_click_data_edit;
                            var gift_click_data_edit;
                            var username = [];
                            var appoint_users = [];
                            var count = 0;
                            $("input[name='row[measure_choose_id][]']:checked").each(function (i) {
                                checkID[i] = $(this).val();
                                var id = $(this).val();
                                //获取承接组
                                appoint_group += $('#step' + id + '-appoint_group').val() + ',';
                                //var group = $('#step' + id + '-appoint_group').val();
                                //var group_arr = group.split(',')
                                //var appoint_users = [];
                                //var appoint_val = [];
                                // for (var i = 0; i < group_arr.length; i++) {
                                //     //循环根据承接组Key获取对应承接人id
                                //     appoint_users.push(Config.workorder[group_arr[i]]);
                                //     appoint_val[Config.workorder[group_arr[i]]] = group_arr[i];
                                // }

                                // //循环根据承接人id获取对应人名称
                                // for (var j = 0; j < appoint_users.length; j++) {
                                //     input_content += '<input type="hidden" name="row[order_recept][appoint_group][' + id + '][]" value="' + appoint_val[appoint_users[j]] + '"/>';
                                //     input_content += '<input type="hidden" name="row[order_recept][appoint_ids][' + id + '][]" value="' + appoint_users[j] + '"/>';
                                //     input_content += '<input type="hidden" name="row[order_recept][appoint_users][' + id + '][]" value="' + Config.users[appoint_users[j]] + '"/>';
                                // }
                                var group_id = $('#step' + id + '-appoint_group').val();
                                var choose_group = Config.workOrderConfigValue.group[group_id];
                                if(choose_group){
                                    for(var j = 0;j<choose_group.length;j++){
                                        input_content += '<input type="hidden" name="row[order_recept][appoint_group][' + id + '][]" value="' + group_id + '"/>';
                                        input_content += '<input type="hidden" name="row[order_recept][appoint_ids][' + id + '][]" value="' + choose_group[j] + '"/>';
                                        input_content += '<input type="hidden" name="row[order_recept][appoint_users][' + id + '][]" value="' + Config.users[choose_group[j]] + '"/>';                            
                                    }
                                }else{
                                    count =1;
                                    input_content += '<input type="hidden" name="row[order_recept][appoint_group][' + id + '][]" value="0"/>';
                                    input_content += '<input type="hidden" name="row[order_recept][appoint_ids][' + id + '][]" value="' + Config.userid + '"/>';
                                    input_content += '<input type="hidden" name="row[order_recept][appoint_users][' + id + '][]" value="' + Config.users[Config.userid] + '"/>';                            
                                }                                

                                //获取是否需要审核
                                if ($('#step' + id + '-is_check').val() > 0) {
                                    $('#is_check').val(1);
                                }
                                //是否自动审核完成 start
                                var step_is_auto_complete = $('#step' + id + '-is_auto_complete').val();
                                input_content +='<input type="hidden" name="row[order_recept][auto_complete][' + id + ']" value="' + step_is_auto_complete + '"/>';
                        //是否自动审核完成  end
                            });
                            //追加到元素之后
                            $("#input-hidden").append(input_content);
                            var arr = array_filter(appoint_group.split(','));
                            console.log(arr);
                            //循环根据承接组Key获取对应承接人id
                            // for (var i = 0; i < arr.length - 1; i++) {
                            //     //循环根据承接组Key获取对应承接人id
                            //     appoint_users.push(Config.workorder[arr[i]]);
                            // }
                            for (var i = 0; i < arr.length - 1; i++) {
                                //循环根据承接组Key获取对应承接人id
                                //appoint_users.push(Config.workorder[arr[i]]);
                                if(Config.workOrderConfigValue.group[arr[i]] !=undefined){
                                    //console.log(Config.workOrderConfigValue.group[arr[i]]);
                                    for(var n=0;n<Config.workOrderConfigValue.group[arr[i]].length;n++){
                                        appoint_users.push(Config.workOrderConfigValue.group[arr[i]][n]);
                                    }
                                    
                                }
                                
                            }
                            // if(count == 1){
                            //     appoint_users.push(Config.userid);
                            //     //appoint_users.push(Config.create_user_id);
                            // }else{
                            //      if(appoint_users[Config.create_user_id]){
                            //         delOne(Config.userid,appoint_users);
                            //     }                         
                            // }
                            // if(checkID.length>0 && appoint_users.length === 0){
                            //     if(!appoint_users[Config.userid]){
                            //         appoint_users.push(Config.userid);
                            //     }
                            // }else if(checkID.length === 0){
                            //     if(appoint_users[Config.userid]){
                            //         delOne(Config.userid,appoint_users);
                            //     } 
                            // }
                            if(count == 1){
                                appoint_users.push(Config.create_user_id);
                            }else{
                                 if(appoint_users[Config.create_user_id]){
                                    delOne(Config.create_user_id,appoint_users);
                                }                         
                            }
                            if(checkID.length>0 && appoint_users.length === 0){
                                if(!appoint_users[Config.create_user_id]){
                                    appoint_users.push(Config.create_user_id);
                                }
                            }else if(checkID.length === 0){
                                if(appoint_users[Config.create_user_id]){
                                    delOne(Config.create_user_id,appoint_users);
                                } 
                            }
                            //循环根据承接人id获取对应人名称
                            var appoint_users = array_filter(appoint_users);
                            console.log(appoint_users);
                            for (var j = 0; j < appoint_users.length; j++) {
                                username.push(Config.users[appoint_users[j]]);
                            }

                            var users = array_filter(username);
                            
                            $('#appoint_group_users').html(users.join(','));
                            $('#recept_person_id').val(appoint_users.join(','));
                        }

                        //判断更换镜框的状态，如果显示的话把原数据带出来，如果隐藏则不显示原数据 start
                        if (!$('.step1-1').is(':hidden')) {
                            changeFrame(1, work_id)
                        }
                        //判断更换镜框的状态，如果显示的话把原数据带出来，如果隐藏则不显示原数据 end
                        //判断取消订单的状态，如果显示的话把原数据带出来，如果隐藏则不显示原数据 start
                        if (!$('.step3').is(':hidden')) {
                            cancelOrder(1, work_id);
                        }
                        //判断取消订单的状态，如果显示的话把原数据带出来，如果隐藏则不显示原数据 end
                        //判断更换处方的状态，如果显示的话把数据带出来，如果隐藏则不显示镜架数据 start
                        if (!$('.step12-12').is(':hidden')) {
                            if(!checkIDss.includes(15)){
                                changeOrder(work_id, 2);
                            }
                            
                        }
                        //判断更换处方的状态，如果显示的话把数据带出来，如果隐藏则不显示镜架数据 end
                        //判断补发订单的状态，如果显示的话把数据带出来，如果隐藏则不显示补发数据 start
                        if (!$('.step7').is(':hidden')) {
                            changeOrder(work_id, 5);
                        }
                        //判断补发订单的状态，如果显示的话把数据带出来，如果隐藏则不显示补发数据 end
                        //判断赠品信息的状态，如果显示的话把数据带出来，如果隐藏的话则不显示赠品数据  start
                        if (!$('.step6').is(':hidden')) {
                            changeOrder(work_id, 4);
                        }
                        //判断赠品信息的状态，如果显示的话把数据带出来，如果隐藏的话则不显示赠品数据 end
                    }
                    function changeOrder(work_id, change_type) {
                        var ordertype = $('#work_platform').val();
                        var order_number = $('#c-platform_order').val();
                        var is_new_version = $('#is_new_version').val();
                        if (!order_number) {
                            return false;
                        }
                        if (ordertype <= 0) {
                            Layer.alert('请选择正确的平台');
                            return false;
                        }
                        var operate_type = Config.operate_type;
                        Backend.api.ajax({
                            url: 'saleaftermanage/work_order_list/ajax_change_order',
                            data: { change_type: change_type, order_number: order_number, work_id: work_id, order_type: ordertype, operate_type: operate_type,is_new_version: is_new_version }
                        }, function (json, ret) {
                            //补发订单信息
                            if (5 == change_type) {
                                //读取的订单地址信息
                                var data = json.address;
                                //读取的订单镜片信息
                                var lens = json.lens;
                                //读取的存入数据库的地址
                                var real_address = json.arr;
                                prescriptions = data.prescriptions;
                                $('#supplement-order').html(lens.html);
                                var order_pay_currency = $('#order_pay_currency').val();
                                //修改地址
                                var address = '';
                                if (real_address) {
                                    $('#c-firstname').val(real_address.firstname);
                                    $('#c-lastname').val(real_address.lastname);
                                    var email = real_address.email;
                                    if (email == null) {
                                        email = $('#customer_email').val();
                                    }
                                    $('#c-email').val(email);
                                    $('#c-telephone').val(real_address.telephone);
                                    $('#c-country').val(real_address.country_id);
                                    $('#c-country').change();
                                    $('#c-region').val(real_address.region_id);
                                    $('#c-region1').val(real_address.region);
                                    $('#c-city').val(real_address.city);
                                    $('#c-street').val(real_address.street);
                                    $('#c-postcode').val(real_address.postcode);
                                    $('#c-currency_code').val(order_pay_currency);
                                    $('#shipping_type').val(real_address.shipping_type);
                                    for (var i = 0; i < data.address.length; i++) {
                                        if (i == real_address.address_type) {
                                            address += '<option value="' + i + '" selected>' + data.address[i].address_type + '</option>';
                                        } else {
                                            address += '<option value="' + i + '">' + data.address[i].address_type + '</option>';
                                        }
                                    }
                                } else {
                                    for (var i = 0; i < data.address.length; i++) {
                                        if (i == 0) {
                                            address += '<option value="' + i + '" selected>' + data.address[i].address_type + '</option>';
                                            //补发地址自动填充第一个
                                            $('#c-firstname').val(data.address[i].firstname);
                                            $('#c-lastname').val(data.address[i].lastname);
                                            $('#c-email').val(data.address[i].email);
                                            $('#c-telephone').val(data.address[i].telephone);
                                            $('#c-country').val(data.address[i].country_id);
                                            $('#c-country').change();
                                            $('#c-region').val(data.address[i].region_id);
                                            $('#c-region1').val(data.address[i].region);
                                            $('#c-city').val(data.address[i].city);
                                            $('#c-street').val(data.address[i].street);
                                            $('#c-postcode').val(data.address[i].postcode);
                                            $('#c-currency_code').val(order_pay_currency);
                                        } else {
                                            address += '<option value="' + i + '">' + data.address[i].address_type + '</option>';
                                        }

                                    }
                                }
                                $('#address_select').html(address);
                                //选择地址切换地址
                                $('#address_select').change(function () {
                                    var address_id = $(this).val();
                                    var address = data.address[address_id];
                                    $('#c-firstname').val(address.firstname);
                                    $('#c-lastname').val(address.lastname);
                                    $('#c-email').val(address.email);
                                    $('#c-telephone').val(address.telephone);
                                    $('#c-country').val(address.country_id);
                                    $('#c-country').change();
                                    $('#c-region').val(address.region_id);
                                    $('#c-region1').val(address.region);
                                    $('#c-city').val(address.city);
                                    $('#c-street').val(address.street);
                                    $('#c-postcode').val(address.postcode);
                                })

                                //追加
                                lens_click_data_edit = '<div class="margin-top:10px;">' + json.lensform.html + '<div class="form-group-child4_del" style="width: 96%;padding-right: 0px;"><a href="javascript:;" style="width: 50%;" class="btn btn-danger btn-del-lens" title="删除"><i class="fa fa-trash"></i>删除</a></div></div>';

                                $('.selectpicker ').selectpicker('refresh');
                                //Controller.api.bindevent();            
                            } else if (2 == change_type) { //更换镜架信息
                                $('#lens_contents').html(json.lens.html);
                                $('.selectpicker').selectpicker('refresh');
                            } else if (4 == change_type) {
                                $('.add_gift').html(json.lens.html);
                                //追加
                                gift_click_data_edit = '<div class="margin-top:10px;">' + json.lensform.html + '<div class="form-group-child4_del" style="width: 96%;padding-right: 0px;"><a href="javascript:;" style="width: 50%;" class="btn btn-danger btn-del-lens" title="删除"><i class="fa fa-trash"></i>删除</a></div></div>';
                                $('.selectpicker ').selectpicker('refresh');
                            }
                        }, function (data, ret) {
                            //失败的回调
                            alert(ret.msg);
                            console.log(ret);
                            return false;
                        });
                    }
                }

                $(document).on('click', '.btn-add-box-edit', function () {
                    $('.add_gift').after(gift_click_data_edit);
                    $('.selectpicker ').selectpicker('refresh');
                });
                $(document).on('click', '.btn-add-supplement-reissue-edit', function () {
                    $('#supplement-order').after(lens_click_data_edit);
                    $('.selectpicker ').selectpicker('refresh');
                });
                $(document).on('click', 'input[name="row[measure_choose_id][]"]', function () {
                    var value = $(this).val();
                    var check = $(this).prop('checked');
                    var increment_id = $('#c-platform_order').val();
                    if (increment_id) {
                        var site_type = $('#work_platform').val();
                        //补发
                        if (value == 9 && check === true) {
                            var check_coupon = Config.workorder.check_coupon;
                            var need_check_coupon = Config.workorder.need_check_coupon;
                            check_coupon_option = '<option value="0">请选择</option>';
                            need_check_coupon_option = '<option value="0">请选择</option>';
                            for (i in check_coupon) {
                                if (check_coupon[i].site == site_type) {
                                    check_coupon_option += '<option value="' + check_coupon[i].id + '">' + check_coupon[i].desc + '</option>';
                                }
                            }
                            for (i in need_check_coupon) {
                                if (need_check_coupon[i].site == site_type) {
                                    need_check_coupon_option += '<option value="' + need_check_coupon[i].id + '">' + need_check_coupon[i].desc + '</option>';
                                }
                            }
                            $('#c-check_coupon').html(check_coupon_option);
                            $('#c-need_check_coupon').html(need_check_coupon_option);
                            $('.selectpicker ').selectpicker('refresh');
                        }
                    }
                });
                $(document).on('click', '.btn-edit-supplement-reissue', function () {
                    $('#supplement-order').after(lens_click_data);
                    $('.selectpicker ').selectpicker('refresh');
                });
                $(document).on('click', '.btn-edit-box', function () {
                    $('.add_gift').after(gift_click_data);
                    $('.selectpicker ').selectpicker('refresh');
                });
                //根据prescription_type获取lens_type
                $(document).on('change', 'select[name="row[replacement][recipe_type][]"],select[name="row[change_lens][recipe_type][]"],select[name="row[gift][recipe_type][]"]', function () {
                    var sitetype = $('#work_platform').val();
                    var prescription_type = $(this).val();
                    var is_new_version = $('#is_new_version').val();
                    if (!sitetype || !prescription_type) {
                        return false;
                    }
                    var that = $(this);
                    Backend.api.ajax({
                        url: 'saleaftermanage/work_order_list/ajaxGetLensType',
                        data: {
                            site_type: sitetype,
                            prescription_type: prescription_type,
                            is_new_version: is_new_version
                        }
                    }, function (data, ret) {
                        //console.log(data);
                        var prescription_div = that.parents('.prescription_type_step').next('div');
                        var lens_type;
                        for (var i = 0; i < data.length; i++) {
                            lens_type += '<option value="' + data[i].lens_id + '">' + data[i].lens_data_name + '</option>';
                        }
                        //console.log(lens_type);
                        prescription_div.find('#lens_type').html(lens_type);
                        if(is_new_version == 0){
                            prescription_div.find('#color_type').val('');
                        }

                        $('.selectpicker ').selectpicker('refresh');
                    }, function (data, ret) {
                        var prescription_div = that.parents('.prescription_type_step').next('div');
                        prescription_div.find('#lens_type').html('');
                        $('.selectpicker ').selectpicker('refresh');
                    }
                    );
                });
                //根据color_type获取lens_type
                $(document).on('change', 'select[name="row[replacement][color_id][]"],select[name="row[change_lens][color_id][]"],select[name="row[gift][color_id][]"]', function () {
                    var sitetype = $('#work_platform').val();
                    var color_id = $(this).val();
                    var is_new_version = $('#is_new_version').val();
                    var that = $(this);
                    if(is_new_version == 0 && sitetype == 1){
                        Backend.api.ajax({
                                url: 'saleaftermanage/work_order_list/ajaxGetLensType',
                                data: {
                                    site_type: sitetype,
                                    color_id: color_id,
                                    is_new_version: is_new_version
                                }
                            }, function (data, ret) {
                                var prescription_div = that.parents('.panel-body');
                                var color_type;
                                for (var i = 0; i < data.length; i++) {
                                    color_type += '<option value="' + data[i].lens_id + '">' + data[i].lens_data_name + '</option>';
                                }
                                prescription_div.find('#lens_type').html(color_type);
                                $('.selectpicker ').selectpicker('refresh');
                            }, function (data, ret) {
                                var prescription_div = that.parents('.step1_function3');
                                prescription_div.find('#lens_type').html('');
                                $('.selectpicker ').selectpicker('refresh');
                            }
                        );
                    }

                })

                //省市二级联动
                $(document).on('change', '#c-country', function () {
                    var id = $(this).val();
                    if (!id) {
                        return false;
                    }
                    $.ajax({
                        type: "POST",
                        url: "saleaftermanage/work_order_list/ajaxGetProvince",
                        dataType: "json",
                        cache: false,
                        async: false,
                        data: {
                            country_id: id,
                        },
                        success: function (json) {
                            var data = json.province;
                            var province = '<option value="0">请选择</option>';
                            for (var i = 0; i < data.length; i++) {
                                province += '<option value="' + data[i].region_id + '">' + data[i].default_name + '</option>';
                            }
                            $('#c-region').html(province);
                            $('.selectpicker ').selectpicker('refresh');
                        }
                    });
                });
                //省市二级联动
                $(document).on('change', '#c-country1', function () {
                    var id = $(this).val();
                    if (!id) {
                        return false;
                    }
                    $.ajax({
                        type: "POST",
                        url: "saleaftermanage/work_order_list/ajaxGetProvince",
                        dataType: "json",
                        cache: false,
                        async: false,
                        data: {
                            country_id: id,
                        },
                        success: function (json) {
                            var data = json.province;
                            var province = '<option value="0">请选择</option>';
                            for (var i = 0; i < data.length; i++) {
                                province += '<option value="' + data[i].region_id + '">' + data[i].default_name + '</option>';
                            }
                            $('#c-region2').html(province);
                            $('.selectpicker ').selectpicker('refresh');
                        }
                    });
                });
            },
        }
    };
    return Controller;
});

//过滤数组重复项
function array_filter(arr) {
    var new_arr = [];
    for (var i = 0; i < arr.length; i++) {
        var items = arr[i];
        //判断元素是否存在于new_arr中，如果不存在则插入到new_arr的最后
        if ($.inArray(items, new_arr) == -1) {
            new_arr.push(items);
        }
    }
    return new_arr;
}
//js 函数读取更换镜架信息
function changeFrame(is_edit = 0, work_id = 0) {
    var ordertype = $('#work_platform').val();
    var order_number = $('#c-platform_order').val();
    if (!order_number) {
        return false;
    }
    if (ordertype <= 0) {
        Toastr.error('请选择正确的平台');
        return false;
    }
    if (1 == is_edit) { //是编辑的话
        var urls = 'saleaftermanage/work_order_list/ajax_edit_order';
        var datas = { ordertype: ordertype, order_number: order_number, work_id: work_id, change_type: 1 };
    } else { //是新增的话
        var urls = 'saleaftermanage/work_order_list/ajax_get_order';
        var datas = { ordertype: ordertype, order_number: order_number };
    }
    Backend.api.ajax({
        url: urls,
        data: datas
    }, function (data, ret) {
        if (!data) {
            return false;
        }
        //删除添加的tr
        $('#change-frame tr:gt(0)').remove();
        var item = ret.data;
        var Str = '';
        if (1 == is_edit) {
            for (var j = 0, len = item.length; j < len; j++) {
                Str += '<tr>';
                Str += '<td><input  class="form-control" name="row[change_frame][original_sku][]" type="text" value="' + item[j].original_sku + '" readonly></td>';
                Str += '<td><input  class="form-control" name="row[change_frame][original_number][]" type="text" value="1" readonly></td>';
                Str += '<td><input  class="form-control" name="row[change_frame][change_sku][]" type="text" value="' + item[j].change_sku + '"></td>';
                Str += '<td><input  class="form-control" name="row[change_frame][change_number][]" type="text" value="1" readonly></td>';
                // Str +='<td><a href="javascript:;" class="btn btn-danger btn-del" title="删除"><i class="fa fa-trash"></i>删除</a></td>';
                Str += '</tr>';
            }
            $("#change-frame tbody").append(Str);
            return false;
        }
        for (var j = 0, len = item.length; j < len; j++) {
            Str += '<tr>';
            Str += '<td><input  class="form-control" name="row[change_frame][original_sku][]" type="text" value="' + item[j] + '" readonly></td>';
            Str += '<td><input  class="form-control" name="row[change_frame][original_number][]" type="text" value="1" readonly></td>';
            Str += '<td><input  class="form-control" name="row[change_frame][change_sku][]" type="text"></td>';
            Str += '<td><input  class="form-control" name="row[change_frame][change_number][]" type="text" value="1" readonly></td>';
            // Str +='<td><a href="javascript:;" class="btn btn-danger btn-del" title="删除"><i class="fa fa-trash"></i>删除</a></td>';
            Str += '</tr>';
        }
        $("#change-frame tbody").append(Str);
        return false;
    }, function (data, ret) {
        //失败的回调
        Toastr.error(ret.msg);
        return false;
    });
}
//js 函数读取取消订单信息
function cancelOrder(is_edit = 0, work_id = 0) {
    var ordertype = $('#work_platform').val();
    var order_number = $('#c-platform_order').val();
    if (!order_number) {
        return false;
    }
    if (ordertype <= 0) {
        Toastr.error('请选择正确的平台');
        return false;
    }
    if (1 == is_edit) {
        var urls = 'saleaftermanage/work_order_list/ajax_edit_order';
        var datas = { ordertype: ordertype, order_number: order_number, work_id: work_id, change_type: 3 };
    } else {
        var urls = 'saleaftermanage/work_order_list/ajax_get_order';
        var datas = { ordertype: ordertype, order_number: order_number };
    }
    Backend.api.ajax({
        url: urls,
        data: datas
    }, function (data, ret) {
        //删除添加的tr
        $('#cancel-order tr:gt(0)').remove();
        var item = ret.data;
        var Str = '';
        if (1 == is_edit) {
            for (var j = 0, len = item.length; j < len; j++) {
                Str += '<tr>';
                Str += '<td><input  class="form-control" readonly name="row[cancel_order][original_sku][]" type="text" value="' + item[j].original_sku + '" readonly></td>';
                Str += '<td><input  class="form-control" name="row[cancel_order][original_number][]"  type="text" value="1" readonly></td>';
                Str += '<td><a href="javascript:;" class="btn btn-danger btn-del" title="删除"><i class="fa fa-trash"></i>删除</a></td>';
                Str += '</tr>';
            }
            $("#cancel-order tbody").append(Str);
            return false;
        }
        for (var j = 0, len = item.length; j < len; j++) {
            Str += '<tr>';
            Str += '<td><input  class="form-control" readonly name="row[cancel_order][original_sku][]" type="text" value="' + item[j] + '" readonly></td>';
            Str += '<td><input  class="form-control" name="row[cancel_order][original_number][]"  type="text" value="1" readonly></td>';
            Str += '<td><a href="javascript:;" class="btn btn-danger btn-del" title="删除"><i class="fa fa-trash"></i>删除</a></td>';
            Str += '</tr>';
        }
        $("#cancel-order tbody").append(Str);
        return false;
    }, function (data, ret) {
        //失败的回调
        Toastr.error(ret.msg);
        return false;
    });
}
//js 删除指定数组的元素
function delOne(str,arr){
    //获取指定元素的索引
    var index = arr.indexOf(str);
    arr.splice(index,1);
    //document.write(arr);
}
//修改地址
function changeOrderAddress(){
    $("#user_address").show();
    var incrementId = $('#c-platform_order').val();
    var work_id = $('#work_id').val();
    if (!incrementId) {
        Toastr.error('订单号不能为空');
        return false;
    } else {
        var site_type = $('#work_platform').val();
        //id == 3修改地址
        //获取用户地址的信息
        Backend.api.ajax({
            url: 'saleaftermanage/work_order_list/ajaxGetAddress',
            data: {
                increment_id: incrementId,
                site_type: site_type,
                work_id: work_id,
            }
        }, function (json, ret) {
            if (json.code == 0) {
                Toastr.error(json.msg);
                return false;
            }
            var data = json.address;
            var order_pay_currency = $('#order_pay_currency').val();
            //修改地址
            var address1 = '';
            for (var i = 0; i < data.address.length; i++) {
                var address_id= data.address[i].address_id ? data.address[i].address_id : 0;
                if(i == address_id){
                    address1 += '<option value="' + i + '" selected>' + data.address[i].address_type + '</option>';
                    //补发地址自动填充第一个
                    $('#c-firstname1').val(data.address[i].firstname);
                    $('#c-lastname1').val(data.address[i].lastname);
                    var email = data.address[i].email;
                    if (email == null) {
                        email = $('#customer_email1').val();
                    }
                    $('#c-email1').val(email);
                    $('#c-telephone1').val(data.address[i].telephone);
                    $('#c-country1').val(data.address[i].country_id);
                    $('#c-country1').change();
                    if(data.address[i].region_id == '8888' || !data.address[i].region_id){
                        $('#c-region2').val(0);
                    }else{
                        $('#c-region2').val(data.address[i].region_id);
                    }
                    $('#c-region12').val(data.address[i].region);
                    $('#c-city1').val(data.address[i].city);
                    $('#c-street1').val(data.address[i].street);
                    $('#c-postcode1').val(data.address[i].postcode);
                    $('#c-currency_code1').val(order_pay_currency);
                }else{
                    address1 += '<option value="' + i + '">' + data.address[i].address_type + '</option>';
                }
            }
            $('#address_select1').html(address1);
            //选择地址切换地址
            $('#address_select1').change(function () {
                var address_id = $(this).val();
                var address = data.address[address_id];
                $('#c-firstname1').val(address.firstname);
                $('#c-lastname1').val(address.lastname);
                $('#c-email1').val(address.email);
                $('#c-telephone1').val(address.telephone);
                $('#c-country1').val(address.country_id);
                $('#c-country1').change();
                $('#c-region12').val(address.region);
                $('#c-region2').val(address.region_id);
                $('#c-city1').val(address.city);
                $('#c-street1').val(address.street);
                $('#c-postcode1').val(address.postcode);
            })
            $('.selectpicker ').selectpicker('refresh');
        });
    }
}
<|MERGE_RESOLUTION|>--- conflicted
+++ resolved
@@ -856,90 +856,30 @@
                 }else if(site == 'D'){
                     $("#work_platform").val(10);
                 }
-<<<<<<< HEAD
-                var str = incrementId.substring(0, 3);
-=======
                 $('#order_type').val(100);
                 $('#c-order_type').val(100);
                 $('.selectpicker ').selectpicker('refresh');
             }
             else{
->>>>>>> 1a3ef623
                 //判断站点
-                if (str == '100' || str == '400' || str == '500' || str == '530') {
+                if (str == '10' || str == '40' || str == '50' || str == '53') {
                     $("#work_platform").val(1);
-                } else if (str == '130' || str == '430') {
+                } else if (str == '13' || str == '43') {
                     $('#work_platform').val(2);
-                } else if (str == '300' || str == '600') {
+                } else if (str == '30' || str == '60') {
                     $('#work_platform').val(3);
-                } else if (str == '450' || str == '150'){
+                } else if (str == '45' || str == '15'){
                     //meeloog站
                     $('#work_platform').val(4);
-                } else if (str == '200' || str == '270'){
+                } else if (str == '20' || str == '27'){
                     //wesee站
                     $('#work_platform').val(5);
-                } else if (str == '160' || str == '460'){
+                } else if (str == '16' || str == '46'){
                     $('#work_platform').val(9);
-                } else if (str == '360' || str == '660'){
+                } else if (str == '36' || str == '66'){
                     $('#work_platform').val(10);
-                } else if (str == '139' || str == '469'){
-                    $('#work_platform').val(11);
-                }
-
-<<<<<<< HEAD
-            //载入数据
-            $('#platform_order').click(function () {
-                var incrementId = $('#c-platform_order').val().replace(/^\s+|\s+$/g, "");
-                if (!incrementId) {
-                    Toastr.error('订单号不能为空');
-                    return false;
-                }
-                var str = incrementId.substring(0, 3);
-                var vip_str = incrementId.substring(1, 4);
-                if(vip_str == 'VIP'){
-                    $('#order_pay_currency').val('USD');
-                    $('#step2_pay_currency').val('USD');
-                    $('#c-refund_money').val(29.8);
-                    $('#c-refund_way').val('原路退回');
-                    var site = incrementId.substring(0, 1);
-                    if(site == 'Z'){
-                        $("#work_platform").val(1);
-                    }else if(site == 'V'){
-                        $("#work_platform").val(2);
-                    }else if(site == 'M'){
-                        $("#work_platform").val(4);
-                    }else if(site == 'E'){
-                        $("#work_platform").val(9);
-                    }else if(site == 'D'){
-                        $("#work_platform").val(10);
-                    }else if(site == 'J'){
-                        $("#work_platform").val(11);
-                    }
-                    $('#order_type').val(100);
-                    $('#c-order_type').val(100);
-                    $('.selectpicker ').selectpicker('refresh');
-                }
-                else{
-                    //判断站点
-                    if (str == '100' || str == '400' || str == '500' || str == '530') {
-                        $("#work_platform").val(1);
-                    } else if (str == '130' || str == '430') {
-                        $('#work_platform').val(2);
-                    } else if (str == '300' || str == '600') {
-                        $('#work_platform').val(3);
-                    } else if (str == '450' || str == '150'){
-                        //meeloog站
-                        $('#work_platform').val(4);
-                    } else if (str == '200' || str == '270'){
-                        //wesee站
-                        $('#work_platform').val(5);
-                    } else if (str == '160' || str == '460'){
-                        $('#work_platform').val(9);
-                    } else if (str == '360' || str == '660'){
-                        $('#work_platform').val(10);
-                    } else if (str == '139' || str == '469'){
-                        $('#work_platform').val(11);
-=======
+                }
+
                 var sitetype = $('#work_platform').val();
                 $('#c-order_sku').html('');
                 Layer.load();
@@ -973,7 +913,6 @@
                     //判断更换镜框的状态，如果显示的话把原数据带出来，如果隐藏则不显示原数据 start
                     if (!$('.step1-1').is(':hidden')) {
                         changeFrame()
->>>>>>> 1a3ef623
                     }
                     //判断更换镜框的状态，如果显示的话把原数据带出来，如果隐藏则不显示原数据 end
                     //判断取消订单的状态，如果显示的话把原数据带出来，如果隐藏则不显示原数据 start
