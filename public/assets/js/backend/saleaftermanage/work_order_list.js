define(['jquery', 'bootstrap', 'backend', 'table', 'jqui', 'form'], function ($, undefined, Backend, Table, undefined, Form) {

    var Controller = {
        index: function () {
            // 初始化表格参数配置
            Table.api.init({
                showJumpto: true,
                searchFormVisible: true,
                pageList: [10, 25, 50, 100],
                extend: {
                    index_url: 'saleaftermanage/work_order_list/index' + location.search,
                    add_url: 'saleaftermanage/work_order_list/add',
                    edit_url: 'saleaftermanage/work_order_list/edit',
                    del_url: 'saleaftermanage/work_order_list/del',
                    multi_url: 'saleaftermanage/work_order_list/multi',
                    table: 'work_order_list',
                }
            });

            var table = $("#table");

            // 初始化表格
            table.bootstrapTable({
                url: $.fn.bootstrapTable.defaults.extend.index_url,
                pk: 'id',
                sortName: 'id',
                columns: [
                    [
                        { checkbox: true },
                        { field: 'id', title: __('Id') },
                        { field: 'work_platform', title: __('work_platform'), custom: { 1: 'blue', 2: 'danger', 3: 'orange' }, searchList: { 1: 'Zeelool', 2: 'Voogueme', 3: 'Nihao' }, formatter: Table.api.formatter.status },
                        { field: 'work_type_str', title: __('Work_type'), operate: false },
                        { field: 'work_type', title: __('Work_type'), searchList: { 1: '客服工单', 2: '仓库工单' }, visible: false, formatter: Table.api.formatter.status },
                        { field: 'platform_order', title: __('Platform_order') },
                        /*{ field: 'order_sku', title: __('Order_sku') },*/

                        {
                            field: 'order_sku',
                            title: __('Order_sku'),
                            operate: false,
                            formatter: function (value, rows) {
                                var all_user_name = '';
                                if (rows.order_sku_arr) {
                                    for (i = 0, len = rows.order_sku_arr.length; i < len; i++) {
                                        all_user_name += '<div class="step_recept"><b class="recept">' + rows.order_sku_arr[i] + '</b></div>';
                                    }
                                } else {
                                    all_user_name = '-';
                                }
                                return all_user_name;
                            },
                        },

                        { field: 'work_level', title: __('Work_level'), custom: { 1: 'success', 2: 'orange', 3: 'danger' }, searchList: { 1: '低', 2: '中', 3: '高' }, formatter: Table.api.formatter.status },
                        { field: 'problem_type_content', title: __('Problem_type_content') },
                        { field: 'is_check', title: __('Is_check'), custom: { 0: 'black', 1: 'success' }, searchList: { 0: '否', 1: '是' }, formatter: Table.api.formatter.status },

                        /*{ field: 'create_user_name', title: __('create_user_name') },*/
                        {
                            field: 'create_user_name',
                            title: __('about_user'),
                            operate: false,
                            formatter: function (value, rows) {
                                var all_user_name = '';
                                all_user_name += '<div class="step_recept"><b class="step">工单创建人：</b><b class="recept">' + rows.create_user_name + '</b></div>';
                                if (rows.is_check == 1) {
                                    all_user_name += '<div class="step_recept"><b class="step">直接审核人：</b><b class="recept">' + rows.assign_user_name + '</b></div>';
                                    if (rows.operation_user_id != 0) {
                                        all_user_name += '<div class="step_recept"><b class="step">实际审核人：</b><b class="recept">' + rows.operation_user_name + '</b></div>';
                                    }

                                }

                                return all_user_name;
                            },
                        },
                        {
                            field: 'after_user_id',
                            title: __('recept_user'),
                            operate: false,
                            formatter: function (value, rows) {
                                var all_user_name = '';

                                if (rows.work_type == 2 && rows.is_after_deal_with == 0) {
                                    all_user_name += '<div class="step_recept"><b class="recept">' + rows.after_user_name + '</b></div>';
                                } else {
                                    if (rows.step_num) {
                                        for (i = 0, len = rows.step_num.length; i < len; i++) {
                                            if (rows.step_num[i].recept_user == '') {
                                                rows.step_num[i].recept_user = 'system';
                                            }
                                            all_user_name += '<div class="step_recept"><b class="step">' + rows.step_num[i].measure_content + '：</b><b class="recept">' + rows.step_num[i].recept_user + '</b></div>';
                                        }
                                    }
                                }
                                return all_user_name;
                            },
                        },
                        {
                            field: 'step_num',
                            title: __('step_status'),
                            operate: false,
                            formatter: function (value, rows) {
                                var all_user_name = '';
                                if (value) {
                                    for (i = 0, len = value.length; i < len; i++) {
                                        if (value[i].operation_type == 0) {
                                            all_user_name += '<div class="step_recept"><b class="step">' + value[i].measure_content + '：</b><b class="recept text-red">未处理</b></div>';
                                        }
                                        if (value[i].operation_type == 1) {
                                            all_user_name += '<div class="step_recept"><b class="step">' + value[i].measure_content + '：</b><b class="recept text-green">处理成功</b></div>';
                                        }
                                        if (value[i].operation_type == 2) {
                                            all_user_name += '<div class="step_recept"><b class="step">' + value[i].measure_content + '：</b><b class="recept">处理失败</b></div>';
                                        }
                                    }
                                }
                                return all_user_name;
                            },
                        },

                        { field: 'work_status', title: __('work_status'), custom: { 0: 'black', 1: 'danger', 2: 'success', 4: 'success', 3: 'success', 5: 'success', 6: 'success', 7: 'success', 8: 'success' }, searchList: { 0: '已取消', 1: '新建', 2: '待审核', 4: '审核拒绝', 3: '待处理', 5: '部分处理', 6: '处理完成', 7: '处理失败', 8: '已撤销' }, formatter: Table.api.formatter.status },
                        {
                            field: 'create_time',
                            title: __('time_str'),
                            operate: false,
                            formatter: function (value, rows) {
                                var all_user_name = '';
                                all_user_name += '<div class="step_recept"><b class="step">创建时间：</b><b class="recept">' + value + '</b></div>';
                                if (rows.submit_time) {
                                    all_user_name += '<br><div class="step_recept"><b class="step">提交时间：</b><b class="recept">' + rows.submit_time + '</b></div>';
                                }
                                if (rows.check_time) {
                                    all_user_name += '<br><div class="step_recept"><b class="step">审核时间：</b><b class="recept">' + rows.check_time + '</b></div>';
                                }

                                if (rows.complete_time) {
                                    all_user_name += '<br><div class="step_recept"><b class="step">完成时间：</b><b class="recept">' + rows.complete_time + '</b></div>';
                                }

                                if (rows.cancel_time) {
                                    all_user_name += '<br><div class="step_recept"><b class="step">取消时间：</b><b class="recept">' + rows.cancel_time + '</b></div>';
                                }

                                return all_user_name;
                            },
                        },

                        /* { field: 'create_time', title: __('Create_time'), operate: 'RANGE', addclass: 'datetimerange', formatter: Table.api.formatter.datetime },
                         { field: 'check_time', title: __('Check_time'), operate: 'RANGE', addclass: 'datetimerange', formatter: Table.api.formatter.datetime },
                         { field: 'complete_time', title: __('Complete_time'), operate: 'RANGE', addclass: 'datetimerange', formatter: Table.api.formatter.datetime },*/
                        {
                            field: 'buttons',
                            width: "120px",
                            operate: false,
                            title: __('操作'),
                            table: table,
                            events: Table.api.events.operate,
                            buttons: [
                                {
                                    name: 'detail',
                                    text: '详情',
                                    title: __('查看详情'),
                                    extend: 'data-area = \'["100%","100%"]\'',
                                    classname: 'btn btn-xs btn-primary btn-dialog',
                                    icon: 'fa fa-list',
                                    url: 'saleaftermanage/work_order_list/detail',
                                    callback: function (data) {
                                        Layer.alert("接收到回传数据：" + JSON.stringify(data), { title: "回传数据" });
                                    },
                                    visible: function (row) {
                                        //返回true时按钮显示,返回false隐藏
                                        return true;
                                    }
                                },

                                {
                                    name: 'edit',
                                    text: __('编辑'),
                                    title: __('编辑'),
                                    classname: 'btn btn-xs btn-success btn-dialog',
                                    url: 'saleaftermanage/work_order_list/edit',
                                    extend: 'data-area = \'["100%","100%"]\'',
                                    success: function (data, ret) {
                                        table.bootstrapTable('refresh');
                                    },
                                    callback: function (data) {
                                    },
                                    visible: function (row) {
                                        if (row.work_status == 1 && row.create_user_id == Config.userid) {//操作权限
                                            return true;
                                        } else {
                                            return false;
                                        }
                                    }
                                },
                                {
                                    name: 'process',
                                    text: __('处理'),
                                    title: __('处理'),
                                    classname: 'btn btn-xs btn-success btn-dialog',
                                    url: 'saleaftermanage/work_order_list/add',
                                    extend: 'data-area = \'["100%","100%"]\'',
                                    callback: function (data) {
                                    },
                                    visible: function (row) {
                                        if (row.work_type == 2 && row.is_after_deal_with == 0 && row.work_type != 6 && row.after_user_id == Config.userid) {
                                            return true;
                                        } else {
                                            return false;
                                        }
                                    }
                                },
                                {
<<<<<<< HEAD
=======
                                    name: 'check',
                                    text: __('审核'),
                                    title: __('审核'),
                                    classname: 'btn btn-xs btn-success btn-dialog',
                                    url: 'saleaftermanage/work_order_list/detail/operate_type/2',
                                    extend: 'data-area = \'["100%","100%"]\'',
                                    callback: function (data) {
                                    },
                                    visible: function (row) {
                                        //草稿，待审核状态+需要审核+审核人(经理)，才有审核权限
                                        if ((row.work_status == 2 || row.work_status == 1) && row.is_check == 1 && (Config.admin_id == row.assign_user_id || Config.workorder.customer_manager == row.assign_user_id)) {
                                            return true;
                                        } else {
                                            return false;
                                        }
                                    }
                                },
                                {
                                    name: 'submit',
                                    text: __('提交'),
                                    title: __('提交'),
                                    classname: 'btn btn-xs btn-success btn-ajax',
                                    url: 'saleaftermanage/work_order_list/setStatus/work_status/2',
                                    extend: 'data-area = \'["100%","100%"]\'',
                                    confirm: '确定要提交吗',
                                    success: function (data, ret) {
                                        table.bootstrapTable('refresh');
                                    },
                                    callback: function (data) {
                                    },
                                    visible: function (row) {
                                        if (row.work_status == 1 && row.create_user_id == Config.userid) {
                                            return true;
                                        } else {
                                            return false;
                                        }
                                    }
                                },
                                {
>>>>>>> b2da3782
                                    name: 'cancel',
                                    text: __('取消'),
                                    title: __('取消'),
                                    classname: 'btn btn-xs btn-danger btn-ajax',
                                    url: 'saleaftermanage/work_order_list/setStatus/work_status/2',
                                    extend: 'data-area = \'["100%","100%"]\'',
                                    confirm: '确定要取消吗',
                                    success: function (data, ret) {
                                        table.bootstrapTable('refresh');
                                    },
                                    callback: function (data) {
                                    },
                                    visible: function (row) {
                                        if (row.work_status == 1 && row.create_user_id == Config.userid) {
                                            return true;
                                        } else {
                                            return false;
                                        }
                                    }
                                },
                                {
                                    name: 'cancel',
                                    text: __('撤销'),
                                    title: __('撤销'),
                                    classname: 'btn btn-xs btn-danger btn-ajax',
                                    url: 'saleaftermanage/work_order_list/setStatus/work_status/8',
                                    extend: 'data-area = \'["100%","100%"]\'',
                                    confirm: '确定要撤销吗',
                                    success: function (data, ret) {
                                        table.bootstrapTable('refresh');
                                    },
                                    callback: function (data) {
                                    },
                                    visible: function (row) {
                                        if (row.work_status != 6 && row.work_status != 8 && row.work_status != 1 && row.work_status != 0 && row.create_user_id == Config.userid) {
                                            return true;
                                        } else {
                                            return false;
                                        }
                                    }
                                }
                            ],
                            formatter: Table.api.formatter.buttons
                        },
                    ]
                ]
            });

            // 为表格绑定事件
            Table.api.bindevent(table);
            //选项卡切换
            $('.panel-heading a[data-toggle="tab"]').on('shown.bs.tab', function (e) {
                var field = $(this).data("field");
                var value = $(this).data("value");
                var options = table.bootstrapTable('getOptions');
                options.pageNumber = 1;
                var queryParams = options.queryParams;
                options.queryParams = function (params) {
                    var params = queryParams(params);
                    var filter = params.filter ? JSON.parse(params.filter) : {};
                    var op = params.op ? JSON.parse(params.op) : {};
                    if (field == 'create_person') {
                        delete filter.recept_person_id;
                        filter[field] = value;
                    } else if (field == 'recept_person_id') {
                        delete filter.create_person;
                        filter[field] = value;
                    } else {
                        delete filter.recept_person_id;
                        delete filter.create_person;
                    }
                    params.filter = JSON.stringify(filter);
                    params.op = JSON.stringify(op);
                    return params;
                };
                table.bootstrapTable('refresh', {});
                return false;
            });


            // //审核通过
            // $(document).on('click', '.btn-open', function () {
            //     var ids = Table.api.selectedids(table);
            //     Backend.api.ajax({
            //         url: 'saleaftermanage/work_order_list/setStatus//8',
            //         data: { ids: ids, work_status: 3 }
            //     }, function (data, ret) {
            //         table.bootstrapTable('refresh');
            //     });
            // })

            // //审核拒绝
            // $(document).on('click', '.btn-close', function () {
            //     var ids = Table.api.selectedids(table);
            //     Backend.api.ajax({
            //         url: Config.moduleurl + '/purchase/purchase_order/setStatus',
            //         data: { ids: ids, status: 3 }
            //     }, function (data, ret) {
            //         table.bootstrapTable('refresh');
            //     });
            // })

        },
        add: function () {

            Controller.api.bindevent();

            //点击事件 #todo::需判断仓库或者客服
            $(document).on('click', '.problem_type', function () {
                //读取是谁添加的配置console.log(Config.work_type);
                $('.step_type').attr('checked', false);
                $('.step_type').parent().hide();
                $('#appoint_group_users').html('');//切换问题类型时清空承接人
                $('#recept_person').val('');//切换问题类型时清空隐藏域承接人
                $('.measure').hide();
                $('#recept_group_id').val('');
                if (2 == Config.work_type) { //如果是仓库人员添加的工单
                    $('#step_id').hide();
                    $('#recept_person_group').hide();
                    $('#after_user_group').show();
                    $('#after_user_id').val(Config.workorder.copy_group);
                    $('#after_user').html(Config.users[Config.workorder.copy_group]);
                } else { //如果是客服人员添加的工单

                    var id = $(this).val();
                    //id大于5 默认措施4
                    if (id > 5) {
                        var steparr = Config.workorder['step04'];
                        for (var j = 0; j < steparr.length; j++) {
                            $('#step' + steparr[j].step_id).parent().show();
                            //读取对应措施配置
                            $('#step' + steparr[j].step_id + '-is_check').val(steparr[j].is_check);
                            $('#step' + steparr[j].step_id + '-appoint_group').val((steparr[j].appoint_group).join(','));
                        }
                    } else {
                        var step = Config.workorder.customer_problem_group[id].step;
                        var steparr = Config.workorder[step];
                        //console.log(steparr);
                        for (var j = 0; j < steparr.length; j++) {
                            $('#step' + steparr[j].step_id).parent().show();
                            //读取对应措施配置
                            $('#step' + steparr[j].step_id + '-is_check').val(steparr[j].is_check);
                            $('#step' + steparr[j].step_id + '-appoint_group').val((steparr[j].appoint_group).join(','));
                        }
                    }
                    var checkID = [];//定义一个空数组
                    $("input[name='row[measure_choose_id][]']:checked").each(function (i) {
                        checkID[i] = $(this).val();
                    });
                    for (var m = 0; m < checkID.length; m++) {
                        var node = $('.step' + checkID[m]);
                        if (node.is(':hidden')) {
                            node.show();
                        } else {
                            node.hide();
                        }
                        var secondNode = $('.step' + id + '-' + checkID[m]);
                        if (secondNode.is(':hidden')) {
                            secondNode.show();
                        } else {
                            secondNode.hide();
                        }
                    }
                    //判断更换镜框的状态，如果显示的话把原数据带出来，如果隐藏则不显示原数据 start
                    if (!$('.step1-1').is(':hidden')) {
                        changeFrame()
                    }
                    //判断更换镜框的状态，如果显示的话把原数据带出来，如果隐藏则不显示原数据 end
                    //判断取消订单的状态，如果显示的话把原数据带出来，如果隐藏则不显示原数据 start
                    if (!$('.step3').is(':hidden')) {
                        cancelOrder();
                    }
                    //判断取消订单的状态，如果显示的话把原数据带出来，如果隐藏则不显示原数据 end                   
                }
            })

            //根据措施类型显示隐藏
            $(document).on('click', '.step_type', function () {
                $("#input-hidden").html('');
                var incrementId = $('#c-platform_order').val();
                if (!incrementId) {
                    Toastr.error('订单号不能为空');
                    return false;
                } else {
                    $('.measure').hide();
                    var problem_type_id = $("input[name='row[problem_type_id]']:checked").val();
                    var checkID = [];//定义一个空数组
                    var appoint_group = '';
                    var input_content = '';
                    $("input[name='row[measure_choose_id][]']:checked").each(function (i) {
                        checkID[i] = $(this).val();
                        var id = $(this).val();
                        //获取承接组
                        appoint_group += $('#step' + id + '-appoint_group').val() + ',';
                        var group = $('#step' + id + '-appoint_group').val();
                        var group_arr = group.split(',')
                        var appoint_users = [];
                        var appoint_val = [];
                        for (var i = 0; i < group_arr.length; i++) {
                            //循环根据承接组Key获取对应承接人id
                            appoint_users.push(Config.workorder[group_arr[i]]);
                            appoint_val[Config.workorder[group_arr[i]]] = group_arr[i];
                        }

                        //循环根据承接人id获取对应人名称
                        for (var j = 0; j < appoint_users.length; j++) {
                            input_content += '<input type="hidden" name="row[order_recept][appoint_group][' + id + '][]" value="' + appoint_val[appoint_users[j]] + '"/>';
                            input_content += '<input type="hidden" name="row[order_recept][appoint_ids][' + id + '][]" value="' + appoint_users[j] + '"/>';
                            input_content += '<input type="hidden" name="row[order_recept][appoint_users][' + id + '][]" value="' + Config.users[appoint_users[j]] + '"/>';
                        }

                        //获取是否需要审核
                        if ($('#step' + id + '-is_check').val() > 0) {
                            $('#is_check').val(1);
                        } else {
                            $('#is_check').val(0);
                        }
                    });
                    //追加到元素之后
                    $("#input-hidden").append(input_content);



                    //一般措施
                    for (var m = 0; m < checkID.length; m++) {
                        var node = $('.step' + checkID[m]);
                        if (node.is(':hidden')) {
                            node.show();
                        } else {
                            node.hide();
                        }
                        //二级措施
                        var secondNode = $('.step' + problem_type_id + '-' + checkID[m]);
                        if (secondNode.is(':hidden')) {
                            secondNode.show();
                        } else {
                            secondNode.hide();
                        }
                    }

                    //判断如果为处理任务时
                    if (Config.ids) {
                        if (problem_type_id == 1) {
                            $('.measure').hide();
                            $('.step2-1').show();
                        } else if (problem_type_id == 2) {
                            $('.measure').hide();
                            $('.step1-1').show();
                        } else if (problem_type_id == 3) {
                            $('.measure').hide();
                            $('.step1-1').show();
                        }
                    }

                    var id = $(this).val();
                    var arr = array_filter(appoint_group.split(','));
                    var username = [];
                    var appoint_users = [];
                    //循环根据承接组Key获取对应承接人id
                    for (var i = 0; i < arr.length - 1; i++) {
                        //循环根据承接组Key获取对应承接人id
                        appoint_users.push(Config.workorder[arr[i]]);
                    }

                    //循环根据承接人id获取对应人名称
                    for (var j = 0; j < appoint_users.length; j++) {
                        username.push(Config.users[appoint_users[j]]);
                    }

                    var users = array_filter(username);
                    var appoint_users = array_filter(appoint_users);
                    $('#appoint_group_users').html(users.join(','));
                    $('#recept_person_id').val(appoint_users.join(','));

                    //判断更换镜框的状态，如果显示的话把原数据带出来，如果隐藏则不显示原数据 start
                    if (!$('.step1-1').is(':hidden')) {
                        changeFrame();
                    }
                    //判断更换镜框的状态，如果显示的话把原数据带出来，如果隐藏则不显示原数据 end
                    //判断取消订单的状态，如果显示的话把原数据带出来，如果隐藏则不显示原数据 start
                    if (!$('.step3').is(':hidden')) {
                        cancelOrder();
                    }
                    //判断取消订单的状态，如果显示的话把原数据带出来，如果隐藏则不显示原数据 end
                }
            });
            //增加一行镜架数据
            $(document).on('click', '.btn-add-frame', function () {
                var rows = document.getElementById("caigou-table-sku").rows.length;
                var content = '<tr>' +
                    '<td><input class="form-control" name="row[change_frame][original_sku][]" type="text"></td>' +
                    '<td><input class="form-control" name="row[change_frame][original_number][]" type="text"></td>' +
                    '<td><input class="form-control change_sku" name="row[change_frame][change_sku][]" type="text"></td>' +
                    '<td><input class="form-control change_number" name="row[change_frame][change_number][]" type="text"></td>' +
                    '<td><a href="javascript:;" class="btn btn-danger btn-del" title="删除"><i class="fa fa-trash"></i> 删除</a></td>' +
                    '</tr>';
                $('#caigou-table-sku tbody').append(content);
            });
            //增加一行镜片数据
            $(document).on('click', '.btn-add-lens', function () {
                var contents = $('#edit_lens').html();
                $('#lens_contents').after(contents);
                Controller.api.bindevent();
            });
            //删除一行镜片数据
            $(document).on('click', '.btn-del-lens', function () {
                $(this).parent().parent().remove();
            });

            //赠品 start
            // $(document).on('click', '.btn-add-box', function () {
            //     var option = $('#add_box_option').html();
            //     var str = '<div><label style="margin-top: 10px;" class="control-label col-xs-12 col-sm-2">SKU：</label>\n' +
            //         '                    <div style="margin-top: 10px;" class="col-xs-12 col-sm-8">\n' +
            //         '                        <div class="dropup">\n' +
            //         '                            <select class="selectpicker" name="row[order_change][change_sku][]" data-live-search="true" title="请选择">\n' + option +
            //         '                            </select>\n' +
            //         '                        </div>\n' +
            //         '                    </div>\n' +
            //         '                    <label style="margin-top: 10px;" class="control-label col-xs-12 col-sm-2">数量：</label>\n' +
            //         '                    <div style="margin-top: 10px;" class="col-xs-12 col-sm-8">\n' +
            //         '                        <input class="form-control" name="row[order_change][change_number][]" type="text" value="">\n' +
            //         '                        <a href="javascript:;" class="btn btn-danger btn-del-box" title="删除"><i class="fa fa-trash"></i>删除</a>\n' +
            //         '                    </div></div>';
            //     $('#add_box').append(str);
            //     Controller.api.bindevent();
            // });
            $(document).on('click', '.btn-del-box', function () {
                $(this).parent().parent().remove();
            });
            //赠品 end

            //补发 start
            $(document).on('click', '.btn-add-supplement', function () {
                var contents = $('#edit_lens').html();
                $('#supplement-order').after(contents);
                Controller.api.bindevent();
            });
            $(document).on('click', '.btn-del-supplement', function () {
                $(this).parent().parent().remove();
            });
            //补发 end

            //模糊匹配订单号
            $('#c-platform_order').autocomplete({
                source: function (request, response) {
                    var incrementId = $('#c-platform_order').val();
                    if (incrementId.length > 4) {
                        $.ajax({
                            type: "POST",
                            url: "ajax/ajaxGetLikeOrder",
                            dataType: "json",
                            cache: false,
                            async: false,
                            data: {
                                order_number: incrementId
                            },
                            success: function (json) {
                                var data = json.data;
                                response($.map(data, function (item) {
                                    return {
                                        label: item,//下拉框显示值
                                        value: item,//选中后，填充到input框的值
                                        //id:item.bankCodeInfo//选中后，填充到id里面的值
                                    };
                                }));
                            }
                        });
                    }
                },
                delay: 10,//延迟100ms便于输入
                select: function (event, ui) {
                    $("#bankUnionNo").val(ui.item.id);//取出在return里面放入到item中的属性
                },
                scroll: true,
                pagingMore: true,
                max: 5000
            });

            //失去焦点
            $('#c-platform_order').blur(function () {
                var incrementId = $(this).val();
                if (!incrementId) {
                    Toastr.error('订单号不能为空');
                    return false;
                }
                var str = incrementId.substring(0, 3);
                //判断站点
                if (str == '100' || str == '400' || str == '500') {
                    $("#work_platform").val(1);
                } else if (str == '130' || str == '430') {
                    $('#work_platform').val(2);
                } else if (str == '300' || str == '600') {
                    $('#work_platform').val(3);
                }
                $('.selectpicker ').selectpicker('refresh');

            })

            //根据订单号获取数据
            $('#platform_order').click(function () {
                var incrementId = $('#c-platform_order').val();
                var sitetype = $('#work_platform').val();
                $('#c-order_sku').html('');
                Backend.api.ajax({
                    url: 'saleaftermanage/work_order_list/get_sku_list',
                    data: {
                        sitetype: sitetype,
                        order_number: incrementId
                    }
                }, function (data, ret) {
                    $('#order_pay_currency').val(data.base_currency_code);
                    $('#order_pay_method').val(data.method);
                    $('#c-refund_way').val(data.method);
                    $('#customer_email').val(data.customer_email);
                    var shtml = '<option value="">请选择</option>';
                    for (var i in data.sku) {
                        shtml += '<option value="' + data.sku[i] + '">' + data.sku[i] + '</option>'
                    }
                    $('#c-order_sku').append(shtml);
                    $('.selectpicker ').selectpicker('refresh');
                    //判断更换镜框的状态，如果显示的话把原数据带出来，如果隐藏则不显示原数据 start
                    if (!$('.step1-1').is(':hidden')) {
                        changeFrame()
                    }
                    //判断更换镜框的状态，如果显示的话把原数据带出来，如果隐藏则不显示原数据 end
                    //判断取消订单的状态，如果显示的话把原数据带出来，如果隐藏则不显示原数据 start
                    if (!$('.step3').is(':hidden')) {
                        cancelOrder();
                    }
                    //判断取消订单的状态，如果显示的话把原数据带出来，如果隐藏则不显示原数据 end                                        
                });
            })
            //补发点击填充数据
            var lens_click_data;
            var gift_click_data;
            var prescriptions;
            $(document).on('click', 'input[name="row[measure_choose_id][]"]', function () {

                var value = $(this).val();
                var check = $(this).prop('checked');
                var increment_id = $('#c-platform_order').val();
                if (increment_id) {
                    var site_type = $('#work_platform').val();
                    //补发
                    if (value == 7 && check === true) {
                        //获取补发的信息
                        Backend.api.ajax({
                            url: 'saleaftermanage/work_order_list/ajaxGetAddress',
                            data: {
                                increment_id: increment_id,
                                site_type: site_type,
                            }
                        }, function (json, ret) {
                            if (json.code == 0) {
                                Toastr.error(json.msg);
                                return false;
                            }
                            var data = json.address;
                            var lens = json.lens;
                            prescriptions = data.prescriptions;
                            $('#supplement-order').html(lens.html);
                            var order_pay_currency = $('#order_pay_currency').val();
                            //修改地址
                            var address = '';
                            for (var i = 0; i < data.address.length; i++) {
                                if (i == 0) {
                                    address += '<option value="' + i + '" selected>' + data.address[i].address_type + '</option>';
                                    //补发地址自动填充第一个
                                    $('#c-firstname').val(data.address[i].firstname);
                                    $('#c-lastname').val(data.address[i].lastname);
                                    $('#c-email').val(data.address[i].email);
                                    $('#c-telephone').val(data.address[i].telephone);
                                    $('#c-country').val(data.address[i].country_id);
                                    $('#c-country').change();
                                    $('#c-region').val(data.address[i].region_id);
                                    $('#c-city').val(data.address[i].city);
                                    $('#c-street').val(data.address[i].street);
                                    $('#c-postcode').val(data.address[i].postcode);
                                    $('#c-currency_code').val(order_pay_currency);
                                } else {
                                    address += '<option value="' + i + '">' + data.address[i].address_type + '</option>';
                                }

                            }
                            $('#address_select').html(address);
                            //选择地址切换地址
                            $('#address_select').change(function () {
                                var address_id = $(this).val();
                                var address = data.address[address_id];
                                $('#c-firstname').val(address.firstname);
                                $('#c-lastname').val(address.lastname);
                                $('#c-email').val(address.email);
                                $('#c-telephone').val(address.telephone);
                                $('#c-country').val(address.country_id);
                                $('#c-country').change();
                                $('#c-region').val(address.region_id);
                                $('#c-city').val(address.city);
                                $('#c-street').val(address.street);
                                $('#c-postcode').val(address.postcode);
                            })

                            //追加
                            lens_click_data = '<div class="margin-top:10px;">' + lens.html + '<div class="form-group-child4_del"><a href="javascript:;" style="width: 50%;" class="btn btn-danger btn-del-lens" title="删除"><i class="fa fa-trash"></i>删除</a></div></div>';

                            $('.selectpicker ').selectpicker('refresh');
                            Controller.api.bindevent();
                        });
                    }
                    //更加镜架的更改
                    var question = $('input[name="row[problem_type_id]"]:checked').val();
                    if ((Config.work_type == 1 && value == 1 && question == 2 && check === true) || (Config.work_type == 2 && value == 1 && question == 1 && check === true)) {
                        Backend.api.ajax({
                            url: 'saleaftermanage/work_order_list/ajaxGetChangeLens',
                            data: {
                                increment_id: increment_id,
                                site_type: site_type,
                            }
                        }, function (data, ret) {
                            $('#lens_contents').html(data.html);
                            $('.selectpicker ').selectpicker('refresh');
                        });
                    }
                    //赠品
                    if (value == 6 && check == true) {
                        Backend.api.ajax({
                            url: 'saleaftermanage/work_order_list/ajaxGetGiftLens',
                            data: {
                                increment_id: increment_id,
                                site_type: site_type,
                            }
                        }, function (data, ret) {
                            $('.add_gift').html(data.html);
                            //追加
                            gift_click_data = '<div class="margin-top:10px;">' + data.html + '<div class="form-group-child4_del"><a href="javascript:;" style="width: 50%;" class="btn btn-danger btn-del-lens" title="删除"><i class="fa fa-trash"></i>删除</a></div></div>';
                            $('.selectpicker ').selectpicker('refresh');
                        });
                    }
                } else {
                    Toastr.error('请选选择订单号……');
                }

            });
            //处方选择填充
            $(document).on('change', '#prescription_select', function () {
                var val = $(this).val();
                var prescription = prescriptions[val];

                var prescription_div = $(this).parents('.step7_function2').next('.step1_function3');
                prescription_div.find('input').val('');
                prescription_div.find('input[name="row[replacement][od_sph][]"]').val(prescription.od_sph);
                prescription_div.find('input[name="row[replacement][os_sph][]"]').val(prescription.os_sph);
                prescription_div.find('input[name="row[replacement][os_cyl][]"]').val(prescription.os_cyl);
                prescription_div.find('input[name="row[replacement][od_cyl][]"]').val(prescription.od_cyl);
                prescription_div.find('input[name="row[replacement][od_axis][]"]').val(prescription.od_axis);
                prescription_div.find('input[name="row[replacement][os_axis][]"]').val(prescription.os_axis);

                //$(this).parents('.step7_function2').val('')
                $(this).parents('.step7_function2').find('select[name="row[replacement][recipe_type][]"]').val(prescription.prescription_type);
                $(this).parents('.step7_function2').find('select[name="row[replacement][recipe_type][]"]').change();
                prescription_div.find('select[name="row[replacement][coating_type][]"]').val(prescription.coating_id);



                //判断是否是彩色镜片
                if (prescription.color_id > 0) {
                    prescription_div.find('#color_type').val(prescription.color_id);
                    prescription_div.find('#color_type').change();
                }
                prescription_div.find('#lens_type').val(prescription.index_id);
                //add，pd添加
                if (prescription.hasOwnProperty("total_add")) {
                    prescription_div.find('input[name="row[replacement][od_add][]"]').val(prescription.total_add);
                    //prescription_div.find('input[name="row[replacement][os_add][]"]').attr('disabled',true);
                } else {
                    prescription_div.find('input[name="row[replacement][od_add][]"]').val(prescription.od_add);
                    prescription_div.find('input[name="row[replacement][os_add][]"]').val(prescription.os_add);
                }
                if (prescription.hasOwnProperty("pd")) {
                    prescription_div.find('input[name="row[replacement][pd_r][]"]').val(prescription.pd);
                    //prescription_div.find('input[name="row[replacement][pd_l][]"]').attr('disabled',true);
                } else {
                    prescription_div.find('input[name="row[replacement][pd_r][]"]').val(prescription.pd_r);
                    prescription_div.find('input[name="row[replacement][pd_l][]"]').val(prescription.pd_l);
                }
                //
                if (prescription.hasOwnProperty("od_pv")) {
                    prescription_div.find('input[name="row[replacement][od_pv][]"]').val(prescription.od_pv);
                }
                if (prescription.hasOwnProperty("od_bd")) {
                    prescription_div.find('input[name="row[replacement][od_bd][]"]').val(prescription.od_bd);
                }
                if (prescription.hasOwnProperty("od_pv_r")) {
                    prescription_div.find('input[name="row[replacement][od_pv_r][]"]').val(prescription.od_pv_r);
                }
                if (prescription.hasOwnProperty("od_bd_r")) {
                    prescription_div.find('input[name="row[replacement][od_bd_r][]"]').val(prescription.od_bd_r);
                }
                if (prescription.hasOwnProperty("os_pv")) {
                    prescription_div.find('input[name="row[replacement][os_pv][]"]').val(prescription.os_pv);
                }
                if (prescription.hasOwnProperty("os_bd")) {
                    prescription_div.find('input[name="row[replacement][os_bd][]"]').val(prescription.os_bd);
                }
                if (prescription.hasOwnProperty("os_pv_r")) {
                    prescription_div.find('input[name="row[replacement][os_pv_r][]"]').val(prescription.os_pv_r);
                }
                if (prescription.hasOwnProperty("od_pv")) {
                    prescription_div.find('input[name="row[replacement][os_bd_r][]"]').val(prescription.os_bd_r);
                }

                $('.selectpicker ').selectpicker('refresh');
            })
            $(document).on('click', '.btn-add-box', function () {
                $('.add_gift').after(gift_click_data);
                $('.selectpicker ').selectpicker('refresh');
                Controller.api.bindevent();
            });
            $(document).on('click', '.btn-add-supplement-reissue', function () {
                $('#supplement-order').after(lens_click_data);
                $('.selectpicker ').selectpicker('refresh');
                Controller.api.bindevent();
            });
            //根据prescription_type获取lens_type
            $(document).on('change', 'select[name="row[replacement][recipe_type][]"],select[name="row[change_lens][recipe_type][]"],select[name="row[gift][recipe_type][]"]', function () {
                var sitetype = $('#work_platform').val();
                var prescription_type = $(this).val();
                if (!sitetype || !prescription_type) {
                    return false;
                }
                var that = $(this);
                Backend.api.ajax({
                    url: 'saleaftermanage/work_order_list/ajaxGetLensType',
                    data: {
                        site_type: sitetype,
                        prescription_type: prescription_type
                    }
                }, function (data, ret) {
                    var prescription_div = that.parents('.prescription_type_step').next('div');
                    var lens_type;
                    for (var i = 0; i < data.length; i++) {
                        lens_type += '<option value="' + data[i].lens_id + '">' + data[i].lens_data_name + '</option>';
                    }
                    prescription_div.find('#lens_type').html(lens_type);
                    prescription_div.find('#color_type').val('');
                    $('.selectpicker ').selectpicker('refresh');
                }, function (data, ret) {
                    var prescription_div = that.parents('.prescription_type_step').next('div');
                    prescription_div.find('#lens_type').html('');
                    $('.selectpicker ').selectpicker('refresh');
                }
                );
            });
            //根据color_type获取lens_type
            $(document).on('change', 'select[name="row[replacement][color_id][]"],select[name="row[change_lens][color_id][]"],select[name="row[gift][color_id][]"]', function () {
                var sitetype = $('#work_platform').val();
                var color_id = $(this).val();
                var that = $(this);
                Backend.api.ajax({
                    url: 'saleaftermanage/work_order_list/ajaxGetLensType',
                    data: {
                        site_type: sitetype,
                        color_id: color_id
                    }
                }, function (data, ret) {
                    var prescription_div = that.parents('.panel-body');
                    var color_type;
                    for (var i = 0; i < data.length; i++) {
                        color_type += '<option value="' + data[i].lens_id + '">' + data[i].lens_data_name + '</option>';
                    }
                    prescription_div.find('#lens_type').html(color_type);
                    $('.selectpicker ').selectpicker('refresh');
                }, function (data, ret) {
                    var prescription_div = that.parents('.step1_function3');
                    prescription_div.find('#lens_type').html('');
                    $('.selectpicker ').selectpicker('refresh');
                }
                );
            })

            //省市二级联动
            $(document).on('change', '#c-country', function () {
                var id = $(this).val();
                if (!id) {
                    return false;
                }
                $.ajax({
                    type: "POST",
                    url: "saleaftermanage/work_order_list/ajaxGetProvince",
                    dataType: "json",
                    cache: false,
                    async: false,
                    data: {
                        country_id: id,
                    },
                    success: function (json) {
                        var data = json.province;
                        var province = '';
                        for (var i = 0; i < data.length; i++) {
                            province += '<option value="' + data[i].region_id + '">' + data[i].default_name + '</option>';
                        }
                        $('#c-region').html(province);
                        $('.selectpicker ').selectpicker('refresh');
                    }
                });
            });

        },
        edit: function () {
            Controller.api.bindevent();
        },
        detail: function () {
            Controller.api.bindevent();
        },
        //处理任务
        process: function () {
            Controller.api.bindevent();
            //点击事件 #todo::需判断仓库或者客服
            $(document).on('click', '.problem_type', function () {
                $('.step_type').attr('checked', false);
                $('.step_type').parent().hide();
                $('#appoint_group_users').html('');//切换问题类型时清空承接人
                $('#recept_person_id').val('');//切换问题类型时清空隐藏域承接人id
                $('#recept_person').val('');//切换问题类型时清空隐藏域承接人
                $('.measure').hide();
                var id = $(this).val();

                //判断是客服创建还是仓库创建
                if (Config.work_type == 1) {
                    var temp_id = 5;
                } else if (Config.work_type == 2) {
                    var temp_id = 4;
                }

                //id大于5 默认措施4
                if (id > temp_id) {
                    var steparr = Config.workorder['step04'];
                    for (var j = 0; j < steparr.length; j++) {
                        $('#step' + steparr[j].step_id).parent().show();
                        //读取对应措施配置
                        $('#step' + steparr[j].step_id + '-is_check').val(steparr[j].is_check);
                        $('#step' + steparr[j].step_id + '-appoint_group').val((steparr[j].appoint_group).join(','));
                    }
                } else {
                    //判断是客服创建还是仓库创建
                    if (Config.work_type == 1) {
                        var step = Config.workorder.customer_problem_group[id].step;
                    } else if (Config.work_type == 2) {
                        var step = Config.workorder.warehouse_problem_group[id].step;
                    }

                    var steparr = Config.workorder[step];
                    //console.log(steparr);
                    for (var j = 0; j < steparr.length; j++) {
                        $('#step' + steparr[j].step_id).parent().show();
                        //读取对应措施配置
                        $('#step' + steparr[j].step_id + '-is_check').val(steparr[j].is_check);
                        $('#step' + steparr[j].step_id + '-appoint_group').val((steparr[j].appoint_group).join(','));
                    }
                }
                var checkID = [];//定义一个空数组
                $("input[name='row[measure_choose_id][]']:checked").each(function (i) {
                    checkID[i] = $(this).val();
                });
                for (var m = 0; m < checkID.length; m++) {
                    var node = $('.step' + checkID[m]);
                    if (node.is(':hidden')) {
                        node.show();
                    } else {
                        node.hide();
                    }
                    var secondNode = $('.step' + id + '-' + checkID[m]);
                    if (secondNode.is(':hidden')) {
                        secondNode.show();
                    } else {
                        secondNode.hide();
                    }
                }
            })
        },
        api: {
            bindevent: function () {
                Form.api.bindevent($("form[role=form]"));
<<<<<<< HEAD

                //提交审核按钮
                $('.btn-status').click(function () {
                    $('.status').val(2);
                })

=======
                //提交审核按钮
                $('.btn-check-status').click(function () {
                    $('.check-status').val(2);
                })
>>>>>>> b2da3782
                //优惠券下拉切换
                $(document).on('change', '#c-check_coupon', function () {
                    if ($('#c-check_coupon').val()) {
                        $('#c-need_check_coupon').val('');
                        $('.selectpicker ').selectpicker('refresh');
                    }
                })

                //优惠券下拉切换
                $(document).on('change', '#c-need_check_coupon', function () {
                    if ($('#c-need_check_coupon').val()) {
                        $('#c-check_coupon').val('');
                        $('.selectpicker ').selectpicker('refresh');
                    }
                })



                //删除一行镜架数据
                $(document).on('click', '.btn-del', function () {
                    $(this).parent().parent().remove();
                });
                //点击事件 #todo::需判断仓库或者客服
                $(document).on('click', '.problem_type', function () {
                    //读取是谁添加的配置console.log(Config.work_type);
                    $('.step_type').attr('checked', false);
                    $('.step_type').parent().hide();
                    $('#appoint_group_users').html('');//切换问题类型时清空承接人
                    $('#recept_person_id').val('');//切换问题类型时清空隐藏域承接人id
                    $('#recept_person').val('');//切换问题类型时清空隐藏域承接人
                    $('.measure').hide();
                    $('#recept_group_id').val('');
                    if (2 == Config.work_type) { //如果是仓库人员添加的工单
                        $('#step_id').hide();
                        $('#recept_person_group').hide();
                        $('#after_user_group').show();
                        $('#after_user_id').val(Config.workorder.copy_group);
                        $('#after_user').html(Config.users[Config.workorder.copy_group]);
                    } else { //如果是客服人员添加的工单

                        var id = $(this).val();
                        //id大于5 默认措施4
                        if (id > 5) {
                            var steparr = Config.workorder['step04'];
                            for (var j = 0; j < steparr.length; j++) {
                                $('#step' + steparr[j].step_id).parent().show();
                                //读取对应措施配置
                                $('#step' + steparr[j].step_id + '-is_check').val(steparr[j].is_check);
                                $('#step' + steparr[j].step_id + '-appoint_group').val((steparr[j].appoint_group).join(','));
                            }
                        } else {
                            var step = Config.workorder.customer_problem_group[id].step;
                            var steparr = Config.workorder[step];
                            //console.log(steparr);
                            for (var j = 0; j < steparr.length; j++) {
                                $('#step' + steparr[j].step_id).parent().show();
                                //读取对应措施配置
                                $('#step' + steparr[j].step_id + '-is_check').val(steparr[j].is_check);
                                $('#step' + steparr[j].step_id + '-appoint_group').val((steparr[j].appoint_group).join(','));
                            }
                        }
                        var checkID = [];//定义一个空数组
                        $("input[name='row[measure_choose_id][]']:checked").each(function (i) {
                            checkID[i] = $(this).val();
                        });
                        for (var m = 0; m < checkID.length; m++) {
                            var node = $('.step' + checkID[m]);
                            if (node.is(':hidden')) {
                                node.show();
                            } else {
                                node.hide();
                            }
                            //判断是客服工单还是仓库工单
                            if (1 == Config.work_type) { //客服工单
                                var secondNode = $('.step' + id + '-' + checkID[m]);
                            } else if (2 == Config.work_type) { //仓库工单
                                if ((1 == id) && (1 == checkID[m])) {
                                    var secondNode = $('.step2' + '-' + checkID[m]);
                                } else if ((id >= 2 || id <= 3) && (1 == checkID[m])) {
                                    var secondNode = $('.step1' + '-' + checkID[m]);
                                } else {
                                    var secondNode = $('.step' + id + '-' + checkID[m]);
                                }
                            }
                            if (secondNode.is(':hidden')) {
                                secondNode.show();
                            } else {
                                secondNode.hide();
                            }
                        }
                        //判断更换镜框的状态，如果显示的话把原数据带出来，如果隐藏则不显示原数据 start
                        if (!$('.step1-1').is(':hidden')) {
                            changeFrame()
                        }
                        //判断更换镜框的状态，如果显示的话把原数据带出来，如果隐藏则不显示原数据 end
                        //判断取消订单的状态，如果显示的话把原数据带出来，如果隐藏则不显示原数据 start
                        if (!$('.step3').is(':hidden')) {
                            cancelOrder();
                        }
                        //判断取消订单的状态，如果显示的话把原数据带出来，如果隐藏则不显示原数据 end                   
                    }
                })

                //根据措施类型显示隐藏
                $(document).on('click', '.step_type', function () {
                    $("#input-hidden").html('');
                    var incrementId = $('#c-platform_order').val();
                    if (!incrementId) {
                        Toastr.error('订单号不能为空');
                        return false;
                    } else {
                        $('.measure').hide();
                        var problem_type_id = $("input[name='row[problem_type_id]']:checked").val();
                        var checkID = [];//定义一个空数组
                        var appoint_group = '';
                        var input_content = '';
                        $("input[name='row[measure_choose_id][]']:checked").each(function (i) {
                            checkID[i] = $(this).val();
                            var id = $(this).val();
                            //获取承接组
                            appoint_group += $('#step' + id + '-appoint_group').val() + ',';
                            var group = $('#step' + id + '-appoint_group').val();
                            var group_arr = group.split(',')
                            var appoint_users = [];
                            var appoint_val = [];
                            for (var i = 0; i < group_arr.length; i++) {
                                //循环根据承接组Key获取对应承接人id
                                appoint_users.push(Config.workorder[group_arr[i]]);
                                appoint_val[Config.workorder[group_arr[i]]] = group_arr[i];
                            }

                            //循环根据承接人id获取对应人名称
                            for (var j = 0; j < appoint_users.length; j++) {
                                input_content += '<input type="hidden" name="row[order_recept][appoint_group][' + id + '][]" value="' + appoint_val[appoint_users[j]] + '"/>';
                                input_content += '<input type="hidden" name="row[order_recept][appoint_ids][' + id + '][]" value="' + appoint_users[j] + '"/>';
                                input_content += '<input type="hidden" name="row[order_recept][appoint_users][' + id + '][]" value="' + Config.users[appoint_users[j]] + '"/>';
                            }

                            //获取是否需要审核
                            if ($('#step' + id + '-is_check').val() > 0) {
                                $('#is_check').val(1);
                            }
                        });
                        //追加到元素之后
                        $("#input-hidden").append(input_content);
                        //一般措施
                        for (var m = 0; m < checkID.length; m++) {
                            var node = $('.step' + checkID[m]);
                            if (node.is(':hidden')) {
                                node.show();
                            } else {
                                node.hide();
                            }
                            //判断是客服工单还是仓库工单
                            if (1 == Config.work_type) { //客服工单
                                var secondNode = $('.step' + problem_type_id + '-' + checkID[m]);
                            } else if (2 == Config.work_type) { //仓库工单
                                if ((1 == problem_type_id) && (1 == checkID[m])) {
                                    var secondNode = $('.step2' + '-' + checkID[m]);
                                } else if ((problem_type_id >= 2 || problem_type_id <= 3) && (1 == checkID[m])) {
                                    var secondNode = $('.step1' + '-' + checkID[m]);
                                } else {
                                    var secondNode = $('.step' + problem_type_id + '-' + checkID[m]);
                                }
                            }
                            if (secondNode.is(':hidden')) {
                                secondNode.show();
                            } else {
                                secondNode.hide();
                            }
                        }
                        var id = $(this).val();
                        var arr = array_filter(appoint_group.split(','));
                        var username = [];
                        var appoint_users = [];
                        //循环根据承接组Key获取对应承接人id
                        for (var i = 0; i < arr.length - 1; i++) {
                            //循环根据承接组Key获取对应承接人id
                            appoint_users.push(Config.workorder[arr[i]]);
                        }

                        //循环根据承接人id获取对应人名称
                        for (var j = 0; j < appoint_users.length; j++) {
                            username.push(Config.users[appoint_users[j]]);
                        }

                        var users = array_filter(username);
                        $('#appoint_group_users').html(users.join(','));

                        //判断更换镜框的状态，如果显示的话把原数据带出来，如果隐藏则不显示原数据 start
                        if (!$('.step1-1').is(':hidden')) {
                            changeFrame();
                        }
                        //判断更换镜框的状态，如果显示的话把原数据带出来，如果隐藏则不显示原数据 end
                        //判断取消订单的状态，如果显示的话把原数据带出来，如果隐藏则不显示原数据 start
                        if (!$('.step3').is(':hidden')) {
                            cancelOrder();
                        }
                        //判断取消订单的状态，如果显示的话把原数据带出来，如果隐藏则不显示原数据 end
                    }
                });

                //如果问题类型存在，显示问题类型和措施
                if (Config.problem_type_id) {
                    var id = Config.problem_type_id;
                    var work_id = $('#work_id').val();
                    //row[problem_type_id]
                    $("input[name='row[problem_type_id]'][value='" + id + "']").attr("checked", true);

                    //判断是客服创建还是仓库创建
                    if (Config.work_type == 1) {
                        var temp_id = 5;
                    } else if (Config.work_type == 2) {
                        var temp_id = 4;
                    }

                    //id大于5 默认措施4
                    if (id > temp_id) {
                        var steparr = Config.workorder['step04'];
                        for (var j = 0; j < steparr.length; j++) {
                            $('#step' + steparr[j].step_id).parent().show();
                            //读取对应措施配置
                            $('#step' + steparr[j].step_id + '-is_check').val(steparr[j].is_check);
                            $('#step' + steparr[j].step_id + '-appoint_group').val((steparr[j].appoint_group).join(','));
                        }
                    } else {
                        //判断是客服创建还是仓库创建
                        if (Config.work_type == 1) {
                            var step = Config.workorder.customer_problem_group[id].step;
                        } else if (Config.work_type == 2) {
                            var step = Config.workorder.warehouse_problem_group[id].step;
                        }
                        var steparr = Config.workorder[step];
                        for (var j = 0; j < steparr.length; j++) {
                            $('#step' + steparr[j].step_id).parent().show();
                            //读取对应措施配置
                            $('#step' + steparr[j].step_id + '-is_check').val(steparr[j].is_check);
                            $('#step' + steparr[j].step_id + '-appoint_group').val((steparr[j].appoint_group).join(','));
                        }
                    }
                    if (Config.measureList) {
                        var id = Config.problem_type_id;
                        var work_id = $('#work_id').val();
                        //row[problem_type_id]
                        $("input[name='row[problem_type_id]'][value='" + id + "']").attr("checked", true);

                        //判断是客服创建还是仓库创建
                        if (Config.work_type == 1) {
                            var temp_id = 5;
                        } else if (Config.work_type == 2) {
                            var temp_id = 4;
                        }
                        //id大于5 默认措施4
                        if (id > temp_id) {
                            var steparr = Config.workorder['step04'];
                            for (var j = 0; j < steparr.length; j++) {
                                $('#step' + steparr[j].step_id).parent().show();
                                //读取对应措施配置
                                $('#step' + steparr[j].step_id + '-is_check').val(steparr[j].is_check);
                                $('#step' + steparr[j].step_id + '-appoint_group').val((steparr[j].appoint_group).join(','));
                            }
                        } else {
                            //判断是客服创建还是仓库创建
                            if (Config.work_type == 1) {
                                var step = Config.workorder.customer_problem_group[id].step;
                            } else if (Config.work_type == 2) {
                                var step = Config.workorder.warehouse_problem_group[id].step;
                            }
                            var steparr = Config.workorder[step];
                            for (var j = 0; j < steparr.length; j++) {
                                $('#step' + steparr[j].step_id).parent().show();
                                //读取对应措施配置
                                $('#step' + steparr[j].step_id + '-is_check').val(steparr[j].is_check);
                                $('#step' + steparr[j].step_id + '-appoint_group').val((steparr[j].appoint_group).join(','));
                            }
                        }
                        if (Config.measureList) {
                            var checkIDss = Config.measureList;//措施列表赋值给checkID
                            console.log(checkIDss);
                            for (var m = 0; m < checkIDss.length; m++) {
                                $("input[name='row[measure_choose_id][]'][value='" + checkIDss[m] + "']").attr("checked", true);
                                var node = $('.step' + checkIDss[m]);
                                if (node.is(':hidden')) {
                                    node.show();
                                } else {
                                    node.hide();
                                }
                                //判断是客服工单还是仓库工单
                                if (1 == Config.work_type) { //客服工单
                                    var secondNode = $('.step' + id + '-' + checkIDss[m]);
                                } else if (2 == Config.work_type) { //仓库工单
                                    if ((1 == id) && (1 == checkIDss[m])) {
                                        var secondNode = $('.step2' + '-' + checkIDss[m]);
                                    } else if ((id >= 2 || id <= 3) && (1 == checkIDss[m])) {
                                        var secondNode = $('.step1' + '-' + checkIDss[m]);
                                    } else {
                                        var secondNode = $('.step' + id + '-' + checkIDss[m]);
                                    }
                                }
                                if (secondNode.is(':hidden')) {
                                    secondNode.show();
                                } else {
                                    secondNode.hide();
                                }

                            }
                            var checkID = [];//定义一个空数组
                            var appoint_group = '';
                            var input_content = '';
                            $("input[name='row[measure_choose_id][]']:checked").each(function (i) {
                                checkID[i] = $(this).val();
                                var id = $(this).val();
                                //获取承接组
                                appoint_group += $('#step' + id + '-appoint_group').val() + ',';
                                var group = $('#step' + id + '-appoint_group').val();
                                var group_arr = group.split(',')
                                var appoint_users = [];
                                var appoint_val = [];
                                for (var i = 0; i < group_arr.length; i++) {
                                    //循环根据承接组Key获取对应承接人id
                                    appoint_users.push(Config.workorder[group_arr[i]]);
                                    appoint_val[Config.workorder[group_arr[i]]] = group_arr[i];
                                }

                                //循环根据承接人id获取对应人名称
                                for (var j = 0; j < appoint_users.length; j++) {
                                    input_content += '<input type="hidden" name="row[order_recept][appoint_group][' + id + '][]" value="' + appoint_val[appoint_users[j]] + '"/>';
                                    input_content += '<input type="hidden" name="row[order_recept][appoint_ids][' + id + '][]" value="' + appoint_users[j] + '"/>';
                                    input_content += '<input type="hidden" name="row[order_recept][appoint_users][' + id + '][]" value="' + Config.users[appoint_users[j]] + '"/>';
                                }

                                //获取是否需要审核
                                if ($('#step' + id + '-is_check').val() > 0) {
                                    $('#is_check').val(1);
                                }
                            });
                            //追加到元素之后
                            $("#input-hidden").append(input_content);
                            var arr = array_filter(appoint_group.split(','));
                            var username = [];
                            var appoint_users = [];
                            //循环根据承接组Key获取对应承接人id
                            for (var i = 0; i < arr.length - 1; i++) {
                                //循环根据承接组Key获取对应承接人id
                                appoint_users.push(Config.workorder[arr[i]]);
                            }

                            //循环根据承接人id获取对应人名称
                            for (var j = 0; j < appoint_users.length; j++) {
                                username.push(Config.users[appoint_users[j]]);
                            }

                            var users = array_filter(username);
                            var appoint_users = array_filter(appoint_users);
                            $('#appoint_group_users').html(users.join(','));
                            $('#recept_person_id').val(appoint_users.join(','));
                        }

                        //判断更换镜框的状态，如果显示的话把原数据带出来，如果隐藏则不显示原数据 start
                        if (!$('.step1-1').is(':hidden')) {
                            changeFrame(1, work_id)
                        }
                        //判断更换镜框的状态，如果显示的话把原数据带出来，如果隐藏则不显示原数据 end
                        //判断取消订单的状态，如果显示的话把原数据带出来，如果隐藏则不显示原数据 start
                        if (!$('.step3').is(':hidden')) {
                            cancelOrder(1, work_id);
                        }
                        //判断取消订单的状态，如果显示的话把原数据带出来，如果隐藏则不显示原数据 end
                        //判断更换处方的状态，如果显示的话把数据带出来，如果隐藏则不显示镜架数据 start
                        if (!$('.step2-1').is(':hidden')) {
                            changeOrder(work_id, 2);
                        }
                        //判断更换处方的状态，如果显示的话把数据带出来，如果隐藏则不显示镜架数据 end
                        //判断补发订单的状态，如果显示的话把数据带出来，如果隐藏则不显示补发数据 start
                        if (!$('.step7').is(':hidden')) {
                            changeOrder(work_id, 5);
                        }
                        //判断补发订单的状态，如果显示的话把数据带出来，如果隐藏则不显示补发数据 end
                        //判断赠品信息的状态，如果显示的话把数据带出来，如果隐藏的话则不显示赠品数据  start
                        if (!$('.step6').is(':hidden')) {
                            changeOrder(work_id, 4);
                        }
                        //判断赠品信息的状态，如果显示的话把数据带出来，如果隐藏的话则不显示赠品数据 end
                    }
                    function changeOrder(work_id, change_type) {
                        var ordertype = $('#work_platform').val();
                        var order_number = $('#c-platform_order').val();
                        if (!order_number) {
                            return false;
                        }
                        if (ordertype <= 0) {
                            Layer.alert('请选择正确的平台');
                            return false;
                        }
                        var operate_type = Config.operate_type;
                        Backend.api.ajax({
                            url: 'saleaftermanage/work_order_list/ajax_change_order',
<<<<<<< HEAD
                            data: { change_type: change_type, order_number: order_number, work_id: work_id, order_type: ordertype }
=======
                            data: { change_type: change_type, order_number: order_number, work_id: work_id,order_type:ordertype,operate_type:operate_type}
>>>>>>> b2da3782
                        }, function (json, ret) {
                            //补发订单信息
                            if (5 == change_type) {
                                //读取的订单地址信息
                                var data = json.address;
                                //读取的订单镜片信息
                                var lens = json.lens;
                                //读取的存入数据库的地址
                                var real_address = json.arr;
                                console.log(json);
                                prescriptions = data.prescriptions;
                                $('#supplement-order').html(lens.html);
                                var order_pay_currency = $('#order_pay_currency').val();
                                //修改地址
                                var address = '';
                                if (real_address) {
                                    $('#c-firstname').val(real_address.firstname);
                                    $('#c-lastname').val(real_address.lastname);
                                    $('#c-email').val(real_address.email);
                                    $('#c-telephone').val(real_address.telephone);
                                    $('#c-country').val(real_address.country_id);
                                    $('#c-country').change();
                                    $('#c-region').val(real_address.region_id);
                                    $('#c-city').val(real_address.city);
                                    $('#c-street').val(real_address.street);
                                    $('#c-postcode').val(real_address.postcode);
                                    $('#c-currency_code').val(order_pay_currency);
                                    console.log(real_address.shipping_type);
                                    $('#shipping_type').val(real_address.shipping_type);
                                    for (var i = 0; i < data.address.length; i++) {
                                        if (i == real_address.address_type) {
                                            address += '<option value="' + i + '" selected>' + data.address[i].address_type + '</option>';
                                        } else {
                                            address += '<option value="' + i + '">' + data.address[i].address_type + '</option>';
                                        }
                                    }
                                } else {
                                    for (var i = 0; i < data.address.length; i++) {
                                        if (i == 0) {
                                            address += '<option value="' + i + '" selected>' + data.address[i].address_type + '</option>';
                                            //补发地址自动填充第一个
                                            $('#c-firstname').val(data.address[i].firstname);
                                            $('#c-lastname').val(data.address[i].lastname);
                                            $('#c-email').val(data.address[i].email);
                                            $('#c-telephone').val(data.address[i].telephone);
                                            $('#c-country').val(data.address[i].country_id);
                                            $('#c-country').change();
                                            $('#c-region').val(data.address[i].region_id);
                                            $('#c-city').val(data.address[i].city);
                                            $('#c-street').val(data.address[i].street);
                                            $('#c-postcode').val(data.address[i].postcode);
                                            $('#c-currency_code').val(order_pay_currency);
                                        } else {
                                            address += '<option value="' + i + '">' + data.address[i].address_type + '</option>';
                                        }

                                    }
                                }
                                $('#address_select').html(address);
                                //选择地址切换地址
                                $('#address_select').change(function () {
                                    var address_id = $(this).val();
                                    var address = data.address[address_id];
                                    $('#c-firstname').val(address.firstname);
                                    $('#c-lastname').val(address.lastname);
                                    $('#c-email').val(address.email);
                                    $('#c-telephone').val(address.telephone);
                                    $('#c-country').val(address.country_id);
                                    $('#c-country').change();
                                    $('#c-region').val(address.region_id);
                                    $('#c-city').val(address.city);
                                    $('#c-street').val(address.street);
                                    $('#c-postcode').val(address.postcode);
                                })

                                //追加
                                lens_click_data = '<div class="margin-top:10px;">' + lens.html + '<div class="form-group-child4_del"><a href="javascript:;" style="width: 50%;" class="btn btn-danger btn-del-lens" title="删除"><i class="fa fa-trash"></i>删除</a></div></div>';

                                $('.selectpicker ').selectpicker('refresh');
                                //Controller.api.bindevent();            
                            } else if (2 == change_type) { //更换镜架信息
                                $('#lens_contents').html(json.html);
                                $('.selectpicker').selectpicker('refresh');
                            } else if (4 == change_type) {
                                $('.add_gift').html(json.html);
                                //追加
                                gift_click_data = '<div class="margin-top:10px;">' + json.html + '<div class="form-group-child4_del"><a href="javascript:;" style="width: 50%;" class="btn btn-danger btn-del-lens" title="删除"><i class="fa fa-trash"></i>删除</a></div></div>';
                                $('.selectpicker ').selectpicker('refresh');
                            }
                        }, function (data, ret) {
                            //失败的回调
                            alert(ret.msg);
                            console.log(ret);
                            return false;
                        });
                    }
                    $(document).on('change', '#c-country', function () {
                        var id = $(this).val();
                        if (!id) {
                            return false;
                        }
                        $.ajax({
                            type: "POST",
                            url: "saleaftermanage/work_order_list/ajaxGetProvince",
                            dataType: "json",
                            cache: false,
                            async: false,
                            data: {
                                country_id: id,
                            },
                            success: function (json) {
                                var data = json.province;
                                var province = '';
                                for (var i = 0; i < data.length; i++) {
                                    province += '<option value="' + data[i].region_id + '">' + data[i].default_name + '</option>';
                                }
                                $('#c-region').html(province);
                                $('.selectpicker ').selectpicker('refresh');
                            }
                        });
                    });
                }
            },
        }
    };
    return Controller;
});

//过滤数组重复项
function array_filter(arr) {
    var new_arr = [];
    for (var i = 0; i < arr.length; i++) {
        var items = arr[i];
        //判断元素是否存在于new_arr中，如果不存在则插入到new_arr的最后
        if ($.inArray(items, new_arr) == -1) {
            new_arr.push(items);
        }
    }
    return new_arr;
}
//js 函数读取更换镜架信息
function changeFrame(is_edit = 0, work_id = 0) {
    var ordertype = $('#work_platform').val();
    var order_number = $('#c-platform_order').val();
    if (!order_number) {
        return false;
    }
    if (ordertype <= 0) {
        Toastr.error('请选择正确的平台');
        return false;
    }
    if (1 == is_edit) { //是编辑的话
        var urls = 'saleaftermanage/work_order_list/ajax_edit_order';
        var datas = { ordertype: ordertype, order_number: order_number, work_id: work_id, change_type: 1 };
    } else { //是新增的话
        var urls = 'saleaftermanage/work_order_list/ajax_get_order';
        var datas = { ordertype: ordertype, order_number: order_number };
    }
    Backend.api.ajax({
        url: urls,
        data: datas
    }, function (data, ret) {
        if (!data) {
            return false;
        }
        //删除添加的tr
        $('#change-frame tr:gt(0)').remove();
        var item = ret.data;
        var Str = '';
        if (1 == is_edit) {
            for (var j = 0, len = item.length; j < len; j++) {
                Str += '<tr>';
                Str += '<td><input  class="form-control" name="row[change_frame][original_sku][]" type="text" value="' + item[j].original_sku + '" readonly></td>';
                Str += '<td><input  class="form-control" name="row[change_frame][original_number][]" type="text" value="1" readonly></td>';
                Str += '<td><input  class="form-control" name="row[change_frame][change_sku][]" type="text" value="' + item[j].change_sku + '"></td>';
                Str += '<td><input  class="form-control" name="row[change_frame][change_number][]" type="text" value="1" readonly></td>';
                // Str +='<td><a href="javascript:;" class="btn btn-danger btn-del" title="删除"><i class="fa fa-trash"></i>删除</a></td>';
                Str += '</tr>';
            }
            $("#change-frame tbody").append(Str);
            return false;
        }
        for (var j = 0, len = item.length; j < len; j++) {
            Str += '<tr>';
            Str += '<td><input  class="form-control" name="row[change_frame][original_sku][]" type="text" value="' + item[j] + '" readonly></td>';
            Str += '<td><input  class="form-control" name="row[change_frame][original_number][]" type="text" value="1" readonly></td>';
            Str += '<td><input  class="form-control" name="row[change_frame][change_sku][]" type="text"></td>';
            Str += '<td><input  class="form-control" name="row[change_frame][change_number][]" type="text" value="1" readonly></td>';
            // Str +='<td><a href="javascript:;" class="btn btn-danger btn-del" title="删除"><i class="fa fa-trash"></i>删除</a></td>';
            Str += '</tr>';
        }
        $("#change-frame tbody").append(Str);
        return false;
    }, function (data, ret) {
        //失败的回调
        Toastr.error(ret.msg);
        return false;
    });
}
//js 函数读取取消订单信息
function cancelOrder(is_edit = 0, work_id = 0) {
    var ordertype = $('#work_platform').val();
    var order_number = $('#c-platform_order').val();
    if (!order_number) {
        return false;
    }
    if (ordertype <= 0) {
        Toastr.error('请选择正确的平台');
        return false;
    }
    if (1 == is_edit) {
        var urls = 'saleaftermanage/work_order_list/ajax_edit_order';
        var datas = { ordertype: ordertype, order_number: order_number, work_id: work_id, change_type: 3 };
    } else {
        var urls = 'saleaftermanage/work_order_list/ajax_get_order';
        var datas = { ordertype: ordertype, order_number: order_number };
    }
    Backend.api.ajax({
        url: urls,
        data: datas
    }, function (data, ret) {
        //删除添加的tr
        $('#cancel-order tr:gt(0)').remove();
        var item = ret.data;
        var Str = '';
        if (1 == is_edit) {
            for (var j = 0, len = item.length; j < len; j++) {
                Str += '<tr>';
                Str += '<td><input  class="form-control" readonly name="row[cancel_order][original_sku][]" type="text" value="' + item[j].original_sku + '" readonly></td>';
                Str += '<td><input  class="form-control" name="row[cancel_order][original_number][]"  type="text" value="1" readonly></td>';
                Str += '<td><a href="javascript:;" class="btn btn-danger btn-del" title="删除"><i class="fa fa-trash"></i>删除</a></td>';
                Str += '</tr>';
            }
            $("#cancel-order tbody").append(Str);
            return false;
        }
        for (var j = 0, len = item.length; j < len; j++) {
            Str += '<tr>';
            Str += '<td><input  class="form-control" readonly name="row[cancel_order][original_sku][]" type="text" value="' + item[j] + '" readonly></td>';
            Str += '<td><input  class="form-control" name="row[cancel_order][original_number][]"  type="text" value="1" readonly></td>';
            Str += '<td><a href="javascript:;" class="btn btn-danger btn-del" title="删除"><i class="fa fa-trash"></i>删除</a></td>';
            Str += '</tr>';
        }
        $("#cancel-order tbody").append(Str);
        return false;
    }, function (data, ret) {
        //失败的回调
        Toastr.error(ret.msg);
        return false;
    });
}<|MERGE_RESOLUTION|>--- conflicted
+++ resolved
@@ -212,8 +212,6 @@
                                     }
                                 },
                                 {
-<<<<<<< HEAD
-=======
                                     name: 'check',
                                     text: __('审核'),
                                     title: __('审核'),
@@ -232,28 +230,6 @@
                                     }
                                 },
                                 {
-                                    name: 'submit',
-                                    text: __('提交'),
-                                    title: __('提交'),
-                                    classname: 'btn btn-xs btn-success btn-ajax',
-                                    url: 'saleaftermanage/work_order_list/setStatus/work_status/2',
-                                    extend: 'data-area = \'["100%","100%"]\'',
-                                    confirm: '确定要提交吗',
-                                    success: function (data, ret) {
-                                        table.bootstrapTable('refresh');
-                                    },
-                                    callback: function (data) {
-                                    },
-                                    visible: function (row) {
-                                        if (row.work_status == 1 && row.create_user_id == Config.userid) {
-                                            return true;
-                                        } else {
-                                            return false;
-                                        }
-                                    }
-                                },
-                                {
->>>>>>> b2da3782
                                     name: 'cancel',
                                     text: __('取消'),
                                     title: __('取消'),
@@ -1037,19 +1013,17 @@
         api: {
             bindevent: function () {
                 Form.api.bindevent($("form[role=form]"));
-<<<<<<< HEAD
 
                 //提交审核按钮
                 $('.btn-status').click(function () {
                     $('.status').val(2);
                 })
 
-=======
                 //提交审核按钮
                 $('.btn-check-status').click(function () {
                     $('.check-status').val(2);
                 })
->>>>>>> b2da3782
+
                 //优惠券下拉切换
                 $(document).on('change', '#c-check_coupon', function () {
                     if ($('#c-check_coupon').val()) {
@@ -1447,11 +1421,7 @@
                         var operate_type = Config.operate_type;
                         Backend.api.ajax({
                             url: 'saleaftermanage/work_order_list/ajax_change_order',
-<<<<<<< HEAD
-                            data: { change_type: change_type, order_number: order_number, work_id: work_id, order_type: ordertype }
-=======
                             data: { change_type: change_type, order_number: order_number, work_id: work_id,order_type:ordertype,operate_type:operate_type}
->>>>>>> b2da3782
                         }, function (json, ret) {
                             //补发订单信息
                             if (5 == change_type) {
