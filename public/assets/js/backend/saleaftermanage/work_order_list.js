define(['jquery', 'bootstrap', 'backend', 'table', 'jqui', 'form'], function ($, undefined, Backend, Table, undefined, Form) {

    var Controller = {
        index: function () {
            // 初始化表格参数配置
            Table.api.init({
                showJumpto: true,
                searchFormVisible: true,
                pageList: [10, 25, 50, 100],
                extend: {
                    index_url: 'saleaftermanage/work_order_list/index' + location.search,
                    add_url: 'saleaftermanage/work_order_list/add',
                    edit_url: 'saleaftermanage/work_order_list/edit',
                    del_url: 'saleaftermanage/work_order_list/del',
                    multi_url: 'saleaftermanage/work_order_list/multi',
                    table: 'work_order_list',
                }
            });

            var table = $("#table");

            // 初始化表格
            table.bootstrapTable({
                url: $.fn.bootstrapTable.defaults.extend.index_url,
                pk: 'id',
                sortName: 'id',
                columns: [
                    [
                        { checkbox: true },
                        { field: 'id', title: __('Id') },
                        { field: 'work_platform', title: __('work_platform'), custom: { 1: 'blue', 2: 'danger', 3: 'orange' }, searchList: { 1: 'Zeelool', 2: 'Voogueme', 3: 'Nihao' }, formatter: Table.api.formatter.status },
                        { field: 'work_type_str', title: __('Work_type') },
                        { field: 'platform_order', title: __('Platform_order') },
                        /*{ field: 'order_sku', title: __('Order_sku') },*/

                        {
                            field: 'order_sku',
                            title: __('Order_sku'),
                            operate: false,
                            formatter: function (value, rows) {
                                var all_user_name = '';
                                if (value) {
                                    for (i = 0, len = rows.order_sku_arr.length; i < len; i++) {
                                        all_user_name += '<div class="step_recept"><b class="recept">' + rows.order_sku_arr[i] + '</b></div>';
                                    }
                                } else {
                                    all_user_name = '-';
                                }
                                return all_user_name;
                            },
                        },

                        { field: 'work_level', title: __('Work_level'), custom: { 1: 'success', 2: 'orange', 3: 'danger' }, searchList: { 1: '低', 2: '中', 3: '高' }, formatter: Table.api.formatter.status },
                        { field: 'problem_type_content', title: __('Problem_type_content') },
                        { field: 'is_check', title: __('Is_check'), custom: { 0: 'black', 1: 'success' }, searchList: { 0: '否', 1: '是' }, formatter: Table.api.formatter.status },

                        /*{ field: 'create_user_name', title: __('create_user_name') },*/
                        {
                            field: 'create_user_name',
                            title: __('about_user'),
                            operate: false,
                            formatter: function (value, rows) {
                                var all_user_name = '';
                                all_user_name += '<div class="step_recept"><b class="step">工单创建人：</b><b class="recept">' + rows.create_user_name + '</b></div>';
                                if (rows.is_check == 1) {
                                    all_user_name += '<div class="step_recept"><b class="step">直接审核人：</b><b class="recept">' + rows.assign_user_name + '</b></div>';
                                    if (rows.operation_user_id != 0) {
                                        all_user_name += '<div class="step_recept"><b class="step">实际审核人：</b><b class="recept">' + rows.operation_user_name + '</b></div>';
                                    }

                                }

                                return all_user_name;
                            },
                        },
                        {
                            field: 'after_user_id',
                            title: __('recept_user'),
                            operate: false,
                            formatter: function (value, rows) {
                                var all_user_name = '';

                                if (rows.work_type == 2 && rows.is_after_deal_with == 0) {
                                    all_user_name += '<div class="step_recept"><b class="recept">' + rows.after_user_name + '</b></div>';
                                } else {
                                    if (rows.step_num) {
                                        for (i = 0, len = rows.step_num.length; i < len; i++) {
                                            if (rows.step_num[i].recept_user == '') {
                                                rows.step_num[i].recept_user = 'system';
                                            }
                                            all_user_name += '<div class="step_recept"><b class="step">' + rows.step_num[i].measure_content + '：</b><b class="recept">' + rows.step_num[i].recept_user + '</b></div>';
                                        }
                                    }
                                }
                                return all_user_name;
                            },
                        },
                        {
                            field: 'step_num',
                            title: __('step_status'),
                            operate: false,
                            formatter: function (value, rows) {
                                var all_user_name = '';
                                if (value) {
                                    for (i = 0, len = value.length; i < len; i++) {
                                        if (value[i].operation_type == 0) {
                                            all_user_name += '<div class="step_recept"><b class="step">' + value[i].measure_content + '：</b><b class="recept">未处理</b></div>';
                                        }
                                        if (value[i].operation_type == 1) {
                                            all_user_name += '<div class="step_recept"><b class="step">' + value[i].measure_content + '：</b><b class="recept">处理成功</b></div>';
                                        }
                                        if (value[i].operation_type == 2) {
                                            all_user_name += '<div class="step_recept"><b class="step">' + value[i].measure_content + '：</b><b class="recept">处理失败</b></div>';
                                        }
                                    }
                                }
                                return all_user_name;
                            },
                        },

                        { field: 'work_status', title: __('work_status'), custom: { 0: 'black', 1: 'danger', 2: 'success', 4: 'success', 3: 'success', 5: 'success', 6: 'success', 7: 'success', 8: 'success' }, searchList: { 0: '已取消', 1: '新建', 2: '待审核', 4: '审核拒绝', 3: '待处理', 5: '部分处理', 6: '处理完成', 7: '处理失败', 8: '已撤销' }, formatter: Table.api.formatter.status },
                        {
                            field: 'create_time',
                            title: __('time_str'),
                            operate: false,
                            formatter: function (value, rows) {
                                var all_user_name = '';
                                all_user_name += '<div class="step_recept"><b class="step">创建时间：</b><b class="recept">' + value + '</b></div>';

                                return all_user_name;
                            },
                        },

                        /* { field: 'create_time', title: __('Create_time'), operate: 'RANGE', addclass: 'datetimerange', formatter: Table.api.formatter.datetime },
                         { field: 'check_time', title: __('Check_time'), operate: 'RANGE', addclass: 'datetimerange', formatter: Table.api.formatter.datetime },
                         { field: 'complete_time', title: __('Complete_time'), operate: 'RANGE', addclass: 'datetimerange', formatter: Table.api.formatter.datetime },*/
                        {
                            field: 'buttons',
                            width: "120px",
                            operate: false,
                            title: __('操作'),
                            table: table,
                            events: Table.api.events.operate,
                            buttons: [
                                {
                                    name: 'del',
                                    text: __('删除'),
                                    title: __('删除'),
                                    classname: 'btn btn-xs btn-success btn-magic btn-ajax',
                                    url: 'demand/it_web_demand/del',
                                    success: function (data, ret) {
                                        table.bootstrapTable('refresh');
                                    },
                                    callback: function (data) {
                                    },
                                    visible: function (row) {
                                        if (row.status == 1 || row.status == 2) {
                                            if (row.demand_del && row.is_entry_user_hidden == 1) {//操作权限
                                                return true;
                                            }
                                        } else {
                                            return false;
                                        }
                                    }
                                },
                                {
                                    name: 'edit',
                                    text: __('编辑'),
                                    title: __('编辑'),
                                    classname: 'btn btn-xs btn-primary btn-dialog',
                                    url: 'demand/it_web_demand/edit/demand_type/2',
                                    success: function (data, ret) {
                                        table.bootstrapTable('refresh');
                                    },
                                    callback: function (data) {
                                    },
                                    visible: function (row) {
                                        if (row.status == 1 || row.status == 2) {
                                            if (row.demand_del && row.is_entry_user_hidden == 1) {//操作权限
                                                return true;
                                            }
                                        } else {
                                            return false;
                                        }
                                    }
                                },
                                {
                                    name: 'test_distribution',
                                    text: __('测试确认'),
                                    title: __('测试确认'),
                                    classname: 'btn btn-xs btn-primary btn-dialog',
                                    url: 'demand/it_web_demand/test_distribution/demand_type/2',
                                    callback: function (data) {
                                    },
                                    visible: function (row) {
                                        if (row.status == 1) {
                                            if (row.demand_test_distribution) {//操作权限
                                                return true;
                                            }
                                        } else {
                                            return false;
                                        }
                                    }
                                },
                                {
                                    name: 'through_demand',
                                    text: __('通过'),
                                    title: __('通过'),
                                    classname: 'btn btn-xs btn-success btn-magic btn-ajax',
                                    icon: 'fa fa-magic',
                                    url: 'demand/it_web_demand/through_demand',
                                    success: function (data, ret) {
                                        table.bootstrapTable('refresh');
                                    },
                                    error: function (data, ret) {
                                        console.log(data, ret);
                                        Layer.alert(ret.msg);
                                        return false;
                                    },
                                    visible: function (row) {
                                        if (row.status == 2) {
                                            if (row.demand_through_demand) {//操作权限
                                                return true;
                                            }
                                        } else {
                                            return false;
                                        }
                                    }
                                },
                                {
                                    name: 'group_finish',
                                    text: __('完成'),
                                    title: __('完成'),
                                    classname: 'btn btn-xs btn-primary btn-dialog',
                                    url: 'demand/it_web_demand/group_finish/demand_type/2',
                                    callback: function (data) {
                                    },
                                    visible: function (row) {
                                        if (row.status == 3) {
                                            if (row.demand_finish) {//操作权限
                                                if (row.web_designer_group == 0 && row.phper_group == 0 && row.app_group == 0) {
                                                    return false;
                                                } else {
                                                    return true;
                                                }
                                            }
                                        }
                                    }
                                },
                                {
                                    name: 'test_record_bug',
                                    text: __('记录问题'),
                                    title: __('记录问题'),
                                    classname: 'btn btn-xs btn-primary btn-dialog',
                                    url: 'demand/it_web_demand/test_record_bug',
                                    callback: function (data) {
                                    },
                                    visible: function (row) {
                                        if (row.status == 4) {
                                            if (row.demand_test_record_bug && row.is_test_record_hidden == 1) {//操作权限及显示权限
                                                if (row.test_is_finish == 0) {
                                                    return true;
                                                } else {
                                                    return false;
                                                }
                                            }
                                        }
                                    }
                                },
                                {
                                    name: 'test_group_finish',
                                    text: __('通过测试'),
                                    title: __('通过测试'),
                                    classname: 'btn btn-xs btn-success btn-magic btn-ajax',
                                    url: 'demand/it_web_demand/test_group_finish',
                                    confirm: '请确定是否  <b>通过测试</b>',
                                    success: function (data, ret) {
                                        table.bootstrapTable('refresh');
                                        //如果需要阻止成功提示，则必须使用return false;
                                        //return false;
                                    },
                                    error: function (data, ret) {
                                        console.log(data, ret);
                                        Layer.alert(ret.msg);
                                        return false;
                                    },
                                    visible: function (row) {
                                        if (row.status == 4) {
                                            if (row.demand_test_finish && row.is_test_finish_hidden == 1) {//操作权限及显示权限
                                                if (row.test_group == 1 && row.test_is_finish == 0) {
                                                    return true;
                                                } else {
                                                    return false;
                                                }
                                            }
                                        }

                                    }
                                },
                                {
                                    name: 'add',
                                    text: __('提出人确认'),
                                    title: __('提出人确认'),
                                    classname: 'btn btn-xs btn-success btn-magic btn-ajax',
                                    icon: 'fa fa-magic',
                                    url: 'demand/it_web_demand/add/is_user_confirm/1',
                                    confirm: '确认本需求？',
                                    success: function (data, ret) {
                                        table.bootstrapTable('refresh');
                                    },
                                    error: function (data, ret) {
                                        console.log(data, ret);
                                        Layer.alert(ret.msg);
                                        return false;
                                    },
                                    visible: function (row) {
                                        if (row.status == 4 || row.status == 5) {
                                            if (row.demand_add && row.is_entry_user_hidden == 1) {//操作权限及显示权限
                                                if (row.test_group == 1) {
                                                    if (row.entry_user_confirm == 0) {
                                                        return true;
                                                    }
                                                }
                                            }
                                        } else {
                                            return false;
                                        }
                                    }
                                },
                                {
                                    name: 'add_online',
                                    text: __('上线'),
                                    title: __('上线'),
                                    classname: 'btn btn-xs btn-success btn-magic btn-ajax',
                                    icon: 'fa fa-magic',
                                    url: 'demand/it_web_demand/add_online',
                                    confirm: '确定上线？',
                                    success: function (data, ret) {
                                        table.bootstrapTable('refresh');
                                    },
                                    error: function (data, ret) {
                                        console.log(data, ret);
                                        Layer.alert(ret.msg);
                                        return false;
                                    },
                                    visible: function (row) {
                                        if (row.status == 5) {
                                            if (row.demand_add_online) {//操作权限
                                                if (row.test_group == 1) {
                                                    if (row.entry_user_confirm == 0) {
                                                        return false;
                                                    } else {
                                                        return true;
                                                    }
                                                } else {
                                                    return true;
                                                }
                                            }
                                        } else {
                                            return false;
                                        }
                                    }
                                },
                                {
                                    name: 'test_record_bug',
                                    text: __('记录问题'),
                                    title: __('记录回归测试问题'),
                                    classname: 'btn btn-xs btn-primary btn-dialog',
                                    url: 'demand/it_web_demand/test_record_bug',
                                    callback: function (data) {
                                    },
                                    visible: function (row) {
                                        if (row.status == 6) {
                                            if (row.demand_test_record_bug && row.is_test_record_hidden == 1) {//操作权限及显示权限
                                                if (row.return_test_is_finish == 0) {
                                                    return true;
                                                } else {
                                                    return false;
                                                }
                                            }
                                        }
                                    }
                                },
                                {
                                    name: 'test_group_finish',
                                    text: __('通过测试'),
                                    title: __('通过回归测试'),
                                    classname: 'btn btn-xs btn-success btn-magic btn-ajax',
                                    url: 'demand/it_web_demand/test_group_finish/is_all_test/1',
                                    confirm: '请确定是否  <b>通过测试</b>',
                                    success: function (data, ret) {
                                        table.bootstrapTable('refresh');
                                        //如果需要阻止成功提示，则必须使用return false;
                                        //return false;
                                    },
                                    error: function (data, ret) {
                                        console.log(data, ret);
                                        Layer.alert(ret.msg);
                                        return false;
                                    },
                                    visible: function (row) {
                                        if (row.status == 6) {
                                            if (row.demand_test_finish && row.is_test_finish_hidden == 1) {//操作权限及显示权限
                                                if (row.test_group == 1 && row.return_test_is_finish == 0) {
                                                    return true;
                                                } else {
                                                    return false;
                                                }
                                            }
                                        }

                                    }
                                },
                                {
                                    name: 'detail_log',
                                    text: __('详情记录'),
                                    title: __('详情记录'),
                                    classname: 'btn btn-xs btn-primary btn-dialog',
                                    url: 'demand/it_web_demand/detail_log/demand_type/2',
                                    callback: function (data) {
                                    },
                                    visible: function (row) {
                                        if (row.status == 7) {
                                            return true;
                                        } else {
                                            return false;
                                        }
                                    }
                                },
                            ],
                            formatter: Table.api.formatter.buttons
                        },
                    ]
                ]
            });

            // 为表格绑定事件
            Table.api.bindevent(table);
        },
        add: function () {

            Controller.api.bindevent();

            //提交审核按钮
            $('.btn-status').click(function () {
                $('.status').val(2);
            })

            //点击事件 #todo::需判断仓库或者客服
            $(document).on('click', '.problem_type', function () {
                //读取是谁添加的配置console.log(Config.work_type);
                $('.step_type').attr('checked', false);
                $('.step_type').parent().hide();
                $('#appoint_group_users').html('');//切换问题类型时清空承接人
                $('#recept_person_id').val('');//切换问题类型时清空隐藏域承接人id
                $('#recept_person').val('');//切换问题类型时清空隐藏域承接人
                $('.measure').hide();
                $('#recept_group_id').val('');
                if (2 == Config.work_type) { //如果是仓库人员添加的工单
                    $('#step_id').hide();
                    $('#recept_person_group').hide();
                    $('#after_user_group').show();
                    $('#after_user_id').val(Config.workorder.copy_group);
                    $('#after_user').html(Config.users[Config.workorder.copy_group]);
                } else { //如果是客服人员添加的工单

                    var id = $(this).val();
                    //id大于5 默认措施4
                    if (id > 5) {
                        var steparr = Config.workorder['step04'];
                        for (var j = 0; j < steparr.length; j++) {
                            $('#step' + steparr[j].step_id).parent().show();
                            //读取对应措施配置
                            $('#step' + steparr[j].step_id + '-is_check').val(steparr[j].is_check);
                            $('#step' + steparr[j].step_id + '-appoint_group').val((steparr[j].appoint_group).join(','));
                        }
                    } else {
                        var step = Config.workorder.customer_problem_group[id].step;
                        var steparr = Config.workorder[step];
                        console.log(steparr);
                        for (var j = 0; j < steparr.length; j++) {
                            $('#step' + steparr[j].step_id).parent().show();
                            //读取对应措施配置
                            $('#step' + steparr[j].step_id + '-is_check').val(steparr[j].is_check);
                            $('#step' + steparr[j].step_id + '-appoint_group').val((steparr[j].appoint_group).join(','));
                        }
                    }
                    var checkID = [];//定义一个空数组
                    $("input[name='row[measure_choose_id][]']:checked").each(function (i) {
                        checkID[i] = $(this).val();
                    });
                    for (var m = 0; m < checkID.length; m++) {
                        var node = $('.step' + checkID[m]);
                        if (node.is(':hidden')) {
                            node.show();
                        } else {
                            node.hide();
                        }
                        var secondNode = $('.step' + id + '-' + checkID[m]);
                        if (secondNode.is(':hidden')) {
                            secondNode.show();
                        } else {
                            secondNode.hide();
                        }
                    }
                    //判断更换镜框的状态，如果显示的话把原数据带出来，如果隐藏则不显示原数据 start
                    if (!$('.step1-1').is(':hidden')) {
                        changeFrame()
                    }
                    //判断更换镜框的状态，如果显示的话把原数据带出来，如果隐藏则不显示原数据 end
                    //判断取消订单的状态，如果显示的话把原数据带出来，如果隐藏则不显示原数据 start
                    if (!$('.step3').is(':hidden')) {
                        cancelOrder();
                    }
                    //判断取消订单的状态，如果显示的话把原数据带出来，如果隐藏则不显示原数据 end                   
                }
            })

            //根据措施类型显示隐藏
            $(document).on('click', '.step_type', function () {
                $("#input-hidden").html('');
                var incrementId = $('#c-platform_order').val();
                if (!incrementId) {
                    Toastr.error('订单号不能为空');
                    return false;
                } else {
                    $('.measure').hide();
                    var problem_type_id = $("input[name='row[problem_type_id]']:checked").val();
                    var checkID = [];//定义一个空数组
                    var appoint_group = '';
                    var input_content = '';
                    $("input[name='row[measure_choose_id][]']:checked").each(function (i) {
                        checkID[i] = $(this).val();
                        var id = $(this).val();
                        //获取承接组
                        appoint_group += $('#step' + id + '-appoint_group').val() + ',';
                        var group = $('#step' + id + '-appoint_group').val();
                        var group_arr = group.split(',')
                        var appoint_users = [];
                        var appoint_val = [];
                        for (var i = 0; i < group_arr.length; i++) {
                            //循环根据承接组Key获取对应承接人id
                            appoint_users.push(Config.workorder[group_arr[i]]);
                            appoint_val[Config.workorder[group_arr[i]]] = group_arr[i];
                        }

                        //循环根据承接人id获取对应人名称
                        for (var j = 0; j < appoint_users.length; j++) {
                            input_content += '<input type="hidden" name="row[order_recept][appoint_group][' + id + '][]" value="' + appoint_val[appoint_users[j]] + '"/>';
                            input_content += '<input type="hidden" name="row[order_recept][appoint_ids][' + id + '][]" value="' + appoint_users[j] + '"/>';
                            input_content += '<input type="hidden" name="row[order_recept][appoint_users][' + id + '][]" value="' + Config.users[appoint_users[j]] + '"/>';
                        }

                        //获取是否需要审核
                        if ($('#step' + id + '-is_check').val() > 0) {
                            $('#is_check').val(1);
                        }
                    });
                    //追加到元素之后
                    $("#input-hidden").append(input_content);
                    //一般措施
                    for (var m = 0; m < checkID.length; m++) {
                        var node = $('.step' + checkID[m]);
                        if (node.is(':hidden')) {
                            node.show();
                        } else {
                            node.hide();
                        }
                        //二级措施
                        var secondNode = $('.step' + problem_type_id + '-' + checkID[m]);
                        if (secondNode.is(':hidden')) {
                            secondNode.show();
                        } else {
                            secondNode.hide();
                        }
                    }
                    var id = $(this).val();
                    var arr = array_filter(appoint_group.split(','));
                    var username = [];
                    var appoint_users = [];
                    //循环根据承接组Key获取对应承接人id
                    for (var i = 0; i < arr.length - 1; i++) {
                        //循环根据承接组Key获取对应承接人id
                        appoint_users.push(Config.workorder[arr[i]]);
                    }

                    //循环根据承接人id获取对应人名称
                    for (var j = 0; j < appoint_users.length; j++) {
                        username.push(Config.users[appoint_users[j]]);
                    }

                    var users = array_filter(username);
                    $('#appoint_group_users').html(users.join(','));

                    //判断更换镜框的状态，如果显示的话把原数据带出来，如果隐藏则不显示原数据 start
                    if (!$('.step1-1').is(':hidden')) {
                        changeFrame();
                    }
                    //判断更换镜框的状态，如果显示的话把原数据带出来，如果隐藏则不显示原数据 end
                    //判断取消订单的状态，如果显示的话把原数据带出来，如果隐藏则不显示原数据 start
                    if (!$('.step3').is(':hidden')) {
                        cancelOrder();
                    }
                    //判断取消订单的状态，如果显示的话把原数据带出来，如果隐藏则不显示原数据 end
                }
            });
            //增加一行镜架数据
            $(document).on('click', '.btn-add-frame', function () {
                var rows = document.getElementById("caigou-table-sku").rows.length;
                var content = '<tr>' +
                    '<td><input class="form-control" name="row[change_frame][original_sku][]" type="text"></td>' +
                    '<td><input class="form-control" name="row[change_frame][original_number][]" type="text"></td>' +
                    '<td><input class="form-control change_sku" name="row[change_frame][change_sku][]" type="text"></td>' +
                    '<td><input class="form-control change_number" name="row[change_frame][change_number][]" type="text"></td>' +
                    '<td><a href="javascript:;" class="btn btn-danger btn-del" title="删除"><i class="fa fa-trash"></i> 删除</a></td>' +
                    '</tr>';
                $('#caigou-table-sku tbody').append(content);
            });
            //增加一行镜片数据
            $(document).on('click', '.btn-add-lens', function () {
                var contents = $('#edit_lens').html();
                $('#lens_contents').after(contents);
                Controller.api.bindevent();
            });
            //删除一行镜片数据
            $(document).on('click', '.btn-del-lens', function () {
                $(this).parent().parent().remove();
            });

            //赠品 start
            // $(document).on('click', '.btn-add-box', function () {
            //     var option = $('#add_box_option').html();
            //     var str = '<div><label style="margin-top: 10px;" class="control-label col-xs-12 col-sm-2">SKU：</label>\n' +
            //         '                    <div style="margin-top: 10px;" class="col-xs-12 col-sm-8">\n' +
            //         '                        <div class="dropup">\n' +
            //         '                            <select class="selectpicker" name="row[order_change][change_sku][]" data-live-search="true" title="请选择">\n' + option +
            //         '                            </select>\n' +
            //         '                        </div>\n' +
            //         '                    </div>\n' +
            //         '                    <label style="margin-top: 10px;" class="control-label col-xs-12 col-sm-2">数量：</label>\n' +
            //         '                    <div style="margin-top: 10px;" class="col-xs-12 col-sm-8">\n' +
            //         '                        <input class="form-control" name="row[order_change][change_number][]" type="text" value="">\n' +
            //         '                        <a href="javascript:;" class="btn btn-danger btn-del-box" title="删除"><i class="fa fa-trash"></i>删除</a>\n' +
            //         '                    </div></div>';
            //     $('#add_box').append(str);
            //     Controller.api.bindevent();
            // });
            $(document).on('click', '.btn-del-box', function () {
                $(this).parent().parent().remove();
            });
            //赠品 end

            //补发 start
            $(document).on('click', '.btn-add-supplement', function () {
                var contents = $('#edit_lens').html();
                $('#supplement-order').after(contents);
                Controller.api.bindevent();
            });
            $(document).on('click', '.btn-del-supplement', function () {
                $(this).parent().parent().remove();
            });
            //补发 end

            //模糊匹配订单号
            $('#c-platform_order').autocomplete({
                source: function (request, response) {
                    var incrementId = $('#c-platform_order').val();
                    if (incrementId.length > 4) {
                        $.ajax({
                            type: "POST",
                            url: "ajax/ajaxGetLikeOrder",
                            dataType: "json",
                            cache: false,
                            async: false,
                            data: {
                                order_number: incrementId
                            },
                            success: function (json) {
                                var data = json.data;
                                response($.map(data, function (item) {
                                    return {
                                        label: item,//下拉框显示值
                                        value: item,//选中后，填充到input框的值
                                        //id:item.bankCodeInfo//选中后，填充到id里面的值
                                    };
                                }));
                            }
                        });
                    }
                },
                delay: 10,//延迟100ms便于输入
                select: function (event, ui) {
                    $("#bankUnionNo").val(ui.item.id);//取出在return里面放入到item中的属性
                },
                scroll: true,
                pagingMore: true,
                max: 5000
            });

            //失去焦点
            $('#c-platform_order').blur(function () {
                var incrementId = $(this).val();
                if (!incrementId) {
                    Toastr.error('订单号不能为空');
                    return false;
                }
                var str = incrementId.substring(0, 3);
                //判断站点
                if (str == '100' || str == '400' || str == '500') {
                    $("#work_platform").val(1);
                } else if (str == '130' || str == '430') {
                    $('#work_platform').val(2);
                } else if (str == '300' || str == '600') {
                    $('#work_platform').val(3);
                }
                $('.selectpicker ').selectpicker('refresh');

            })

            //根据订单号获取数据
            $('#platform_order').click(function () {
                var incrementId = $('#c-platform_order').val();
                var sitetype = $('#work_platform').val();
                $('#c-order_sku').html('');
                Backend.api.ajax({
                    url: 'saleaftermanage/work_order_list/get_sku_list',
                    data: {
                        sitetype: sitetype,
                        order_number: incrementId
                    }
                }, function (data, ret) {
                    $('#order_pay_currency').val(data.base_currency_code);
                    $('#order_pay_method').val(data.method);
                    $('#c-refund_way').val(data.method);
                    $('#customer_email').val(data.customer_email);
                    var shtml = '<option value="">请选择</option>';
                    for (var i in data.sku) {
                        shtml += '<option value="' + data.sku[i] + '">' + data.sku[i] + '</option>'
                    }
                    $('#c-order_sku').append(shtml);
                    $('.selectpicker ').selectpicker('refresh');
                    //判断更换镜框的状态，如果显示的话把原数据带出来，如果隐藏则不显示原数据 start
                    if (!$('.step1-1').is(':hidden')) {
                        changeFrame()
                    }
                    //判断更换镜框的状态，如果显示的话把原数据带出来，如果隐藏则不显示原数据 end
                    //判断取消订单的状态，如果显示的话把原数据带出来，如果隐藏则不显示原数据 start
                    if (!$('.step3').is(':hidden')) {
                        cancelOrder();
                    }
                    //判断取消订单的状态，如果显示的话把原数据带出来，如果隐藏则不显示原数据 end                                        
                });
            })
            //补发点击填充数据
            var lens_click_data;
            var gift_click_data;
            var prescriptions;
            $(document).on('click', 'input[name="row[measure_choose_id][]"]', function () {

                var value = $(this).val();
                var check = $(this).prop('checked');
                var increment_id = $('#c-platform_order').val();
                if (increment_id) {
                    var site_type = $('#work_platform').val();
                    //补发
                    if (value == 7 && check === true) {
                        //获取补发的信息
                        $.ajax({
                            type: "POST",
                            url: "saleaftermanage/work_order_list/ajaxGetAddress",
                            dataType: "json",
                            cache: false,
                            async: false,
                            data: {
                                increment_id: increment_id,
                                site_type: site_type,
                            },
                            success: function (json) {
                                if (json.code == 0) {
                                    Toastr.error(json.msg);
                                    return false;
                                }
                                var data = json.data.address;
                                var lens = json.data.lens;
                                prescriptions = data.prescriptions;
                                $('#supplement-order').html(lens.html);
                                var order_pay_currency = $('#order_pay_currency').val();
                                //修改地址
                                var address = '';
                                for (var i = 0; i < data.address.length; i++) {
                                    if (i == 0) {
                                        address += '<option value="' + i + '" selected>' + data.address[i].address_type + '</option>';
                                        //补发地址自动填充第一个
                                        $('#c-firstname').val(data.address[i].firstname);
                                        $('#c-lastname').val(data.address[i].lastname);
                                        $('#c-email').val(data.address[i].email);
                                        $('#c-telephone').val(data.address[i].telephone);
                                        $('#c-country').val(data.address[i].country_id);
                                        $('#c-country').change();
                                        $('#c-region').val(data.address[i].region_id);
                                        $('#c-city').val(data.address[i].city);
                                        $('#c-street').val(data.address[i].street);
                                        $('#c-postcode').val(data.address[i].postcode);
                                        $('#c-currency_code').val(order_pay_currency);
                                    } else {
                                        address += '<option value="' + i + '">' + data.address[i].address_type + '</option>';
                                    }

                                }
                                $('#address_select').html(address);
                                //选择地址切换地址
                                $('#address_select').change(function () {
                                    var address_id = $(this).val();
                                    var address = data.address[address_id];
                                    $('#c-firstname').val(address.firstname);
                                    $('#c-lastname').val(address.lastname);
                                    $('#c-email').val(address.email);
                                    $('#c-telephone').val(address.telephone);
                                    $('#c-country').val(address.country_id);
                                    $('#c-country').change();
                                    $('#c-region').val(address.region_id);
                                    $('#c-city').val(address.city);
                                    $('#c-street').val(address.street);
                                    $('#c-postcode').val(address.postcode);
                                })

                                //追加
                                lens_click_data = '<div class="margin-top:10px;">' + lens.html + '<div class="form-group-child4_del"><a href="javascript:;" style="width: 50%;" class="btn btn-danger btn-del-lens" title="删除"><i class="fa fa-trash"></i>删除</a></div></div>';

                                $('.selectpicker ').selectpicker('refresh');
                                Controller.api.bindevent();
                            }
                        });
                    }
                    //更加镜架的更改
                    var question = $('input[name="row[problem_type_id]"]:checked').val();
                    if (value == 1 && question == 2 && check === true) {
                        Backend.api.ajax({
                            url: 'saleaftermanage/work_order_list/ajaxGetChangeLens',
                            data: {
                                increment_id: increment_id,
                                site_type: site_type,
                            }
                        }, function (data, ret) {
                            $('#lens_contents').html(data.html);
                            $('.selectpicker ').selectpicker('refresh');
                        });
                    }
                    //赠品
                    if (value == 6 && check == true) {
                        Backend.api.ajax({
                            url: 'saleaftermanage/work_order_list/ajaxGetGiftLens',
                            data: {
                                increment_id: increment_id,
                                site_type: site_type,
                            }
                        }, function (data, ret) {
                            $('.add_gift').html(data.html);
                            //追加
                            gift_click_data = '<div class="margin-top:10px;">' + data.html + '<div class="form-group-child4_del"><a href="javascript:;" style="width: 50%;" class="btn btn-danger btn-del-lens" title="删除"><i class="fa fa-trash"></i>删除</a></div></div>';
                            $('.selectpicker ').selectpicker('refresh');
                        });
                    }
                } else {
                    Toastr.error('请选选择订单号……');
                }

            });
            //处方选择填充
            $(document).on('change', '#prescription_select', function () {
                var val = $(this).val();
                var prescription = prescriptions[val];

                var prescription_div = $(this).parents('.step7_function2').next('.step1_function3');
                prescription_div.find('input').val('');
                prescription_div.find('input[name="row[replacement][od_sph][]"]').val(prescription.od_sph);
                prescription_div.find('input[name="row[replacement][os_sph][]"]').val(prescription.os_sph);
                prescription_div.find('input[name="row[replacement][os_cyl][]"]').val(prescription.os_cyl);
                prescription_div.find('input[name="row[replacement][od_cyl][]"]').val(prescription.od_cyl);
                prescription_div.find('input[name="row[replacement][od_axis][]"]').val(prescription.od_axis);
                prescription_div.find('input[name="row[replacement][os_axis][]"]').val(prescription.os_axis);

                //$(this).parents('.step7_function2').val('')
                $(this).parents('.step7_function2').find('select[name="row[replacement][recipe_type][]"]').val(prescription.prescription_type);
                $(this).parents('.step7_function2').find('select[name="row[replacement][recipe_type][]"]').change();
                prescription_div.find('select[name="row[replacement][coating_type][]"]').val(prescription.coating_id);



                //判断是否是彩色镜片
                if(prescription.color_id > 0){
                    prescription_div.find('#color_type').val(prescription.color_id);
                    prescription_div.find('#color_type').change();
                }
                prescription_div.find('#lens_type').val(prescription.index_id);
                //add，pd添加
                if (prescription.hasOwnProperty("total_add")) {
                    prescription_div.find('input[name="row[replacement][od_add][]"]').val(prescription.total_add);
                    //prescription_div.find('input[name="row[replacement][os_add][]"]').attr('disabled',true);
                } else {
                    prescription_div.find('input[name="row[replacement][od_add][]"]').val(prescription.od_add);
                    prescription_div.find('input[name="row[replacement][os_add][]"]').val(prescription.os_add);
                }
                if(prescription.hasOwnProperty("pd")){
                    prescription_div.find('input[name="row[replacement][pd_r][]"]').val(prescription.pd);
                    //prescription_div.find('input[name="row[replacement][pd_l][]"]').attr('disabled',true);
                } else {
                    prescription_div.find('input[name="row[replacement][pd_r][]"]').val(prescription.pd_r);
                    prescription_div.find('input[name="row[replacement][pd_l][]"]').val(prescription.pd_l);
                }
                //
                if (prescription.hasOwnProperty("od_pv")) {
                    prescription_div.find('input[name="row[replacement][od_pv][]"]').val(prescription.od_pv);
                }
                if (prescription.hasOwnProperty("od_bd")) {
                    prescription_div.find('input[name="row[replacement][od_bd][]"]').val(prescription.od_bd);
                }
                if (prescription.hasOwnProperty("od_pv_r")) {
                    prescription_div.find('input[name="row[replacement][od_pv_r][]"]').val(prescription.od_pv_r);
                }
                if (prescription.hasOwnProperty("od_bd_r")) {
                    prescription_div.find('input[name="row[replacement][od_bd_r][]"]').val(prescription.od_bd_r);
                }
                if (prescription.hasOwnProperty("os_pv")) {
                    prescription_div.find('input[name="row[replacement][os_pv][]"]').val(prescription.os_pv);
                }
                if (prescription.hasOwnProperty("os_bd")) {
                    prescription_div.find('input[name="row[replacement][os_bd][]"]').val(prescription.os_bd);
                }
                if (prescription.hasOwnProperty("os_pv_r")) {
                    prescription_div.find('input[name="row[replacement][os_pv_r][]"]').val(prescription.os_pv_r);
                }
                if (prescription.hasOwnProperty("od_pv")) {
                    prescription_div.find('input[name="row[replacement][os_bd_r][]"]').val(prescription.os_bd_r);
                }

                $('.selectpicker ').selectpicker('refresh');
            })
            $(document).on('click', '.btn-add-box', function () {
                $('.add_gift').after(gift_click_data);
                $('.selectpicker ').selectpicker('refresh');
                Controller.api.bindevent();
            });
            $(document).on('click', '.btn-add-supplement-reissue', function () {
                $('#supplement-order').after(lens_click_data);
                $('.selectpicker ').selectpicker('refresh');
                Controller.api.bindevent();
            });
            //根据prescription_type获取lens_type
            $(document).on('change', 'select[name="row[replacement][recipe_type][]"],select[name="row[change_lens][recipe_type][]"],select[name="row[gift][recipe_type][]"]', function () {
                var sitetype = $('#work_platform').val();
                var prescription_type = $(this).val();
                if (!sitetype || !prescription_type) {
                    return false;
                }
                var that = $(this);
                Backend.api.ajax({
                    url: 'saleaftermanage/work_order_list/ajaxGetLensType',
                    data: {
                        site_type: sitetype,
                        prescription_type: prescription_type
                    }
                }, function (data, ret) {
                    var prescription_div = that.parents('.prescription_type_step').next('div');
                    var lens_type;
                    for (var i = 0; i < data.length; i++) {
                        lens_type += '<option value="' + data[i].lens_id + '">' + data[i].lens_data_name + '</option>';
                    }
                    prescription_div.find('#lens_type').html(lens_type);
                    prescription_div.find('#color_type').val('');
                    $('.selectpicker ').selectpicker('refresh');
                }, function (data, ret) {
                    var prescription_div = that.parents('.prescription_type_step').next('div');
                    prescription_div.find('#lens_type').html('');
                    $('.selectpicker ').selectpicker('refresh');
                }
                );
            });
            //根据color_type获取lens_type
            $(document).on('change','select[name="row[replacement][color_id][]"],select[name="row[change_lens][color_id][]"],select[name="row[gift][color_id][]"]',function(){
                var sitetype = $('#work_platform').val();
                var color_id = $(this).val();
                var that = $(this);
                Backend.api.ajax({
                        url: 'saleaftermanage/work_order_list/ajaxGetLensType',
                        data: {
                            site_type: sitetype,
                            color_id: color_id
                        }
                    }, function (data, ret) {
                        var prescription_div = that.parents('.panel-body');
                        var color_type;
                        for(var i = 0;i<data.length;i++){
                            color_type += '<option value="'+data[i].lens_id+'">'+data[i].lens_data_name+'</option>';
                        }
                        prescription_div.find('#lens_type').html(color_type);
                        $('.selectpicker ').selectpicker('refresh');
                    }, function (data, ret) {
                        var prescription_div = that.parents('.step1_function3');
                        prescription_div.find('#lens_type').html('');
                        $('.selectpicker ').selectpicker('refresh');
                    }
                );
            })

            //省市二级联动
            $(document).on('change', '#c-country', function () {
                var id = $(this).val();
                if (!id) {
                    return false;
                }
                $.ajax({
                    type: "POST",
                    url: "saleaftermanage/work_order_list/ajaxGetProvince",
                    dataType: "json",
                    cache: false,
                    async: false,
                    data: {
                        country_id: id,
                    },
                    success: function (json) {
                        var data = json.province;
                        var province = '';
                        for (var i = 0; i < data.length; i++) {
                            province += '<option value="' + data[i].region_id + '">' + data[i].default_name + '</option>';
                        }
                        $('#c-region').html(province);
                        $('.selectpicker ').selectpicker('refresh');
                    }
                });
            });

        },
        edit: function () {
            Controller.api.bindevent();
            //如果问题类型存在，显示问题类型和措施
            if (Config.problem_type_id) {
                var id = Config.problem_type_id;
                var work_id = $('#work_id').val();
                //row[problem_type_id]
                $("input[name='row[problem_type_id]'][value='"+id+"']").attr("checked",true);
                //id大于5 默认措施4
                if (id > 5) {
                    var steparr = Config.workorder['step04'];
                    for (var j = 0; j < steparr.length; j++) {
                        $('#step' + steparr[j].step_id).parent().show();
                        //读取对应措施配置
                        $('#step' + steparr[j].step_id + '-is_check').val(steparr[j].is_check);
                        $('#step' + steparr[j].step_id + '-appoint_group').val((steparr[j].appoint_group).join(','));
                    }
                } else {
                    var step = Config.workorder.customer_problem_group[id].step;
                    var steparr = Config.workorder[step];
                    console.log(steparr);
                    for (var j = 0; j < steparr.length; j++) {
                        $('#step' + steparr[j].step_id).parent().show();
                        //读取对应措施配置
                        $('#step' + steparr[j].step_id + '-is_check').val(steparr[j].is_check);
                        $('#step' + steparr[j].step_id + '-appoint_group').val((steparr[j].appoint_group).join(','));
                    }
                }
                if (Config.measureList) {
                    var checkID = Config.measureList;//措施列表赋值给checkID
                    for (var m = 0; m < checkID.length; m++) {
                        $("input[name='row[measure_choose_id][]'][value='"+checkID[m]+"']").attr("checked",true);
                        var node = $('.step' + checkID[m]);
                        if (node.is(':hidden')) {
                            node.show();
                        } else {
                            node.hide();
                        }
                        var secondNode = $('.step' + id + '-' + checkID[m]);
                        if (secondNode.is(':hidden')) {
                            secondNode.show();
                        } else {
                            secondNode.hide();
                        }
                    }
                }
                //判断更换镜框的状态，如果显示的话把原数据带出来，如果隐藏则不显示原数据 start
                if (!$('.step1-1').is(':hidden')) {
                    changeFrame(1,work_id)
                }
                //判断更换镜框的状态，如果显示的话把原数据带出来，如果隐藏则不显示原数据 end
                //判断取消订单的状态，如果显示的话把原数据带出来，如果隐藏则不显示原数据 start
                if (!$('.step3').is(':hidden')) {
                    cancelOrder(1,work_id);
                }
                //判断取消订单的状态，如果显示的话把原数据带出来，如果隐藏则不显示原数据 end
            }
<<<<<<< HEAD
=======
            //如果措施存在
            if (Config.measureList) {

            }
            console.log(Config.problem_type_id);
            console.log(Config.measureList);

>>>>>>> 7cd83521
        },
        //处理任务
        process: function () {
            //点击事件 #todo::需判断仓库或者客服
            $(document).on('click', '.problem_type', function () {
                $('.step_type').attr('checked', false);
                $('.step_type').parent().hide();
                $('#appoint_group_users').html('');//切换问题类型时清空承接人
                $('#recept_person_id').val('');//切换问题类型时清空隐藏域承接人id
                $('#recept_person').val('');//切换问题类型时清空隐藏域承接人
                $('.measure').hide();
                var id = $(this).val();

                //判断是客服创建还是仓库创建
                if (Config.work_type == 1) {
                    var temp_id = 5;
                } else if (Config.work_type == 2) {
                    var temp_id = 4;
                }

                //id大于5 默认措施4
                if (id > temp_id) {
                    var steparr = Config.workorder['step04'];
                    for (var j = 0; j < steparr.length; j++) {
                        $('#step' + steparr[j].step_id).parent().show();
                        //读取对应措施配置
                        $('#step' + steparr[j].step_id + '-is_check').val(steparr[j].is_check);
                        $('#step' + steparr[j].step_id + '-appoint_group').val((steparr[j].appoint_group).join(','));
                    }
                } else {
                    //判断是客服创建还是仓库创建
                    if (Config.work_type == 1) {
                        var step = Config.workorder.customer_problem_group[id].step;
                    } else if (Config.work_type == 2) {
                        var step = Config.workorder.warehouse_problem_group[id].step;
                    }

                    var steparr = Config.workorder[step];
                    console.log(steparr);
                    for (var j = 0; j < steparr.length; j++) {
                        $('#step' + steparr[j].step_id).parent().show();
                        //读取对应措施配置
                        $('#step' + steparr[j].step_id + '-is_check').val(steparr[j].is_check);
                        $('#step' + steparr[j].step_id + '-appoint_group').val((steparr[j].appoint_group).join(','));
                    }
                }
                var checkID = [];//定义一个空数组
                $("input[name='row[measure_choose_id][]']:checked").each(function (i) {
                    checkID[i] = $(this).val();
                });
                for (var m = 0; m < checkID.length; m++) {
                    var node = $('.step' + checkID[m]);
                    if (node.is(':hidden')) {
                        node.show();
                    } else {
                        node.hide();
                    }
                    var secondNode = $('.step' + id + '-' + checkID[m]);
                    if (secondNode.is(':hidden')) {
                        secondNode.show();
                    } else {
                        secondNode.hide();
                    }
                }
            })
        },
        api: {
            bindevent: function () {
                Form.api.bindevent($("form[role=form]"));
<<<<<<< HEAD
                //删除一行镜架数据
                $(document).on('click', '.btn-del', function () {
                    $(this).parent().parent().remove();
                });                
            //点击事件 #todo::需判断仓库或者客服
            $(document).on('click', '.problem_type', function () {
                //读取是谁添加的配置console.log(Config.work_type);
                $('.step_type').attr('checked', false);
                $('.step_type').parent().hide();
                $('#appoint_group_users').html('');//切换问题类型时清空承接人
                $('#recept_person_id').val('');//切换问题类型时清空隐藏域承接人id
                $('#recept_person').val('');//切换问题类型时清空隐藏域承接人
                $('.measure').hide();
                $('#recept_group_id').val('');
                if (2 == Config.work_type) { //如果是仓库人员添加的工单
                    $('#step_id').hide();
                    $('#recept_person_group').hide();
                    $('#after_user_group').show();
                    $('#after_user_id').val(Config.workorder.copy_group);
                    $('#after_user').html(Config.users[Config.workorder.copy_group]);
                } else { //如果是客服人员添加的工单
=======
                //点击事件 #todo::需判断仓库或者客服
                $(document).on('click', '.problem_type', function () {
                    //读取是谁添加的配置console.log(Config.work_type);
                    $('.step_type').attr('checked', false);
                    $('.step_type').parent().hide();
                    $('#appoint_group_users').html('');//切换问题类型时清空承接人
                    $('#recept_person_id').val('');//切换问题类型时清空隐藏域承接人id
                    $('#recept_person').val('');//切换问题类型时清空隐藏域承接人
                    $('.measure').hide();
                    $('#recept_group_id').val('');
                    if (2 == Config.work_type) { //如果是仓库人员添加的工单
                        $('#step_id').hide();
                        $('#recept_person_group').hide();
                        $('#after_user_group').show();
                        $('#after_user_id').val(Config.workorder.copy_group);
                        $('#after_user').html(Config.users[Config.workorder.copy_group]);
                    } else { //如果是客服人员添加的工单
>>>>>>> 7cd83521

                        var id = $(this).val();
                        //id大于5 默认措施4
                        if (id > 5) {
                            var steparr = Config.workorder['step04'];
                            for (var j = 0; j < steparr.length; j++) {
                                $('#step' + steparr[j].step_id).parent().show();
                                //读取对应措施配置
                                $('#step' + steparr[j].step_id + '-is_check').val(steparr[j].is_check);
                                $('#step' + steparr[j].step_id + '-appoint_group').val((steparr[j].appoint_group).join(','));
                            }
                        } else {
                            var step = Config.workorder.customer_problem_group[id].step;
                            var steparr = Config.workorder[step];
                            console.log(steparr);
                            for (var j = 0; j < steparr.length; j++) {
                                $('#step' + steparr[j].step_id).parent().show();
                                //读取对应措施配置
                                $('#step' + steparr[j].step_id + '-is_check').val(steparr[j].is_check);
                                $('#step' + steparr[j].step_id + '-appoint_group').val((steparr[j].appoint_group).join(','));
                            }
                        }
                        var checkID = [];//定义一个空数组
                        $("input[name='row[measure_choose_id][]']:checked").each(function (i) {
                            checkID[i] = $(this).val();
                        });
                        for (var m = 0; m < checkID.length; m++) {
                            var node = $('.step' + checkID[m]);
                            if (node.is(':hidden')) {
                                node.show();
                            } else {
                                node.hide();
                            }
                            var secondNode = $('.step' + id + '-' + checkID[m]);
                            if (secondNode.is(':hidden')) {
                                secondNode.show();
                            } else {
                                secondNode.hide();
                            }
                        }
                        //判断更换镜框的状态，如果显示的话把原数据带出来，如果隐藏则不显示原数据 start
                        if (!$('.step1-1').is(':hidden')) {
                            changeFrame()
                        }
                        //判断更换镜框的状态，如果显示的话把原数据带出来，如果隐藏则不显示原数据 end
                        //判断取消订单的状态，如果显示的话把原数据带出来，如果隐藏则不显示原数据 start
                        if (!$('.step3').is(':hidden')) {
                            cancelOrder();
                        }
                        //判断取消订单的状态，如果显示的话把原数据带出来，如果隐藏则不显示原数据 end                   
                    }
                })

                //根据措施类型显示隐藏
                $(document).on('click', '.step_type', function () {
                    $("#input-hidden").html('');
                    var incrementId = $('#c-platform_order').val();
                    if (!incrementId) {
                        Toastr.error('订单号不能为空');
                        return false;
                    } else {
                        $('.measure').hide();
                        var problem_type_id = $("input[name='row[problem_type_id]']:checked").val();
                        var checkID = [];//定义一个空数组
                        var appoint_group = '';
                        var input_content = '';
                        $("input[name='row[measure_choose_id][]']:checked").each(function (i) {
                            checkID[i] = $(this).val();
                            var id = $(this).val();
                            //获取承接组
                            appoint_group += $('#step' + id + '-appoint_group').val() + ',';
                            var group = $('#step' + id + '-appoint_group').val();
                            var group_arr = group.split(',')
                            var appoint_users = [];
                            var appoint_val = [];
                            for (var i = 0; i < group_arr.length; i++) {
                                //循环根据承接组Key获取对应承接人id
                                appoint_users.push(Config.workorder[group_arr[i]]);
                                appoint_val[Config.workorder[group_arr[i]]] = group_arr[i];
                            }

                            //循环根据承接人id获取对应人名称
                            for (var j = 0; j < appoint_users.length; j++) {
                                input_content += '<input type="hidden" name="row[order_recept][appoint_group][' + id + '][]" value="' + appoint_val[appoint_users[j]] + '"/>';
                                input_content += '<input type="hidden" name="row[order_recept][appoint_ids][' + id + '][]" value="' + appoint_users[j] + '"/>';
                                input_content += '<input type="hidden" name="row[order_recept][appoint_users][' + id + '][]" value="' + Config.users[appoint_users[j]] + '"/>';
                            }

                            //获取是否需要审核
                            if ($('#step' + id + '-is_check').val() > 0) {
                                $('#is_check').val(1);
                            }
                        });
                        //追加到元素之后
                        $("#input-hidden").append(input_content);
                        //一般措施
                        for (var m = 0; m < checkID.length; m++) {
                            var node = $('.step' + checkID[m]);
                            if (node.is(':hidden')) {
                                node.show();
                            } else {
                                node.hide();
                            }
                            //二级措施
                            var secondNode = $('.step' + problem_type_id + '-' + checkID[m]);
                            if (secondNode.is(':hidden')) {
                                secondNode.show();
                            } else {
                                secondNode.hide();
                            }
                        }
                        var id = $(this).val();
                        var arr = array_filter(appoint_group.split(','));
                        var username = [];
                        var appoint_users = [];
                        //循环根据承接组Key获取对应承接人id
                        for (var i = 0; i < arr.length - 1; i++) {
                            //循环根据承接组Key获取对应承接人id
                            appoint_users.push(Config.workorder[arr[i]]);
                        }

                        //循环根据承接人id获取对应人名称
                        for (var j = 0; j < appoint_users.length; j++) {
                            username.push(Config.users[appoint_users[j]]);
                        }

                        var users = array_filter(username);
                        $('#appoint_group_users').html(users.join(','));

                        //判断更换镜框的状态，如果显示的话把原数据带出来，如果隐藏则不显示原数据 start
                        if (!$('.step1-1').is(':hidden')) {
                            changeFrame();
                        }
                        //判断更换镜框的状态，如果显示的话把原数据带出来，如果隐藏则不显示原数据 end
                        //判断取消订单的状态，如果显示的话把原数据带出来，如果隐藏则不显示原数据 start
                        if (!$('.step3').is(':hidden')) {
                            cancelOrder();
                        }
                        //判断取消订单的状态，如果显示的话把原数据带出来，如果隐藏则不显示原数据 end
                    }
                });
            },
        }
    };
    return Controller;
});

//过滤数组重复项
function array_filter(arr) {
    var new_arr = [];
    for (var i = 0; i < arr.length; i++) {
        var items = arr[i];
        //判断元素是否存在于new_arr中，如果不存在则插入到new_arr的最后
        if ($.inArray(items, new_arr) == -1) {
            new_arr.push(items);
        }
    }
    return new_arr;
}
//js 函数读取更换镜架信息
function changeFrame(is_edit=0,work_id=0) {
    var ordertype = $('#work_platform').val();
    var order_number = $('#c-platform_order').val();
    if (!order_number) {
        return false;
    }
    if (ordertype <= 0) {
        Layer.alert('请选择正确的平台');
        return false;
    }
    if(1 == is_edit){ //是编辑的话
        var urls  = 'saleaftermanage/work_order_list/ajax_edit_order';
        var datas = { ordertype: ordertype, order_number: order_number,work_id:work_id }; 
    }else{ //是新增的话
        var urls  = 'saleaftermanage/work_order_list/ajax_get_order';
        var datas = { ordertype: ordertype, order_number: order_number };
    }
    Backend.api.ajax({
        url: urls,
        data: datas
    }, function (data, ret) {
        //删除添加的tr
        $('#change-frame tr:gt(0)').remove();
        var item = ret.data;
        var Str = '';
<<<<<<< HEAD
        if(1 == is_edit){
            for(var j = 0,len = item.length; j <len; j++) {
                Str +='<tr>';
                Str +='<td><input  class="form-control" name="row[change_frame][original_sku][]" type="text" value="'+item[j].original_sku+'" readonly></td>';
                Str +='<td><input  class="form-control" name="row[change_frame][original_number][]" type="text" value="1" readonly></td>';
                Str +='<td><input  class="form-control" name="row[change_frame][change_sku][]" type="text" value="'+item[j].change_sku+'"></td>';
                Str +='<td><input  class="form-control" name="row[change_frame][change_number][]" type="text" value="1" readonly></td>';
                // Str +='<td><a href="javascript:;" class="btn btn-danger btn-del" title="删除"><i class="fa fa-trash"></i>删除</a></td>';
                Str += '</tr>';
            }
            $("#change-frame tbody").append(Str);
            return false;            
        }
        for(var j = 0,len = item.length; j <len; j++) {
            Str +='<tr>';
            Str +='<td><input  class="form-control" name="row[change_frame][original_sku][]" type="text" value="'+item[j]+'" readonly></td>';
            Str +='<td><input  class="form-control" name="row[change_frame][original_number][]" type="text" value="1" readonly></td>';
            Str +='<td><input  class="form-control" name="row[change_frame][change_sku][]" type="text"></td>';
            Str +='<td><input  class="form-control" name="row[change_frame][change_number][]" type="text" value="1" readonly></td>';
=======
        for (var j = 0, len = item.length; j < len; j++) {
            var m = j + 1;
            Str += '<tr>';
            Str += '<td><input  class="form-control" name="row[change_frame][original_sku][]" type="text" value="' + item[j] + '" readonly></td>';
            Str += '<td><input  class="form-control" name="row[change_frame][original_number][]" type="text" value="1" readonly></td>';
            Str += '<td><input  class="form-control" name="row[change_frame][change_sku][]" type="text"></td>';
            Str += '<td><input  class="form-control" name="row[change_frame][change_number][]" type="text" value="1" readonly></td>';
>>>>>>> 7cd83521
            // Str +='<td><a href="javascript:;" class="btn btn-danger btn-del" title="删除"><i class="fa fa-trash"></i>删除</a></td>';
            Str += '</tr>';
        }
        $("#change-frame tbody").append(Str);
        return false;
    }, function (data, ret) {
        //失败的回调
        alert(ret.msg);
        console.log(ret);
        return false;
    });
}
//js 函数读取取消订单信息
function cancelOrder(is_edit=0,work_id=0) {
    var ordertype = $('#work_platform').val();
    var order_number = $('#c-platform_order').val();
    if (!order_number) {
        return false;
    }
    if (ordertype <= 0) {
        Layer.alert('请选择正确的平台');
        return false;
    }
    if(1 == is_edit){
        var urls  = 'saleaftermanage/work_order_list/ajax_edit_order';
        var datas = { ordertype: ordertype, order_number: order_number,work_id:work_id }; 
    }else{
        var urls  = 'saleaftermanage/work_order_list/ajax_get_order';
        var datas = { ordertype: ordertype, order_number: order_number };
    }
    Backend.api.ajax({
        url: urls,
        data: datas
    }, function (data, ret) {
        //删除添加的tr
        $('#cancel-order tr:gt(0)').remove();
        var item = ret.data;
        var Str = '';
<<<<<<< HEAD
        if(1 == is_edit){
            for(var j = 0,len = item.length; j <len; j++) {
                Str +='<tr>';
                Str +='<td><input  class="form-control" readonly name="row[cancel_order][original_sku][]" type="text" value="'+item[j].original_sku+'" readonly></td>';
                Str +='<td><input  class="form-control" name="row[cancel_order][original_number][]"  type="text" value="1" readonly></td>';
                Str +='<td><a href="javascript:;" class="btn btn-danger btn-del" title="删除"><i class="fa fa-trash"></i>删除</a></td>';
                Str += '</tr>';
            }
            $("#cancel-order tbody").append(Str);
            return false;            
        }        
        for(var j = 0,len = item.length; j <len; j++) {
            Str +='<tr>';
            Str +='<td><input  class="form-control" readonly name="row[cancel_order][original_sku][]" type="text" value="'+item[j]+'" readonly></td>';
            Str +='<td><input  class="form-control" name="row[cancel_order][original_number][]"  type="text" value="1" readonly></td>';
            Str +='<td><a href="javascript:;" class="btn btn-danger btn-del" title="删除"><i class="fa fa-trash"></i>删除</a></td>';
=======
        for (var j = 0, len = item.length; j < len; j++) {
            var m = j + 1;
            Str += '<tr>';
            Str += '<td><input  class="form-control" readonly name="row[cancel_order][original_sku][]" type="text" value="' + item[j] + '" readonly></td>';
            Str += '<td><input  class="form-control" name="row[cancel_order][original_number][]"  type="text" value="1" readonly></td>';
            Str += '<td><a href="javascript:;" class="btn btn-danger btn-del" title="删除"><i class="fa fa-trash"></i>删除</a></td>';
>>>>>>> 7cd83521
            Str += '</tr>';
        }
        $("#cancel-order tbody").append(Str);
        return false;
    }, function (data, ret) {
        //失败的回调
        alert(ret.msg);
        console.log(ret);
        return false;
    });
}<|MERGE_RESOLUTION|>--- conflicted
+++ resolved
@@ -1088,16 +1088,6 @@
                 }
                 //判断取消订单的状态，如果显示的话把原数据带出来，如果隐藏则不显示原数据 end
             }
-<<<<<<< HEAD
-=======
-            //如果措施存在
-            if (Config.measureList) {
-
-            }
-            console.log(Config.problem_type_id);
-            console.log(Config.measureList);
-
->>>>>>> 7cd83521
         },
         //处理任务
         process: function () {
@@ -1167,7 +1157,6 @@
         api: {
             bindevent: function () {
                 Form.api.bindevent($("form[role=form]"));
-<<<<<<< HEAD
                 //删除一行镜架数据
                 $(document).on('click', '.btn-del', function () {
                     $(this).parent().parent().remove();
@@ -1189,25 +1178,6 @@
                     $('#after_user_id').val(Config.workorder.copy_group);
                     $('#after_user').html(Config.users[Config.workorder.copy_group]);
                 } else { //如果是客服人员添加的工单
-=======
-                //点击事件 #todo::需判断仓库或者客服
-                $(document).on('click', '.problem_type', function () {
-                    //读取是谁添加的配置console.log(Config.work_type);
-                    $('.step_type').attr('checked', false);
-                    $('.step_type').parent().hide();
-                    $('#appoint_group_users').html('');//切换问题类型时清空承接人
-                    $('#recept_person_id').val('');//切换问题类型时清空隐藏域承接人id
-                    $('#recept_person').val('');//切换问题类型时清空隐藏域承接人
-                    $('.measure').hide();
-                    $('#recept_group_id').val('');
-                    if (2 == Config.work_type) { //如果是仓库人员添加的工单
-                        $('#step_id').hide();
-                        $('#recept_person_group').hide();
-                        $('#after_user_group').show();
-                        $('#after_user_id').val(Config.workorder.copy_group);
-                        $('#after_user').html(Config.users[Config.workorder.copy_group]);
-                    } else { //如果是客服人员添加的工单
->>>>>>> 7cd83521
 
                         var id = $(this).val();
                         //id大于5 默认措施4
@@ -1393,7 +1363,6 @@
         $('#change-frame tr:gt(0)').remove();
         var item = ret.data;
         var Str = '';
-<<<<<<< HEAD
         if(1 == is_edit){
             for(var j = 0,len = item.length; j <len; j++) {
                 Str +='<tr>';
@@ -1413,15 +1382,6 @@
             Str +='<td><input  class="form-control" name="row[change_frame][original_number][]" type="text" value="1" readonly></td>';
             Str +='<td><input  class="form-control" name="row[change_frame][change_sku][]" type="text"></td>';
             Str +='<td><input  class="form-control" name="row[change_frame][change_number][]" type="text" value="1" readonly></td>';
-=======
-        for (var j = 0, len = item.length; j < len; j++) {
-            var m = j + 1;
-            Str += '<tr>';
-            Str += '<td><input  class="form-control" name="row[change_frame][original_sku][]" type="text" value="' + item[j] + '" readonly></td>';
-            Str += '<td><input  class="form-control" name="row[change_frame][original_number][]" type="text" value="1" readonly></td>';
-            Str += '<td><input  class="form-control" name="row[change_frame][change_sku][]" type="text"></td>';
-            Str += '<td><input  class="form-control" name="row[change_frame][change_number][]" type="text" value="1" readonly></td>';
->>>>>>> 7cd83521
             // Str +='<td><a href="javascript:;" class="btn btn-danger btn-del" title="删除"><i class="fa fa-trash"></i>删除</a></td>';
             Str += '</tr>';
         }
@@ -1460,7 +1420,6 @@
         $('#cancel-order tr:gt(0)').remove();
         var item = ret.data;
         var Str = '';
-<<<<<<< HEAD
         if(1 == is_edit){
             for(var j = 0,len = item.length; j <len; j++) {
                 Str +='<tr>';
@@ -1477,14 +1436,6 @@
             Str +='<td><input  class="form-control" readonly name="row[cancel_order][original_sku][]" type="text" value="'+item[j]+'" readonly></td>';
             Str +='<td><input  class="form-control" name="row[cancel_order][original_number][]"  type="text" value="1" readonly></td>';
             Str +='<td><a href="javascript:;" class="btn btn-danger btn-del" title="删除"><i class="fa fa-trash"></i>删除</a></td>';
-=======
-        for (var j = 0, len = item.length; j < len; j++) {
-            var m = j + 1;
-            Str += '<tr>';
-            Str += '<td><input  class="form-control" readonly name="row[cancel_order][original_sku][]" type="text" value="' + item[j] + '" readonly></td>';
-            Str += '<td><input  class="form-control" name="row[cancel_order][original_number][]"  type="text" value="1" readonly></td>';
-            Str += '<td><a href="javascript:;" class="btn btn-danger btn-del" title="删除"><i class="fa fa-trash"></i>删除</a></td>';
->>>>>>> 7cd83521
             Str += '</tr>';
         }
         $("#cancel-order tbody").append(Str);
