--- conflicted
+++ resolved
@@ -805,68 +805,7 @@
             $(document).on('click', '.btn-add-supplement-reissue', function () {
                 $('#supplement-order').after(lens_click_data);
                 $('.selectpicker ').selectpicker('refresh');
-<<<<<<< HEAD
-                Controller.api.bindevent();
             });
-
-            //根据prescription_type获取lens_type
-            $(document).on('change', 'select[name="row[replacement][recipe_type][]"],select[name="row[change_lens][recipe_type][]"],select[name="row[gift][recipe_type][]"]', function () {
-                var sitetype = $('#work_platform').val();
-                var prescription_type = $(this).val();
-                if (!sitetype || !prescription_type) {
-                    return false;
-                }
-                var that = $(this);
-                Backend.api.ajax({
-                    url: 'saleaftermanage/work_order_list/ajaxGetLensType',
-                    data: {
-                        site_type: sitetype,
-                        prescription_type: prescription_type
-                    }
-                }, function (data, ret) {
-                    var prescription_div = that.parents('.prescription_type_step').next('div');
-                    var lens_type;
-                    for (var i = 0; i < data.length; i++) {
-                        lens_type += '<option value="' + data[i].lens_id + '">' + data[i].lens_data_name + '</option>';
-                    }
-                    prescription_div.find('#lens_type').html(lens_type);
-                    prescription_div.find('#color_type').val('');
-                    $('.selectpicker ').selectpicker('refresh');
-                }, function (data, ret) {
-                    var prescription_div = that.parents('.prescription_type_step').next('div');
-                    prescription_div.find('#lens_type').html('');
-                    $('.selectpicker ').selectpicker('refresh');
-                }
-                );
-            });
-
-            //根据color_type获取lens_type
-            $(document).on('change', 'select[name="row[replacement][color_id][]"],select[name="row[change_lens][color_id][]"],select[name="row[gift][color_id][]"]', function () {
-                var sitetype = $('#work_platform').val();
-                var color_id = $(this).val();
-                var that = $(this);
-                Backend.api.ajax({
-                    url: 'saleaftermanage/work_order_list/ajaxGetLensType',
-                    data: {
-                        site_type: sitetype,
-                        color_id: color_id
-                    }
-                }, function (data, ret) {
-                    var prescription_div = that.parents('.panel-body');
-                    var color_type;
-                    for (var i = 0; i < data.length; i++) {
-                        color_type += '<option value="' + data[i].lens_id + '">' + data[i].lens_data_name + '</option>';
-                    }
-                    prescription_div.find('#lens_type').html(color_type);
-                    $('.selectpicker ').selectpicker('refresh');
-                }, function (data, ret) {
-                    var prescription_div = that.parents('.step1_function3');
-                    prescription_div.find('#lens_type').html('');
-                    $('.selectpicker ').selectpicker('refresh');
-                }
-                );
-            })
-
 
             //如果问题类型存在，显示问题类型和措施
             //跟单处理
@@ -976,17 +915,6 @@
                 }
             }
 
-            $(document).on('click', '.btn-add-box-edit', function () {
-                $('.add_gift').after(gift_click_data_edit);
-                $('.selectpicker ').selectpicker('refresh');
-            });
-            $(document).on('click', '.btn-add-supplement-reissue-edit', function () {
-                $('#supplement-order').after(lens_click_data_edit);
-                $('.selectpicker ').selectpicker('refresh');
-            });
-=======
-            });
->>>>>>> 84c8b78e
         },
         edit: function () {
             Controller.api.bindevent();
@@ -1866,12 +1794,7 @@
                 $(document).on('click', '.btn-edit-box', function () {
                     $('.add_gift').after(gift_click_data);
                     $('.selectpicker ').selectpicker('refresh');
-<<<<<<< HEAD
-                    //Controller.api.bindevent();
                 });
-=======
-                });                
->>>>>>> 84c8b78e
                 //根据prescription_type获取lens_type
                 $(document).on('change', 'select[name="row[replacement][recipe_type][]"],select[name="row[change_lens][recipe_type][]"],select[name="row[gift][recipe_type][]"]', function () {
                     var sitetype = $('#work_platform').val();
