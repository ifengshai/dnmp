define(['jquery', 'bootstrap', 'backend', 'table', 'jqui', 'form'], function ($, undefined, Backend, Table, undefined, Form) {

    var Controller = {
        index: function () {
            // 初始化表格参数配置
            Table.api.init({
                showJumpto: true,
                searchFormVisible: true,
                pageList: [10, 25, 50, 100],
                extend: {
                    index_url: 'saleaftermanage/work_order_list/index' + location.search + '&platform_order=' + Config.platform_order,
                    add_url: 'saleaftermanage/work_order_list/add',
                    edit_url: 'saleaftermanage/work_order_list/edit',
                    del_url: 'saleaftermanage/work_order_list/del',
                    multi_url: 'saleaftermanage/work_order_list/multi',
                    import_url: 'saleaftermanage/work_order_list/import',
                    table: 'work_order_list',
                }
            });

            var table = $("#table");

            // 初始化表格
            table.bootstrapTable({
                url: $.fn.bootstrapTable.defaults.extend.index_url,
                pk: 'id',
                sortName: 'id',
                columns: [
                    [
                        { checkbox: true },
                        { field: 'id', title: __('Id') },
                        { field: 'work_platform', title: __('work_platform'), custom: { 1: 'blue', 2: 'danger', 3: 'orange' }, searchList: { 1: 'Z', 2: 'V', 3: 'Nh',4:'Ml',5:'We',9:'Es',10:'De',11:'Jp' }, formatter: Table.api.formatter.status },
                        { field: 'work_type_str', title: __('Work_type'), operate: false },
                        { field: 'work_type', title: __('Work_type'), searchList: { 1: '客服工单', 2: '仓库工单' }, visible: false, formatter: Table.api.formatter.status },
                        { field: 'platform_order', title: __('Platform_order') },
                        {
                            field: 'order_item_numbers',
                            title: __('子单号'),
                            operate: 'like',
                            formatter: function (value, rows) {
                                var order_item_number_text = '';
                                if (rows.order_item_number_arr.length > 0) {
                                    $(rows.order_item_number_arr).each(function (i,v) {
                                        order_item_number_text += '<div class="step_recept"><b class="recept">' + v + '</b></div>';
                                    });
                                }
                                return order_item_number_text;
                            }
                        },
                        {
                            field: 'recept_person', title: __('承接人'), searchList: function (column) {
                                return Template('receptpersontpl', {});
                            }, visible: false
                        },
                        { field: 'order_sku', title: __('Order_sku'), operate: 'like', visible: false },

                        { field: 'create_user_name', title: __('create_user_name'), operate: 'like', visible: false },

                        /*{
                            field: 'order_sku',
                            title: __('Order_sku'),
                            operate: 'like',
                            visible: true,
                            formatter: function (value, rows) {
                                var all_user_name = '';
                                if (rows.order_sku_arr) {
                                    for (i = 0, len = rows.order_sku_arr.length; i < len; i++) {
                                        all_user_name += '<div class="step_recept"><b class="recept">' + rows.order_sku_arr[i] + '</b></div>';
                                    }
                                } else {
                                    all_user_name = '-';
                                }
                                return all_user_name;
                            },
                        },*/
                        { field: 'coupon_str', title: __('优惠券') },
                        { field: 'replacement_order', title: __('补发订单号') },
                        { field: 'work_level', title: __('Work_level'), custom: { 1: 'success', 2: 'orange', 3: 'danger' }, searchList: { 1: '低', 2: '中', 3: '高' }, formatter: Table.api.formatter.status },
                        {
                            field: 'problem_type_content',
                            title: __('Problem_type_content'),
                            align: 'left',
                            searchList: $.getJSON('saleaftermanage/work_order_list/getProblemTypeContent')
                        },
                        {
                            field: 'measure_choose_id',
                            title: __('措施'),
                            align: 'left',
                            searchList: $.getJSON('saleaftermanage/work_order_list/getMeasureContent'),
                            visible:false
                        },
                        { field: 'is_check', title: __('Is_check'), custom: { 0: 'black', 1: 'success' }, searchList: { 0: '否', 1: '是' }, formatter: Table.api.formatter.status },
                        { field: 'is_refund', title: __('是否有退款'), custom: { 0: 'black', 1: 'success' }, searchList: { 0: '否', 1: '是' }, formatter: Table.api.formatter.status },
                        /*{ field: 'create_user_name', title: __('create_user_name') },*/
                        {
                            field: 'create_user_name',
                            title: __('about_user'),
                            operate: false,
                            formatter: function (value, rows) {
                                var all_user_name = '';
                                all_user_name += '<div class="step_recept"><b class="step">工单创建人：</b><b class="recept">' + rows.create_user_name + '</b></div>';
                                if (rows.is_check == 1) {
                                    all_user_name += '<div class="step_recept"><b class="step">直接审核人：</b><b class="recept">' + rows.assign_user_name + '</b></div>';
                                    if (rows.operation_user_id != 0) {
                                        all_user_name += '<div class="step_recept"><b class="step">实际审核人：</b><b class="recept">' + rows.operation_user_name + '</b></div>';
                                    }

                                }

                                return all_user_name;
                            },
                        },
                        { field: 'assign_user_id', title: __('直接审核人'), searchList: { 75: '王伟', 95: '白青青', 117: '韩雨薇' }, formatter: Table.api.formatter.status ,visible:false},
                        {
                            field: 'after_user_id',
                            title: __('recept_user'),
                            operate: false,
                            formatter: function (value, rows) {
                                var all_user_name = '';

                                if (rows.work_type == 2 && rows.is_after_deal_with == 0) {
                                    all_user_name += '<div class="step_recept">';
                                    for (i = 0, len = rows.all_after_user_name.length; i < 3; i++) {
                                        if((i == rows.all_after_user_name.length-1) || i == 2){
                                            if(rows.all_after_user_name[i]) {
                                                all_user_name += '<b class="recept">' + rows.all_after_user_name[i] + '</b>';
                                            }
                                        }else{
                                            if(rows.all_after_user_name[i]){
                                                all_user_name += '<b class="recept">' + rows.all_after_user_name[i] + ',</b>';
                                            }
                                        }
                                    }
                                    if(rows.all_after_user_name.length>3){
                                        all_user_name += '<b class="recept">...</b>';
                                    }
                                    all_user_name += '</div>';

                                    //all_user_name += '<div class="step_recept"><b class="recept">' + rows.after_user_name + '1111</b></div>';
                                } else {
                                    if (rows.step_num) {
                                        for (i = 0, len = rows.step_num.length; i < len; i++) {
                                            if (rows.step_num[i].recept_user == '') {
                                                rows.step_num[i].recept_user = 'system';
                                            }
                                            all_user_name += '<div class="step_recept"><b class="step">' + rows.step_num[i].measure_content + '：</b><b class="recept">' + rows.step_num[i].recept_user + '</b></div>';
                                        }
                                    }
                                }
                                return all_user_name;
                            },
                        },
                        {
                            field: 'step_num',
                            title: __('step_status'),
                            operate: false,
                            formatter: function (value, rows) {
                                var all_user_name = '';
                                if (value.length > 0) {
                                    for (i = 0, len = value.length; i < len; i++) {
                                        if (value[i].operation_type == 0) {
                                            all_user_name += '<div class="step_recept"><b class="step">' + value[i].measure_content + '：</b><b class="recept text-red">未处理</b></div>';
                                        }
                                        if (value[i].operation_type == 1) {
                                            all_user_name += '<div class="step_recept"><b class="step">' + value[i].measure_content + '：</b><b class="recept text-green">处理成功</b></div>';
                                        }
                                        if (value[i].operation_type == 2) {
                                            all_user_name += '<div class="step_recept"><b class="step">' + value[i].measure_content + '：</b><b class="recept">处理失败</b></div>';
                                        }
                                    }
                                }
                                return all_user_name;
                            },
                        },

                        { field: 'work_status', title: __('work_status'), custom: { 0: 'black', 1: 'danger', 2: 'orange', 4: 'warning', 3: 'purple', 5: 'primary', 6: 'success' }, searchList: { 0: '已取消', 1: '新建', 2: '待审核', 4: '审核拒绝', 3: '待处理', 5: '部分处理', 6: '已处理' },addClass: 'selectpicker', data: 'multiple', operate: 'IN', formatter: Table.api.formatter.status },
                        { field: 'order_type', title: __('订单类型'), searchList: { 1: '普通订单', 2: '批发单', 3: '网红单', 4: '补发单', 5: '补差价订单', 7:'paypal手动补单', 100: 'VIP订单' }, formatter: Table.api.formatter.status,visible:false},
                        { field: 'work_order_note_status', title: __('回复状态'), custom: { 0: 'gray', 1: 'success', 2: 'danger', 3: 'blank' }, searchList: { 0: '无', 1: '客服已回复', 2: '仓库已回复', 3: '财务已回复' }, formatter: Table.api.formatter.status },
                        {
                            field: 'create_time',
                            title: __('time_str'),
                            operate: false,
                            formatter: function (value, rows) {
                                var all_user_name = '';
                                all_user_name += '<div class="step_recept"><b class="step">创建时间：</b><b class="recept">' + value + '</b></div>';
                                if (rows.submit_time) {
                                    all_user_name += '<br><div class="step_recept"><b class="step">提交时间：</b><b class="recept">' + rows.submit_time + '</b></div>';
                                }
                                if (rows.check_time) {
                                    all_user_name += '<br><div class="step_recept"><b class="step">审核时间：</b><b class="recept">' + rows.check_time + '</b></div>';
                                }

                                if (rows.complete_time) {
                                    all_user_name += '<br><div class="step_recept"><b class="step">完成时间：</b><b class="recept">' + rows.complete_time + '</b></div>';
                                }

                                if (rows.cancel_time) {
                                    all_user_name += '<br><div class="step_recept"><b class="step">取消时间：</b><b class="recept">' + rows.cancel_time + '</b></div>';
                                }
                                if (rows.payment_time) {
                                    all_user_name += '<br><div class="step_recept"><b class="step">支付时间：</b><b class="recept">' + rows.payment_time + '</b></div>';
                                }

                                return all_user_name;
                            },
                        },

                        { field: 'create_time', title: __('Create_time'), operate: 'RANGE', addclass: 'datetimerange', formatter: Table.api.formatter.datetime, visible: false },
                        { field: 'check_time', title: __('Check_time'), operate: 'RANGE', addclass: 'datetimerange', formatter: Table.api.formatter.datetime, visible: false },
                        { field: 'complete_time', title: __('Complete_time'), operate: 'RANGE', addclass: 'datetimerange', formatter: Table.api.formatter.datetime, visible: false },
                        { field: 'payment_time', title: __('订单支付时间'), operate: 'RANGE', addclass: 'datetimerange', formatter: Table.api.formatter.datetime, visible: false },
                        {
                            field: 'buttons',
                            width: "120px",
                            operate: false,
                            title: __('回复'),
                            table: table,
                            events: Table.api.events.operate,
                            buttons: [
                                {
                                    name: 'workOrderNote',
                                    text: __('查看回复'),
                                    title: __('查看回复'),
                                    classname: 'btn btn-xs btn-primary btn-dialog',
                                    url: 'saleaftermanage/work_order_list/workordernote',
                                    callback: function (data) {
                                    }
                                },
                            ],
                            formatter: Table.api.formatter.buttons
                        },
                        {
                            field: 'buttons',
                            width: "120px",
                            operate: false,
                            title: __('操作'),
                            table: table,
                            events: Table.api.events.operate,
                            buttons: [
                                {
                                    name: 'detail',
                                    text: '详情',
                                    title: __('查看详情'),
                                    extend: 'data-area = \'["100%","100%"]\'',
                                    classname: 'btn btn-xs btn-primary btn-dialog',
                                    icon: 'fa fa-list',
                                    url: 'saleaftermanage/work_order_list/detail',
                                    callback: function (data) {
                                        Layer.alert("接收到回传数据：" + JSON.stringify(data), { title: "回传数据" });
                                    },
                                    visible: function (row) {
                                        //返回true时按钮显示,返回false隐藏
                                        // if (row.work_status == 1) {
                                        //     return false;
                                        // }
                                        return true;
                                    }
                                },

                                {
                                    name: 'edit',
                                    text: __('编辑'),
                                    title: __('编辑'),
                                    classname: 'btn btn-xs btn-success btn-dialog',
                                    url: 'saleaftermanage/work_order_list/edit',
                                    extend: 'data-area = \'["100%","100%"]\'',
                                    success: function (data, ret) {
                                        table.bootstrapTable('refresh');
                                    },
                                    callback: function (data) {
                                    },
                                    visible: function (row) {
                                        if (row.work_status == 1) {//操作权限
                                            return true;
                                        } else {
                                            return false;
                                        }
                                    }
                                },
                                {
                                    name: 'process',
                                    text: __('跟单处理'),
                                    title: __('跟单处理'),
                                    classname: 'btn btn-xs btn-success btn-dialog',
                                    url: 'saleaftermanage/work_order_list/add',
                                    extend: 'data-area = \'["100%","100%"]\'',
                                    callback: function (data) {
                                    },
                                    visible: function (row) {
                                        if (row.work_type == 2 && row.is_after_deal_with == 0 && row.work_type != 6 && (row.all_after_user_arr.includes(Config.userid.toString()) || row.after_user_id == Config.userid) && row.work_status == 3) {
                                            return true;
                                        } else {
                                            return false;
                                        }
                                    }
                                },
                                {
                                    name: 'check',
                                    text: __('审核'),
                                    title: __('审核'),
                                    classname: 'btn btn-xs btn-success btn-dialog',
                                    url: 'saleaftermanage/work_order_list/detail/operate_type/2',
                                    extend: 'data-area = \'["100%","100%"]\'',
                                    callback: function (data) {
                                    },
                                    visible: function (row) {
                                        //待审核状态+需要审核+审核人(经理)，才有审核权限
                                        if (row.work_status == 2 && row.is_check == 1 && (Config.admin_id == row.assign_user_id || Config.workorder.customer_manager == Config.admin_id)) {
                                            return true;
                                        } else {
                                            return false;
                                        }
                                    }
                                },
                                {
                                    name: 'check',
                                    text: __('处理'),
                                    title: __('处理'),
                                    classname: 'btn btn-xs btn-success btn-dialog',
                                    url: 'saleaftermanage/work_order_list/detail/operate_type/3',
                                    extend: 'data-area = \'["100%","100%"]\'',
                                    callback: function (data) {
                                    },
                                    visible: function (rows) {
                                        if (!(rows.work_type == 2 && rows.is_after_deal_with == 0) && (rows.work_status == 3 || rows.work_status == 5) && rows.has_recept == 1) {
                                            return true;
                                        }
                                        return false;
                                    }
                                },
                                {
                                    name: 'cancel',
                                    text: __('取消'),
                                    title: __('取消'),
                                    classname: 'btn btn-xs btn-danger btn-ajax',
                                    url: 'saleaftermanage/work_order_list/setStatus/work_status/2',
                                    extend: 'data-area = \'["100%","100%"]\'',
                                    confirm: '确定要取消吗',
                                    success: function (data, ret) {
                                        table.bootstrapTable('refresh');
                                    },
                                    callback: function (data) {
                                    },
                                    visible: function (row) {
                                        if (row.work_status == 1 && row.create_user_id == Config.userid) {
                                            return true;
                                        } else {
                                            return false;
                                        }
                                    }
                                }
                            ],
                            formatter: Table.api.formatter.buttons
                        },
                    ]
                ]
            });

            // 为表格绑定事件
            Table.api.bindevent(table);
            //选项卡切换
            $('.panel-heading a[data-toggle="tab"]').on('shown.bs.tab', function (e) {
                var field = $(this).data("field");
                var value = $(this).data("value");
                var options = table.bootstrapTable('getOptions');
                options.pageNumber = 1;
                var queryParams = options.queryParams;
                options.queryParams = function (params) {
                    var params = queryParams(params);
                    var filter = params.filter ? JSON.parse(params.filter) : {};
                    var op = params.op ? JSON.parse(params.op) : {};
                    if (field == 'create_user_name') {
                        delete filter.recept_person_id;
                        filter[field] = value;
                    } else if (field == 'recept_person_id') {
                        delete filter.create_user_name;
                        filter[field] = value;
                    } else {
                        delete filter.recept_person_id;
                        delete filter.create_user_name;
                    }
                    params.filter = JSON.stringify(filter);
                    params.op = JSON.stringify(op);
                    return params;
                };
                table.bootstrapTable('refresh', {});
                return false;
            });


            //批量打印标签    
            $('.btn-batch-printed').click(function () {
                var ids = Table.api.selectedids(table);
                window.open('work_order_list/batch_print_label/ids/' + ids, '_blank');
            });
            //批量导出xls 
            $('.btn-batch-export-xls').click(function () {
                var ids = Table.api.selectedids(table);
                if (ids.length > 0) {
                    window.open(Config.moduleurl + '/saleaftermanage/work_order_list/batch_export_xls?ids=' + ids, '_blank');
                } else {
                    var options = table.bootstrapTable('getOptions');
                    var search = options.queryParams({});
                    var filter = search.filter;
                    var op = search.op;
                    window.open(Config.moduleurl + '/saleaftermanage/work_order_list/batch_export_xls?filter=' + filter + '&op=' + op, '_blank');
                }

            });

        },
        add: function () {
            Controller.api.bindevent();

            //点击事件 #todo::需判断仓库或者客服
            $(document).on('click', '.problem_type', function () {
                console.log(Config.work_type);

                var incrementId = $('#c-platform_order').val().replace(/^\s+|\s+$/g, "");
                var vip_str = incrementId.substring(1, 4);
                if(vip_str == 'VIP'){
                    $('#order_pay_currency').val('USD');
                    $('#step2_pay_currency').val('USD');
                    $('#c-refund_money').val(29.8);
                    $('#c-refund_way').val('原路退回');
                    var site = incrementId.substring(0, 1);
                    if(site =='Z'){
                        $("#work_platform").val(1);
                    }else if(site =='V'){
                        $("#work_platform").val(2);
                    }else if(site =='M'){
                        $("#work_platform").val(4);
                    }else if(site =='E'){
                        $("#work_platform").val(9);
                    }else if(site =='D'){
                        $("#work_platform").val(10);
                    }else if(site =='J'){
                        $("#work_platform").val(11);
                    }
                    $('#order_type').val(100);
                    $('#c-order_type').val(100);
                    $('.selectpicker ').selectpicker('refresh');
                }
                $order_pay_currency = $('#order_pay_currency').val();
                if (!$order_pay_currency) {
                    Toastr.error('请先点击载入数据');
                    return false;
                }
                //读取是谁添加的配置console.log(Config.work_type);
                $('.step_type').attr('checked', false);
                $('.step_type').parent().hide();
                $('#appoint_group_users').html('');//切换问题类型时清空承接人
                $('#recept_person').val('');//切换问题类型时清空隐藏域承接人
                $('.measure').hide();
                $('#recept_group_id').val('');
                if (2 == Config.work_type) { //如果是仓库人员添加的工单
                    $('#step_id').hide();
                    $('#recept_person_group').hide();
                    $('#after_user_group').show();
                    // $('#after_user_id').val(Config.workorder.copy_group);
                    // $('#after_user').html(Config.users[Config.workorder.copy_group]);
                    //异步获取跟单人员
                    Backend.api.ajax({
                        url: 'saleaftermanage/work_order_list/getDocumentaryRule',
                    }, function (data, ret) {
                        console.log(data);
                        $('#all_after_user_id').val(data.join(','));
                        var content = '';
                        for(i=0;i<data.length;i++){
                            //$('#all_after_user').html(Config.users[data[i]]);
                            content += Config.users[data[i]]+' ';
                        }
                        $('#all_after_user').html(content);
                    },function(data,ret){
                        console.log(ret);
                        Toastr.error(ret.msg);
                        return false;
                    });
                } else { //如果是客服人员添加的工单
                    //选择的问题类型ID
                    var id = $(this).val();
                    //var all_group = Config.workOrderConfigValue.group;
                    //所有的问题类型对应措施表
                    var all_problem_step = Config.workOrderConfigValue.all_problem_step;
                    //求出选择的问题类型对应的措施
                    var choose_problem_step = all_problem_step[id];
                    if(choose_problem_step == undefined){
                        Toastr.error('选择的问题类型没有对应的措施，请重新选择问题类型或者添加措施');
                        return false;
                    }
                    //循环列出对应的措施
                    for(var j=0;j<choose_problem_step.length;j++){
                        //console.log(choose_problem_step[j].step_id);
                        $('#step' + choose_problem_step[j].step_id).parent().show();
                        $('#step' + choose_problem_step[j].step_id + '-is_check').val(choose_problem_step[j].is_check);
                        $('#step' + choose_problem_step[j].step_id + '-is_auto_complete').val(choose_problem_step[j].is_auto_complete);
                        if(choose_problem_step[j].extend_group_id !=undefined && choose_problem_step[j].extend_group_id !=0){
                            $('#step' + choose_problem_step[j].step_id + '-appoint_group').val((choose_problem_step[j].extend_group_id));
                        }else{
                            $('#step' + choose_problem_step[j].step_id + '-appoint_group').val(0);
                        }
                    }
                    //id大于5 默认措施4
                    // if (id > 5) {
                    //     var steparr = Config.workorder['step04'];
                    //     for (var j = 0; j < steparr.length; j++) {
                    //         $('#step' + steparr[j].step_id).parent().show();
                    //         //读取对应措施配置
                    //         $('#step' + steparr[j].step_id + '-is_check').val(steparr[j].is_check);
                    //         $('#step' + steparr[j].step_id + '-appoint_group').val((steparr[j].appoint_group).join(','));
                    //     }
                    // } else {
                    //     var step = Config.workorder.customer_problem_group[id].step;
                    //     var steparr = Config.workorder[step];
                    //     //console.log(steparr);
                    //     for (var j = 0; j < steparr.length; j++) {
                    //         $('#step' + steparr[j].step_id).parent().show();
                    //         //读取对应措施配置
                    //         $('#step' + steparr[j].step_id + '-is_check').val(steparr[j].is_check);
                    //         $('#step' + steparr[j].step_id + '-appoint_group').val((steparr[j].appoint_group).join(','));
                    //     }
                    // }
                    var checkID = [];//定义一个空数组
                    $("input[name='row[measure_choose_id][]']:checked").each(function (i) {
                        checkID[i] = $(this).val();
                    });
                    for (var m = 0; m < checkID.length; m++) {
                        var node = $('.step' + checkID[m]);
                        if (node.is(':hidden')) {
                            node.show();
                        } else {
                            node.hide();
                        }
                        var secondNode = $('.step' + id + '-' + checkID[m]);
                        if (secondNode.is(':hidden')) {
                            secondNode.show();
                        } else {
                            secondNode.hide();
                        }
                    }
                    /*//判断更换镜框的状态，如果显示的话把原数据带出来，如果隐藏则不显示原数据 start
                    if (!$('.step1-1').is(':hidden')) {
                        changeFrame()
                    }
                    //判断更换镜框的状态，如果显示的话把原数据带出来，如果隐藏则不显示原数据 end
                    //判断取消订单的状态，如果显示的话把原数据带出来，如果隐藏则不显示原数据 start
                    if (!$('.step3').is(':hidden')) {
                        cancelOrder();
                    }
                    //判断取消订单的状态，如果显示的话把原数据带出来，如果隐藏则不显示原数据 end*/
                }
            })

            //更改单号清空
            $('#c-platform_order').change(function () {
                $('#order_pay_currency').val('');
            })


            //根据措施类型显示隐藏
            $(document).on('click', '.step_type', function () {
                $("#input-hidden").html('');
                var incrementId = $('#c-platform_order').val();
                if (!incrementId) {
                    Toastr.error('订单号不能为空');
                    return false;
                } else {

                    $('.measure').hide();
                    var problem_type_id = $("input[name='row[problem_type_id]']:checked").val();
                    var checkID = [];//定义一个空数组
                    var input_content = '';
                    var is_check = [];
                    var appoint_group = '';
                    var username = [];
                    var appoint_users = [];
                    //判断是否出现没有承接组的情况
                    var count = 0;
                    //选中的问题类型
                    $("input[name='row[measure_choose_id][]']:checked").each(function (i) {
                        checkID[i] = $(this).val();
                        var id = $(this).val();
                        //获取承接组
                         appoint_group += $('#step' + id + '-appoint_group').val() + ',';
                         var group_id = $('#step' + id + '-appoint_group').val();
                        // var group_arr = group.split(',')
                        // var appoint_users = [];
                        // var appoint_val = [];
                        // for (var i = 0; i < group_arr.length; i++) {
                        //     //循环根据承接组Key获取对应承接人id
                        //     appoint_users.push(Config.workorder[group_arr[i]]);
                        //     appoint_val[Config.workorder[group_arr[i]]] = group_arr[i];
                        // }


                        //循环根据承接人id获取对应人名称
                        // for (var j = 0; j < appoint_users.length; j++) {
                        //     input_content += '<input type="hidden" name="row[order_recept][appoint_group][' + id + '][]" value="' + appoint_val[appoint_users[j]] + '"/>';
                        //     input_content += '<input type="hidden" name="row[order_recept][appoint_ids][' + id + '][]" value="' + appoint_users[j] + '"/>';
                        //     input_content += '<input type="hidden" name="row[order_recept][appoint_users][' + id + '][]" value="' + Config.users[appoint_users[j]] + '"/>';
                        // }
                        var choose_group = Config.workOrderConfigValue.group[group_id];
                        if(choose_group){
                            for(var j = 0;j<choose_group.length;j++){
                                input_content += '<input type="hidden" name="row[order_recept][appoint_group][' + id + '][]" value="' + group_id + '"/>';
                                input_content += '<input type="hidden" name="row[order_recept][appoint_ids][' + id + '][]" value="' + choose_group[j] + '"/>';
                                input_content += '<input type="hidden" name="row[order_recept][appoint_users][' + id + '][]" value="' + Config.users[choose_group[j]] + '"/>';                            
                            }
                        }else{
                            count = 1;
                            input_content += '<input type="hidden" name="row[order_recept][appoint_group][' + id + '][]" value="0"/>';
                            input_content += '<input type="hidden" name="row[order_recept][appoint_ids][' + id + '][]" value="' + Config.userid + '"/>';
                            input_content += '<input type="hidden" name="row[order_recept][appoint_users][' + id + '][]" value="' + Config.users[Config.userid] + '"/>';                            
                        }
                        //获取是否需要审核
                        var step_is_check = $('#step' + id + '-is_check').val();
                        is_check.push(step_is_check);
                        //是否自动审核完成 start
                        var step_is_auto_complete = $('#step' + id + '-is_auto_complete').val();
                        input_content +='<input type="hidden" name="row[order_recept][auto_complete][' + id + ']" value="' + step_is_auto_complete + '"/>';
                        //是否自动审核完成  end
                        //修改地址
                        if(id == 13){
                            changeOrderAddress();
                        }
                        //vip退款
                        if(id == 15){
                            $(".step2").show()
                        }
                    });
                    //判断如果存在1 则改为需要审核
                    if ($.inArray("1", is_check) != -1) {
                        $('#is_check').val(1);
                    } else {
                        $('#is_check').val(0);
                    }

                    //追加到元素之后
                    $("#input-hidden").append(input_content);


                    //一般措施
                    for (var m = 0; m < checkID.length; m++) {
                        var node = $('.step' + checkID[m]);

                        if (node.is(':hidden')) {
                            node.show();
                        } else {
                            node.hide();
                        }

                        //二级措施
                        var secondNode = $('.step' + checkID[m] + '-' + checkID[m]);
                        //console.log(secondNode);
                        if (secondNode.is(':hidden')) {
                            secondNode.show();
                        } else {
                            secondNode.hide();
                        }
                        //判断如果为处理任务时
                        if (Config.ids) {
                            // if (problem_type_id == 1 && checkID[m] == 1) {
                            //     $('.step1-1').hide();
                            //     $('.step2-1').show();
                            // }
                            // if (problem_type_id == 2 && checkID[m] == 1) {
                            //     $('.step2-1').hide();
                            //     $('.step1-1').show();
                            // }
                            // if (problem_type_id == 3 && checkID[m] == 1) {
                            //     $('.step2-1').hide();
                            //     $('.step1-1').show();
                            // }
                        }
                    }
                    
                    //判断如果为处理任务时
                    /*if (Config.ids) {
                        if (problem_type_id == 1) {
                            $('.step1-1').hide();
                            $('.step2-1').show();
                        } else if (problem_type_id == 2) {
                            $('.step2-1').hide();
                            $('.step1-1').show();
                        } else if (problem_type_id == 3) {
                            $('.step2-1').hide();
                            $('.step1-1').show();
                        }
                    }*/
                    // var appoint_group = '';
                    // var username = [];
                    // var appoint_users = [];
                    var arr = array_filter(appoint_group.split(','));
                    //循环根据承接组Key获取对应承接人id
                    //console.log(notEmpty(arr));
                    for (var i = 0; i < arr.length - 1; i++) {
                        //循环根据承接组Key获取对应承接人id
                        //appoint_users.push(Config.workorder[arr[i]]);
                        if(Config.workOrderConfigValue.group[arr[i]] !=undefined){
                            //console.log(Config.workOrderConfigValue.group[arr[i]]);
                            for(var n=0;n<Config.workOrderConfigValue.group[arr[i]].length;n++){
                                appoint_users.push(Config.workOrderConfigValue.group[arr[i]][n]);
                            }
                            
                        }
                        
                    }

                    if(count == 1){
                        appoint_users.push(Config.userid);
                    }else{
                         if(appoint_users[Config.userid]){
                            delOne(Config.userid,appoint_users);
                        }                         
                    }
                    if(checkID.length>0 && appoint_users.length === 0){
                        if(!appoint_users[Config.userid]){
                            appoint_users.push(Config.userid);
                        }
                    }else if(checkID.length === 0){
                        if(appoint_users[Config.userid]){
                            delOne(Config.userid,appoint_users);
                        } 
                    }
                    //循环根据承接人id获取对应人名称
                    appoint_users = array_filter(appoint_users);
                    for (var j = 0; j < appoint_users.length; j++) {
                        username.push(Config.users[appoint_users[j]]);
                    }
                    //console.log(Config.users);
                    //console.log(appoint_users);
                    //console.log(appoint_users[0]);
                    var users = array_filter(username);
                    //var appoint_users_content = '';
                    // for(i=0;i<appoint_users.length;i++){
                    //     appoint_users_content+=Config.users[appoint_users[i]];
                    // }
                    $('#appoint_group_users').html(users.join(','));
                    //$('#appoint_group_users').html(appoint_users_content);

                    $('#recept_person_id').val(appoint_users.join(','));

                }
            });

            //增加一行镜架数据
            $(document).on('click', '.btn-add-frame', function () {
                var rows = document.getElementById("caigou-table-sku").rows.length;
                var content = '<tr>' +
                    '<td><input class="form-control" name="row[change_frame][original_sku][]" type="text"></td>' +
                    '<td><input class="form-control" name="row[change_frame][original_number][]" type="text"></td>' +
                    '<td><input class="form-control change_sku" name="row[change_frame][change_sku][]" type="text"></td>' +
                    '<td><input class="form-control change_number" name="row[change_frame][change_number][]" type="text"></td>' +
                    '<td><a href="javascript:;" class="btn btn-danger btn-del" title="删除"><i class="fa fa-trash"></i> 删除</a></td>' +
                    '</tr>';
                $('#caigou-table-sku tbody').append(content);
            });
            //增加一行镜片数据
            $(document).on('click', '.btn-add-lens', function () {
                var contents = $('#edit_lens').html();
                $('#lens_contents').after(contents);
            });


            $(document).on('click', '.btn-del-box', function () {
                $(this).parent().parent().remove();
            });
            //赠品 end

            //补发 start
            $(document).on('click', '.btn-add-supplement', function () {
                var contents = $('#edit_lens').html();
                $('#supplement-order').after(contents);
            });
            $(document).on('click', '.btn-del-supplement', function () {
                $(this).parent().parent().remove();
            });
            //补发 end

            //模糊匹配订单号
            $('#c-platform_order').autocomplete({
                source: function (request, response) {
                    var incrementId = $('#c-platform_order').val();
                    if (incrementId.length > 4) {
                        $.ajax({
                            type: "POST",
                            url: "ajax/ajaxGetLikeOrder",
                            dataType: "json",
                            cache: false,
                            async: false,
                            data: {
                                order_number: incrementId
                            },
                            success: function (json) {
                                var data = json.data;
                                response($.map(data, function (item) {
                                    return {
                                        label: item,//下拉框显示值
                                        value: item,//选中后，填充到input框的值
                                        //id:item.bankCodeInfo//选中后，填充到id里面的值
                                    };
                                }));
                            }
                        });
                    }
                },
                delay: 10,//延迟100ms便于输入
                select: function (event, ui) {
                    $("#bankUnionNo").val(ui.item.id);//取出在return里面放入到item中的属性
                },
                scroll: true,
                pagingMore: true,
                max: 5000
            });

            //失去焦点
            $('#c-platform_order').blur(function () {
                var incrementId = $(this).val().replace(/^\s+|\s+$/g, "");
                //var incrementId = replace(/^\s+|\s+$/g,"");
                if (!incrementId) {
                    Toastr.error('订单号不能为空');
                    return false;
                }
                var str = incrementId.substring(0, 3);
                //判断站点
                if (str == '100' || str == '400' || str == '500' || str == '530') {
                    $("#work_platform").val(1);
                } else if (str == '130' || str == '430' || str == '131' || str == '431') {
                    $('#work_platform').val(2);
                } else if (str == '300' || str == '600') {
                    $('#work_platform').val(3);
                } else if (str == '450' || str == '150'){
                    //meeloog站
                    $('#work_platform').val(4);
                } else if (str == '200' || str == '270'){
                    //wesee站
                    $('#work_platform').val(5);
                } else if (str == '160' || str == '460'){
                    $('#work_platform').val(9);
                } else if (str == '360' || str == '660'){
                    $('#work_platform').val(10);
                } else if (str == '139' || str == '469'){
                    $('#work_platform').val(11);
                }
                $('.selectpicker ').selectpicker('refresh');

            })

            //载入数据
            $('#platform_order').click(function () {
                var incrementId = $('#c-platform_order').val().replace(/^\s+|\s+$/g, "");
                if (!incrementId) {
                    Toastr.error('订单号不能为空');
                    return false;
                }
                var str = incrementId.substring(0, 3);
                var vip_str = incrementId.substring(1, 4);
                if(vip_str == 'VIP'){
                    $('#order_pay_currency').val('USD');
                    $('#step2_pay_currency').val('USD');
                    $('#c-refund_money').val(29.8);
                    $('#c-refund_way').val('原路退回');
                    var site = incrementId.substring(0, 1);
                    if(site == 'Z'){
                        $("#work_platform").val(1);
                    }else if(site == 'V'){
                        $("#work_platform").val(2);
                    }else if(site == 'M'){
                        $("#work_platform").val(4);
                    }else if(site == 'E'){
                        $("#work_platform").val(9);
                    }else if(site == 'D'){
                        $("#work_platform").val(10);
                    }else if(site == 'J'){
                        $("#work_platform").val(11);
                    }
                    $('#order_type').val(100);
                    $('#c-order_type').val(100);
                    $('.selectpicker ').selectpicker('refresh');
                }
                else{
                    //判断站点
                    if (str == '100' || str == '400' || str == '500' || str == '530') {
                        $("#work_platform").val(1);
                    } else if (str == '130' || str == '430' || str == '131' || str == '431') {
                        $('#work_platform').val(2);
                    } else if (str == '300' || str == '600') {
                        $('#work_platform').val(3);
                    } else if (str == '450' || str == '150'){
                        //meeloog站
                        $('#work_platform').val(4);
                    } else if (str == '200' || str == '270'){
                        //wesee站
                        $('#work_platform').val(5);
                    } else if (str == '160' || str == '460'){
                        $('#work_platform').val(9);
                    } else if (str == '360' || str == '660'){
                        $('#work_platform').val(10);
                    } else if (str == '139' || str == '469'){
                        $('#work_platform').val(11);
                    }

                    var sitetype = $('#work_platform').val();
                    $('#c-order_sku').html('');
                    Layer.load();
                    Backend.api.ajax({
                        url: 'saleaftermanage/work_order_list/get_sku_list',
                        data: {
                            sitetype: sitetype,
                            order_number: incrementId
                        }
                    }, function (data, ret) {
                        Layer.closeAll();
                        $('#payment_time').val(data.payment_time);
                        $('#order_pay_currency').val(data.base_currency_code);
                        $('#step2_pay_currency').val(data.base_currency_code);
                        $('#c-rewardpoint_discount_money').val(data.mw_rewardpoint_discount);
                        $('#grand_total').val(data.grand_total);
                        $('#base_grand_total').val(data.base_grand_total);
                        $('#base_to_order_rate').val(data.base_to_order_rate); 
                        $('#order_pay_method').val(data.method);
                        $('#c-refund_way').val(data.method);
                        $('#customer_email').val(data.customer_email);
                        $('#order_type').val(data.order_type);
                        $('#c-order_type').val(data.order_type);
                        $('#is_new_version').val(data.is_new_version);
                        var shtml = '';
                        for (var i in data.sku_list) {
                            shtml += '<option value="' + i +'+'+data.sku_list[i]+ '">' + i + '&nbsp&nbsp&nbsp&nbsp&nbsp&nbsp' + data.sku_list[i] + '</option>';
                        }
                        $('#c-order_sku').append(shtml);
                        $('.selectpicker ').selectpicker('refresh');
                        /*//判断更换镜框的状态，如果显示的话把原数据带出来，如果隐藏则不显示原数据 start
                        if (!$('.step1-1').is(':hidden')) {
                            changeFrame()
                        }
                        //判断更换镜框的状态，如果显示的话把原数据带出来，如果隐藏则不显示原数据 end
                        //判断取消订单的状态，如果显示的话把原数据带出来，如果隐藏则不显示原数据 start
                        if (!$('.step3').is(':hidden')) {
                            cancelOrder();
                        }
                        // //判断取消订单的状态，如果显示的话把原数据带出来，如果隐藏则不显示原数据 end*/                                   
                    });
                }
            })

            //补发点击填充数据
            var lens_click_data;
            var gift_click_data;
            var prescriptions;
            $(document).on('click', 'input[name="row[measure_choose_id][]"]', function () {

                var value = $(this).val();
                var check = $(this).prop('checked');
                var increment_id = $('#c-platform_order').val();
                if (increment_id) {
                    var site_type = $('#work_platform').val();
                    var is_new_version = $('#is_new_version').val();
                    //补发
                    if (value == 7 && check === true) {
                        //获取补发的信息
                        Backend.api.ajax({
                            url: 'saleaftermanage/work_order_list/ajaxGetAddress',
                            data: {
                                increment_id: increment_id,
                                site_type: site_type,
                                is_new_version: is_new_version
                            }
                        }, function (json, ret) {
                            if (json.code == 0) {
                                Toastr.error(json.msg);
                                return false;
                            }
                            var data = json.address;
                            var lens = json.lens;
                            prescriptions = data.prescriptions;
                            $('#supplement-order').html(lens.html);
                            var order_pay_currency = $('#order_pay_currency').val();
                            //修改地址
                            var address = '';
                            for (var i = 0; i < data.address.length; i++) {
                                if (i == 0) {
                                    address += '<option value="' + i + '" selected>' + data.address[i].address_type + '</option>';
                                    //补发地址自动填充第一个
                                    $('#c-firstname').val(data.address[i].firstname);
                                    $('#c-lastname').val(data.address[i].lastname);
                                    var email = data.address[i].email;
                                    if (email == null) {
                                        email = $('#customer_email').val();
                                    }
                                    $('#c-email').val(email);
                                    $('#c-telephone').val(data.address[i].telephone);
                                    $('#c-country').val(data.address[i].country_id);
                                    $('#c-country').change();
                                    if(data.address[i].region_id == '8888' || !data.address[i].region_id){
                                        $('#c-region').val(0);
                                    }else{
                                        $('#c-region').val(data.address[i].region_id);
                                    }
                                    $('#c-region1').val(data.address[i].region);
                                    $('#c-city').val(data.address[i].city);
                                    $('#c-street').val(data.address[i].street);
                                    $('#c-postcode').val(data.address[i].postcode);
                                    $('#c-currency_code').val(order_pay_currency);
                                } else {
                                    address += '<option value="' + i + '">' + data.address[i].address_type + '</option>';
                                }

                            }
                            $('#address_select').html(address);
                            //选择地址切换地址
                            $('#address_select').change(function () {
                                var address_id = $(this).val();
                                var address = data.address[address_id];
                                $('#c-firstname').val(address.firstname);
                                $('#c-lastname').val(address.lastname);
                                $('#c-email').val(address.email);
                                $('#c-telephone').val(address.telephone);
                                $('#c-country').val(address.country_id);
                                $('#c-country').change();
                                $('#c-region').val(address.region_id);
                                $('#c-region1').val(address.region);
                                $('#c-city').val(address.city);
                                $('#c-street').val(address.street);
                                $('#c-postcode').val(address.postcode);
                            })

                            //追加
                            lens_click_data = '<div class="margin-top:10px;">' + lens.html + '<div class="form-group-child4_del" style="width: 96%;padding-right: 0px;"><a href="javascript:;" style="width: 50%;" class="btn btn-danger btn-del-lens" title="删除"><i class="fa fa-trash"></i>删除</a></div></div>';

                            $('.selectpicker ').selectpicker('refresh');
                        });
                    }
                    //更加镜架的更改
                    var question = $('input[name="row[problem_type_id]"]:checked').val();
                    if ((Config.work_type == 1 && value == 12  && check === true) || (Config.work_type == 2 && value == 12  && check === true)) {
                        Backend.api.ajax({
                            url: 'saleaftermanage/work_order_list/ajaxGetChangeLens',
                            data: {
                                increment_id: increment_id,
                                site_type: site_type,
                                is_new_version: is_new_version
                            }
                        }, function (data, ret) {
                            $('#lens_contents').html(data.html);
                            $('.selectpicker ').selectpicker('refresh');
                        });
                    }
                    //赠品
                    if (value == 6 && check == true) {
                        Backend.api.ajax({
                            url: 'saleaftermanage/work_order_list/ajaxGetGiftLens',
                            data: {
                                increment_id: increment_id,
                                site_type: site_type,
                                is_new_version: is_new_version
                            }
                        }, function (data, ret) {
                            $('.add_gift').html(data.html);
                            //追加
                            gift_click_data = '<div class="margin-top:10px;">' + data.html + '<div class="form-group-child4_del"  style="width: 96%;padding-right: 0px;"><a href="javascript:;" style="width: 50%;" class="btn btn-danger btn-del-lens" title="删除"><i class="fa fa-trash"></i>删除</a></div></div>';
                            $('.selectpicker ').selectpicker('refresh');
                        });
                    }

                    /*//判断更换镜框的状态，如果显示的话把原数据带出来，如果隐藏则不显示原数据 start
                    if (!$('.step1-1').is(':hidden')) {
                        changeFrame();
                    }
                    //判断更换镜框的状态，如果显示的话把原数据带出来，如果隐藏则不显示原数据 end*/
                    //判断取消订单的状态，如果显示的话把原数据带出来，如果隐藏则不显示原数据 start
                    if (!$('.step3').is(':hidden') && value == 3) {
                        Layer.load();
                        $('#c-order_sku').val('');
                        $('#section_item_content').html('');
                        $('.selectpicker ').selectpicker('refresh');
                        Layer.closeAll();
                    }
                }

            });

            //处方选择填充
            $(document).on('change', '#prescription_select', function () {
                var val = $(this).val();
                var is_new_version = $('#is_new_version').val();
                var prescription = prescriptions[val];
                console.log(prescription);
                var prescription_div = $(this).parents('.step7_function2').next('.step1_function3');
                prescription_div.find('input').val('');
                prescription_div.find('input[name="row[replacement][od_sph][]"]').val(prescription.od_sph);
                prescription_div.find('input[name="row[replacement][os_sph][]"]').val(prescription.os_sph);
                prescription_div.find('input[name="row[replacement][os_cyl][]"]').val(prescription.os_cyl);
                prescription_div.find('input[name="row[replacement][od_cyl][]"]').val(prescription.od_cyl);
                prescription_div.find('input[name="row[replacement][od_axis][]"]').val(prescription.od_axis);
                prescription_div.find('input[name="row[replacement][os_axis][]"]').val(prescription.os_axis);

                //$(this).parents('.step7_function2').val('')
                $(this).parents('.step7_function2').find('select[name="row[replacement][recipe_type][]"]').val(prescription.prescription_type);
                $(this).parents('.step7_function2').find('select[name="row[replacement][recipe_type][]"]').change();
                prescription_div.find('select[name="row[replacement][coating_type][]"]').val(prescription.coating_id);


                //判断是否是彩色镜片
                if (prescription.color_id) {
                    prescription_div.find('#color_type').val(prescription.color_id);
                    if(is_new_version == 0){
                        prescription_div.find('#color_type').change();
                    }
                }
                prescription_div.find('#lens_type').val(prescription.index_id);

                //add，pd添加
                if (prescription.hasOwnProperty("total_add")) {
                    prescription_div.find('input[name="row[replacement][od_add][]"]').val(prescription.total_add);
                    //prescription_div.find('input[name="row[replacement][os_add][]"]').attr('disabled',true);
                } else {
                    prescription_div.find('input[name="row[replacement][od_add][]"]').val(prescription.od_add);
                    prescription_div.find('input[name="row[replacement][os_add][]"]').val(prescription.os_add);
                }

                if (prescription.hasOwnProperty("pd") && (prescription.pd != '')) {
                    prescription_div.find('input[name="row[replacement][pd_r][]"]').val(prescription.pd);
                    //prescription_div.find('input[name="row[replacement][pd_l][]"]').attr('disabled',true);
                }else{
                    prescription_div.find('input[name="row[replacement][pd_r][]"]').val(prescription.pd_r);
                    prescription_div.find('input[name="row[replacement][pd_l][]"]').val(prescription.pd_l);
                }
                //
                if (prescription.hasOwnProperty("od_pv")) {
                    prescription_div.find('input[name="row[replacement][od_pv][]"]').val(prescription.od_pv);
                }
                if (prescription.hasOwnProperty("od_bd")) {
                    prescription_div.find('input[name="row[replacement][od_bd][]"]').val(prescription.od_bd);
                }
                if (prescription.hasOwnProperty("od_pv_r")) {
                    prescription_div.find('input[name="row[replacement][od_pv_r][]"]').val(prescription.od_pv_r);
                }
                if (prescription.hasOwnProperty("od_bd_r")) {
                    prescription_div.find('input[name="row[replacement][od_bd_r][]"]').val(prescription.od_bd_r);
                }
                if (prescription.hasOwnProperty("os_pv")) {
                    prescription_div.find('input[name="row[replacement][os_pv][]"]').val(prescription.os_pv);
                }
                if (prescription.hasOwnProperty("os_bd")) {
                    prescription_div.find('input[name="row[replacement][os_bd][]"]').val(prescription.os_bd);
                }
                if (prescription.hasOwnProperty("os_pv_r")) {
                    prescription_div.find('input[name="row[replacement][os_pv_r][]"]').val(prescription.os_pv_r);
                }
                if (prescription.hasOwnProperty("od_pv")) {
                    prescription_div.find('input[name="row[replacement][os_bd_r][]"]').val(prescription.os_bd_r);
                }

                $('.selectpicker ').selectpicker('refresh');
            })

            $(document).on('click', '.btn-add-box', function () {
                $('.add_gift').after(gift_click_data);
                $('.selectpicker ').selectpicker('refresh');
            });

            $(document).on('click', '.btn-add-supplement-reissue', function () {
                $('#supplement-order').after(lens_click_data);
                $('.selectpicker ').selectpicker('refresh');
            });

            //如果问题类型存在，显示问题类型和措施
            //跟单处理
            if (Config.problem_id && Config.work_type == 2) {
                var id = Config.problem_id;
                var work_id = $('#work_id').val();
                $("input[name='row[problem_type_id]'][value='" + id + "']").attr("checked", true);
                //var all_group = Config.workOrderConfigValue.group;
                //所有的问题类型对应措施表
                var all_problem_step = Config.workOrderConfigValue.all_problem_step;
                //求出选择的问题类型对应的措施
                var choose_problem_step = all_problem_step[id];
                if(choose_problem_step == undefined){
                    Toastr.error('选择的问题类型没有对应的措施，请重新选择问题类型或者添加措施');
                    return false;
                }
                //循环列出对应的措施
                for(var j=0;j<choose_problem_step.length;j++){
                    //console.log(choose_problem_step[j].step_id);
                    $('#step' + choose_problem_step[j].step_id).parent().show();
                    $('#step' + choose_problem_step[j].step_id + '-is_check').val(choose_problem_step[j].is_check);
                    $('#step' + choose_problem_step[j].step_id + '-is_auto_complete').val(choose_problem_step[j].is_auto_complete);
                    if(choose_problem_step[j].extend_group_id !=undefined && choose_problem_step[j].extend_group_id !=0){
                        $('#step' + choose_problem_step[j].step_id + '-appoint_group').val((choose_problem_step[j].extend_group_id));
                    }else{
                        $('#step' + choose_problem_step[j].step_id + '-appoint_group').val(0);
                    }    
                }
                //id大于5 默认措施4
                // if (id > 4) {
                //     var steparr = Config.workorder['step04'];
                //     for (var j = 0; j < steparr.length; j++) {
                //         $('#step' + steparr[j].step_id).parent().show();
                //         //读取对应措施配置
                //         $('#step' + steparr[j].step_id + '-is_check').val(steparr[j].is_check);
                //         $('#step' + steparr[j].step_id + '-appoint_group').val((steparr[j].appoint_group).join(','));
                //     }
                // } else {
                //     $('#recept_person_group').hide();
                //     $('#after_user_group').show();
                //     $('#after_user_id').val(Config.workorder.copy_group);
                //     $('#after_user').html(Config.users[Config.workorder.copy_group]);
                //     var step = Config.workorder.warehouse_problem_group[id].step;
                //     if (step) {
                //         var steparr = Config.workorder[step];

                //         for (var j = 0; j < steparr.length; j++) {
                //             $('#step' + steparr[j].step_id).parent().show();
                //             //读取对应措施配置
                //             $('#step' + steparr[j].step_id + '-is_check').val(steparr[j].is_check);
                //             $('#step' + steparr[j].step_id + '-appoint_group').val((steparr[j].appoint_group).join(','));
                //         }
                //     }

                // }
                var checkID = [];//定义一个空数组
                var appoint_group = '';
                var input_content = '';
                var username = [];
                var appoint_users = [];
                var lens_click_data_edit;
                var gift_click_data_edit;
                $("input[name='row[measure_choose_id][]']:checked").each(function (i) {
                    checkID[i] = $(this).val();
                    var id = $(this).val();
                    //获取承接组
                    appoint_group += $('#step' + id + '-appoint_group').val() + ',';
                    var group = $('#step' + id + '-appoint_group').val();
                    var group_arr = group.split(',')
                    var appoint_users = [];
                    var appoint_val = [];
                    for (var i = 0; i < group_arr.length; i++) {
                        //循环根据承接组Key获取对应承接人id
                        appoint_users.push(Config.workorder[group_arr[i]]);
                        appoint_val[Config.workorder[group_arr[i]]] = group_arr[i];
                    }

                    //循环根据承接人id获取对应人名称
                    for (var j = 0; j < appoint_users.length; j++) {
                        input_content += '<input type="hidden" name="row[order_recept][appoint_group][' + id + '][]" value="' + appoint_val[appoint_users[j]] + '"/>';
                        input_content += '<input type="hidden" name="row[order_recept][appoint_ids][' + id + '][]" value="' + appoint_users[j] + '"/>';
                        input_content += '<input type="hidden" name="row[order_recept][appoint_users][' + id + '][]" value="' + Config.users[appoint_users[j]] + '"/>';
                    }

                    //获取是否需要审核
                    if ($('#step' + id + '-is_check').val() > 0) {
                        $('#is_check').val(1);
                    }
                });
                //追加到元素之后
                $("#input-hidden").append(input_content);
                var arr = array_filter(appoint_group.split(','));
                // var username = [];
                // var appoint_users = [];
                //循环根据承接组Key获取对应承接人id
                // for (var i = 0; i < arr.length - 1; i++) {
                //     //循环根据承接组Key获取对应承接人id
                //     appoint_users.push(Config.workorder[arr[i]]);
                // }
                //console.log(arr);
                for (var i = 0; i < arr.length - 1; i++) {
                    //循环根据承接组Key获取对应承接人id
                    //appoint_users.push(Config.workorder[arr[i]]);
                    if(Config.workOrderConfigValue.group[arr[i]] !=undefined){
                        console.log(Config.workOrderConfigValue.group[arr[i]]);
                        for(var n=0;n<Config.workOrderConfigValue.group[arr[i]].length;n++){
                            appoint_users.push(Config.workOrderConfigValue.group[arr[i]][n]);
                        }
                        
                    }
                    
                }
                //console.log(appoint_users);
                //循环根据承接人id获取对应人名称
                for (var j = 0; j < appoint_users.length; j++) {
                    username.push(Config.users[appoint_users[j]]);
                }
                console.log(username);
                var users = array_filter(username);
                var appoint_users = array_filter(appoint_users);
                $('#appoint_group_users').html(users.join(','));
                $('#recept_person_id').val(appoint_users.join(','));
                $('#recept_person_group').show();
                $('#after_user_group').hide();


                //判断更换镜框的状态，如果显示的话把原数据带出来，如果隐藏则不显示原数据 start
                /*if (!$('.step1-1').is(':hidden')) {
                    changeFrame(1, work_id)
                }*/
                /*//判断取消订单的状态，如果显示的话把原数据带出来，如果隐藏则不显示原数据 start
                if (!$('.step3').is(':hidden')) {
                    cancelOrder(1, work_id);
                }*/
                //判断取消订单的状态，如果显示的话把原数据带出来，如果隐藏则不显示原数据 end
                //判断更换处方的状态，如果显示的话把数据带出来，如果隐藏则不显示镜架数据 start
                if (!$('.step12-12').is(':hidden')) {
                    if(!checkIDss.includes(15)){
                        changeOrder(work_id, 2);
                    }
                }
                //判断更换处方的状态，如果显示的话把数据带出来，如果隐藏则不显示镜架数据 end
                //判断补发订单的状态，如果显示的话把数据带出来，如果隐藏则不显示补发数据 start
                if (!$('.step7').is(':hidden')) {
                    changeOrder(work_id, 5);
                }
                //判断补发订单的状态，如果显示的话把数据带出来，如果隐藏则不显示补发数据 end
                //判断赠品信息的状态，如果显示的话把数据带出来，如果隐藏的话则不显示赠品数据  start
                if (!$('.step6').is(':hidden')) {
                    changeOrder(work_id, 4);
                }
            }

            
            //子单措施选择联动
            $(document).on('click', '.item_step_type', function () {
                var incrementId = $('#c-platform_order').val();
                if (!incrementId) {
                    Toastr.error('订单号不能为空');
                    return false;
                } else {
                    var use_flag = $(this).attr('flag');
                    $('.measure_item'+use_flag).hide();
                    var checkID = [];//定义一个空数组
                    var item_input_content = '';
                    var is_check = [];
                    var item_appoint_group = '';
                    var username = [];
                    var item_appoint_users = [];
                    var use_flag = $(this).attr('flag');
                    var sku = $(this).attr('sku');
                    var Str = '';
                    var work_id = $('#work_id').val();
                    //判断是否出现没有承接组的情况
                    var count = 0;
                    //选中的问题类型
                    item_input_content += '<div class="item_input-hidden'+use_flag+'">';
                    $(".item_step_type"+use_flag+":checked").each(function (i) {
                        $(".item_input-hidden"+use_flag).html('');
                        checkID[i] = $(this).val();
                        var id = $(this).val();
                        //获取承接组
                        item_appoint_group += $('#item' + use_flag + '_step' + id + '-appoint_group').val() + ',';
                        var group_id = $('#item' + use_flag + '_step' + id + '-appoint_group').val();
                        var choose_group = Config.workOrderConfigValue.group[group_id];
                        if(choose_group){
                            for(var j = 0;j<choose_group.length;j++){
                                item_input_content += '<input type="hidden" name="row[item_order_info]['+ use_flag +'][appoint_group][' + id + '][]" value="' + group_id + '"/>';
                                item_input_content += '<input type="hidden" name="row[item_order_info]['+ use_flag +'][appoint_ids][' + id + '][]" value="' + choose_group[j] + '"/>';
                                item_input_content += '<input type="hidden" name="row[item_order_info]['+ use_flag +'][appoint_users][' + id + '][]" value="' + Config.users[choose_group[j]] + '"/>';                            
                            }
                        }else{
                            count = 1;
                            item_input_content += '<input type="hidden" name="row[item_order_info]['+ use_flag +'][appoint_group][' + id + '][]" value="0"/>';
                            item_input_content += '<input type="hidden" name="row[item_order_info]['+ use_flag +'][appoint_ids][' + id + '][]" value="' + Config.userid + '"/>';
                            item_input_content += '<input type="hidden" name="row[item_order_info]['+ use_flag +'][appoint_users][' + id + '][]" value="' + Config.users[Config.userid] + '"/>';                            
                        }
                        //获取是否需要审核
                        var step_is_check = $('#item_step' + id + '-is_check').val();
                        is_check.push(step_is_check);
                        //是否自动审核完成 start

                        var step_is_auto_complete = $('#item' + use_flag +'_step' + id +'-is_auto_complete').val();
                        item_input_content +='<input type="hidden" name="row[item_order_info]['+ use_flag +'][auto_complete][' + id + ']" value="' + step_is_auto_complete + '"/>';
                        //是否自动审核完成  end
                    });

                    //判断如果存在1 则改为需要审核
                    if ($.inArray("1", is_check) != -1) {
                        $('#is_check').val(1);
                    } else {
                        $('#is_check').val(0);
                    }
                    item_input_content += '</div>';
                    //追加到元素之后
                    $("#item_input-hidden").append(item_input_content);
                    //一般措施
                    for (var m = 0; m < checkID.length; m++) {
                        /*var node = $('.item' + use_flag + '_step' + checkID[m]);
                        if (node.is(':hidden')) {
                            alert(1)
                            node.show();
                        } else {
                            alert(2)
                            node.hide();
                        }*/

                        //二级措施
                        var secondNode = $('.item' + use_flag + '_step' + checkID[m] + '-' + checkID[m]);
                        if (secondNode.is(':hidden')) {
                            secondNode.show();
                        } else {
                            secondNode.hide();
                        }
                        //判断如果为处理任务时
                        if (Config.ids) {

                        }
                    }

                    var arr = array_filter(item_appoint_group.split(','));
                    //循环根据承接组Key获取对应承接人id
                    for (var i = 0; i < arr.length - 1; i++) {
                        //循环根据承接组Key获取对应承接人id
                        if(Config.workOrderConfigValue.group[arr[i]] !=undefined){
                            for(var n=0;n<Config.workOrderConfigValue.group[arr[i]].length;n++){
                                item_appoint_users.push(Config.workOrderConfigValue.group[arr[i]][n]);
                            }
                            
                        }
                        
                    }

                    if(count == 1){
                        item_appoint_users.push(Config.userid);
                    }else{
                         if(item_appoint_users[Config.userid]){
                            delOne(Config.userid,item_appoint_users);
                        }                         
                    }
                    if(checkID.length>0 && item_appoint_users.length === 0){
                        if(!item_appoint_users[Config.userid]){
                            item_appoint_users.push(Config.userid);
                        }
                    }else if(checkID.length === 0){
                        if(item_appoint_users[Config.userid]){
                            delOne(Config.userid,item_appoint_users);
                        } 
                    }
                    //循环根据承接人id获取对应人名称
                    item_appoint_users = array_filter(item_appoint_users);
                    for (var j = 0; j < item_appoint_users.length; j++) {
                        username.push(Config.users[item_appoint_users[j]]);
                    }

                    var users = array_filter(username);
                    $('#recept_person_id_'+use_flag).html(users.join(','));

                    $('#recept_item_person_id').val(item_appoint_users.join(','));

                    //判断更换镜框的状态，如果显示的话把原数据带出来，如果隐藏则不显示原数据 start
                    if (!$('.item' + use_flag + '_step19-19').is(':hidden')) {
                        Str += '<tr>';
                        Str += '<td><input  class="form-control" name="row[item_order_info]['+ use_flag +'][change_frame][original_sku]"  type="text" value="' + sku + '" readonly style="margin-left:10%;"></td>';
                        Str += '<td><input  class="form-control" name="row[item_order_info]['+ use_flag +'][change_frame][original_number]"  type="text" value="1" readonly style="margin-left:10%;"></td>';
                        Str += '<td><input  class="form-control" name="row[item_order_info]['+ use_flag +'][change_frame][change_sku]"  type="text" style="margin-left:10%;"></td>';
                        Str += '<td><input  class="form-control" name="row[item_order_info]['+ use_flag +'][change_frame][change_number]"  type="text" value="1" readonly style="margin-left:10%;"></td>';
                        // Str +='<td><a href="javascript:;" class="btn btn-danger btn-del" title="删除"><i class="fa fa-trash"></i>删除</a></td>';
                        Str += '</tr>';
                        $('#change-frame'+ use_flag +' tr:gt(0)').remove();
                        $("#change-frame"+ use_flag +" tbody").append(Str);
                    }
                    //判断更换镜框的状态，如果显示的话把原数据带出来，如果隐藏则不显示原数据 end

                    //判断更换处方的状态，如果显示的话把数据带出来，如果隐藏则不显示镜架数据 start
                    var increment_id = $('#c-platform_order').val();
                    var site_type = $('#work_platform').val();
                    var is_new_version = $('#is_new_version').val();
                    if (!$('.item' + use_flag + '_step20-20').is(':hidden')) {
                        Backend.api.ajax({
                            url: 'saleaftermanage/work_order_list/ajaxGetChangeLens',
                            data: {
                                increment_id: increment_id,
                                site_type: site_type,
                                item_order_number:use_flag
                            }
                        }, function (data, ret) {
                            $('#lens_contents'+use_flag).html(data.html);
                            $('.selectpicker ').selectpicker('refresh');
                        });
                    }
                    //判断更换处方的状态，如果显示的话把数据带出来，如果隐藏则不显示镜架数据 end
                }
            });

        },
        edit: function () {
            Controller.api.bindevent();
            //进入页面展示按钮下的数据
            $("input[name='row[measure_choose_id][]']:checked").each(function (i) {
                var id = $(this).val();
                if(id == 15){
                    //vip退款显示
                    $(".step2").show();
                }
                if(id == 13){
                    //修改地址
                    changeOrderAddress();
                }
            })

            //点击事件 #todo::需判断仓库或者客服
            $(document).on('click', '.problem_type', function () {
                //读取是谁添加的配置console.log(Config.work_type);
                $('.step_type').attr('checked', false);
                $('.step_type').parent().hide();
                $('#appoint_group_users').html('');//切换问题类型时清空承接人
                $('#recept_person_id').val('');//切换问题类型时清空隐藏域承接人id
                $('#recept_person').val('');//切换问题类型时清空隐藏域承接人
                $('.measure').hide();
                $('#recept_group_id').val('');
                if (2 == Config.work_type) { //如果是仓库人员添加的工单
                    $('#step_id').hide();
                    $('#recept_person_group').hide();
                    $('#after_user_group').show();
                    //$('#after_user_id').val(Config.workorder.copy_group);
                    //$('#after_user').html(Config.users[Config.workorder.copy_group]);
                    Backend.api.ajax({
                        url: 'saleaftermanage/work_order_list/getDocumentaryRule',
                    }, function (data, ret) {
                        $('#all_after_user_id').val(data.join(','));
                        var content = '';
                        for(i=0;i<data.length;i++){
                            //$('#all_after_user').html(Config.users[data[i]]);
                            content += Config.users[data[i]]+' ';   
                        }
                        $('#all_after_user').html(content);
                    },function(data,ret){
                        Toastr.error(ret.msg);
                        return false;
                    });
                } else { //如果是客服人员添加的工单
                    // var id = $(this).val();
                    // //id大于5 默认措施4
                    // if (id > 5) {
                    //     var steparr = Config.workorder['step04'];
                    //     for (var j = 0; j < steparr.length; j++) {
                    //         $('#step' + steparr[j].step_id).parent().show();
                    //         //读取对应措施配置
                    //         $('#step' + steparr[j].step_id + '-is_check').val(steparr[j].is_check);
                    //         $('#step' + steparr[j].step_id + '-appoint_group').val((steparr[j].appoint_group).join(','));
                    //     }
                    // } else {
                    //     var step = Config.workorder.customer_problem_group[id].step;
                    //     var steparr = Config.workorder[step];
                    //     //console.log(steparr);
                    //     for (var j = 0; j < steparr.length; j++) {
                    //         $('#step' + steparr[j].step_id).parent().show();
                    //         //读取对应措施配置
                    //         $('#step' + steparr[j].step_id + '-is_check').val(steparr[j].is_check);
                    //         $('#step' + steparr[j].step_id + '-appoint_group').val((steparr[j].appoint_group).join(','));
                    //     }
                    // }
                    var id = $(this).val();
                    //var all_group = Config.workOrderConfigValue.group;
                    //所有的问题类型对应措施表
                    var all_problem_step = Config.workOrderConfigValue.all_problem_step;
                    //求出选择的问题类型对应的措施
                    var choose_problem_step = all_problem_step[id];
                    if(choose_problem_step == undefined){
                        Toastr.error('选择的问题类型没有对应的措施，请重新选择问题类型或者添加措施');
                        return false;
                    }
                    //循环列出对应的措施
                    for(var j=0;j<choose_problem_step.length;j++){
                        //console.log(choose_problem_step[j].step_id);
                        $('#step' + choose_problem_step[j].step_id).parent().show();
                        $('#step' + choose_problem_step[j].step_id + '-is_check').val(choose_problem_step[j].is_check);
                        $('#step' + choose_problem_step[j].step_id + '-is_auto_complete').val(choose_problem_step[j].is_auto_complete);
                        if(choose_problem_step[j].extend_group_id !=undefined && choose_problem_step[j].extend_group_id !=0){
                            $('#step' + choose_problem_step[j].step_id + '-appoint_group').val((choose_problem_step[j].extend_group_id));
                        }else{
                            $('#step' + choose_problem_step[j].step_id + '-appoint_group').val(0);
                        }    
                    }
                    var checkID = [];//定义一个空数组
                    $("input[name='row[measure_choose_id][]']:checked").each(function (i) {
                        console.log(i);
                        checkID[i] = $(this).val();
                    });
                    console.log(checkID);
                    for (var m = 0; m < checkID.length; m++) {
                        var node = $('.step' + checkID[m]);
                        if (node.is(':hidden')) {
                            node.show();
                        } else {
                            node.hide();
                        }
                        //判断是客服工单还是仓库工单
                        // if (1 == Config.work_type) { //客服工单
                        //     var secondNode = $('.step' + id + '-' + checkID[m]);
                        //     //var secondNode = $('.step' + checkID[m] + '-' + checkID[m]);
                        // } else if (2 == Config.work_type) { //仓库工单
                        //     if ((1 == id) && (1 == checkID[m])) {
                        //         var secondNode = $('.step2' + '-' + checkID[m]);
                        //     } else if ((id >= 2 || id <= 3) && (1 == checkID[m])) {
                        //         var secondNode = $('.step1' + '-' + checkID[m]);
                        //     } else {
                        //         var secondNode = $('.step' + id + '-' + checkID[m]);
                        //     }
                        // }
                        var secondNode = $('.step' + checkID[m] + '-' + checkID[m]);
                        console.log(checkID[m]);
                        if (secondNode.is(':hidden')) {
                            secondNode.show();
                        } else {
                            secondNode.hide();
                        }
                    }
                    /*//判断更换镜框的状态，如果显示的话把原数据带出来，如果隐藏则不显示原数据 start
                    if (!$('.step1-1').is(':hidden')) {
                        changeFrame()
                    }
                    //判断更换镜框的状态，如果显示的话把原数据带出来，如果隐藏则不显示原数据 end
                    //判断取消订单的状态，如果显示的话把原数据带出来，如果隐藏则不显示原数据 start
                    if (!$('.step3').is(':hidden')) {
                        cancelOrder();
                    }
<<<<<<< HEAD
                    //判断取消订单的状态，如果显示的话把原数据带出来，如果隐藏则不显示原数据 end */                  
=======
                    //判断取消订单的状态，如果显示的话把原数据带出来，如果隐藏则不显示原数据 end  */                 
>>>>>>> dacb3c76
                }
            })
            //根据措施类型显示隐藏
            $(document).on('click', '.step_type', function () {
                $("#input-hidden").html('');
                var incrementId = $('#c-platform_order').val();
                if (!incrementId) {
                    Toastr.error('订单号不能为空');
                    return false;
                } else {
                    $('.measure').hide();
                    var problem_type_id = $("input[name='row[problem_type_id]']:checked").val();
                    var checkID = [];//定义一个空数组
                    var appoint_group = '';
                    var input_content = '';
                    var is_check = [];
                    var count = 0;
                    $("input[name='row[measure_choose_id][]']:checked").each(function (i) {
                        checkID[i] = $(this).val();
                        var id = $(this).val();
                        //获取承接组
                        appoint_group += $('#step' + id + '-appoint_group').val() + ',';
                        var group_id = $('#step' + id + '-appoint_group').val();
                        // var group = $('#step' + id + '-appoint_group').val();
                        // var group_arr = group.split(',')
                        // var appoint_users = [];
                        // var appoint_val = [];
                        // for (var i = 0; i < group_arr.length; i++) {
                        //     //循环根据承接组Key获取对应承接人id
                        //     appoint_users.push(Config.workorder[group_arr[i]]);
                        //     appoint_val[Config.workorder[group_arr[i]]] = group_arr[i];
                        // }

                        // //循环根据承接人id获取对应人名称
                        // for (var j = 0; j < appoint_users.length; j++) {
                        //     input_content += '<input type="hidden" name="row[order_recept][appoint_group][' + id + '][]" value="' + appoint_val[appoint_users[j]] + '"/>';
                        //     input_content += '<input type="hidden" name="row[order_recept][appoint_ids][' + id + '][]" value="' + appoint_users[j] + '"/>';
                        //     input_content += '<input type="hidden" name="row[order_recept][appoint_users][' + id + '][]" value="' + Config.users[appoint_users[j]] + '"/>';
                        // }
                        var choose_group = Config.workOrderConfigValue.group[group_id];
                        if(choose_group){
                            for(var j = 0;j<choose_group.length;j++){
                                input_content += '<input type="hidden" name="row[order_recept][appoint_group][' + id + '][]" value="' + group_id + '"/>';
                                input_content += '<input type="hidden" name="row[order_recept][appoint_ids][' + id + '][]" value="' + choose_group[j] + '"/>';
                                input_content += '<input type="hidden" name="row[order_recept][appoint_users][' + id + '][]" value="' + Config.users[choose_group[j]] + '"/>';                            
                            }
                        }else{
                            count =1;
                            input_content += '<input type="hidden" name="row[order_recept][appoint_group][' + id + '][]" value="0"/>';
                            input_content += '<input type="hidden" name="row[order_recept][appoint_ids][' + id + '][]" value="' + Config.userid + '"/>';
                            input_content += '<input type="hidden" name="row[order_recept][appoint_users][' + id + '][]" value="' + Config.users[Config.userid] + '"/>';                            
                        }                        
                        //编辑页面的修改地址
                        if(id == 13){
                            changeOrderAddress();
                        }
                        //vip退款
                        if(id == 15){
                            $(".step2").show()
                        }
                        //获取是否需要审核
                        var step_is_check = $('#step' + id + '-is_check').val();
                        is_check.push(step_is_check);
                        //是否自动审核完成 start
                        var step_is_auto_complete = $('#step' + id + '-is_auto_complete').val();
                        input_content +='<input type="hidden" name="row[order_recept][auto_complete][' + id + ']" value="' + step_is_auto_complete + '"/>';
                        //是否自动审核完成  end
                    });
                    //判断如果存在1 则改为需要审核
                    if ($.inArray("1", is_check) != -1) {
                        $('#is_check').val(1);
                    } else {
                        $('#is_check').val(0);
                    }
                    //追加到元素之后
                    $("#input-hidden").append(input_content);
                    //一般措施
                    for (var m = 0; m < checkID.length; m++) {
                        var node = $('.step' + checkID[m]);
                        if (node.is(':hidden')) {
                            node.show();
                        } else {
                            node.hide();
                        }
                        //判断是客服工单还是仓库工单
                        // if (1 == Config.work_type) { //客服工单
                        //     var secondNode = $('.step' + problem_type_id + '-' + checkID[m]);
                        // } else if (2 == Config.work_type) { //仓库工单
                        //     if ((1 == problem_type_id) && (1 == checkID[m])) {
                        //         var secondNode = $('.step2' + '-' + checkID[m]);
                        //     } else if ((problem_type_id >= 2 || problem_type_id <= 3) && (1 == checkID[m])) {
                        //         var secondNode = $('.step1' + '-' + checkID[m]);
                        //     } else {
                        //         var secondNode = $('.step' + problem_type_id + '-' + checkID[m]);
                        //     }
                        // }
                        var secondNode = $('.step' + checkID[m] + '-' + checkID[m]);
                        if (secondNode.is(':hidden')) {
                            secondNode.show();
                        } else {
                            secondNode.hide();
                        }
                    }
                    var arr = array_filter(appoint_group.split(','));
                    var username = [];
                    var appoint_users = [];
                    //循环根据承接组Key获取对应承接人id
                    for (var i = 0; i < arr.length - 1; i++) {
                        //循环根据承接组Key获取对应承接人id
                        //appoint_users.push(Config.workorder[arr[i]]);
                        if(Config.workOrderConfigValue.group[arr[i]] !=undefined){
                            //console.log(Config.workOrderConfigValue.group[arr[i]]);
                            for(var n=0;n<Config.workOrderConfigValue.group[arr[i]].length;n++){
                                appoint_users.push(Config.workOrderConfigValue.group[arr[i]][n]);
                            }
                            
                        }
                        
                    }
                    if(count == 1){
                        appoint_users.push(Config.userid);
                    }else{
                         if(appoint_users[Config.userid]){
                            delOne(Config.userid,appoint_users);
                        }                         
                    }
                    //判断如果为补价 优惠券 积分 追加自己id为承接人
                    // var self = ["8","9","10"];
                    // var intersection = checkID.filter(function(v){ return self.indexOf(v) > -1 });
                    // if (intersection.length>0) {
                    //     appoint_users.push(Config.userid);
                    // }else{
                    //     if(appoint_users[Config.userid]){
                    //         delOne(Config.userid,appoint_users);
                    //     }   
                    // }
                    //循环根据承接人id获取对应人名称
                    for (var j = 0; j < appoint_users.length; j++) {
                        username.push(Config.users[appoint_users[j]]);
                    }
                    var users = array_filter(username);
                    $('#appoint_group_users').html(users.join(','));
                    $('#recept_person_id').val(appoint_users.join(','));

                    //判断更换处方的状态，如果显示的话把数据带出来，如果隐藏则不显示镜架数据 start
                    // if (!$('.step2-1').is(':hidden')) {
                    //     changeOrder(work_id, 2);
                    // }
                    //判断更换处方的状态，如果显示的话把数据带出来，如果隐藏则不显示镜架数据 end
                    //判断补发订单的状态，如果显示的话把数据带出来，如果隐藏则不显示补发数据 start
                    // if (!$('.step7').is(':hidden')) {
                    //    changeOrder(work_id, 5);
                    // }
                    //判断补发订单的状态，如果显示的话把数据带出来，如果隐藏则不显示补发数据 end
                    //判断赠品信息的状态，如果显示的话把数据带出来，如果隐藏的话则不显示赠品数据  start
                    // if (!$('.step6').is(':hidden')) {
                    //     changeOrder(work_id, 4);
                    // }
                    //判断赠品信息的状态，如果显示的话把数据带出来，如果隐藏的话则不显示赠品数据 end                    
                }
            });
            var lens_click_data_add_edit;
            var gift_click_data_add_edit;
            var prescriptions_add_edit;
            var is_add = 0;
            $(document).on('click', 'input[name="row[measure_choose_id][]"]', function () {
                if ($("body").find('input[name="row[replacement][original_sku][]"]').length <= 0 || $("body").find('input[name="row[gift][original_sku][]"]').length <= 0) {
                    is_add = 1;
                    var value = $(this).val();
                    var check = $(this).prop('checked');
                    var increment_id = $('#c-platform_order').val();
                    var is_new_version = $('#is_new_version').val();
                    if (increment_id) {
                        var site_type = $('#work_platform').val();
                        //补发
                        if (value == 7 && check === true) {
                            //获取补发的信息
                            Backend.api.ajax({
                                url: 'saleaftermanage/work_order_list/ajaxGetAddress',
                                data: {
                                    increment_id: increment_id,
                                    site_type: site_type,
                                    is_new_version: is_new_version
                                }
                            }, function (json, ret) {
                                if (json.code == 0) {
                                    Toastr.error(json.msg);
                                    return false;
                                }
                                var data = json.address;
                                var lens = json.lens;
                                prescriptions_add_edit = data.prescriptions;
                                $('#supplement-order').html(lens.html);
                                var order_pay_currency = $('#order_pay_currency').val();
                                //修改地址
                                var address = '';
                                for (var i = 0; i < data.address.length; i++) {
                                    if (i == 0) {
                                        address += '<option value="' + i + '" selected>' + data.address[i].address_type + '</option>';
                                        //补发地址自动填充第一个
                                        $('#c-firstname').val(data.address[i].firstname);
                                        $('#c-lastname').val(data.address[i].lastname);
                                        var email = data.address[i].email;
                                        if (email == null) {
                                            email = $('#customer_email').val();
                                        }
                                        $('#c-email').val(email);
                                        $('#c-telephone').val(data.address[i].telephone);
                                        $('#c-country').val(data.address[i].country_id);
                                        $('#c-country').change();
                                        if(data.address[i].region_id == '8888' || !data.address[i].region_id){
                                            $('#c-region').val(0);
                                        }else{
                                            $('#c-region').val(data.address[i].region_id);
                                        }
                                        $('#c-region1').val(data.address[i].region);
                                        $('#c-city').val(data.address[i].city);
                                        $('#c-street').val(data.address[i].street);
                                        $('#c-postcode').val(data.address[i].postcode);
                                        $('#c-currency_code').val(order_pay_currency);
                                    } else {
                                        address += '<option value="' + i + '">' + data.address[i].address_type + '</option>';
                                    }

                                }
                                $('#address_select').html(address);
                                //选择地址切换地址
                                $('#address_select').change(function () {
                                    var address_id = $(this).val();
                                    var address = data.address[address_id];
                                    $('#c-firstname').val(address.firstname);
                                    $('#c-lastname').val(address.lastname);
                                    var email = address.email;
                                    if (email == null) {
                                        email = $('#customer_email').val();
                                    }
                                    $('#c-email').val(email);
                                    $('#c-telephone').val(address.telephone);
                                    $('#c-country').val(address.country_id);
                                    $('#c-country').change();
                                    $('#c-region').val(address.region_id);
                                    $('#c-region1').val(address.region);
                                    $('#c-city').val(address.city);
                                    $('#c-street').val(address.street);
                                    $('#c-postcode').val(address.postcode);
                                })

                                //追加
                                lens_click_data_add_edit = '<div class="margin-top:10px;">' + lens.html + '<div class="form-group-child4_del" style="width: 96%;padding-right: 0px;"><a href="javascript:;" style="width: 50%;" class="btn btn-danger btn-del-lens" title="删除"><i class="fa fa-trash"></i>删除</a></div></div>';

                                $('.selectpicker ').selectpicker('refresh');
                            });
                        }
                        //更加镜架的更改
                        var question = $('input[name="row[problem_type_id]"]:checked').val();
                        if ((Config.work_type == 1 && value == 12  && check === true) || (Config.work_type == 2 && value == 12  && check === true)) {
                            Backend.api.ajax({
                                url: 'saleaftermanage/work_order_list/ajaxGetChangeLens',
                                data: {
                                    increment_id: increment_id,
                                    site_type: site_type,
                                    is_new_version: is_new_version
                                }
                            }, function (data, ret) {
                                $('#lens_contents').html(data.html);
                                $('.selectpicker ').selectpicker('refresh');
                            });
                        }
                        //赠品
                        if (value == 6 && check == true) {
                            Backend.api.ajax({
                                url: 'saleaftermanage/work_order_list/ajaxGetGiftLens',
                                data: {
                                    increment_id: increment_id,
                                    site_type: site_type,
                                    is_new_version: is_new_version
                                }
                            }, function (data, ret) {
                                $('.add_gift').html(data.html);
                                //追加
                                gift_click_data_add_edit = '<div class="margin-top:10px;">' + data.html + '<div class="form-group-child4_del"  style="width: 96%;padding-right: 0px;"><a href="javascript:;" style="width: 50%;" class="btn btn-danger btn-del-lens" title="删除"><i class="fa fa-trash"></i>删除</a></div></div>';
                                $('.selectpicker ').selectpicker('refresh');
                            });
                        }

<<<<<<< HEAD
                       /* //判断更换镜框的状态，如果显示的话把原数据带出来，如果隐藏则不显示原数据 start
=======
                        /*//判断更换镜框的状态，如果显示的话把原数据带出来，如果隐藏则不显示原数据 start
>>>>>>> dacb3c76
                        if (!$('.step1-1').is(':hidden')) {
                            changeFrame();
                        }
                        //判断更换镜框的状态，如果显示的话把原数据带出来，如果隐藏则不显示原数据 end
                        //判断取消订单的状态，如果显示的话把原数据带出来，如果隐藏则不显示原数据 start
                        if (!$('.step3').is(':hidden') && value == 3) {
                            cancelOrder();
                        }
                        //判断取消订单的状态，如果显示的话把原数据带出来，如果隐藏则不显示原数据 end*/
                    }
                }

            });
            //处方选择填充
            $(document).on('change', '#prescription_select', function () {
                if (is_add == 1) {
                    var val = $(this).val();
                    var prescription = prescriptions_add_edit[val];
                    var prescription_div = $(this).parents('.step7_function2').next('.step1_function3');
                    console.log(prescription);
                    prescription_div.find('input').val('');
                    prescription_div.find('input[name="row[replacement][od_sph][]"]').val(prescription.od_sph);
                    prescription_div.find('input[name="row[replacement][os_sph][]"]').val(prescription.os_sph);
                    prescription_div.find('input[name="row[replacement][os_cyl][]"]').val(prescription.os_cyl);
                    prescription_div.find('input[name="row[replacement][od_cyl][]"]').val(prescription.od_cyl);
                    prescription_div.find('input[name="row[replacement][od_axis][]"]').val(prescription.od_axis);
                    prescription_div.find('input[name="row[replacement][os_axis][]"]').val(prescription.os_axis);

                    //$(this).parents('.step7_function2').val('')
                    $(this).parents('.step7_function2').find('select[name="row[replacement][recipe_type][]"]').val(prescription.prescription_type);
                    $(this).parents('.step7_function2').find('select[name="row[replacement][recipe_type][]"]').change();
                    prescription_div.find('select[name="row[replacement][coating_type][]"]').val(prescription.coating_id);


                    //判断是否是彩色镜片
                    if (prescription.color_id > 0) {
                        prescription_div.find('#color_type').val(prescription.color_id);
                        prescription_div.find('#color_type').change();
                    }
                    prescription_div.find('#lens_type').val(prescription.index_id);
                    //add，pd添加
                    if (prescription.hasOwnProperty("total_add")) {
                        prescription_div.find('input[name="row[replacement][od_add][]"]').val(prescription.total_add);
                        //prescription_div.find('input[name="row[replacement][os_add][]"]').attr('disabled',true);
                    } else {
                        prescription_div.find('input[name="row[replacement][od_add][]"]').val(prescription.od_add);
                        prescription_div.find('input[name="row[replacement][os_add][]"]').val(prescription.os_add);
                    }

                    if (prescription.hasOwnProperty("pd") && prescription.pd != '') {
                        prescription_div.find('input[name="row[replacement][pd_r][]"]').val(prescription.pd);
                        //prescription_div.find('input[name="row[replacement][pd_l][]"]').attr('disabled',true);
                    } else {
                        prescription_div.find('input[name="row[replacement][pd_r][]"]').val(prescription.pd_r);
                        prescription_div.find('input[name="row[replacement][pd_l][]"]').val(prescription.pd_l);
                    }
                    //
                    if (prescription.hasOwnProperty("od_pv")) {
                        prescription_div.find('input[name="row[replacement][od_pv][]"]').val(prescription.od_pv);
                    }
                    if (prescription.hasOwnProperty("od_bd")) {
                        prescription_div.find('input[name="row[replacement][od_bd][]"]').val(prescription.od_bd);
                    }
                    if (prescription.hasOwnProperty("od_pv_r")) {
                        prescription_div.find('input[name="row[replacement][od_pv_r][]"]').val(prescription.od_pv_r);
                    }
                    if (prescription.hasOwnProperty("od_bd_r")) {
                        prescription_div.find('input[name="row[replacement][od_bd_r][]"]').val(prescription.od_bd_r);
                    }
                    if (prescription.hasOwnProperty("os_pv")) {
                        prescription_div.find('input[name="row[replacement][os_pv][]"]').val(prescription.os_pv);
                    }
                    if (prescription.hasOwnProperty("os_bd")) {
                        prescription_div.find('input[name="row[replacement][os_bd][]"]').val(prescription.os_bd);
                    }
                    if (prescription.hasOwnProperty("os_pv_r")) {
                        prescription_div.find('input[name="row[replacement][os_pv_r][]"]').val(prescription.os_pv_r);
                    }
                    if (prescription.hasOwnProperty("od_pv")) {
                        prescription_div.find('input[name="row[replacement][os_bd_r][]"]').val(prescription.os_bd_r);
                    }

                    $('.selectpicker ').selectpicker('refresh');
                }
            })
            $(document).on('click', '.btn-add-box-edit', function () {
                if (is_add == 1) {
                    $('.add_gift').after(gift_click_data_add_edit);
                    $('.selectpicker ').selectpicker('refresh');
                }
            });
            $(document).on('click', '.btn-add-supplement-reissue-edit', function () {
                if (is_add == 1) {
                    $('#supplement-order').after(lens_click_data_add_edit);
                    $('.selectpicker ').selectpicker('refresh');
                }
            });

        },
        detail: function () {
            Controller.api.bindevent();
            $("input[name='row[measure_choose_id][]']:checked").each(function (i) {
                var id = $(this).val();
                if(id == 15){
                    $(".step2").show();
                }
                if(id == 13){
                    changeOrderAddress();
                }
            })

        },
        //处理任务
        process: function () {
            Controller.api.bindevent();
            $("input[name='row[measure_choose_id][]']:checked").each(function (i) {
                var id = $(this).val();
                if(id == 15){
                    $(".step2").show();
                }
                if(id == 13){
                    changeOrderAddress();
                }
            })
        },
        workordernote: function () {
            Form.api.bindevent($("form[role=form]"), function (data, ret) {
                Fast.api.close();
            }, function (data, ret) {
                Toastr.success("失败");
            });
        },
        couponlist: function () {
            // 初始化表格参数配置
            Table.api.init({
                showJumpto: true,
                searchFormVisible: true,
                pageList: [10, 25, 50, 100],
                extend: {
                    index_url: 'saleaftermanage/work_order_list/couponList' + location.search,

                    table: 'work_order_list',
                }
            });

            var table = $("#table");

            // 初始化表格
            table.bootstrapTable({
                url: $.fn.bootstrapTable.defaults.extend.index_url,
                pk: 'id',
                sortName: 'id',
                columns: [
                    [
                        { checkbox: true },
                        {
                            field: '', title: __('序号'), formatter: function (value, row, index) {
                                var options = table.bootstrapTable('getOptions');
                                var pageNumber = options.pageNumber;
                                var pageSize = options.pageSize;
                                return (pageNumber - 1) * pageSize + 1 + index;
                            }, operate: false
                        },
                        { field: 'id', title: __('Id'), operate: false, visible: false },
                        { field: 'work_platform', title: __('平台'), custom: { 1: 'blue', 2: 'danger', 3: 'orange' }, searchList: { 1: 'Zeelool', 2: 'Voogueme', 3: 'Nihao',4:'Meeloog',9:'ZeeloolEs',10:'ZeeloolDe',11:'ZeeloolJp' }, formatter: Table.api.formatter.status },
                        { field: 'platform_order', title: __('订单号') },
                        { field: 'coupon_describe', title: __('优惠券名称'), operate: 'like' },
                        { field: 'coupon_str', title: __('优惠码'), operate: false },
                        { field: 'create_user_name', title: __('申请人'), operate: 'like' },
                        { field: 'create_time', title: __('申请时间'), operate: 'RANGE', addclass: 'datetimerange', formatter: Table.api.formatter.datetime },

                    ]
                ]
            });

            // 为表格绑定事件
            Table.api.bindevent(table);
        },
        integrallist: function () {
            // 初始化表格参数配置
            Table.api.init({
                showJumpto: true,
                searchFormVisible: true,
                pageList: [10, 25, 50, 100],
                extend: {
                    index_url: 'saleaftermanage/work_order_list/integralList' + location.search,

                    table: 'work_order_list',
                }
            });

            var table = $("#table");

            // 初始化表格
            table.bootstrapTable({
                url: $.fn.bootstrapTable.defaults.extend.index_url,
                pk: 'id',
                sortName: 'id',
                columns: [
                    [
                        { checkbox: true },
                        {
                            field: '', title: __('序号'), formatter: function (value, row, index) {
                                var options = table.bootstrapTable('getOptions');
                                var pageNumber = options.pageNumber;
                                var pageSize = options.pageSize;
                                return (pageNumber - 1) * pageSize + 1 + index;
                            }, operate: false
                        },
                        { field: 'id', title: __('Id'), operate: false, visible: false },
                        { field: 'work_platform', title: __('平台'), custom: { 1: 'blue', 2: 'danger', 3: 'orange' }, searchList: { 1: 'Zeelool', 2: 'Voogueme', 3: 'Nihao',4:'Meeloog',9:'ZeeloolEs',10:'ZeeloolDe',11:'ZeeloolJp'}, formatter: Table.api.formatter.status },
                        { field: 'platform_order', title: __('订单号') },
                        { field: 'integral', title: __('积分'), operate: 'between' },
                        { field: 'email', title: __('客户邮箱'), operate: 'like' },
                        { field: 'integral_describe', title: __('积分描述'), operate: false },
                        { field: 'create_user_name', title: __('创建人'), operate: 'like' },
                        { field: 'create_time', title: __('创建时间'), operate: 'RANGE', addclass: 'datetimerange', formatter: Table.api.formatter.datetime },

                    ]
                ]
            });

            // 为表格绑定事件
            Table.api.bindevent(table);
        },
        api: {
            bindevent: function () {
                Form.api.bindevent($("form[role=form]"));

                //删除一行镜片数据
                $(document).on('click', '.btn-del-lens', function () {
                    $(this).parent().parent().remove();
                });
                //保存草稿
                $('.btn-warning').click(function () {
                    $('.status').val(1);
                })

                //提交审核按钮
                $('.btn-status').click(function () {
                    $('.status').val(2);
                })

                //提交审核按钮
                $('.btn-check-status').click(function () {
                    $('.check-status').val(2);
                })
                //提交处理按钮
                $('.btn-process-status-error').click(function () {
                    var recept_id = $(this).data('id');
                    var note = $(this).parents('tr').find('.process-note').val();
                    if (!note) {
                        Toastr.error('处理意见不能为空');
                        return false;
                    }
                    $('.process-recept-id').val(recept_id);
                    $('.process-status').val(2);
                    $('.process-recept-note').val(note);
                })
                $('.btn-process-status-success').click(function () {

                    var recept_id = $(this).data('id');
                    var note = $(this).parents('tr').find('.process-note').val();
                    if (!note) {
                        Toastr.error('处理意见不能为空');
                        return false;
                    }
                    $('.process-recept-id').val(recept_id);
                    $('.process-status').val(1);
                    $('.process-recept-note').val(note);
                })

                //优惠券下拉切换
                $(document).on('change', '#c-check_coupon', function () {
                    if ($('#c-check_coupon').val()) {
                        $('#c-need_check_coupon').val('');
                        $('.selectpicker ').selectpicker('refresh');
                    }
                })

                //优惠券下拉切换
                $(document).on('change', '#c-need_check_coupon', function () {
                    if ($('#c-need_check_coupon').val()) {
                        $('#c-check_coupon').val('');
                        $('.selectpicker ').selectpicker('refresh');
                    }
                })

                //删除一行镜架数据
                $(document).on('click', '.btn-del', function () {
                    $(this).parent().parent().remove();
                });

                //如果问题类型存在，显示问题类型和措施
                if (Config.problem_type_id) {
                    var id = Config.problem_type_id;
                    var work_id = $('#work_id').val();
                    //row[problem_type_id]
                    $("input[name='row[problem_type_id]'][value='" + id + "']").attr("checked", true);
                    //如果是仓库工单并且是草稿状态的话
                    if(1 == Config.work_status && 2 == Config.work_type){
                        $('#step_id').hide();
                        $('#recept_person_group').hide();
                        $('#after_user_group').show();
                        // $('#after_user_id').val(Config.workorder.copy_group);
                        // $('#after_user').html(Config.users[Config.workorder.copy_group]);
                        //异步获取跟单人员
                        Backend.api.ajax({
                            url: 'saleaftermanage/work_order_list/getDocumentaryRule',
                        }, function (data, ret) {
                            //console.log(data);
                            $('#all_after_user_id').val(data.join(','));
                            var content = '';
                            for(i=0;i<data.length;i++){
                                //$('#all_after_user').html(Config.users[data[i]]);
                                content += Config.users[data[i]]+' ';
                            }
                            $('#all_after_user').html(content);
                        },function(data,ret){
                            console.log(ret);
                            Toastr.error(ret.msg);
                            return false;
                        });
                        if(2 == Config.work_type){
                            //提交审核按钮
                            $('.btn-status').click(function () {
                                $('.status').val(3);
                            })
                        }
                    }
                    //判断是客服创建还是仓库创建
                    // if (Config.work_type == 1) {
                    //     var temp_id = 5;
                    // } else if (Config.work_type == 2) {
                    //     var temp_id = 4;
                    // }

                    // //id大于5 默认措施4
                    // if (id > temp_id) {
                    //     var steparr = Config.workorder['step04'];
                    //     for (var j = 0; j < steparr.length; j++) {
                    //         $('#step' + steparr[j].step_id).parent().show();
                    //         //读取对应措施配置
                    //         $('#step' + steparr[j].step_id + '-is_check').val(steparr[j].is_check);
                    //         $('#step' + steparr[j].step_id + '-appoint_group').val((steparr[j].appoint_group).join(','));
                    //     }
                    // } else {
                    //     //判断是客服创建还是仓库创建
                    //     if (Config.work_type == 1) {
                    //         var step = Config.workorder.customer_problem_group[id].step;
                    //     } else if (Config.work_type == 2) {
                    //         $('#step_id').hide();
                    //         $('#recept_person_group').hide();
                    //         $('#after_user_group').show();
                    //         $('#after_user_id').val(Config.workorder.copy_group);
                    //         $('#after_user').html(Config.users[Config.workorder.copy_group]);
                    //         var step = Config.workorder.warehouse_problem_group[id].step;
                    //     }
                    //     var steparr = Config.workorder[step];
                    //     for (var j = 0; j < steparr.length; j++) {
                    //         $('#step' + steparr[j].step_id).parent().show();
                    //         //读取对应措施配置
                    //         $('#step' + steparr[j].step_id + '-is_check').val(steparr[j].is_check);
                    //         $('#step' + steparr[j].step_id + '-appoint_group').val((steparr[j].appoint_group).join(','));
                    //     }
                    // }
                    //var id = $(this).val();
                    //var all_group = Config.workOrderConfigValue.group;
                    //所有的问题类型对应措施表
                    var all_problem_step = Config.workOrderConfigValue.all_problem_step;
                    //求出选择的问题类型对应的措施
                    var choose_problem_step = all_problem_step[id];
                    if(choose_problem_step == undefined){
                        Toastr.error('选择的问题类型没有对应的措施，请重新选择问题类型或者添加措施');
                        return false;
                    }
                    //循环列出对应的措施
                    for(var j=0;j<choose_problem_step.length;j++){
                        //console.log(choose_problem_step[j].step_id);
                        $('#step' + choose_problem_step[j].step_id).parent().show();
                        $('#step' + choose_problem_step[j].step_id + '-is_check').val(choose_problem_step[j].is_check);
                        $('#step' + choose_problem_step[j].step_id + '-is_auto_complete').val(choose_problem_step[j].is_auto_complete);
                        if(choose_problem_step[j].extend_group_id !=undefined && choose_problem_step[j].extend_group_id !=0){
                            $('#step' + choose_problem_step[j].step_id + '-appoint_group').val((choose_problem_step[j].extend_group_id));
                        }else{
                            $('#step' + choose_problem_step[j].step_id + '-appoint_group').val(0);
                        }    
                    }
                    if (Config.measureList) {
                        var id = Config.problem_type_id;
                        var work_id = $('#work_id').val();
                        //row[problem_type_id]
                        $("input[name='row[problem_type_id]'][value='" + id + "']").attr("checked", true);
                        //判断是客服创建还是仓库创建
                        // if (Config.work_type == 1) {
                        //     var temp_id = 5;
                        // } else if (Config.work_type == 2) {
                        //     var temp_id = 4;
                        // }
                        // //id大于5 默认措施4
                        // if (id > temp_id) {
                        //     var steparr = Config.workorder['step04'];
                        //     for (var j = 0; j < steparr.length; j++) {
                        //         $('#step' + steparr[j].step_id).parent().show();
                        //         //读取对应措施配置
                        //         $('#step' + steparr[j].step_id + '-is_check').val(steparr[j].is_check);
                        //         $('#step' + steparr[j].step_id + '-appoint_group').val((steparr[j].appoint_group).join(','));
                        //     }
                        // } else {
                        //     //判断是客服创建还是仓库创建
                        //     if (Config.work_type == 1) {
                        //         var step = Config.workorder.customer_problem_group[id].step;
                        //     } else if (Config.work_type == 2) {
                        //         var step = Config.workorder.warehouse_problem_group[id].step;
                        //     }
                        //     var steparr = Config.workorder[step];
                        //     for (var j = 0; j < steparr.length; j++) {
                        //         $('#step' + steparr[j].step_id).parent().show();
                        //         //读取对应措施配置
                        //         $('#step' + steparr[j].step_id + '-is_check').val(steparr[j].is_check);
                        //         $('#step' + steparr[j].step_id + '-appoint_group').val((steparr[j].appoint_group).join(','));
                        //     }
                        // }
                        if (Config.measureList) {
                            var checkIDss = Config.measureList;//措施列表赋值给checkID
                            //console.log(checkIDss);
                            for (var m = 0; m < checkIDss.length; m++) {
                                $("input[name='row[measure_choose_id][]'][value='" + checkIDss[m] + "']").attr("checked", true);
                                var node = $('.step' + checkIDss[m]);
                                if (node.is(':hidden')) {
                                    node.show();
                                } else {
                                    node.hide();
                                }
                                //判断是客服工单还是仓库工单
                                // if (1 == Config.work_type) { //客服工单
                                //     var secondNode = $('.step' + id + '-' + checkIDss[m]);
                                // } else if (2 == Config.work_type) { //仓库工单
                                //     if ((1 == id) && (1 == checkIDss[m])) {
                                //         var secondNode = $('.step2' + '-' + checkIDss[m]);
                                //     } else if ((id >= 2 || id <= 3) && (1 == checkIDss[m])) {
                                //         var secondNode = $('.step1' + '-' + checkIDss[m]);
                                //     } else {
                                //         var secondNode = $('.step' + id + '-' + checkIDss[m]);
                                //     }
                                // }
                                var secondNode = $('.step' + checkIDss[m] + '-' + checkIDss[m]); 
                                console.log(secondNode);
                                if (secondNode.is(':hidden')) {
                                    secondNode.show();
                                } else {
                                    secondNode.hide();
                                }

                            }
                            var checkID = [];//定义一个空数组
                            var appoint_group = '';
                            var input_content = '';
                            var appoint_users = [];
                            var lens_click_data_edit;
                            var gift_click_data_edit;
                            var username = [];
                            var appoint_users = [];
                            var count = 0;
                            $("input[name='row[measure_choose_id][]']:checked").each(function (i) {
                                checkID[i] = $(this).val();
                                var id = $(this).val();
                                //获取承接组
                                appoint_group += $('#step' + id + '-appoint_group').val() + ',';
                                //var group = $('#step' + id + '-appoint_group').val();
                                //var group_arr = group.split(',')
                                //var appoint_users = [];
                                //var appoint_val = [];
                                // for (var i = 0; i < group_arr.length; i++) {
                                //     //循环根据承接组Key获取对应承接人id
                                //     appoint_users.push(Config.workorder[group_arr[i]]);
                                //     appoint_val[Config.workorder[group_arr[i]]] = group_arr[i];
                                // }

                                // //循环根据承接人id获取对应人名称
                                // for (var j = 0; j < appoint_users.length; j++) {
                                //     input_content += '<input type="hidden" name="row[order_recept][appoint_group][' + id + '][]" value="' + appoint_val[appoint_users[j]] + '"/>';
                                //     input_content += '<input type="hidden" name="row[order_recept][appoint_ids][' + id + '][]" value="' + appoint_users[j] + '"/>';
                                //     input_content += '<input type="hidden" name="row[order_recept][appoint_users][' + id + '][]" value="' + Config.users[appoint_users[j]] + '"/>';
                                // }
                                var group_id = $('#step' + id + '-appoint_group').val();
                                var choose_group = Config.workOrderConfigValue.group[group_id];
                                if(choose_group){
                                    for(var j = 0;j<choose_group.length;j++){
                                        input_content += '<input type="hidden" name="row[order_recept][appoint_group][' + id + '][]" value="' + group_id + '"/>';
                                        input_content += '<input type="hidden" name="row[order_recept][appoint_ids][' + id + '][]" value="' + choose_group[j] + '"/>';
                                        input_content += '<input type="hidden" name="row[order_recept][appoint_users][' + id + '][]" value="' + Config.users[choose_group[j]] + '"/>';                            
                                    }
                                }else{
                                    count =1;
                                    input_content += '<input type="hidden" name="row[order_recept][appoint_group][' + id + '][]" value="0"/>';
                                    input_content += '<input type="hidden" name="row[order_recept][appoint_ids][' + id + '][]" value="' + Config.userid + '"/>';
                                    input_content += '<input type="hidden" name="row[order_recept][appoint_users][' + id + '][]" value="' + Config.users[Config.userid] + '"/>';                            
                                }                                

                                //获取是否需要审核
                                if ($('#step' + id + '-is_check').val() > 0) {
                                    $('#is_check').val(1);
                                }
                                //是否自动审核完成 start
                                var step_is_auto_complete = $('#step' + id + '-is_auto_complete').val();
                                input_content +='<input type="hidden" name="row[order_recept][auto_complete][' + id + ']" value="' + step_is_auto_complete + '"/>';
                        //是否自动审核完成  end
                            });
                            //追加到元素之后
                            $("#input-hidden").append(input_content);
                            var arr = array_filter(appoint_group.split(','));
                            console.log(arr);
                            //循环根据承接组Key获取对应承接人id
                            // for (var i = 0; i < arr.length - 1; i++) {
                            //     //循环根据承接组Key获取对应承接人id
                            //     appoint_users.push(Config.workorder[arr[i]]);
                            // }
                            for (var i = 0; i < arr.length - 1; i++) {
                                //循环根据承接组Key获取对应承接人id
                                //appoint_users.push(Config.workorder[arr[i]]);
                                if(Config.workOrderConfigValue.group[arr[i]] !=undefined){
                                    //console.log(Config.workOrderConfigValue.group[arr[i]]);
                                    for(var n=0;n<Config.workOrderConfigValue.group[arr[i]].length;n++){
                                        appoint_users.push(Config.workOrderConfigValue.group[arr[i]][n]);
                                    }
                                    
                                }
                                
                            }
                            // if(count == 1){
                            //     appoint_users.push(Config.userid);
                            //     //appoint_users.push(Config.create_user_id);
                            // }else{
                            //      if(appoint_users[Config.create_user_id]){
                            //         delOne(Config.userid,appoint_users);
                            //     }                         
                            // }
                            // if(checkID.length>0 && appoint_users.length === 0){
                            //     if(!appoint_users[Config.userid]){
                            //         appoint_users.push(Config.userid);
                            //     }
                            // }else if(checkID.length === 0){
                            //     if(appoint_users[Config.userid]){
                            //         delOne(Config.userid,appoint_users);
                            //     } 
                            // }
                            if(count == 1){
                                appoint_users.push(Config.create_user_id);
                            }else{
                                 if(appoint_users[Config.create_user_id]){
                                    delOne(Config.create_user_id,appoint_users);
                                }                         
                            }
                            if(checkID.length>0 && appoint_users.length === 0){
                                if(!appoint_users[Config.create_user_id]){
                                    appoint_users.push(Config.create_user_id);
                                }
                            }else if(checkID.length === 0){
                                if(appoint_users[Config.create_user_id]){
                                    delOne(Config.create_user_id,appoint_users);
                                } 
                            }

                            //循环根据承接人id获取对应人名称
                            var appoint_users = array_filter(appoint_users);
                            console.log(appoint_users);
                            for (var j = 0; j < appoint_users.length; j++) {
                                username.push(Config.users[appoint_users[j]]);
                            }

                            var users = array_filter(username);
                            
                            $('#appoint_group_users').html(users.join(','));
                            $('#recept_person_id').val(appoint_users.join(','));
                        }

                        /*//判断更换镜框的状态，如果显示的话把原数据带出来，如果隐藏则不显示原数据 start
                        if (!$('.step1-1').is(':hidden')) {
                            changeFrame(1, work_id)
                        }
                        //判断更换镜框的状态，如果显示的话把原数据带出来，如果隐藏则不显示原数据 end
                        //判断取消订单的状态，如果显示的话把原数据带出来，如果隐藏则不显示原数据 start
                        if (!$('.step3').is(':hidden')) {
                            cancelOrder(1, work_id);
                        }
                        //判断取消订单的状态，如果显示的话把原数据带出来，如果隐藏则不显示原数据 end
                        //判断更换处方的状态，如果显示的话把数据带出来，如果隐藏则不显示镜架数据 start
                        if (!$('.step12-12').is(':hidden')) {
                            if(!checkIDss.includes(15)){
                                changeOrder(work_id, 2);
                            }
                            
                        }*/
                        //判断更换处方的状态，如果显示的话把数据带出来，如果隐藏则不显示镜架数据 end
                        //判断补发订单的状态，如果显示的话把数据带出来，如果隐藏则不显示补发数据 start
                        if (!$('.step7').is(':hidden')) {
                            changeOrder(work_id, 5);
                        }
                        //判断补发订单的状态，如果显示的话把数据带出来，如果隐藏则不显示补发数据 end
                        //判断赠品信息的状态，如果显示的话把数据带出来，如果隐藏的话则不显示赠品数据  start
                        if (!$('.step6').is(':hidden')) {
                            changeOrder(work_id, 4);
                        }
                        //判断赠品信息的状态，如果显示的话把数据带出来，如果隐藏的话则不显示赠品数据 end
                    }
                    function changeOrder(work_id, change_type) {
                        var ordertype = $('#work_platform').val();
                        var order_number = $('#c-platform_order').val();
                        var is_new_version = $('#is_new_version').val();
                        if (!order_number) {
                            return false;
                        }
                        if (ordertype <= 0) {
                            Layer.alert('请选择正确的平台');
                            return false;
                        }
                        var operate_type = Config.operate_type;
                        Backend.api.ajax({
                            url: 'saleaftermanage/work_order_list/ajax_change_order',
                            data: { change_type: change_type, order_number: order_number, work_id: work_id, order_type: ordertype, operate_type: operate_type,is_new_version: is_new_version }
                        }, function (json, ret) {
                            //补发订单信息
                            if (5 == change_type) {
                                //读取的订单地址信息
                                var data = json.address;
                                //读取的订单镜片信息
                                var lens = json.lens;
                                //读取的存入数据库的地址
                                var real_address = json.arr;
                                prescriptions = data.prescriptions;
                                $('#supplement-order').html(lens.html);
                                var order_pay_currency = $('#order_pay_currency').val();
                                //修改地址
                                var address = '';
                                if (real_address) {
                                    $('#c-firstname').val(real_address.firstname);
                                    $('#c-lastname').val(real_address.lastname);
                                    var email = real_address.email;
                                    if (email == null) {
                                        email = $('#customer_email').val();
                                    }
                                    $('#c-email').val(email);
                                    $('#c-telephone').val(real_address.telephone);
                                    $('#c-country').val(real_address.country_id);
                                    $('#c-country').change();
                                    $('#c-region').val(real_address.region_id);
                                    $('#c-region1').val(real_address.region);
                                    $('#c-city').val(real_address.city);
                                    $('#c-street').val(real_address.street);
                                    $('#c-postcode').val(real_address.postcode);
                                    $('#c-currency_code').val(order_pay_currency);
                                    $('#shipping_type').val(real_address.shipping_type);
                                    for (var i = 0; i < data.address.length; i++) {
                                        if (i == real_address.address_type) {
                                            address += '<option value="' + i + '" selected>' + data.address[i].address_type + '</option>';
                                        } else {
                                            address += '<option value="' + i + '">' + data.address[i].address_type + '</option>';
                                        }
                                    }
                                } else {
                                    for (var i = 0; i < data.address.length; i++) {
                                        if (i == 0) {
                                            address += '<option value="' + i + '" selected>' + data.address[i].address_type + '</option>';
                                            //补发地址自动填充第一个
                                            $('#c-firstname').val(data.address[i].firstname);
                                            $('#c-lastname').val(data.address[i].lastname);
                                            $('#c-email').val(data.address[i].email);
                                            $('#c-telephone').val(data.address[i].telephone);
                                            $('#c-country').val(data.address[i].country_id);
                                            $('#c-country').change();
                                            $('#c-region').val(data.address[i].region_id);
                                            $('#c-region1').val(data.address[i].region);
                                            $('#c-city').val(data.address[i].city);
                                            $('#c-street').val(data.address[i].street);
                                            $('#c-postcode').val(data.address[i].postcode);
                                            $('#c-currency_code').val(order_pay_currency);
                                        } else {
                                            address += '<option value="' + i + '">' + data.address[i].address_type + '</option>';
                                        }

                                    }
                                }
                                $('#address_select').html(address);
                                //选择地址切换地址
                                $('#address_select').change(function () {
                                    var address_id = $(this).val();
                                    var address = data.address[address_id];
                                    $('#c-firstname').val(address.firstname);
                                    $('#c-lastname').val(address.lastname);
                                    $('#c-email').val(address.email);
                                    $('#c-telephone').val(address.telephone);
                                    $('#c-country').val(address.country_id);
                                    $('#c-country').change();
                                    $('#c-region').val(address.region_id);
                                    $('#c-region1').val(address.region);
                                    $('#c-city').val(address.city);
                                    $('#c-street').val(address.street);
                                    $('#c-postcode').val(address.postcode);
                                })

                                //追加
                                lens_click_data_edit = '<div class="margin-top:10px;">' + json.lensform.html + '<div class="form-group-child4_del" style="width: 96%;padding-right: 0px;"><a href="javascript:;" style="width: 50%;" class="btn btn-danger btn-del-lens" title="删除"><i class="fa fa-trash"></i>删除</a></div></div>';

                                $('.selectpicker ').selectpicker('refresh');
                                //Controller.api.bindevent();            
                            } else if (2 == change_type) { //更换镜架信息
                                $('#lens_contents').html(json.lens.html);
                                $('.selectpicker').selectpicker('refresh');
                            } else if (4 == change_type) {
                                $('.add_gift').html(json.lens.html);
                                //追加
                                gift_click_data_edit = '<div class="margin-top:10px;">' + json.lensform.html + '<div class="form-group-child4_del" style="width: 96%;padding-right: 0px;"><a href="javascript:;" style="width: 50%;" class="btn btn-danger btn-del-lens" title="删除"><i class="fa fa-trash"></i>删除</a></div></div>';
                                $('.selectpicker ').selectpicker('refresh');
                            }
                        }, function (data, ret) {
                            //失败的回调
                            alert(ret.msg);
                            console.log(ret);
                            return false;
                        });
                    }
                }

                $(document).on('click', '.btn-add-box-edit', function () {
                    $('.add_gift').after(gift_click_data_edit);
                    $('.selectpicker ').selectpicker('refresh');
                });
                $(document).on('click', '.btn-add-supplement-reissue-edit', function () {
                    $('#supplement-order').after(lens_click_data_edit);
                    $('.selectpicker ').selectpicker('refresh');
                });
                $(document).on('click', 'input[name="row[measure_choose_id][]"]', function () {
                    var value = $(this).val();
                    var check = $(this).prop('checked');
                    var increment_id = $('#c-platform_order').val();
                    if (increment_id) {
                        var site_type = $('#work_platform').val();
                        //补发
                        if (value == 9 && check === true) {
                            var check_coupon = Config.workorder.check_coupon;
                            var need_check_coupon = Config.workorder.need_check_coupon;
                            check_coupon_option = '<option value="0">请选择</option>';
                            need_check_coupon_option = '<option value="0">请选择</option>';
                            for (i in check_coupon) {
                                if (check_coupon[i].site == site_type) {
                                    check_coupon_option += '<option value="' + check_coupon[i].id + '">' + check_coupon[i].desc + '</option>';
                                }
                            }
                            for (i in need_check_coupon) {
                                if (need_check_coupon[i].site == site_type) {
                                    need_check_coupon_option += '<option value="' + need_check_coupon[i].id + '">' + need_check_coupon[i].desc + '</option>';
                                }
                            }
                            $('#c-check_coupon').html(check_coupon_option);
                            $('#c-need_check_coupon').html(need_check_coupon_option);
                            $('.selectpicker ').selectpicker('refresh');
                        }
                    }
                });
                $(document).on('click', '.btn-edit-supplement-reissue', function () {
                    $('#supplement-order').after(lens_click_data);
                    $('.selectpicker ').selectpicker('refresh');
                });
                $(document).on('click', '.btn-edit-box', function () {
                    $('.add_gift').after(gift_click_data);
                    $('.selectpicker ').selectpicker('refresh');
                });
                //根据prescription_type获取lens_type
                $(document).on('change', 'select[name="row[replacement][recipe_type][]"],select[name="row[change_lens][recipe_type][]"],select[name="row[gift][recipe_type][]"]', function () {
                    var sitetype = $('#work_platform').val();
                    var prescription_type = $(this).val();
                    var is_new_version = $('#is_new_version').val();
                    if (!sitetype || !prescription_type) {
                        return false;
                    }
                    var that = $(this);
                    Backend.api.ajax({
                        url: 'saleaftermanage/work_order_list/ajaxGetLensType',
                        data: {
                            site_type: sitetype,
                            prescription_type: prescription_type,
                            is_new_version: is_new_version
                        }
                    }, function (data, ret) {
                        //console.log(data);
                        var prescription_div = that.parents('.prescription_type_step').next('div');
                        var lens_type;
                        for (var i = 0; i < data.length; i++) {
                            lens_type += '<option value="' + data[i].lens_id + '">' + data[i].lens_data_name + '</option>';
                        }
                        //console.log(lens_type);
                        prescription_div.find('#lens_type').html(lens_type);
                        if(is_new_version == 0){
                            prescription_div.find('#color_type').val('');
                        }

                        $('.selectpicker ').selectpicker('refresh');
                    }, function (data, ret) {
                        var prescription_div = that.parents('.prescription_type_step').next('div');
                        prescription_div.find('#lens_type').html('');
                        $('.selectpicker ').selectpicker('refresh');
                    }
                    );
                });
                //根据color_type获取lens_type
                $(document).on('change', 'select[name="row[replacement][color_id][]"],select[name="row[change_lens][color_id][]"],select[name="row[gift][color_id][]"]', function () {
                    var sitetype = $('#work_platform').val();
                    var color_id = $(this).val();
                    var is_new_version = $('#is_new_version').val();
                    var that = $(this);
                    if(is_new_version == 0 && sitetype == 1){
                        Backend.api.ajax({
                                url: 'saleaftermanage/work_order_list/ajaxGetLensType',
                                data: {
                                    site_type: sitetype,
                                    color_id: color_id,
                                    is_new_version: is_new_version
                                }
                            }, function (data, ret) {
                                var prescription_div = that.parents('.panel-body');
                                var color_type;
                                for (var i = 0; i < data.length; i++) {
                                    color_type += '<option value="' + data[i].lens_id + '">' + data[i].lens_data_name + '</option>';
                                }
                                prescription_div.find('#lens_type').html(color_type);
                                $('.selectpicker ').selectpicker('refresh');
                            }, function (data, ret) {
                                var prescription_div = that.parents('.step1_function3');
                                prescription_div.find('#lens_type').html('');
                                $('.selectpicker ').selectpicker('refresh');
                            }
                        );
                    }

                })

                //省市二级联动
                $(document).on('change', '#c-country', function () {
                    var id = $(this).val();
                    if (!id) {
                        return false;
                    }
                    $.ajax({
                        type: "POST",
                        url: "saleaftermanage/work_order_list/ajaxGetProvince",
                        dataType: "json",
                        cache: false,
                        async: false,
                        data: {
                            country_id: id,
                        },
                        success: function (json) {
                            var data = json.province;
                            var province = '<option value="0">请选择</option>';
                            for (var i = 0; i < data.length; i++) {
                                province += '<option value="' + data[i].region_id + '">' + data[i].default_name + '</option>';
                            }
                            $('#c-region').html(province);
                            $('.selectpicker ').selectpicker('refresh');
                        }
                    });
                });
                //省市二级联动
                $(document).on('change', '#c-country1', function () {
                    var id = $(this).val();
                    if (!id) {
                        return false;
                    }
                    $.ajax({
                        type: "POST",
                        url: "saleaftermanage/work_order_list/ajaxGetProvince",
                        dataType: "json",
                        cache: false,
                        async: false,
                        data: {
                            country_id: id,
                        },
                        success: function (json) {
                            var data = json.province;
                            var province = '<option value="0">请选择</option>';
                            for (var i = 0; i < data.length; i++) {
                                province += '<option value="' + data[i].region_id + '">' + data[i].default_name + '</option>';
                            }
                            $('#c-region2').html(province);
                            $('.selectpicker ').selectpicker('refresh');
                        }
                    });
                });
                //子单号措施区域的折叠功能
                $(document).on('click', '#item_order_but', function () {
                    var use_flag = $(this).attr('flag');
                    var target = $('.box-body'+use_flag);
                    if (target.is(':hidden')) {
                        target.show("500","linear");
                        $("#item_order_but_i"+use_flag).attr("class","fa fa-minus");
                    } else {
                        target.hide("500","linear");
                        $("#item_order_but_i"+use_flag).attr("class","fa fa-plus");
                    }
                });

                //下拉框选择子单联动
                $(document).on('click', '.problem_type', function () {
                    itemSelectpicker(1,$(this));
                });
                $(document).on('change', '.item_order_selectpicker', function () {
                    itemSelectpicker(2);
                });
                
                //如果子单号order_item存在
                if (Config.order_item) {
                    
                    /*$('.selectpicker').selectpicker('val', oldnumber);//默认选中
                    $('.selectpicker').selectpicker('refresh');*/
                }
            },
        }
    };
    return Controller;
});

//过滤数组重复项
function array_filter(arr) {
    var new_arr = [];
    for (var i = 0; i < arr.length; i++) {
        var items = arr[i];
        //判断元素是否存在于new_arr中，如果不存在则插入到new_arr的最后
        if ($.inArray(items, new_arr) == -1) {
            new_arr.push(items);
        }
    }
    return new_arr;
}
//js 函数读取更换镜架信息
function changeFrame(is_edit = 0, work_id = 0) {
    var ordertype = $('#work_platform').val();
    var order_number = $('#c-platform_order').val();
    if (!order_number) {
        return false;
    }
    if (ordertype <= 0) {
        Toastr.error('请选择正确的平台');
        return false;
    }
    if (1 == is_edit) { //是编辑的话
        var urls = 'saleaftermanage/work_order_list/ajax_edit_order';
        var datas = { ordertype: ordertype, order_number: order_number, work_id: work_id, change_type: 1 };
    } else { //是新增的话
        var urls = 'saleaftermanage/work_order_list/ajax_get_order';
        var datas = { ordertype: ordertype, order_number: order_number };
    }
    Backend.api.ajax({
        url: urls,
        data: datas
    }, function (data, ret) {
        if (!data) {
            return false;
        }
        //删除添加的tr
        $('#change-frame tr:gt(0)').remove();
        var item = ret.data;
        var Str = '';
        if (1 == is_edit) {
            for (var j = 0, len = item.length; j < len; j++) {
                Str += '<tr>';
                Str += '<td><input  class="form-control" name="row[change_frame][original_sku][]" type="text" value="' + item[j].original_sku + '" readonly></td>';
                Str += '<td><input  class="form-control" name="row[change_frame][original_number][]" type="text" value="1" readonly></td>';
                Str += '<td><input  class="form-control" name="row[change_frame][change_sku][]" type="text" value="' + item[j].change_sku + '"></td>';
                Str += '<td><input  class="form-control" name="row[change_frame][change_number][]" type="text" value="1" readonly></td>';
                // Str +='<td><a href="javascript:;" class="btn btn-danger btn-del" title="删除"><i class="fa fa-trash"></i>删除</a></td>';
                Str += '</tr>';
            }
            $("#change-frame tbody").append(Str);
            return false;
        }
        for (var j = 0, len = item.length; j < len; j++) {
            Str += '<tr>';
            Str += '<td><input  class="form-control" name="row[change_frame][original_sku][]" type="text" value="' + item[j] + '" readonly></td>';
            Str += '<td><input  class="form-control" name="row[change_frame][original_number][]" type="text" value="1" readonly></td>';
            Str += '<td><input  class="form-control" name="row[change_frame][change_sku][]" type="text"></td>';
            Str += '<td><input  class="form-control" name="row[change_frame][change_number][]" type="text" value="1" readonly></td>';
            // Str +='<td><a href="javascript:;" class="btn btn-danger btn-del" title="删除"><i class="fa fa-trash"></i>删除</a></td>';
            Str += '</tr>';
        }
        $("#change-frame tbody").append(Str);
        return false;
    }, function (data, ret) {
        //失败的回调
        Toastr.error(ret.msg);
        return false;
    });
}
//js 函数读取取消订单信息
function cancelOrder(is_edit = 0, work_id = 0) {
    var ordertype = $('#work_platform').val();
    var order_number = $('#c-platform_order').val();
    if (!order_number) {
        return false;
    }
    if (ordertype <= 0) {
        Toastr.error('请选择正确的平台');
        return false;
    }
    if (1 == is_edit) {
        var urls = 'saleaftermanage/work_order_list/ajax_edit_order';
        var datas = { ordertype: ordertype, order_number: order_number, work_id: work_id, change_type: 3 };
    } else {
        var urls = 'saleaftermanage/work_order_list/ajax_get_order';
        var datas = { ordertype: ordertype, order_number: order_number };
    }
    Backend.api.ajax({
        url: urls,
        data: datas
    }, function (data, ret) {
        //删除添加的tr
        $('#cancel-order tr:gt(0)').remove();
        var item = ret.data;
        var Str = '';
        if (1 == is_edit) {
            for (var j = 0, len = item.length; j < len; j++) {
                Str += '<tr>';
                Str += '<td><input  class="form-control" readonly name="row[cancel_order][original_sku][]" type="text" value="' + item[j].original_sku + '" readonly></td>';
                Str += '<td><input  class="form-control" name="row[cancel_order][original_number][]"  type="text" value="1" readonly></td>';
                Str += '<td><a href="javascript:;" class="btn btn-danger btn-del" title="删除"><i class="fa fa-trash"></i>删除</a></td>';
                Str += '</tr>';
            }
            $("#cancel-order tbody").append(Str);
            return false;
        }
        for (var j = 0, len = item.length; j < len; j++) {
            Str += '<tr>';
            Str += '<td><input  class="form-control" readonly name="row[cancel_order][original_sku][]" type="text" value="' + item[j] + '" readonly></td>';
            Str += '<td><input  class="form-control" name="row[cancel_order][original_number][]"  type="text" value="1" readonly></td>';
            Str += '<td><a href="javascript:;" class="btn btn-danger btn-del" title="删除"><i class="fa fa-trash"></i>删除</a></td>';
            Str += '</tr>';
        }
        $("#cancel-order tbody").append(Str);
        return false;
    }, function (data, ret) {
        //失败的回调
        Toastr.error(ret.msg);
        return false;
    });
}
//js 删除指定数组的元素
function delOne(str,arr){
    //获取指定元素的索引
    var index = arr.indexOf(str);
    arr.splice(index,1);
    //document.write(arr);
}
//修改地址
function changeOrderAddress(){
    $("#user_address").show();
    var incrementId = $('#c-platform_order').val();
    var work_id = $('#work_id').val();
    if (!incrementId) {
        Toastr.error('订单号不能为空');
        return false;
    } else {
        var site_type = $('#work_platform').val();
        //id == 3修改地址
        //获取用户地址的信息
        Backend.api.ajax({
            url: 'saleaftermanage/work_order_list/ajaxGetAddress',
            data: {
                increment_id: incrementId,
                site_type: site_type,
                work_id: work_id,
            }
        }, function (json, ret) {
            if (json.code == 0) {
                Toastr.error(json.msg);
                return false;
            }
            var data = json.address;
            var order_pay_currency = $('#order_pay_currency').val();
            //修改地址
            var address1 = '';
            for (var i = 0; i < data.address.length; i++) {
                var address_id= data.address[i].address_id ? data.address[i].address_id : 0;
                if(i == address_id){
                    address1 += '<option value="' + i + '" selected>' + data.address[i].address_type + '</option>';
                    //补发地址自动填充第一个
                    $('#c-firstname1').val(data.address[i].firstname);
                    $('#c-lastname1').val(data.address[i].lastname);
                    var email = data.address[i].email;
                    if (email == null) {
                        email = $('#customer_email1').val();
                    }
                    $('#c-email1').val(email);
                    $('#c-telephone1').val(data.address[i].telephone);
                    $('#c-country1').val(data.address[i].country_id);
                    $('#c-country1').change();
                    if(data.address[i].region_id == '8888' || !data.address[i].region_id){
                        $('#c-region2').val(0);
                    }else{
                        $('#c-region2').val(data.address[i].region_id);
                    }
                    $('#c-region12').val(data.address[i].region);
                    $('#c-city1').val(data.address[i].city);
                    $('#c-street1').val(data.address[i].street);
                    $('#c-postcode1').val(data.address[i].postcode);
                    $('#c-currency_code1').val(order_pay_currency);
                }else{
                    address1 += '<option value="' + i + '">' + data.address[i].address_type + '</option>';
                }
            }
            $('#address_select1').html(address1);
            //选择地址切换地址
            $('#address_select1').change(function () {
                var address_id = $(this).val();
                var address = data.address[address_id];
                $('#c-firstname1').val(address.firstname);
                $('#c-lastname1').val(address.lastname);
                $('#c-email1').val(address.email);
                $('#c-telephone1').val(address.telephone);
                $('#c-country1').val(address.country_id);
                $('#c-country1').change();
                $('#c-region12').val(address.region);
                $('#c-region2').val(address.region_id);
                $('#c-city1').val(address.city);
                $('#c-street1').val(address.street);
                $('#c-postcode1').val(address.postcode);
            })
            $('.selectpicker ').selectpicker('refresh');
        });
    }
}
//子单折叠框生成
function itemSelectpicker (type = 1,flag = null) {
        $('#z-order_sku').html('');
        $('#section_item_content').html('');
        var problem_id = '';
        if (type == 1) {
            problem_id = flag.val();
        }else{
            $('.problem_type').each(function(i){
                if (this.checked) {
                    problem_id = this.value;
                };
            });
        }

        if($('#step3').prop('checked')) return false;
        var item_order_sku_arr = $('.item_order_selectpicker').val();//子单号
        if(item_order_sku_arr && problem_id != '') {
            var item_order_sku = [];
            var item_order_sku_number = [];
            for (var i = item_order_sku_arr.length - 1; i >= 0; i--) {
               $split = item_order_sku_arr[i].split("+");
               item_order_sku[i] = $split[0];
               item_order_sku_number[i] = $split[1];
            }
            //根据下拉选择生成子订单列表
            var step_item = Config.workOrderConfigValue.step;
            var item_problem_step = Config.workOrderConfigValue.all_problem_item_step;
            var item_checkbox = '';

            $('#div_item_content').show();
            var ihtml = '';
            for (var i in item_order_sku) {
                var item_measure = "";
                ihtml += '<div class="box" style="margin-top: 50px;">';
                ihtml += '<div class="box-header with-border">';
                ihtml += '<h3 class="box-title">子订单措施：'+item_order_sku[i]+'</h3>';
                ihtml += '<div class="box-tools pull-right">';
                ihtml += '<button type="button" class="btn btn-box-tool" data-widget="collapse" data-toggle="tooltip" title="Collapse" id="item_order_but" flag="'+item_order_sku[i]+'">';
                ihtml += '<i class="fa fa-minus" id="item_order_but_i'+item_order_sku[i]+'"></i></button>';
                ihtml += '</div></div>';
                ihtml += '<div class="box-body box-body'+item_order_sku[i]+'">承接人：<span id="recept_person_id_'+item_order_sku[i]+'"></span></div>';
                ihtml += '<div class="box-body box-body'+item_order_sku[i]+'">';
                ihtml += '<div class="form-group-content question-type"><div class="caigou item_info" style="margin-top:15px; margin-bottom:15px; margin-left: 5%;"><div  class="radio" style="width: 90%;float: left;">';
                for (var j in item_problem_step[problem_id]) {
                    if(item_problem_step[problem_id][j].extend_group_id ==undefined && item_problem_step[problem_id][j].extend_group_id ==0){
                        item_problem_step[problem_id][j].extend_group_id = 0;
                    }
                        ihtml += '<label><input type="checkbox" name="row[item_order_info]['+ item_order_sku[i] +'][item_choose][]" class="item_step_type item_step_type'+item_order_sku[i]+'" id="item_step'+item_problem_step[problem_id][j].step_id+'" value="'+item_problem_step[problem_id][j].step_id+'" flag="'+item_order_sku[i]+'" sku="'+item_order_sku_number[i]+'"><span>'+step_item[item_problem_step[problem_id][j].step_id]+'</span></label>';
                        ihtml += '<input type="hidden" id="item'+item_order_sku[i]+'_step'+item_problem_step[problem_id][j].step_id+'-is_check" value="'+item_problem_step[problem_id][j].is_check+'">';
                        ihtml += '<input type="hidden" id="item'+item_order_sku[i]+'_step'+item_problem_step[problem_id][j].step_id+'-is_auto_complete" value="'+item_problem_step[problem_id][j].is_auto_complete+'">';
                        ihtml += '<input type="hidden" id="item'+item_order_sku[i]+'_step'+item_problem_step[problem_id][j].step_id+'-appoint_group" value="'+item_problem_step[problem_id][j].extend_group_id+'">';
                }
                ihtml += '</div></div></div>';
                ihtml += '<div class="form-group-child4 measure_item'+item_order_sku[i]+' item'+item_order_sku[i]+'_step19-19" style="display:none;"  flag="'+item_order_sku[i]+'"><div class="caigou frame-info item_info"><p style="font-size: 16px;"><b>更换镜框</b></p><div ><table class="caigou-table-sku" id="change-frame'+item_order_sku[i]+'"><tr><th>原SKU</th><th>原数量(+增加)</th><th>新SKU</th><th>新数量(-减少)</th></tr></table></div></div></div>';
                ihtml += '<div class="form-group-child4 measure_item'+item_order_sku[i]+' item'+item_order_sku[i]+'_step20-20" style="display:none;" flag="'+item_order_sku[i]+'"><div class="col-xs-12 col-sm-8" style="width: 100%"><p style="font-size: 16px;"><b>更改镜片</b></p><div id="lens_contents'+item_order_sku[i]+'"></div></div></div>';
                ihtml += '</div>';
            }
            $('#section_item_content').append(ihtml);
        }       
}<|MERGE_RESOLUTION|>--- conflicted
+++ resolved
@@ -1612,11 +1612,7 @@
                     if (!$('.step3').is(':hidden')) {
                         cancelOrder();
                     }
-<<<<<<< HEAD
                     //判断取消订单的状态，如果显示的话把原数据带出来，如果隐藏则不显示原数据 end */                  
-=======
-                    //判断取消订单的状态，如果显示的话把原数据带出来，如果隐藏则不显示原数据 end  */                 
->>>>>>> dacb3c76
                 }
             })
             //根据措施类型显示隐藏
@@ -1902,11 +1898,7 @@
                             });
                         }
 
-<<<<<<< HEAD
                        /* //判断更换镜框的状态，如果显示的话把原数据带出来，如果隐藏则不显示原数据 start
-=======
-                        /*//判断更换镜框的状态，如果显示的话把原数据带出来，如果隐藏则不显示原数据 start
->>>>>>> dacb3c76
                         if (!$('.step1-1').is(':hidden')) {
                             changeFrame();
                         }
