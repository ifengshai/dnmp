define(['jquery', 'bootstrap', 'backend', 'table', 'jqui', 'form'], function ($, undefined, Backend, Table, undefined, Form) {

    var Controller = {
        index: function () {
            // 初始化表格参数配置
            Table.api.init({
                showJumpto: true,
                searchFormVisible: true,
                pageList: [10, 25, 50, 100],
                extend: {
                    index_url: 'saleaftermanage/work_order_list/index' + location.search,
                    add_url: 'saleaftermanage/work_order_list/add',
                    edit_url: 'saleaftermanage/work_order_list/edit',
                    del_url: 'saleaftermanage/work_order_list/del',
                    multi_url: 'saleaftermanage/work_order_list/multi',
                    table: 'work_order_list',
                }
            });

            var table = $("#table");

            // 初始化表格
            table.bootstrapTable({
                url: $.fn.bootstrapTable.defaults.extend.index_url,
                pk: 'id',
                sortName: 'id',
                columns: [
                    [
                        { checkbox: true },
                        { field: 'id', title: __('Id') },
                        { field: 'work_platform', title: __('work_platform'), custom: { 1: 'blue', 2: 'danger', 3: 'orange' }, searchList: { 1: 'Zeelool', 2: 'Voogueme', 3: 'Nihao' }, formatter: Table.api.formatter.status },
                        { field: 'work_type_str', title: __('Work_type') },
                        { field: 'platform_order', title: __('Platform_order') },
                        /*{ field: 'order_sku', title: __('Order_sku') },*/

                        {
                            field: 'order_sku',
                            title: __('Order_sku'),
                            operate: false,
                            formatter: function (value, rows) {
                                var all_user_name = '';
                                if(value){
                                    for(i = 0,len = rows.order_sku_arr.length; i < len; i++){
                                        all_user_name += '<div class="step_recept"><b class="recept">'+ rows.order_sku_arr[i] + '</b></div>';
                                    }
                                }else{
                                    all_user_name = '-';
                                }
                                return all_user_name;
                            },
                        },

                        { field: 'work_level', title: __('Work_level'), custom: { 1: 'success', 2: 'orange', 3: 'danger' }, searchList: { 1: '低', 2: '中', 3: '高' }, formatter: Table.api.formatter.status },
                        { field: 'problem_type_content', title: __('Problem_type_content') },
                        { field: 'is_check', title: __('Is_check'), custom: { 0: 'black', 1: 'success'}, searchList: { 0: '否', 1: '是'}, formatter: Table.api.formatter.status },

                        /*{ field: 'create_user_name', title: __('create_user_name') },*/
                        {
                            field: 'create_user_name',
                            title: __('about_user'),
                            operate: false,
                            formatter: function (value, rows) {
                                var all_user_name = '';
                                all_user_name += '<div class="step_recept"><b class="step">工单创建人：</b><b class="recept">'+ rows.create_user_name + '</b></div>';
                                if(rows.is_check == 1){
                                    all_user_name += '<div class="step_recept"><b class="step">直接审核人：</b><b class="recept">'+ rows.assign_user_name + '</b></div>';
                                    if(rows.operation_user_id != 0){
                                        all_user_name += '<div class="step_recept"><b class="step">实际审核人：</b><b class="recept">'+ rows.operation_user_name + '</b></div>';
                                    }

                                }

                                return all_user_name;
                            },
                        },
                        {
                            field: 'after_user_id',
                            title: __('recept_user'),
                            operate: false,
                            formatter: function (value, rows) {
                                var all_user_name = '';

                                if(rows.work_type == 2 && rows.is_after_deal_with == 0){
                                    all_user_name += '<div class="step_recept"><b class="recept">'+ rows.after_user_name + '</b></div>';
                                }else{
                                    if(rows.step_num){
                                        for(i = 0,len = rows.step_num.length; i < len; i++){
                                            if(rows.step_num[i].recept_user == ''){
                                                rows.step_num[i].recept_user = 'system';
                                            }
                                            all_user_name += '<div class="step_recept"><b class="step">'+rows.step_num[i].measure_content+'：</b><b class="recept">'+ rows.step_num[i].recept_user + '</b></div>';
                                        }
                                    }
                                }
                                return all_user_name;
                            },
                        },
                        {
                            field: 'step_num',
                            title: __('step_status'),
                            operate: false,
                            formatter: function (value, rows) {
                                var all_user_name = '';
                                if(value){
                                    for(i = 0,len = value.length; i < len; i++){
                                        if(value[i].operation_type == 0){
                                            all_user_name += '<div class="step_recept"><b class="step">'+value[i].measure_content+'：</b><b class="recept">未处理</b></div>';
                                        }
                                        if(value[i].operation_type == 1){
                                            all_user_name += '<div class="step_recept"><b class="step">'+value[i].measure_content+'：</b><b class="recept">处理成功</b></div>';
                                        }
                                        if(value[i].operation_type == 2){
                                            all_user_name += '<div class="step_recept"><b class="step">'+value[i].measure_content+'：</b><b class="recept">处理失败</b></div>';
                                        }
                                    }
                                }
                                return all_user_name;
                            },
                        },

                        { field: 'work_status', title: __('work_status'), custom: { 0: 'black', 1:'danger', 2: 'success',4: 'success' , 3: 'success',5: 'success',6: 'success', 7: 'success',8: 'success' }, searchList: { 0: '已取消', 1: '新建', 2: '待审核', 4: '审核拒绝',3: '待处理',5: '部分处理',6: '处理完成',7: '处理失败',8: '已撤销'}, formatter: Table.api.formatter.status },
                        {
                            field: 'create_time',
                            title: __('time_str'),
                            operate: false,
                            formatter: function (value, rows) {
                                var all_user_name = '';
                                all_user_name += '<div class="step_recept"><b class="step">创建时间：</b><b class="recept">'+ value + '</b></div>';

                                return all_user_name;
                            },
                        },

                       /* { field: 'create_time', title: __('Create_time'), operate: 'RANGE', addclass: 'datetimerange', formatter: Table.api.formatter.datetime },
                        { field: 'check_time', title: __('Check_time'), operate: 'RANGE', addclass: 'datetimerange', formatter: Table.api.formatter.datetime },
                        { field: 'complete_time', title: __('Complete_time'), operate: 'RANGE', addclass: 'datetimerange', formatter: Table.api.formatter.datetime },*/
                        {
                            field: 'buttons',
                            width: "120px",
                            operate:false,
                            title: __('操作'),
                            table: table,
                            events: Table.api.events.operate,
                            buttons: [
                                {
                                    name: 'del',
                                    text: __('删除'),
                                    title: __('删除'),
                                    classname: 'btn btn-xs btn-success btn-magic btn-ajax',
                                    url: 'demand/it_web_demand/del',
                                    success: function (data, ret) {
                                        table.bootstrapTable('refresh');
                                    },
                                    callback: function (data) {
                                    },
                                    visible: function(row){
                                        if(row.status == 1 || row.status == 2){
                                            if(row.demand_del && row.is_entry_user_hidden == 1){//操作权限
                                                return true;
                                            }
                                        }else{
                                            return false;
                                        }
                                    }
                                },
                                {
                                    name: 'edit',
                                    text: __('编辑'),
                                    title: __('编辑'),
                                    classname: 'btn btn-xs btn-primary btn-dialog',
                                    url: 'demand/it_web_demand/edit/demand_type/2',
                                    success: function (data, ret) {
                                        table.bootstrapTable('refresh');
                                    },
                                    callback: function (data) {
                                    },
                                    visible: function(row){
                                        if(row.status == 1 || row.status == 2){
                                            if(row.demand_del && row.is_entry_user_hidden == 1){//操作权限
                                                return true;
                                            }
                                        }else{
                                            return false;
                                        }
                                    }
                                },
                                {
                                    name: 'test_distribution',
                                    text: __('测试确认'),
                                    title: __('测试确认'),
                                    classname: 'btn btn-xs btn-primary btn-dialog',
                                    url: 'demand/it_web_demand/test_distribution/demand_type/2',
                                    callback: function (data) {
                                    },
                                    visible: function(row){
                                        if(row.status == 1){
                                            if(row.demand_test_distribution){//操作权限
                                                return true;
                                            }
                                        }else{
                                            return false;
                                        }
                                    }
                                },
                                {
                                    name: 'through_demand',
                                    text: __('通过'),
                                    title: __('通过'),
                                    classname: 'btn btn-xs btn-success btn-magic btn-ajax',
                                    icon: 'fa fa-magic',
                                    url: 'demand/it_web_demand/through_demand',
                                    success: function (data, ret) {
                                        table.bootstrapTable('refresh');
                                    },
                                    error: function (data, ret) {
                                        console.log(data, ret);
                                        Layer.alert(ret.msg);
                                        return false;
                                    },
                                    visible: function(row){
                                        if(row.status == 2){
                                            if(row.demand_through_demand){//操作权限
                                                return true;
                                            }
                                        }else{
                                            return false;
                                        }
                                    }
                                },
                                {
                                    name: 'group_finish',
                                    text: __('完成'),
                                    title: __('完成'),
                                    classname: 'btn btn-xs btn-primary btn-dialog',
                                    url: 'demand/it_web_demand/group_finish/demand_type/2',
                                    callback: function (data) {
                                    },
                                    visible: function(row){
                                        if(row.status == 3){
                                            if(row.demand_finish){//操作权限
                                                if(row.web_designer_group == 0 && row.phper_group == 0 && row.app_group == 0){
                                                    return false;
                                                }else{
                                                    return true;
                                                }
                                            }
                                        }
                                    }
                                },
                                {
                                    name: 'test_record_bug',
                                    text: __('记录问题'),
                                    title: __('记录问题'),
                                    classname: 'btn btn-xs btn-primary btn-dialog',
                                    url: 'demand/it_web_demand/test_record_bug',
                                    callback: function (data) {
                                    },
                                    visible: function(row){
                                        if(row.status == 4){
                                            if(row.demand_test_record_bug && row.is_test_record_hidden == 1){//操作权限及显示权限
                                                if(row.test_is_finish == 0){
                                                    return true;
                                                }else{
                                                    return false;
                                                }
                                            }
                                        }
                                    }
                                },
                                {
                                    name: 'test_group_finish',
                                    text: __('通过测试'),
                                    title: __('通过测试'),
                                    classname: 'btn btn-xs btn-success btn-magic btn-ajax',
                                    url: 'demand/it_web_demand/test_group_finish',
                                    confirm: '请确定是否  <b>通过测试</b>',
                                    success: function (data, ret) {
                                        table.bootstrapTable('refresh');
                                        //如果需要阻止成功提示，则必须使用return false;
                                        //return false;
                                    },
                                    error: function (data, ret) {
                                        console.log(data, ret);
                                        Layer.alert(ret.msg);
                                        return false;
                                    },
                                    visible: function(row){
                                        if(row.status == 4){
                                            if(row.demand_test_finish && row.is_test_finish_hidden == 1){//操作权限及显示权限
                                                if(row.test_group == 1 && row.test_is_finish == 0){
                                                    return true;
                                                }else{
                                                    return false;
                                                }
                                            }
                                        }

                                    }
                                },
                                {
                                    name: 'add',
                                    text: __('提出人确认'),
                                    title: __('提出人确认'),
                                    classname: 'btn btn-xs btn-success btn-magic btn-ajax',
                                    icon: 'fa fa-magic',
                                    url: 'demand/it_web_demand/add/is_user_confirm/1',
                                    confirm: '确认本需求？',
                                    success: function (data, ret) {
                                        table.bootstrapTable('refresh');
                                    },
                                    error: function (data, ret) {
                                        console.log(data, ret);
                                        Layer.alert(ret.msg);
                                        return false;
                                    },
                                    visible: function(row){
                                        if(row.status == 4 || row.status == 5){
                                            if(row.demand_add && row.is_entry_user_hidden == 1){//操作权限及显示权限
                                                if(row.test_group == 1){
                                                    if(row.entry_user_confirm == 0){
                                                        return true;
                                                    }
                                                }
                                            }
                                        }else{
                                            return false;
                                        }
                                    }
                                },
                                {
                                    name: 'add_online',
                                    text: __('上线'),
                                    title: __('上线'),
                                    classname: 'btn btn-xs btn-success btn-magic btn-ajax',
                                    icon: 'fa fa-magic',
                                    url: 'demand/it_web_demand/add_online',
                                    confirm: '确定上线？',
                                    success: function (data, ret) {
                                        table.bootstrapTable('refresh');
                                    },
                                    error: function (data, ret) {
                                        console.log(data, ret);
                                        Layer.alert(ret.msg);
                                        return false;
                                    },
                                    visible: function(row){
                                        if(row.status == 5){
                                            if(row.demand_add_online){//操作权限
                                                if(row.test_group == 1){
                                                    if(row.entry_user_confirm == 0){
                                                        return false;
                                                    }else{
                                                        return true;
                                                    }
                                                }else{
                                                    return true;
                                                }
                                            }
                                        }else{
                                            return false;
                                        }
                                    }
                                },
                                {
                                    name: 'test_record_bug',
                                    text: __('记录问题'),
                                    title: __('记录回归测试问题'),
                                    classname: 'btn btn-xs btn-primary btn-dialog',
                                    url: 'demand/it_web_demand/test_record_bug',
                                    callback: function (data) {
                                    },
                                    visible: function(row){
                                        if(row.status == 6){
                                            if(row.demand_test_record_bug && row.is_test_record_hidden == 1){//操作权限及显示权限
                                                if(row.return_test_is_finish == 0){
                                                    return true;
                                                }else{
                                                    return false;
                                                }
                                            }
                                        }
                                    }
                                },
                                {
                                    name: 'test_group_finish',
                                    text: __('通过测试'),
                                    title: __('通过回归测试'),
                                    classname: 'btn btn-xs btn-success btn-magic btn-ajax',
                                    url: 'demand/it_web_demand/test_group_finish/is_all_test/1',
                                    confirm: '请确定是否  <b>通过测试</b>',
                                    success: function (data, ret) {
                                        table.bootstrapTable('refresh');
                                        //如果需要阻止成功提示，则必须使用return false;
                                        //return false;
                                    },
                                    error: function (data, ret) {
                                        console.log(data, ret);
                                        Layer.alert(ret.msg);
                                        return false;
                                    },
                                    visible: function(row){
                                        if(row.status == 6){
                                            if(row.demand_test_finish && row.is_test_finish_hidden == 1){//操作权限及显示权限
                                                if(row.test_group == 1 && row.return_test_is_finish == 0){
                                                    return true;
                                                }else{
                                                    return false;
                                                }
                                            }
                                        }

                                    }
                                },
                                {
                                    name: 'detail_log',
                                    text: __('详情记录'),
                                    title: __('详情记录'),
                                    classname: 'btn btn-xs btn-primary btn-dialog',
                                    url: 'demand/it_web_demand/detail_log/demand_type/2',
                                    callback: function (data) {
                                    },
                                    visible: function(row){
                                        if(row.status == 7){
                                            return true;
                                        }else{
                                            return false;
                                        }
                                    }
                                },
                            ],
                            formatter: Table.api.formatter.buttons
                        },
                    ]
                ]
            });

            // 为表格绑定事件
            Table.api.bindevent(table);
        },
        add: function () {

            Controller.api.bindevent();

            //点击事件 #todo::需判断仓库或者客服
            $(document).on('click', '.problem_type', function () {
                //读取是谁添加的配置console.log(Config.work_type);
                $('.step_type').attr('checked', false);
                $('.step_type').parent().hide();
                $('#appoint_group_users').html('');//切换问题类型时清空承接人
                $('#recept_person_id').val('');//切换问题类型时清空隐藏域承接人id
                $('#recept_person').val('');//切换问题类型时清空隐藏域承接人
                $('.measure').hide();
                $('#recept_group_id').val('');
                if (2 == Config.work_type) { //如果是仓库人员添加的工单
                    $('#step_id').hide();
                    $('#recept_person_group').hide();
                    $('#after_user_group').show();
                    $('#after_user_id').val(Config.workorder.copy_group);
                    $('#after_user').html(Config.users[Config.workorder.copy_group]);
                } else { //如果是客服人员添加的工单

                    var id = $(this).val();
                    //id大于5 默认措施4
                    if (id > 5) {
                        var steparr = Config.workorder['step04'];
                        for (var j = 0; j < steparr.length; j++) {
                            $('#step' + steparr[j].step_id).parent().show();
                            //读取对应措施配置
                            $('#step' + steparr[j].step_id + '-is_check').val(steparr[j].is_check);
                            $('#step' + steparr[j].step_id + '-appoint_group').val((steparr[j].appoint_group).join(','));
                        }
                    } else {
                        var step = Config.workorder.customer_problem_group[id].step;
                        var steparr = Config.workorder[step];
                        console.log(steparr);
                        for (var j = 0; j < steparr.length; j++) {
                            $('#step' + steparr[j].step_id).parent().show();
                            //读取对应措施配置
                            $('#step' + steparr[j].step_id + '-is_check').val(steparr[j].is_check);
                            $('#step' + steparr[j].step_id + '-appoint_group').val((steparr[j].appoint_group).join(','));
                        }
                    }
                    var checkID = [];//定义一个空数组
                    $("input[name='row[measure_choose_id][]']:checked").each(function (i) {
                        checkID[i] = $(this).val();
                    });
                    for (var m = 0; m < checkID.length; m++) {
                        var node = $('.step' + checkID[m]);
                        if (node.is(':hidden')) {
                            node.show();
                        } else {
                            node.hide();
                        }
                        var secondNode = $('.step' + id + '-' + checkID[m]);
                        if (secondNode.is(':hidden')) {
                            secondNode.show();
                        } else {
                            secondNode.hide();
                        }
                    }
                    //判断更换镜框的状态，如果显示的话把原数据带出来，如果隐藏则不显示原数据 start
                    if (!$('.step1-1').is(':hidden')) {
                        changeFrame()
                    }
                    //判断更换镜框的状态，如果显示的话把原数据带出来，如果隐藏则不显示原数据 end
                    //判断取消订单的状态，如果显示的话把原数据带出来，如果隐藏则不显示原数据 start
                    if (!$('.step3').is(':hidden')) {
                        cancelOrder();
                    }
                    //判断取消订单的状态，如果显示的话把原数据带出来，如果隐藏则不显示原数据 end                   
                }
            })

            //根据措施类型显示隐藏
            $(document).on('click', '.step_type', function () {
                $("#input-hidden").html('');
                var incrementId = $('#c-platform_order').val();
                if (!incrementId) {
                    Toastr.error('订单号不能为空');
                    return false;
                } else {
                    $('.measure').hide();
                    var problem_type_id = $("input[name='row[problem_type_id]']:checked").val();
                    var checkID = [];//定义一个空数组
                    var appoint_group = '';
                    var input_content = '';
                    $("input[name='row[measure_choose_id][]']:checked").each(function (i) {
                        checkID[i] = $(this).val();
                        var id = $(this).val();
                        //获取承接组
                        appoint_group += $('#step' + id + '-appoint_group').val() + ',';
                        var group = $('#step' + id + '-appoint_group').val();
                        var group_arr = group.split(',')
                        var appoint_users = [];
                        var appoint_val = [];
                        for (var i = 0; i < group_arr.length; i++) {
                            //循环根据承接组Key获取对应承接人id
                            appoint_users.push(Config.workorder[group_arr[i]]);
                            appoint_val[Config.workorder[group_arr[i]]] = group_arr[i];
                        }

                        //循环根据承接人id获取对应人名称
                        for (var j = 0; j < appoint_users.length; j++) {
                            input_content += '<input type="hidden" name="row[order_recept][appoint_group][' + id + '][]" value="' + appoint_val[appoint_users[j]] + '"/>';
                            input_content += '<input type="hidden" name="row[order_recept][appoint_ids][' + id + '][]" value="' + appoint_users[j] + '"/>';
                            input_content += '<input type="hidden" name="row[order_recept][appoint_users][' + id + '][]" value="' + Config.users[appoint_users[j]] + '"/>';
                        }

                        //获取是否需要审核
                        if ($('#step' + id + '-is_check').val() > 0) {
                            $('#is_check').val(1);
                        }
                    });
                    //追加到元素之后
                    $("#input-hidden").append(input_content);
                    //一般措施
                    for (var m = 0; m < checkID.length; m++) {
                        var node = $('.step' + checkID[m]);
                        if (node.is(':hidden')) {
                            node.show();
                        } else {
                            node.hide();
                        }
                        //二级措施
                        var secondNode = $('.step' + problem_type_id + '-' + checkID[m]);
                        if (secondNode.is(':hidden')) {
                            secondNode.show();
                        } else {
                            secondNode.hide();
                        }
                    }
                    var id = $(this).val();
                    var arr = array_filter(appoint_group.split(','));
                    var username = [];
                    var appoint_users = [];
                    //循环根据承接组Key获取对应承接人id
                    for (var i = 0; i < arr.length - 1; i++) {
                        //循环根据承接组Key获取对应承接人id
                        appoint_users.push(Config.workorder[arr[i]]);
                    }

                    //循环根据承接人id获取对应人名称
                    for (var j = 0; j < appoint_users.length; j++) {
                        username.push(Config.users[appoint_users[j]]);
                    }

                    var users = array_filter(username);
                    $('#appoint_group_users').html(users.join(','));

                    //判断更换镜框的状态，如果显示的话把原数据带出来，如果隐藏则不显示原数据 start
                    if (!$('.step1-1').is(':hidden')) {
                        changeFrame();
                    }
                    //判断更换镜框的状态，如果显示的话把原数据带出来，如果隐藏则不显示原数据 end
                    //判断取消订单的状态，如果显示的话把原数据带出来，如果隐藏则不显示原数据 start
                    if (!$('.step3').is(':hidden')) {
                        cancelOrder();
                    }
                    //判断取消订单的状态，如果显示的话把原数据带出来，如果隐藏则不显示原数据 end
                }
            });
            //增加一行镜架数据
            $(document).on('click', '.btn-add-frame', function () {
                var rows = document.getElementById("caigou-table-sku").rows.length;
                var content = '<tr>' +
                    '<td><input class="form-control" name="row[change_frame][original_sku][]" type="text"></td>' +
                    '<td><input class="form-control" name="row[change_frame][original_number][]" type="text"></td>' +
                    '<td><input class="form-control change_sku" name="row[change_frame][change_sku][]" type="text"></td>' +
                    '<td><input class="form-control change_number" name="row[change_frame][change_number][]" type="text"></td>' +
                    '<td><a href="javascript:;" class="btn btn-danger btn-del" title="删除"><i class="fa fa-trash"></i> 删除</a></td>' +
                    '</tr>';
                $('#caigou-table-sku tbody').append(content);
            });


            //删除一行镜架数据
            $(document).on('click', '.btn-del', function () {
                $(this).parent().parent().remove();
            });
            //增加一行镜片数据
            $(document).on('click', '.btn-add-lens', function () {
                var contents = $('#edit_lens').html();
                $('#lens_contents').after(contents);
                Controller.api.bindevent();
            });
            //删除一行镜片数据
            $(document).on('click', '.btn-del-lens', function () {
                $(this).parent().parent().remove();
            });

            //赠品 start
            // $(document).on('click', '.btn-add-box', function () {
            //     var option = $('#add_box_option').html();
            //     var str = '<div><label style="margin-top: 10px;" class="control-label col-xs-12 col-sm-2">SKU：</label>\n' +
            //         '                    <div style="margin-top: 10px;" class="col-xs-12 col-sm-8">\n' +
            //         '                        <div class="dropup">\n' +
            //         '                            <select class="selectpicker" name="row[order_change][change_sku][]" data-live-search="true" title="请选择">\n' + option +
            //         '                            </select>\n' +
            //         '                        </div>\n' +
            //         '                    </div>\n' +
            //         '                    <label style="margin-top: 10px;" class="control-label col-xs-12 col-sm-2">数量：</label>\n' +
            //         '                    <div style="margin-top: 10px;" class="col-xs-12 col-sm-8">\n' +
            //         '                        <input class="form-control" name="row[order_change][change_number][]" type="text" value="">\n' +
            //         '                        <a href="javascript:;" class="btn btn-danger btn-del-box" title="删除"><i class="fa fa-trash"></i>删除</a>\n' +
            //         '                    </div></div>';
            //     $('#add_box').append(str);
            //     Controller.api.bindevent();
            // });
            $(document).on('click', '.btn-del-box', function () {
                $(this).parent().parent().remove();
            });
            //赠品 end

            //补发 start
            $(document).on('click', '.btn-add-supplement', function () {
                var contents = $('#edit_lens').html();
                $('#supplement-order').after(contents);
                Controller.api.bindevent();
            });
            $(document).on('click', '.btn-del-supplement', function () {
                $(this).parent().parent().remove();
            });
            //补发 end

            //模糊匹配订单号
            $('#c-platform_order').autocomplete({
                source: function (request, response) {
                    var incrementId = $('#c-platform_order').val();
                    if (incrementId.length > 4) {
                        $.ajax({
                            type: "POST",
                            url: "ajax/ajaxGetLikeOrder",
                            dataType: "json",
                            cache: false,
                            async: false,
                            data: {
                                order_number: incrementId
                            },
                            success: function (json) {
                                var data = json.data;
                                response($.map(data, function (item) {
                                    return {
                                        label: item,//下拉框显示值
                                        value: item,//选中后，填充到input框的值
                                        //id:item.bankCodeInfo//选中后，填充到id里面的值
                                    };
                                }));
                            }
                        });
                    }
                },
                delay: 10,//延迟100ms便于输入
                select: function (event, ui) {
                    $("#bankUnionNo").val(ui.item.id);//取出在return里面放入到item中的属性
                },
                scroll: true,
                pagingMore: true,
                max: 5000
            });

            //失去焦点
            $('#c-platform_order').blur(function () {
                var incrementId = $(this).val();
                if (!incrementId) {
                    Toastr.error('订单号不能为空');
                    return false;
                }
                var str = incrementId.substring(0, 3);
                //判断站点
                if (str == '100' || str == '400' || str == '500') {
                    $("#work_platform").val(1);
                } else if (str == '130' || str == '430') {
                    $('#work_platform').val(2);
                } else if (str == '300' || str == '600') {
                    $('#work_platform').val(3);
                }
                $('.selectpicker ').selectpicker('refresh');

            })

            //根据订单号获取数据
            $('#platform_order').click(function () {
                var incrementId = $('#c-platform_order').val();
                var sitetype = $('#work_platform').val();
                $('#c-order_sku').html('');
                Backend.api.ajax({
                    url: 'saleaftermanage/work_order_list/get_sku_list',
                    data: {
                        sitetype: sitetype,
                        order_number: incrementId
                    }
                }, function (data, ret) {
                    $('#order_pay_currency').val(data.base_currency_code);
                    $('#order_pay_method').val(data.method);
                    $('#customer_email').val(data.customer_email);
                    var shtml = '<option value="">请选择</option>';
                    for (var i in data.sku) {
                        shtml += '<option value="' + data.sku[i] + '">' + data.sku[i] + '</option>'
                    }
                    $('#c-order_sku').append(shtml);
                    $('.selectpicker ').selectpicker('refresh');
                    //判断更换镜框的状态，如果显示的话把原数据带出来，如果隐藏则不显示原数据 start
                    if (!$('.step1-1').is(':hidden')) {
                        changeFrame()
                    }
                    //判断更换镜框的状态，如果显示的话把原数据带出来，如果隐藏则不显示原数据 end
                    //判断取消订单的状态，如果显示的话把原数据带出来，如果隐藏则不显示原数据 start
                    if (!$('.step3').is(':hidden')) {
                        cancelOrder();
                    }
                    //判断取消订单的状态，如果显示的话把原数据带出来，如果隐藏则不显示原数据 end                                        
                });
            })
            //补发点击填充数据
            var lens_click_data;
            var gift_click_data;
<<<<<<< HEAD
            var prescriptions;
            $(document).on('click','input[name="row[measure_choose_id][]"]',function(){
=======
            $(document).on('click', 'input[name="row[measure_choose_id][]"]', function () {
>>>>>>> fc0cc2a3

                var value = $(this).val();
                var check = $(this).prop('checked');
                var increment_id = $('#c-platform_order').val();
                if (increment_id) {
                    var site_type = $('#work_platform').val();
                    //补发
                    if (value == 7 && check === true) {
                        //获取补发的信息
                        $.ajax({
                            type: "POST",
                            url: "saleaftermanage/work_order_list/ajaxGetAddress",
                            dataType: "json",
                            cache: false,
                            async: false,
                            data: {
                                increment_id: increment_id,
                                site_type: site_type,
                            },
                            success: function (json) {
                                if (json.code == 0) {
                                    Toastr.error(json.msg);
                                    return false;
                                }
                                var data = json.data.address;
                                var lens = json.data.lens;
                                prescriptions = data.prescriptions;
                                $('#supplement-order').html(lens.html);
                                var order_pay_currency = $('#order_pay_currency').val();
                                //修改地址
                                var address = '';
                                for (var i = 0; i < data.address.length; i++) {
                                    if (i == 0) {
                                        address += '<option value="' + i + '" selected>' + data.address[i].address_type + '</option>';
                                        //补发地址自动填充第一个
                                        $('#c-firstname').val(data.address[i].firstname);
                                        $('#c-lastname').val(data.address[i].lastname);
                                        $('#c-email').val(data.address[i].email);
                                        $('#c-telephone').val(data.address[i].telephone);
                                        $('#c-country').val(data.address[i].country_id);
                                        $('#c-country').change();
                                        $('#c-region').val(data.address[i].region_id);
                                        $('#c-city').val(data.address[i].city);
                                        $('#c-street').val(data.address[i].street);
                                        $('#c-postcode').val(data.address[i].postcode);
                                        $('#c-currency_code').val(order_pay_currency);
                                    } else {
                                        address += '<option value="' + i + '">' + data.address[i].address_type + '</option>';
                                    }

                                }
                                $('#address_select').html(address);
                                //选择地址切换地址
                                $('#address_select').change(function () {
                                    var address_id = $(this).val();
                                    var address = data.address[address_id];
                                    $('#c-firstname').val(address.firstname);
                                    $('#c-lastname').val(address.lastname);
                                    $('#c-email').val(address.email);
                                    $('#c-telephone').val(address.telephone);
                                    $('#c-country').val(address.country_id);
                                    $('#c-country').change();
                                    $('#c-region').val(address.region_id);
                                    $('#c-city').val(address.city);
                                    $('#c-street').val(address.street);
                                    $('#c-postcode').val(address.postcode);
                                })

                                //追加
                                lens_click_data = '<div class="margin-top:10px;">' + lens.html + '<div class="form-group-child4_del"><a href="javascript:;" style="width: 50%;" class="btn btn-danger btn-del-lens" title="删除"><i class="fa fa-trash"></i>删除</a></div></div>';


<<<<<<< HEAD

=======
                                //处方选择填充
                                $(document).on('change', '#prescription_select', function () {
                                    var val = $(this).val();
                                    var prescription = prescriptions[val];
                                    var prescription_div = $(this).parents('.step7_function2').next('.step1_function3');
                                    prescription_div.find('input').val('');
                                    prescription_div.find('input[name="row[replacement][od_sph][]"]').val(prescription.od_sph);
                                    prescription_div.find('input[name="row[replacement][os_sph][]"]').val(prescription.os_sph);
                                    prescription_div.find('input[name="row[replacement][os_cyl][]"]').val(prescription.os_cyl);
                                    prescription_div.find('input[name="row[replacement][od_cyl][]"]').val(prescription.od_cyl);
                                    prescription_div.find('input[name="row[replacement][od_axis][]"]').val(prescription.od_axis);
                                    prescription_div.find('input[name="row[replacement][os_axis][]"]').val(prescription.os_axis);

                                    //$(this).parents('.step7_function2').val('')
                                    $(this).parents('.step7_function2').find('select[name="row[replacement][recipe_type][]"]').val(prescription.prescription_type);
                                    $(this).parents('.step7_function2').find('select[name="row[replacement][recipe_type][]"]').change();
                                    prescription_div.find('select[name="row[replacement][coating_type][]"]').val(prescription.coating_id);
                                    prescription_div.find('select[name="row[replacement][lens_type][]"]').val(prescription.index_id);

                                    //add，pd添加
                                    if (prescription.hasOwnProperty("total_add")) {
                                        prescription_div.find('input[name="row[replacement][od_add][]"]').val(prescription.total_add);
                                        //prescription_div.find('input[name="row[replacement][os_add][]"]').attr('disabled',true);
                                    } else {
                                        prescription_div.find('input[name="row[replacement][od_add][]"]').val(prescription.od_add);
                                        prescription_div.find('input[name="row[replacement][os_add][]"]').val(prescription.os_add);
                                    }
                                    if (prescription.hasOwnProperty("pd")) {
                                        prescription_div.find('input[name="row[replacement][pd_r][]"]').val(prescription.pd);
                                        //prescription_div.find('input[name="row[replacement][pd_l][]"]').attr('disabled',true);
                                    } else {
                                        prescription_div.find('input[name="row[replacement][pd_r][]"]').val(prescription.pd_r);
                                        prescription_div.find('input[name="row[replacement][pd_l][]"]').val(prescription.pd_l);
                                    }
                                    //
                                    if (prescription.hasOwnProperty("od_pv")) {
                                        prescription_div.find('input[name="row[replacement][od_pv][]"]').val(prescription.od_pv);
                                    }
                                    if (prescription.hasOwnProperty("od_bd")) {
                                        prescription_div.find('input[name="row[replacement][od_bd][]"]').val(prescription.od_bd);
                                    }
                                    if (prescription.hasOwnProperty("od_pv_r")) {
                                        prescription_div.find('input[name="row[replacement][od_pv_r][]"]').val(prescription.od_pv_r);
                                    }
                                    if (prescription.hasOwnProperty("od_bd_r")) {
                                        prescription_div.find('input[name="row[replacement][od_bd_r][]"]').val(prescription.od_bd_r);
                                    }
                                    if (prescription.hasOwnProperty("os_pv")) {
                                        prescription_div.find('input[name="row[replacement][os_pv][]"]').val(prescription.os_pv);
                                    }
                                    if (prescription.hasOwnProperty("os_bd")) {
                                        prescription_div.find('input[name="row[replacement][os_bd][]"]').val(prescription.os_bd);
                                    }
                                    if (prescription.hasOwnProperty("os_pv_r")) {
                                        prescription_div.find('input[name="row[replacement][os_pv_r][]"]').val(prescription.os_pv_r);
                                    }
                                    if (prescription.hasOwnProperty("od_pv")) {
                                        prescription_div.find('input[name="row[replacement][os_bd_r][]"]').val(prescription.os_bd_r);
                                    }
                                    $('.selectpicker ').selectpicker('refresh');
                                })
>>>>>>> fc0cc2a3


                                $('.selectpicker ').selectpicker('refresh');
                                Controller.api.bindevent();
                            }
                        });
                    }
                    //更加镜架的更改
                    var question = $('input[name="row[problem_type_id]"]:checked').val();
                    if (value == 1 && question == 2 && check === true) {
                        Backend.api.ajax({
                            url: 'saleaftermanage/work_order_list/ajaxGetChangeLens',
                            data: {
                                increment_id: increment_id,
                                site_type: site_type,
                            }
                        }, function (data, ret) {
                            $('#lens_contents').html(data.html);
                            $('.selectpicker ').selectpicker('refresh');
                        });
                    }
                    //赠品
                    if (value == 6 && check == true) {
                        Backend.api.ajax({
                            url: 'saleaftermanage/work_order_list/ajaxGetGiftLens',
                            data: {
                                increment_id: increment_id,
                                site_type: site_type,
                            }
                        }, function (data, ret) {
                            $('.add_gift').html(data.html);
                            //追加
                            gift_click_data = '<div class="margin-top:10px;">' + data.html + '<div class="form-group-child4_del"><a href="javascript:;" style="width: 50%;" class="btn btn-danger btn-del-lens" title="删除"><i class="fa fa-trash"></i>删除</a></div></div>';
                            $('.selectpicker ').selectpicker('refresh');
                        });
                    }
                } else {
                    Toastr.error('请选选择订单号……');
                }

            });
            //处方选择填充
            $(document).on('change', '#prescription_select', function () {
                var val = $(this).val();
                var prescription = prescriptions[val];

                var prescription_div = $(this).parents('.step7_function2').next('.step1_function3');
                prescription_div.find('input').val('');
                prescription_div.find('input[name="row[replacement][od_sph][]"]').val(prescription.od_sph);
                prescription_div.find('input[name="row[replacement][os_sph][]"]').val(prescription.os_sph);
                prescription_div.find('input[name="row[replacement][os_cyl][]"]').val(prescription.os_cyl);
                prescription_div.find('input[name="row[replacement][od_cyl][]"]').val(prescription.od_cyl);
                prescription_div.find('input[name="row[replacement][od_axis][]"]').val(prescription.od_axis);
                prescription_div.find('input[name="row[replacement][os_axis][]"]').val(prescription.os_axis);

                //$(this).parents('.step7_function2').val('')
                $(this).parents('.step7_function2').find('select[name="row[replacement][recipe_type][]"]').val(prescription.prescription_type);
                $(this).parents('.step7_function2').find('select[name="row[replacement][recipe_type][]"]').change();
                prescription_div.find('select[name="row[replacement][coating_type][]"]').val(prescription.coating_id);



                //判断是否是彩色镜片
                if(prescription.color_id > 0){
                    prescription_div.find('#color_type').val(prescription.color_id);
                    prescription_div.find('#color_type').change();
                }
                prescription_div.find('#lens_type').val(prescription.index_id);
                //add，pd添加
                if (prescription.hasOwnProperty("total_add")) {
                    prescription_div.find('input[name="row[replacement][od_add][]"]').val(prescription.total_add);
                    //prescription_div.find('input[name="row[replacement][os_add][]"]').attr('disabled',true);
                } else {
                    prescription_div.find('input[name="row[replacement][od_add][]"]').val(prescription.od_add);
                    prescription_div.find('input[name="row[replacement][os_add][]"]').val(prescription.os_add);
                }
                if(prescription.hasOwnProperty("pd")){
                    prescription_div.find('input[name="row[replacement][pd_r][]"]').val(prescription.pd);
                    //prescription_div.find('input[name="row[replacement][pd_l][]"]').attr('disabled',true);
                } else {
                    prescription_div.find('input[name="row[replacement][pd_r][]"]').val(prescription.pd_r);
                    prescription_div.find('input[name="row[replacement][pd_l][]"]').val(prescription.pd_l);
                }
                //
                if (prescription.hasOwnProperty("od_pv")) {
                    prescription_div.find('input[name="row[replacement][od_pv][]"]').val(prescription.od_pv);
                }
                if (prescription.hasOwnProperty("od_bd")) {
                    prescription_div.find('input[name="row[replacement][od_bd][]"]').val(prescription.od_bd);
                }
                if (prescription.hasOwnProperty("od_pv_r")) {
                    prescription_div.find('input[name="row[replacement][od_pv_r][]"]').val(prescription.od_pv_r);
                }
                if (prescription.hasOwnProperty("od_bd_r")) {
                    prescription_div.find('input[name="row[replacement][od_bd_r][]"]').val(prescription.od_bd_r);
                }
                if (prescription.hasOwnProperty("os_pv")) {
                    prescription_div.find('input[name="row[replacement][os_pv][]"]').val(prescription.os_pv);
                }
                if (prescription.hasOwnProperty("os_bd")) {
                    prescription_div.find('input[name="row[replacement][os_bd][]"]').val(prescription.os_bd);
                }
                if (prescription.hasOwnProperty("os_pv_r")) {
                    prescription_div.find('input[name="row[replacement][os_pv_r][]"]').val(prescription.os_pv_r);
                }
                if (prescription.hasOwnProperty("od_pv")) {
                    prescription_div.find('input[name="row[replacement][os_bd_r][]"]').val(prescription.os_bd_r);
                }

                $('.selectpicker ').selectpicker('refresh');
            })
            $(document).on('click', '.btn-add-box', function () {
                $('.add_gift').after(gift_click_data);
                $('.selectpicker ').selectpicker('refresh');
                Controller.api.bindevent();
            });
            $(document).on('click', '.btn-add-supplement-reissue', function () {
                $('#supplement-order').after(lens_click_data);
                $('.selectpicker ').selectpicker('refresh');
                Controller.api.bindevent();
            });
            //根据prescription_type获取lens_type
            $(document).on('change', 'select[name="row[replacement][recipe_type][]"],select[name="row[change_lens][recipe_type][]"],select[name="row[gift][recipe_type][]"]', function () {
                var sitetype = $('#work_platform').val();
                var prescription_type = $(this).val();
                var that = $(this);
                Backend.api.ajax({
                    url: 'saleaftermanage/work_order_list/ajaxGetLensType',
                    data: {
                        site_type: sitetype,
                        prescription_type: prescription_type
                    }
                }, function (data, ret) {
                    var prescription_div = that.parents('.prescription_type_step').next('div');
                    var lens_type;
                    for (var i = 0; i < data.length; i++) {
                        lens_type += '<option value="' + data[i].lens_id + '">' + data[i].lens_data_name + '</option>';
                    }
                    prescription_div.find('#lens_type').html(lens_type);
                    prescription_div.find('#color_type').val('');
                    $('.selectpicker ').selectpicker('refresh');
                }, function (data, ret) {
                    var prescription_div = that.parents('.prescription_type_step').next('div');
                    prescription_div.find('#lens_type').html('');
                    $('.selectpicker ').selectpicker('refresh');
                }
                );
            });
            //根据color_type获取lens_type
            $(document).on('change','select[name="row[replacement][color_id][]"],select[name="row[change_lens][color_id][]"],select[name="row[gift][color_id][]"]',function(){
                var sitetype = $('#work_platform').val();
                var color_id = $(this).val();
                var that = $(this);
                Backend.api.ajax({
                        url: 'saleaftermanage/work_order_list/ajaxGetLensType',
                        data: {
                            site_type: sitetype,
                            color_id: color_id
                        }
                    }, function (data, ret) {
                        var prescription_div = that.parents('.panel-body');
                        var color_type;
                        for(var i = 0;i<data.length;i++){
                            color_type += '<option value="'+data[i].lens_id+'">'+data[i].lens_data_name+'</option>';
                        }
                        prescription_div.find('#lens_type').html(color_type);
                        $('.selectpicker ').selectpicker('refresh');
                    }, function (data, ret) {
                        var prescription_div = that.parents('.step1_function3');
                        prescription_div.find('#lens_type').html('');
                        $('.selectpicker ').selectpicker('refresh');
                    }
                );
            })

            //省市二级联动
            $(document).on('change', '#c-country', function () {
                var id = $(this).val();

                $.ajax({
                    type: "POST",
                    url: "saleaftermanage/work_order_list/ajaxGetProvince",
                    dataType: "json",
                    cache: false,
                    async: false,
                    data: {
                        country_id: id,
                    },
                    success: function (json) {
                        var data = json.province;
                        var province = '';
                        for (var i = 0; i < data.length; i++) {
                            province += '<option value="' + data[i].region_id + '">' + data[i].default_name + '</option>';
                        }
                        $('#c-region').html(province);
                        $('.selectpicker ').selectpicker('refresh');
                    }
                });
            });

        },
        edit: function () {
            Controller.api.bindevent();
            //如果问题类型存在，显示问题类型和措施
            if (Config.problem_type_id) {
                var id = Config.problem_type_id;
                //id大于5 默认措施4
                if (id > 5) {
                    var steparr = Config.workorder['step04'];
                    for (var j = 0; j < steparr.length; j++) {
                        $('#step' + steparr[j].step_id).parent().show();
                        //读取对应措施配置
                        $('#step' + steparr[j].step_id + '-is_check').val(steparr[j].is_check);
                        $('#step' + steparr[j].step_id + '-appoint_group').val((steparr[j].appoint_group).join(','));
                    }
                } else {
                    var step = Config.workorder.customer_problem_group[id].step;
                    var steparr = Config.workorder[step];
                    console.log(steparr);
                    for (var j = 0; j < steparr.length; j++) {
                        $('#step' + steparr[j].step_id).parent().show();
                        //读取对应措施配置
                        $('#step' + steparr[j].step_id + '-is_check').val(steparr[j].is_check);
                        $('#step' + steparr[j].step_id + '-appoint_group').val((steparr[j].appoint_group).join(','));
                    }
                }
                if (Config.measureList) {
                    var checkID = Config.measureList;//措施列表赋值给checkID
                    for (var m = 0; m < checkID.length; m++) {
                        var node = $('.step' + checkID[m]);
                        if (node.is(':hidden')) {
                            node.show();
                        } else {
                            node.hide();
                        }
                        var secondNode = $('.step' + id + '-' + checkID[m]);
                        if (secondNode.is(':hidden')) {
                            secondNode.show();
                        } else {
                            secondNode.hide();
                        }
                    }
                }
                //判断更换镜框的状态，如果显示的话把原数据带出来，如果隐藏则不显示原数据 start
                if (!$('.step1-1').is(':hidden')) {
                    changeFrame()
                }
                //判断更换镜框的状态，如果显示的话把原数据带出来，如果隐藏则不显示原数据 end
                //判断取消订单的状态，如果显示的话把原数据带出来，如果隐藏则不显示原数据 start
                if (!$('.step3').is(':hidden')) {
                    cancelOrder();
                }
                //判断取消订单的状态，如果显示的话把原数据带出来，如果隐藏则不显示原数据 end
            }
            //如果措施存在
            if (Config.measureList) {

            }
            console.log(Config.problem_type_id);
            console.log(Config.measureList);

        },
        //处理任务
        process: function () {
            //点击事件 #todo::需判断仓库或者客服
            $(document).on('click', '.problem_type', function () {
                $('.step_type').attr('checked', false);
                $('.step_type').parent().hide();
                $('#appoint_group_users').html('');//切换问题类型时清空承接人
                $('#recept_person_id').val('');//切换问题类型时清空隐藏域承接人id
                $('#recept_person').val('');//切换问题类型时清空隐藏域承接人
                $('.measure').hide();
                var id = $(this).val();

                //判断是客服创建还是仓库创建
                if (Config.work_type == 1) {
                    var temp_id = 5;
                } else if (Config.work_type == 2) {
                    var temp_id = 4;
                }

                //id大于5 默认措施4
                if (id > temp_id) {
                    var steparr = Config.workorder['step04'];
                    for (var j = 0; j < steparr.length; j++) {
                        $('#step' + steparr[j].step_id).parent().show();
                        //读取对应措施配置
                        $('#step' + steparr[j].step_id + '-is_check').val(steparr[j].is_check);
                        $('#step' + steparr[j].step_id + '-appoint_group').val((steparr[j].appoint_group).join(','));
                    }
                } else {
                    //判断是客服创建还是仓库创建
                    if (Config.work_type == 1) {
                        var step = Config.workorder.customer_problem_group[id].step;
                    } else if (Config.work_type == 2) {
                        var step = Config.workorder.warehouse_problem_group[id].step;
                    }

                    var steparr = Config.workorder[step];
                    console.log(steparr);
                    for (var j = 0; j < steparr.length; j++) {
                        $('#step' + steparr[j].step_id).parent().show();
                        //读取对应措施配置
                        $('#step' + steparr[j].step_id + '-is_check').val(steparr[j].is_check);
                        $('#step' + steparr[j].step_id + '-appoint_group').val((steparr[j].appoint_group).join(','));
                    }
                }
                var checkID = [];//定义一个空数组
                $("input[name='row[measure_choose_id][]']:checked").each(function (i) {
                    checkID[i] = $(this).val();
                });
                for (var m = 0; m < checkID.length; m++) {
                    var node = $('.step' + checkID[m]);
                    if (node.is(':hidden')) {
                        node.show();
                    } else {
                        node.hide();
                    }
                    var secondNode = $('.step' + id + '-' + checkID[m]);
                    if (secondNode.is(':hidden')) {
                        secondNode.show();
                    } else {
                        secondNode.hide();
                    }
                }
            })
        },
        api: {
            bindevent: function () {
                Form.api.bindevent($("form[role=form]"));
                //点击事件 #todo::需判断仓库或者客服
                $(document).on('click', '.problem_type', function () {
                    //读取是谁添加的配置console.log(Config.work_type);
                    $('.step_type').attr('checked', false);
                    $('.step_type').parent().hide();
                    $('#appoint_group_users').html('');//切换问题类型时清空承接人
                    $('#recept_person_id').val('');//切换问题类型时清空隐藏域承接人id
                    $('#recept_person').val('');//切换问题类型时清空隐藏域承接人
                    $('.measure').hide();
                    $('#recept_group_id').val('');
                    if (2 == Config.work_type) { //如果是仓库人员添加的工单
                        $('#step_id').hide();
                        $('#recept_person_group').hide();
                        $('#after_user_group').show();
                        $('#after_user_id').val(Config.workorder.copy_group);
                        $('#after_user').html(Config.users[Config.workorder.copy_group]);
                    } else { //如果是客服人员添加的工单

                        var id = $(this).val();
                        //id大于5 默认措施4
                        if (id > 5) {
                            var steparr = Config.workorder['step04'];
                            for (var j = 0; j < steparr.length; j++) {
                                $('#step' + steparr[j].step_id).parent().show();
                                //读取对应措施配置
                                $('#step' + steparr[j].step_id + '-is_check').val(steparr[j].is_check);
                                $('#step' + steparr[j].step_id + '-appoint_group').val((steparr[j].appoint_group).join(','));
                            }
                        } else {
                            var step = Config.workorder.customer_problem_group[id].step;
                            var steparr = Config.workorder[step];
                            console.log(steparr);
                            for (var j = 0; j < steparr.length; j++) {
                                $('#step' + steparr[j].step_id).parent().show();
                                //读取对应措施配置
                                $('#step' + steparr[j].step_id + '-is_check').val(steparr[j].is_check);
                                $('#step' + steparr[j].step_id + '-appoint_group').val((steparr[j].appoint_group).join(','));
                            }
                        }
                        var checkID = [];//定义一个空数组
                        $("input[name='row[measure_choose_id][]']:checked").each(function (i) {
                            checkID[i] = $(this).val();
                        });
                        for (var m = 0; m < checkID.length; m++) {
                            var node = $('.step' + checkID[m]);
                            if (node.is(':hidden')) {
                                node.show();
                            } else {
                                node.hide();
                            }
                            var secondNode = $('.step' + id + '-' + checkID[m]);
                            if (secondNode.is(':hidden')) {
                                secondNode.show();
                            } else {
                                secondNode.hide();
                            }
                        }
                        //判断更换镜框的状态，如果显示的话把原数据带出来，如果隐藏则不显示原数据 start
                        if (!$('.step1-1').is(':hidden')) {
                            changeFrame()
                        }
                        //判断更换镜框的状态，如果显示的话把原数据带出来，如果隐藏则不显示原数据 end
                        //判断取消订单的状态，如果显示的话把原数据带出来，如果隐藏则不显示原数据 start
                        if (!$('.step3').is(':hidden')) {
                            cancelOrder();
                        }
                        //判断取消订单的状态，如果显示的话把原数据带出来，如果隐藏则不显示原数据 end                   
                    }
                })

                //根据措施类型显示隐藏
                $(document).on('click', '.step_type', function () {
                    $("#input-hidden").html('');
                    var incrementId = $('#c-platform_order').val();
                    if (!incrementId) {
                        Toastr.error('订单号不能为空');
                        return false;
                    } else {
                        $('.measure').hide();
                        var problem_type_id = $("input[name='row[problem_type_id]']:checked").val();
                        var checkID = [];//定义一个空数组
                        var appoint_group = '';
                        var input_content = '';
                        $("input[name='row[measure_choose_id][]']:checked").each(function (i) {
                            checkID[i] = $(this).val();
                            var id = $(this).val();
                            //获取承接组
                            appoint_group += $('#step' + id + '-appoint_group').val() + ',';
                            var group = $('#step' + id + '-appoint_group').val();
                            var group_arr = group.split(',')
                            var appoint_users = [];
                            var appoint_val = [];
                            for (var i = 0; i < group_arr.length; i++) {
                                //循环根据承接组Key获取对应承接人id
                                appoint_users.push(Config.workorder[group_arr[i]]);
                                appoint_val[Config.workorder[group_arr[i]]] = group_arr[i];
                            }

                            //循环根据承接人id获取对应人名称
                            for (var j = 0; j < appoint_users.length; j++) {
                                input_content += '<input type="hidden" name="row[order_recept][appoint_group][' + id + '][]" value="' + appoint_val[appoint_users[j]] + '"/>';
                                input_content += '<input type="hidden" name="row[order_recept][appoint_ids][' + id + '][]" value="' + appoint_users[j] + '"/>';
                                input_content += '<input type="hidden" name="row[order_recept][appoint_users][' + id + '][]" value="' + Config.users[appoint_users[j]] + '"/>';
                            }

                            //获取是否需要审核
                            if ($('#step' + id + '-is_check').val() > 0) {
                                $('#is_check').val(1);
                            }
                        });
                        //追加到元素之后
                        $("#input-hidden").append(input_content);
                        //一般措施
                        for (var m = 0; m < checkID.length; m++) {
                            var node = $('.step' + checkID[m]);
                            if (node.is(':hidden')) {
                                node.show();
                            } else {
                                node.hide();
                            }
                            //二级措施
                            var secondNode = $('.step' + problem_type_id + '-' + checkID[m]);
                            if (secondNode.is(':hidden')) {
                                secondNode.show();
                            } else {
                                secondNode.hide();
                            }
                        }
                        var id = $(this).val();
                        var arr = array_filter(appoint_group.split(','));
                        var username = [];
                        var appoint_users = [];
                        //循环根据承接组Key获取对应承接人id
                        for (var i = 0; i < arr.length - 1; i++) {
                            //循环根据承接组Key获取对应承接人id
                            appoint_users.push(Config.workorder[arr[i]]);
                        }

                        //循环根据承接人id获取对应人名称
                        for (var j = 0; j < appoint_users.length; j++) {
                            username.push(Config.users[appoint_users[j]]);
                        }

                        var users = array_filter(username);
                        $('#appoint_group_users').html(users.join(','));

                        //判断更换镜框的状态，如果显示的话把原数据带出来，如果隐藏则不显示原数据 start
                        if (!$('.step1-1').is(':hidden')) {
                            changeFrame();
                        }
                        //判断更换镜框的状态，如果显示的话把原数据带出来，如果隐藏则不显示原数据 end
                        //判断取消订单的状态，如果显示的话把原数据带出来，如果隐藏则不显示原数据 start
                        if (!$('.step3').is(':hidden')) {
                            cancelOrder();
                        }
                        //判断取消订单的状态，如果显示的话把原数据带出来，如果隐藏则不显示原数据 end
                    }
                });
            },
        }
    };
    return Controller;
});

//过滤数组重复项
function array_filter(arr) {
    var new_arr = [];
    for (var i = 0; i < arr.length; i++) {
        var items = arr[i];
        //判断元素是否存在于new_arr中，如果不存在则插入到new_arr的最后
        if ($.inArray(items, new_arr) == -1) {
            new_arr.push(items);
        }
    }
    return new_arr;
}
//js 函数读取更换镜架信息
function changeFrame() {
    var ordertype = $('#work_platform').val();
    var order_number = $('#c-platform_order').val();
    if (!order_number) {
        return false;
    }
    if (ordertype <= 0) {
        Layer.alert('请选择正确的平台');
        return false;
    }
    Backend.api.ajax({
        url: 'saleaftermanage/work_order_list/ajax_get_order',
        data: { ordertype: ordertype, order_number: order_number }
    }, function (data, ret) {
        //删除添加的tr
        $('#change-frame tr:gt(0)').remove();
        var item = ret.data;
        console.log(item);
        var Str = '';
        for (var j = 0, len = item.length; j < len; j++) {
            var m = j + 1;
            Str += '<tr>';
            Str += '<td><input  class="form-control" name="row[change_frame][original_sku][]" type="text" value="' + item[j] + '" readonly></td>';
            Str += '<td><input  class="form-control" name="row[change_frame][original_number][]" type="text" value="1" readonly></td>';
            Str += '<td><input  class="form-control" name="row[change_frame][change_sku][]" type="text"></td>';
            Str += '<td><input  class="form-control" name="row[change_frame][change_number][]" type="text" value="1" readonly></td>';
            // Str +='<td><a href="javascript:;" class="btn btn-danger btn-del" title="删除"><i class="fa fa-trash"></i>删除</a></td>';
            Str += '</tr>';
        }
        $("#change-frame tbody").append(Str);
        return false;
    }, function (data, ret) {
        //失败的回调
        alert(ret.msg);
        console.log(ret);
        return false;
    });
}
//js 函数读取取消订单信息
function cancelOrder() {
    var ordertype = $('#work_platform').val();
    var order_number = $('#c-platform_order').val();
    if (!order_number) {
        return false;
    }
    if (ordertype <= 0) {
        Layer.alert('请选择正确的平台');
        return false;
    }
    Backend.api.ajax({
        url: 'saleaftermanage/work_order_list/ajax_get_order',
        data: { ordertype: ordertype, order_number: order_number }
    }, function (data, ret) {
        //删除添加的tr
        $('#cancel-order tr:gt(0)').remove();
        var item = ret.data;
        var Str = '';
        for (var j = 0, len = item.length; j < len; j++) {
            var m = j + 1;
            Str += '<tr>';
            Str += '<td><input  class="form-control" readonly name="row[cancel_order][original_sku][]" type="text" value="' + item[j] + '" readonly></td>';
            Str += '<td><input  class="form-control" name="row[cancel_order][original_number][]"  type="text" value="1" readonly></td>';
            Str += '<td><a href="javascript:;" class="btn btn-danger btn-del" title="删除"><i class="fa fa-trash"></i>删除</a></td>';
            Str += '</tr>';
        }
        $("#cancel-order tbody").append(Str);
        return false;
    }, function (data, ret) {
        //失败的回调
        alert(ret.msg);
        console.log(ret);
        return false;
    });
}<|MERGE_RESOLUTION|>--- conflicted
+++ resolved
@@ -754,12 +754,8 @@
             //补发点击填充数据
             var lens_click_data;
             var gift_click_data;
-<<<<<<< HEAD
             var prescriptions;
-            $(document).on('click','input[name="row[measure_choose_id][]"]',function(){
-=======
             $(document).on('click', 'input[name="row[measure_choose_id][]"]', function () {
->>>>>>> fc0cc2a3
 
                 var value = $(this).val();
                 var check = $(this).prop('checked');
@@ -830,74 +826,6 @@
 
                                 //追加
                                 lens_click_data = '<div class="margin-top:10px;">' + lens.html + '<div class="form-group-child4_del"><a href="javascript:;" style="width: 50%;" class="btn btn-danger btn-del-lens" title="删除"><i class="fa fa-trash"></i>删除</a></div></div>';
-
-
-<<<<<<< HEAD
-
-=======
-                                //处方选择填充
-                                $(document).on('change', '#prescription_select', function () {
-                                    var val = $(this).val();
-                                    var prescription = prescriptions[val];
-                                    var prescription_div = $(this).parents('.step7_function2').next('.step1_function3');
-                                    prescription_div.find('input').val('');
-                                    prescription_div.find('input[name="row[replacement][od_sph][]"]').val(prescription.od_sph);
-                                    prescription_div.find('input[name="row[replacement][os_sph][]"]').val(prescription.os_sph);
-                                    prescription_div.find('input[name="row[replacement][os_cyl][]"]').val(prescription.os_cyl);
-                                    prescription_div.find('input[name="row[replacement][od_cyl][]"]').val(prescription.od_cyl);
-                                    prescription_div.find('input[name="row[replacement][od_axis][]"]').val(prescription.od_axis);
-                                    prescription_div.find('input[name="row[replacement][os_axis][]"]').val(prescription.os_axis);
-
-                                    //$(this).parents('.step7_function2').val('')
-                                    $(this).parents('.step7_function2').find('select[name="row[replacement][recipe_type][]"]').val(prescription.prescription_type);
-                                    $(this).parents('.step7_function2').find('select[name="row[replacement][recipe_type][]"]').change();
-                                    prescription_div.find('select[name="row[replacement][coating_type][]"]').val(prescription.coating_id);
-                                    prescription_div.find('select[name="row[replacement][lens_type][]"]').val(prescription.index_id);
-
-                                    //add，pd添加
-                                    if (prescription.hasOwnProperty("total_add")) {
-                                        prescription_div.find('input[name="row[replacement][od_add][]"]').val(prescription.total_add);
-                                        //prescription_div.find('input[name="row[replacement][os_add][]"]').attr('disabled',true);
-                                    } else {
-                                        prescription_div.find('input[name="row[replacement][od_add][]"]').val(prescription.od_add);
-                                        prescription_div.find('input[name="row[replacement][os_add][]"]').val(prescription.os_add);
-                                    }
-                                    if (prescription.hasOwnProperty("pd")) {
-                                        prescription_div.find('input[name="row[replacement][pd_r][]"]').val(prescription.pd);
-                                        //prescription_div.find('input[name="row[replacement][pd_l][]"]').attr('disabled',true);
-                                    } else {
-                                        prescription_div.find('input[name="row[replacement][pd_r][]"]').val(prescription.pd_r);
-                                        prescription_div.find('input[name="row[replacement][pd_l][]"]').val(prescription.pd_l);
-                                    }
-                                    //
-                                    if (prescription.hasOwnProperty("od_pv")) {
-                                        prescription_div.find('input[name="row[replacement][od_pv][]"]').val(prescription.od_pv);
-                                    }
-                                    if (prescription.hasOwnProperty("od_bd")) {
-                                        prescription_div.find('input[name="row[replacement][od_bd][]"]').val(prescription.od_bd);
-                                    }
-                                    if (prescription.hasOwnProperty("od_pv_r")) {
-                                        prescription_div.find('input[name="row[replacement][od_pv_r][]"]').val(prescription.od_pv_r);
-                                    }
-                                    if (prescription.hasOwnProperty("od_bd_r")) {
-                                        prescription_div.find('input[name="row[replacement][od_bd_r][]"]').val(prescription.od_bd_r);
-                                    }
-                                    if (prescription.hasOwnProperty("os_pv")) {
-                                        prescription_div.find('input[name="row[replacement][os_pv][]"]').val(prescription.os_pv);
-                                    }
-                                    if (prescription.hasOwnProperty("os_bd")) {
-                                        prescription_div.find('input[name="row[replacement][os_bd][]"]').val(prescription.os_bd);
-                                    }
-                                    if (prescription.hasOwnProperty("os_pv_r")) {
-                                        prescription_div.find('input[name="row[replacement][os_pv_r][]"]').val(prescription.os_pv_r);
-                                    }
-                                    if (prescription.hasOwnProperty("od_pv")) {
-                                        prescription_div.find('input[name="row[replacement][os_bd_r][]"]').val(prescription.os_bd_r);
-                                    }
-                                    $('.selectpicker ').selectpicker('refresh');
-                                })
->>>>>>> fc0cc2a3
-
 
                                 $('.selectpicker ').selectpicker('refresh');
                                 Controller.api.bindevent();
