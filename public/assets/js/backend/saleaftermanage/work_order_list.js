define(['jquery', 'bootstrap', 'backend', 'table', 'jqui', 'form'], function ($, undefined, Backend, Table, undefined, Form) {

    var Controller = {
        index: function () {
            // 初始化表格参数配置
            Table.api.init({
                showJumpto: true,
                searchFormVisible: true,
                pageList: [10, 25, 50, 100],
                extend: {
                    index_url: 'saleaftermanage/work_order_list/index' + location.search,
                    add_url: 'saleaftermanage/work_order_list/add',
                    edit_url: 'saleaftermanage/work_order_list/edit',
                    del_url: 'saleaftermanage/work_order_list/del',
                    multi_url: 'saleaftermanage/work_order_list/multi',
                    table: 'work_order_list',
                }
            });

            var table = $("#table");

            // 初始化表格
            table.bootstrapTable({
                url: $.fn.bootstrapTable.defaults.extend.index_url,
                pk: 'id',
                sortName: 'id',
                columns: [
                    [
                        { checkbox: true },
                        { field: 'id', title: __('Id') },
                        { field: 'work_platform', title: __('work_platform'), custom: { 1: 'blue', 2: 'danger', 3: 'orange' }, searchList: { 1: 'Zeelool', 2: 'Voogueme', 3: 'Nihao' }, formatter: Table.api.formatter.status },
                        { field: 'work_type_str', title: __('Work_type') },
                        { field: 'platform_order', title: __('Platform_order') },
                        /*{ field: 'order_sku', title: __('Order_sku') },*/

                        {
                            field: 'order_sku',
                            title: __('Order_sku'),
                            operate: false,
                            formatter: function (value, rows) {
                                var all_user_name = '';
                                if(value){
                                    for(i = 0,len = rows.order_sku_arr.length; i < len; i++){
                                        all_user_name += '<div class="step_recept"><b class="recept">'+ rows.order_sku_arr[i] + '</b></div>';
                                    }
                                }else{
                                    all_user_name = '-';
                                }
                                return all_user_name;
                            },
                        },

                        { field: 'work_level', title: __('Work_level'), custom: { 1: 'success', 2: 'orange', 3: 'danger' }, searchList: { 1: '低', 2: '中', 3: '高' }, formatter: Table.api.formatter.status },
                        { field: 'problem_type_content', title: __('Problem_type_content') },
<<<<<<< HEAD
                        { field: 'create_user_name', title: __('create_user_name') },
                        { field: 'is_check', title: __('Is_check'), custom: { 0: 'black', 1: 'success' }, searchList: { 0: '否', 1: '是' }, formatter: Table.api.formatter.status },
=======
                        { field: 'is_check', title: __('Is_check'), custom: { 0: 'black', 1: 'success'}, searchList: { 0: '否', 1: '是'}, formatter: Table.api.formatter.status },
>>>>>>> 6d9a81c5

                        /*{ field: 'create_user_name', title: __('create_user_name') },*/
                        {
                            field: 'create_user_name',
                            title: __('about_user'),
                            operate: false,
                            formatter: function (value, rows) {
                                var all_user_name = '';
                                all_user_name += '<div class="step_recept"><b class="step">工单创建人：</b><b class="recept">'+ rows.create_user_name + '</b></div>';
                                if(rows.is_check == 1){
                                    all_user_name += '<div class="step_recept"><b class="step">直接审核人：</b><b class="recept">'+ rows.assign_user_name + '</b></div>';
                                    if(rows.operation_user_id != 0){
                                        all_user_name += '<div class="step_recept"><b class="step">实际审核人：</b><b class="recept">'+ rows.operation_user_name + '</b></div>';
                                    }

                                }

                                return all_user_name;
                            },
                        },
                        {
                            field: 'after_user_id',
                            title: __('recept_user'),
                            operate: false,
                            formatter: function (value, rows) {
                                var all_user_name = '';

                                if(rows.work_type == 2 && rows.is_after_deal_with == 0){
                                    all_user_name += '<div class="step_recept"><b class="recept">'+ rows.after_user_name + '</b></div>';
                                }else{
                                    if(rows.step_num){
                                        for(i = 0,len = rows.step_num.length; i < len; i++){
                                            if(rows.step_num[i].recept_user == ''){
                                                rows.step_num[i].recept_user = 'system';
                                            }
                                            all_user_name += '<div class="step_recept"><b class="step">'+rows.step_num[i].measure_content+'：</b><b class="recept">'+ rows.step_num[i].recept_user + '</b></div>';
                                        }
                                    }
                                }
                                return all_user_name;
                            },
                        },
                        {
                            field: 'step_num',
                            title: __('step_status'),
                            operate: false,
                            formatter: function (value, rows) {
                                var all_user_name = '';
                                if(value){
                                    for(i = 0,len = value.length; i < len; i++){
                                        if(value[i].operation_type == 0){
                                            all_user_name += '<div class="step_recept"><b class="step">'+value[i].measure_content+'：</b><b class="recept">未处理</b></div>';
                                        }
                                        if(value[i].operation_type == 1){
                                            all_user_name += '<div class="step_recept"><b class="step">'+value[i].measure_content+'：</b><b class="recept">处理成功</b></div>';
                                        }
                                        if(value[i].operation_type == 2){
                                            all_user_name += '<div class="step_recept"><b class="step">'+value[i].measure_content+'：</b><b class="recept">处理失败</b></div>';
                                        }
                                    }
                                }
                                return all_user_name;
                            },
                        },

                        { field: 'work_status', title: __('work_status'), custom: { 0: 'black', 1:'danger', 2: 'success',4: 'success' , 3: 'success',5: 'success',6: 'success', 7: 'success',8: 'success' }, searchList: { 0: '已取消', 1: '新建', 2: '待审核', 4: '审核拒绝',3: '待处理',5: '部分处理',6: '处理完成',7: '处理失败',8: '已撤销'}, formatter: Table.api.formatter.status },
                        {
                            field: 'create_time',
                            title: __('time_str'),
                            operate: false,
                            formatter: function (value, rows) {
                                var all_user_name = '';
                                all_user_name += '<div class="step_recept"><b class="step">创建时间：</b><b class="recept">'+ value + '</b></div>';

                                return all_user_name;
                            },
                        },

<<<<<<< HEAD
                        /* { field: 'create_time', title: __('Create_time'), operate: 'RANGE', addclass: 'datetimerange', formatter: Table.api.formatter.datetime },
                         { field: 'check_time', title: __('Check_time'), operate: 'RANGE', addclass: 'datetimerange', formatter: Table.api.formatter.datetime },
                         { field: 'complete_time', title: __('Complete_time'), operate: 'RANGE', addclass: 'datetimerange', formatter: Table.api.formatter.datetime },*/
=======
                       /* { field: 'create_time', title: __('Create_time'), operate: 'RANGE', addclass: 'datetimerange', formatter: Table.api.formatter.datetime },
                        { field: 'check_time', title: __('Check_time'), operate: 'RANGE', addclass: 'datetimerange', formatter: Table.api.formatter.datetime },
                        { field: 'complete_time', title: __('Complete_time'), operate: 'RANGE', addclass: 'datetimerange', formatter: Table.api.formatter.datetime },*/
                        {
                            field: 'buttons',
                            width: "120px",
                            operate:false,
                            title: __('操作'),
                            table: table,
                            events: Table.api.events.operate,
                            buttons: [
                                {
                                    name: 'del',
                                    text: __('删除'),
                                    title: __('删除'),
                                    classname: 'btn btn-xs btn-success btn-magic btn-ajax',
                                    url: 'demand/it_web_demand/del',
                                    success: function (data, ret) {
                                        table.bootstrapTable('refresh');
                                    },
                                    callback: function (data) {
                                    },
                                    visible: function(row){
                                        if(row.status == 1 || row.status == 2){
                                            if(row.demand_del && row.is_entry_user_hidden == 1){//操作权限
                                                return true;
                                            }
                                        }else{
                                            return false;
                                        }
                                    }
                                },
                                {
                                    name: 'edit',
                                    text: __('编辑'),
                                    title: __('编辑'),
                                    classname: 'btn btn-xs btn-primary btn-dialog',
                                    url: 'demand/it_web_demand/edit/demand_type/2',
                                    success: function (data, ret) {
                                        table.bootstrapTable('refresh');
                                    },
                                    callback: function (data) {
                                    },
                                    visible: function(row){
                                        if(row.status == 1 || row.status == 2){
                                            if(row.demand_del && row.is_entry_user_hidden == 1){//操作权限
                                                return true;
                                            }
                                        }else{
                                            return false;
                                        }
                                    }
                                },
                                {
                                    name: 'test_distribution',
                                    text: __('测试确认'),
                                    title: __('测试确认'),
                                    classname: 'btn btn-xs btn-primary btn-dialog',
                                    url: 'demand/it_web_demand/test_distribution/demand_type/2',
                                    callback: function (data) {
                                    },
                                    visible: function(row){
                                        if(row.status == 1){
                                            if(row.demand_test_distribution){//操作权限
                                                return true;
                                            }
                                        }else{
                                            return false;
                                        }
                                    }
                                },
                                {
                                    name: 'through_demand',
                                    text: __('通过'),
                                    title: __('通过'),
                                    classname: 'btn btn-xs btn-success btn-magic btn-ajax',
                                    icon: 'fa fa-magic',
                                    url: 'demand/it_web_demand/through_demand',
                                    success: function (data, ret) {
                                        table.bootstrapTable('refresh');
                                    },
                                    error: function (data, ret) {
                                        console.log(data, ret);
                                        Layer.alert(ret.msg);
                                        return false;
                                    },
                                    visible: function(row){
                                        if(row.status == 2){
                                            if(row.demand_through_demand){//操作权限
                                                return true;
                                            }
                                        }else{
                                            return false;
                                        }
                                    }
                                },
                                {
                                    name: 'group_finish',
                                    text: __('完成'),
                                    title: __('完成'),
                                    classname: 'btn btn-xs btn-primary btn-dialog',
                                    url: 'demand/it_web_demand/group_finish/demand_type/2',
                                    callback: function (data) {
                                    },
                                    visible: function(row){
                                        if(row.status == 3){
                                            if(row.demand_finish){//操作权限
                                                if(row.web_designer_group == 0 && row.phper_group == 0 && row.app_group == 0){
                                                    return false;
                                                }else{
                                                    return true;
                                                }
                                            }
                                        }
                                    }
                                },
                                {
                                    name: 'test_record_bug',
                                    text: __('记录问题'),
                                    title: __('记录问题'),
                                    classname: 'btn btn-xs btn-primary btn-dialog',
                                    url: 'demand/it_web_demand/test_record_bug',
                                    callback: function (data) {
                                    },
                                    visible: function(row){
                                        if(row.status == 4){
                                            if(row.demand_test_record_bug && row.is_test_record_hidden == 1){//操作权限及显示权限
                                                if(row.test_is_finish == 0){
                                                    return true;
                                                }else{
                                                    return false;
                                                }
                                            }
                                        }
                                    }
                                },
                                {
                                    name: 'test_group_finish',
                                    text: __('通过测试'),
                                    title: __('通过测试'),
                                    classname: 'btn btn-xs btn-success btn-magic btn-ajax',
                                    url: 'demand/it_web_demand/test_group_finish',
                                    confirm: '请确定是否  <b>通过测试</b>',
                                    success: function (data, ret) {
                                        table.bootstrapTable('refresh');
                                        //如果需要阻止成功提示，则必须使用return false;
                                        //return false;
                                    },
                                    error: function (data, ret) {
                                        console.log(data, ret);
                                        Layer.alert(ret.msg);
                                        return false;
                                    },
                                    visible: function(row){
                                        if(row.status == 4){
                                            if(row.demand_test_finish && row.is_test_finish_hidden == 1){//操作权限及显示权限
                                                if(row.test_group == 1 && row.test_is_finish == 0){
                                                    return true;
                                                }else{
                                                    return false;
                                                }
                                            }
                                        }
>>>>>>> 6d9a81c5

                                    }
                                },
                                {
                                    name: 'add',
                                    text: __('提出人确认'),
                                    title: __('提出人确认'),
                                    classname: 'btn btn-xs btn-success btn-magic btn-ajax',
                                    icon: 'fa fa-magic',
                                    url: 'demand/it_web_demand/add/is_user_confirm/1',
                                    confirm: '确认本需求？',
                                    success: function (data, ret) {
                                        table.bootstrapTable('refresh');
                                    },
                                    error: function (data, ret) {
                                        console.log(data, ret);
                                        Layer.alert(ret.msg);
                                        return false;
                                    },
                                    visible: function(row){
                                        if(row.status == 4 || row.status == 5){
                                            if(row.demand_add && row.is_entry_user_hidden == 1){//操作权限及显示权限
                                                if(row.test_group == 1){
                                                    if(row.entry_user_confirm == 0){
                                                        return true;
                                                    }
                                                }
                                            }
                                        }else{
                                            return false;
                                        }
                                    }
                                },
                                {
                                    name: 'add_online',
                                    text: __('上线'),
                                    title: __('上线'),
                                    classname: 'btn btn-xs btn-success btn-magic btn-ajax',
                                    icon: 'fa fa-magic',
                                    url: 'demand/it_web_demand/add_online',
                                    confirm: '确定上线？',
                                    success: function (data, ret) {
                                        table.bootstrapTable('refresh');
                                    },
                                    error: function (data, ret) {
                                        console.log(data, ret);
                                        Layer.alert(ret.msg);
                                        return false;
                                    },
                                    visible: function(row){
                                        if(row.status == 5){
                                            if(row.demand_add_online){//操作权限
                                                if(row.test_group == 1){
                                                    if(row.entry_user_confirm == 0){
                                                        return false;
                                                    }else{
                                                        return true;
                                                    }
                                                }else{
                                                    return true;
                                                }
                                            }
                                        }else{
                                            return false;
                                        }
                                    }
                                },
                                {
                                    name: 'test_record_bug',
                                    text: __('记录问题'),
                                    title: __('记录回归测试问题'),
                                    classname: 'btn btn-xs btn-primary btn-dialog',
                                    url: 'demand/it_web_demand/test_record_bug',
                                    callback: function (data) {
                                    },
                                    visible: function(row){
                                        if(row.status == 6){
                                            if(row.demand_test_record_bug && row.is_test_record_hidden == 1){//操作权限及显示权限
                                                if(row.return_test_is_finish == 0){
                                                    return true;
                                                }else{
                                                    return false;
                                                }
                                            }
                                        }
                                    }
                                },
                                {
                                    name: 'test_group_finish',
                                    text: __('通过测试'),
                                    title: __('通过回归测试'),
                                    classname: 'btn btn-xs btn-success btn-magic btn-ajax',
                                    url: 'demand/it_web_demand/test_group_finish/is_all_test/1',
                                    confirm: '请确定是否  <b>通过测试</b>',
                                    success: function (data, ret) {
                                        table.bootstrapTable('refresh');
                                        //如果需要阻止成功提示，则必须使用return false;
                                        //return false;
                                    },
                                    error: function (data, ret) {
                                        console.log(data, ret);
                                        Layer.alert(ret.msg);
                                        return false;
                                    },
                                    visible: function(row){
                                        if(row.status == 6){
                                            if(row.demand_test_finish && row.is_test_finish_hidden == 1){//操作权限及显示权限
                                                if(row.test_group == 1 && row.return_test_is_finish == 0){
                                                    return true;
                                                }else{
                                                    return false;
                                                }
                                            }
                                        }

                                    }
                                },
                                {
                                    name: 'detail_log',
                                    text: __('详情记录'),
                                    title: __('详情记录'),
                                    classname: 'btn btn-xs btn-primary btn-dialog',
                                    url: 'demand/it_web_demand/detail_log/demand_type/2',
                                    callback: function (data) {
                                    },
                                    visible: function(row){
                                        if(row.status == 7){
                                            return true;
                                        }else{
                                            return false;
                                        }
                                    }
                                },
                            ],
                            formatter: Table.api.formatter.buttons
                        },
                    ]
                ]
            });

            // 为表格绑定事件
            Table.api.bindevent(table);
        },
        add: function () {

            Controller.api.bindevent();

            //点击事件 #todo::需判断仓库或者客服
            $(document).on('click', '.problem_type', function () {
                //读取是谁添加的配置console.log(Config.work_type);
                $('.step_type').attr('checked', false);
                $('.step_type').parent().hide();
                $('#appoint_group_users').html('');//切换问题类型时清空承接人
                $('#recept_person_id').val('');//切换问题类型时清空隐藏域承接人id
                $('#recept_person').val('');//切换问题类型时清空隐藏域承接人
                $('.measure').hide();
                $('#recept_group_id').val('');
                if (2 == Config.work_type) { //如果是仓库人员添加的工单
                    $('#step_id').hide();
                    $('#recept_person_group').hide();
                    $('#after_user_group').show();
                    $('#after_user_id').val(Config.workorder.copy_group);
                    $('#after_user').html(Config.users[Config.workorder.copy_group]);
                } else { //如果是客服人员添加的工单

                    var id = $(this).val();
                    //id大于5 默认措施4
                    if (id > 5) {
                        var steparr = Config.workorder['step04'];
                        for (var j = 0; j < steparr.length; j++) {
                            $('#step' + steparr[j].step_id).parent().show();
                            //读取对应措施配置
                            $('#step' + steparr[j].step_id + '-is_check').val(steparr[j].is_check);
                            $('#step' + steparr[j].step_id + '-appoint_group').val((steparr[j].appoint_group).join(','));
                        }
                    } else {
                        var step = Config.workorder.customer_problem_group[id].step;
                        var steparr = Config.workorder[step];
                        console.log(steparr);
                        for (var j = 0; j < steparr.length; j++) {
                            $('#step' + steparr[j].step_id).parent().show();
                            //读取对应措施配置
                            $('#step' + steparr[j].step_id + '-is_check').val(steparr[j].is_check);
                            $('#step' + steparr[j].step_id + '-appoint_group').val((steparr[j].appoint_group).join(','));
                        }
                    }
                    var checkID = [];//定义一个空数组
                    $("input[name='row[measure_choose_id][]']:checked").each(function (i) {
                        checkID[i] = $(this).val();
                    });
                    for (var m = 0; m < checkID.length; m++) {
                        var node = $('.step' + checkID[m]);
                        if (node.is(':hidden')) {
                            node.show();
                        } else {
                            node.hide();
                        }
                        var secondNode = $('.step' + id + '-' + checkID[m]);
                        if (secondNode.is(':hidden')) {
                            secondNode.show();
                        } else {
                            secondNode.hide();
                        }
                    }
                    //判断更换镜框的状态，如果显示的话把原数据带出来，如果隐藏则不显示原数据 start
                    if (!$('.step1-1').is(':hidden')) {
                        changeFrame()
                    }
                    //判断更换镜框的状态，如果显示的话把原数据带出来，如果隐藏则不显示原数据 end
                    //判断取消订单的状态，如果显示的话把原数据带出来，如果隐藏则不显示原数据 start
                    if (!$('.step3').is(':hidden')) {
                        cancelOrder();
                    }
                    //判断取消订单的状态，如果显示的话把原数据带出来，如果隐藏则不显示原数据 end                   
                }
            })

            //根据措施类型显示隐藏
            $(document).on('click', '.step_type', function () {
                $("#input-hidden").html('');
                var incrementId = $('#c-platform_order').val();
                if (!incrementId) {
                    Toastr.error('订单号不能为空');
                    return false;
                } else {
                    $('.measure').hide();
                    var problem_type_id = $("input[name='row[problem_type_id]']:checked").val();
                    var checkID = [];//定义一个空数组
                    var appoint_group = '';
                    var input_content = '';
                    $("input[name='row[measure_choose_id][]']:checked").each(function (i) {
                        checkID[i] = $(this).val();
                        var id = $(this).val();
                        //获取承接组
                        appoint_group += $('#step' + id + '-appoint_group').val() + ',';
                        var group = $('#step' + id + '-appoint_group').val();
                        var group_arr = group.split(',')
                        var appoint_users = [];
                        var appoint_val = [];
                        for (var i = 0; i < group_arr.length; i++) {
                            //循环根据承接组Key获取对应承接人id
                            appoint_users.push(Config.workorder[group_arr[i]]);
                            appoint_val[Config.workorder[group_arr[i]]] = group_arr[i];
                        }

                        //循环根据承接人id获取对应人名称
                        for (var j = 0; j < appoint_users.length; j++) {
                            input_content += '<input type="hidden" name="row[order_recept][appoint_group][' + id + '][]" value="' + appoint_val[appoint_users[j]] + '"/>';
                            input_content += '<input type="hidden" name="row[order_recept][appoint_ids][' + id + '][]" value="' + appoint_users[j] + '"/>';
                            input_content += '<input type="hidden" name="row[order_recept][appoint_users][' + id + '][]" value="' + Config.users[appoint_users[j]] + '"/>';
                        }

                        //获取是否需要审核
                        if ($('#step' + id + '-is_check').val() > 0) {
                            $('#is_check').val(1);
                        }
                    });
                    //追加到元素之后
                    $("#input-hidden").append(input_content);
                    //一般措施
                    for (var m = 0; m < checkID.length; m++) {
                        var node = $('.step' + checkID[m]);
                        if (node.is(':hidden')) {
                            node.show();
                        } else {
                            node.hide();
                        }
                        //二级措施
                        var secondNode = $('.step' + problem_type_id + '-' + checkID[m]);
                        if (secondNode.is(':hidden')) {
                            secondNode.show();
                        } else {
                            secondNode.hide();
                        }
                    }
                    var id = $(this).val();
                    var arr = array_filter(appoint_group.split(','));
                    var username = [];
                    var appoint_users = [];
                    //循环根据承接组Key获取对应承接人id
                    for (var i = 0; i < arr.length - 1; i++) {
                        //循环根据承接组Key获取对应承接人id
                        appoint_users.push(Config.workorder[arr[i]]);
                    }

                    //循环根据承接人id获取对应人名称
                    for (var j = 0; j < appoint_users.length; j++) {
                        username.push(Config.users[appoint_users[j]]);
                    }

                    var users = array_filter(username);
                    $('#appoint_group_users').html(users.join(','));

                    //判断更换镜框的状态，如果显示的话把原数据带出来，如果隐藏则不显示原数据 start
                    if (!$('.step1-1').is(':hidden')) {
                        changeFrame();
                    }
                    //判断更换镜框的状态，如果显示的话把原数据带出来，如果隐藏则不显示原数据 end
                    //判断取消订单的状态，如果显示的话把原数据带出来，如果隐藏则不显示原数据 start
                    if (!$('.step3').is(':hidden')) {
                        cancelOrder();
                    }
                    //判断取消订单的状态，如果显示的话把原数据带出来，如果隐藏则不显示原数据 end
                }
            });
            //增加一行镜架数据
            $(document).on('click', '.btn-add-frame', function () {
                var rows = document.getElementById("caigou-table-sku").rows.length;
                var content = '<tr>' +
                    '<td><input class="form-control" name="row[change_frame][original_sku][]" type="text"></td>' +
                    '<td><input class="form-control" name="row[change_frame][original_number][]" type="text"></td>' +
                    '<td><input class="form-control change_sku" name="row[change_frame][change_sku][]" type="text"></td>' +
                    '<td><input class="form-control change_number" name="row[change_frame][change_number][]" type="text"></td>' +
                    '<td><a href="javascript:;" class="btn btn-danger btn-del" title="删除"><i class="fa fa-trash"></i> 删除</a></td>' +
                    '</tr>';
                $('#caigou-table-sku tbody').append(content);
            });


            //删除一行镜架数据
            $(document).on('click', '.btn-del', function () {
                $(this).parent().parent().remove();
            });
            //增加一行镜片数据
            $(document).on('click', '.btn-add-lens', function () {
                var contents = $('#edit_lens').html();
                $('#lens_contents').after(contents);
                Controller.api.bindevent();
            });
            //删除一行镜片数据
            $(document).on('click', '.btn-del-lens', function () {
                $(this).parent().parent().remove();
            });

            //赠品 start
            // $(document).on('click', '.btn-add-box', function () {
            //     var option = $('#add_box_option').html();
            //     var str = '<div><label style="margin-top: 10px;" class="control-label col-xs-12 col-sm-2">SKU：</label>\n' +
            //         '                    <div style="margin-top: 10px;" class="col-xs-12 col-sm-8">\n' +
            //         '                        <div class="dropup">\n' +
            //         '                            <select class="selectpicker" name="row[order_change][change_sku][]" data-live-search="true" title="请选择">\n' + option +
            //         '                            </select>\n' +
            //         '                        </div>\n' +
            //         '                    </div>\n' +
            //         '                    <label style="margin-top: 10px;" class="control-label col-xs-12 col-sm-2">数量：</label>\n' +
            //         '                    <div style="margin-top: 10px;" class="col-xs-12 col-sm-8">\n' +
            //         '                        <input class="form-control" name="row[order_change][change_number][]" type="text" value="">\n' +
            //         '                        <a href="javascript:;" class="btn btn-danger btn-del-box" title="删除"><i class="fa fa-trash"></i>删除</a>\n' +
            //         '                    </div></div>';
            //     $('#add_box').append(str);
            //     Controller.api.bindevent();
            // });
            $(document).on('click', '.btn-del-box', function () {
                $(this).parent().parent().remove();
            });
            //赠品 end

            //补发 start
            $(document).on('click', '.btn-add-supplement', function () {
                var contents = $('#edit_lens').html();
                $('#supplement-order').after(contents);
                Controller.api.bindevent();
            });
            $(document).on('click', '.btn-del-supplement', function () {
                $(this).parent().parent().remove();
            });
            //补发 end

            //模糊匹配订单号
            $('#c-platform_order').autocomplete({
                source: function (request, response) {
                    var incrementId = $('#c-platform_order').val();
                    if (incrementId.length > 4) {
                        $.ajax({
                            type: "POST",
                            url: "ajax/ajaxGetLikeOrder",
                            dataType: "json",
                            cache: false,
                            async: false,
                            data: {
                                order_number: incrementId
                            },
                            success: function (json) {
                                var data = json.data;
                                response($.map(data, function (item) {
                                    return {
                                        label: item,//下拉框显示值
                                        value: item,//选中后，填充到input框的值
                                        //id:item.bankCodeInfo//选中后，填充到id里面的值
                                    };
                                }));
                            }
                        });
                    }
                },
                delay: 10,//延迟100ms便于输入
                select: function (event, ui) {
                    $("#bankUnionNo").val(ui.item.id);//取出在return里面放入到item中的属性
                },
                scroll: true,
                pagingMore: true,
                max: 5000
            });

            //失去焦点
            $('#c-platform_order').blur(function () {
                var incrementId = $(this).val();
                if (!incrementId) {
                    Toastr.error('订单号不能为空');
                    return false;
                }
                var str = incrementId.substring(0, 3);
                //判断站点
                if (str == '100' || str == '400' || str == '500') {
                    $("#work_platform").val(1);
                } else if (str == '130' || str == '430') {
                    $('#work_platform').val(2);
                } else if (str == '300' || str == '600') {
                    $('#work_platform').val(3);
                }
                $('.selectpicker ').selectpicker('refresh');

            })

            //根据订单号获取数据
            $('#platform_order').click(function () {
                var incrementId = $('#c-platform_order').val();
                var sitetype = $('#work_platform').val();
                $('#c-order_sku').html('');
                Backend.api.ajax({
                    url: 'saleaftermanage/work_order_list/get_sku_list',
                    data: {
                        sitetype: sitetype,
                        order_number: incrementId
                    }
                }, function (data, ret) {
                    $('#order_pay_currency').val(data.base_currency_code);
                    $('#order_pay_method').val(data.method);
                    $('#customer_email').val(data.customer_email);
                    var shtml = '<option value="">请选择</option>';
                    for (var i in data.sku) {
                        shtml += '<option value="' + data.sku[i] + '">' + data.sku[i] + '</option>'
                    }
                    $('#c-order_sku').append(shtml);
                    $('.selectpicker ').selectpicker('refresh');
                    //判断更换镜框的状态，如果显示的话把原数据带出来，如果隐藏则不显示原数据 start
                    if (!$('.step1-1').is(':hidden')) {
                        changeFrame()
                    }
                    //判断更换镜框的状态，如果显示的话把原数据带出来，如果隐藏则不显示原数据 end
                    //判断取消订单的状态，如果显示的话把原数据带出来，如果隐藏则不显示原数据 start
                    if (!$('.step3').is(':hidden')) {
                        cancelOrder();
                    }
                    //判断取消订单的状态，如果显示的话把原数据带出来，如果隐藏则不显示原数据 end                                        
                });
            })
            //补发点击填充数据
            var lens_click_data;
            var gift_click_data;
            $(document).on('click', 'input[name="row[measure_choose_id][]"]', function () {

                var value = $(this).val();
                var check = $(this).prop('checked');
                var increment_id = $('#c-platform_order').val();
                if (increment_id) {
                    var site_type = $('#work_platform').val();
                    //补发
                    if (value == 7 && check === true) {
                        //获取补发的信息
                        $.ajax({
                            type: "POST",
                            url: "saleaftermanage/work_order_list/ajaxGetAddress",
                            dataType: "json",
                            cache: false,
                            async: false,
                            data: {
                                increment_id: increment_id,
                                site_type: site_type,
                            },
                            success: function (json) {
                                if (json.code == 0) {
                                    Toastr.error(json.msg);
                                    return false;
                                }
                                var data = json.data.address;
                                var lens = json.data.lens;
                                var prescriptions = data.prescriptions;
                                $('#supplement-order').html(lens.html);
                                var order_pay_currency = $('#order_pay_currency').val();
                                //修改地址
                                var address = '';
                                for (var i = 0; i < data.address.length; i++) {
                                    if (i == 0) {
                                        address += '<option value="' + i + '" selected>' + data.address[i].address_type + '</option>';
                                        //补发地址自动填充第一个
                                        $('#c-firstname').val(data.address[i].firstname);
                                        $('#c-lastname').val(data.address[i].lastname);
                                        $('#c-email').val(data.address[i].email);
                                        $('#c-telephone').val(data.address[i].telephone);
                                        $('#c-country').val(data.address[i].country_id);
                                        $('#c-country').change();
                                        $('#c-region').val(data.address[i].region_id);
                                        $('#c-city').val(data.address[i].city);
                                        $('#c-street').val(data.address[i].street);
                                        $('#c-postcode').val(data.address[i].postcode);
                                        $('#c-currency_code').val(order_pay_currency);
                                    } else {
                                        address += '<option value="' + i + '">' + data.address[i].address_type + '</option>';
                                    }

                                }
                                $('#address_select').html(address);
                                //选择地址切换地址
                                $('#address_select').change(function () {
                                    var address_id = $(this).val();
                                    var address = data.address[address_id];
                                    $('#c-firstname').val(address.firstname);
                                    $('#c-lastname').val(address.lastname);
                                    $('#c-email').val(address.email);
                                    $('#c-telephone').val(address.telephone);
                                    $('#c-country').val(address.country_id);
                                    $('#c-country').change();
                                    $('#c-region').val(address.region_id);
                                    $('#c-city').val(address.city);
                                    $('#c-street').val(address.street);
                                    $('#c-postcode').val(address.postcode);
                                })

                                //追加
                                lens_click_data = '<div class="margin-top:10px;">' + lens.html + '<div class="form-group-child4_del"><a href="javascript:;" style="width: 50%;" class="btn btn-danger btn-del-lens" title="删除"><i class="fa fa-trash"></i>删除</a></div></div>';


                                //处方选择填充
                                $(document).on('change', '#prescription_select', function () {
                                    var val = $(this).val();
                                    var prescription = prescriptions[val];
                                    var prescription_div = $(this).parents('.step7_function2').next('.step1_function3');
                                    prescription_div.find('input').val('');
                                    prescription_div.find('input[name="row[replacement][od_sph][]"]').val(prescription.od_sph);
                                    prescription_div.find('input[name="row[replacement][os_sph][]"]').val(prescription.os_sph);
                                    prescription_div.find('input[name="row[replacement][os_cyl][]"]').val(prescription.os_cyl);
                                    prescription_div.find('input[name="row[replacement][od_cyl][]"]').val(prescription.od_cyl);
                                    prescription_div.find('input[name="row[replacement][od_axis][]"]').val(prescription.od_axis);
                                    prescription_div.find('input[name="row[replacement][os_axis][]"]').val(prescription.os_axis);

                                    //$(this).parents('.step7_function2').val('')
                                    $(this).parents('.step7_function2').find('select[name="row[replacement][recipe_type][]"]').val(prescription.prescription_type);
                                    $(this).parents('.step7_function2').find('select[name="row[replacement][recipe_type][]"]').change();
                                    prescription_div.find('select[name="row[replacement][coating_type][]"]').val(prescription.coating_id);
                                    prescription_div.find('select[name="row[replacement][lens_type][]"]').val(prescription.index_id);

                                    //add，pd添加
                                    if (prescription.hasOwnProperty("total_add")) {
                                        prescription_div.find('input[name="row[replacement][od_add][]"]').val(prescription.total_add);
                                        //prescription_div.find('input[name="row[replacement][os_add][]"]').attr('disabled',true);
                                    } else {
                                        prescription_div.find('input[name="row[replacement][od_add][]"]').val(prescription.od_add);
                                        prescription_div.find('input[name="row[replacement][os_add][]"]').val(prescription.os_add);
                                    }
                                    if (prescription.hasOwnProperty("pd")) {
                                        prescription_div.find('input[name="row[replacement][pd_r][]"]').val(prescription.pd);
                                        //prescription_div.find('input[name="row[replacement][pd_l][]"]').attr('disabled',true);
                                    } else {
                                        prescription_div.find('input[name="row[replacement][pd_r][]"]').val(prescription.pd_r);
                                        prescription_div.find('input[name="row[replacement][pd_l][]"]').val(prescription.pd_l);
                                    }
                                    //
                                    if (prescription.hasOwnProperty("od_pv")) {
                                        prescription_div.find('input[name="row[replacement][od_pv][]"]').val(prescription.od_pv);
                                    }
                                    if (prescription.hasOwnProperty("od_bd")) {
                                        prescription_div.find('input[name="row[replacement][od_bd][]"]').val(prescription.od_bd);
                                    }
                                    if (prescription.hasOwnProperty("od_pv_r")) {
                                        prescription_div.find('input[name="row[replacement][od_pv_r][]"]').val(prescription.od_pv_r);
                                    }
                                    if (prescription.hasOwnProperty("od_bd_r")) {
                                        prescription_div.find('input[name="row[replacement][od_bd_r][]"]').val(prescription.od_bd_r);
                                    }
                                    if (prescription.hasOwnProperty("os_pv")) {
                                        prescription_div.find('input[name="row[replacement][os_pv][]"]').val(prescription.os_pv);
                                    }
                                    if (prescription.hasOwnProperty("os_bd")) {
                                        prescription_div.find('input[name="row[replacement][os_bd][]"]').val(prescription.os_bd);
                                    }
                                    if (prescription.hasOwnProperty("os_pv_r")) {
                                        prescription_div.find('input[name="row[replacement][os_pv_r][]"]').val(prescription.os_pv_r);
                                    }
                                    if (prescription.hasOwnProperty("od_pv")) {
                                        prescription_div.find('input[name="row[replacement][os_bd_r][]"]').val(prescription.os_bd_r);
                                    }
                                    $('.selectpicker ').selectpicker('refresh');
                                })


                                $('.selectpicker ').selectpicker('refresh');
                                Controller.api.bindevent();
                            }
                        });
                    }
                    //更加镜架的更改
                    var question = $('input[name="row[problem_type_id]"]:checked').val();
                    if (value == 1 && question == 2 && check === true) {
                        Backend.api.ajax({
                            url: 'saleaftermanage/work_order_list/ajaxGetChangeLens',
                            data: {
                                increment_id: increment_id,
                                site_type: site_type,
                            }
                        }, function (data, ret) {
                            $('#lens_contents').html(data.html);
                            $('.selectpicker ').selectpicker('refresh');
                        });
                    }
                    //赠品
                    if (value == 6 && check == true) {
                        Backend.api.ajax({
                            url: 'saleaftermanage/work_order_list/ajaxGetGiftLens',
                            data: {
                                increment_id: increment_id,
                                site_type: site_type,
                            }
                        }, function (data, ret) {
                            $('.add_gift').html(data.html);
                            //追加
                            gift_click_data = '<div class="margin-top:10px;">' + data.html + '<div class="form-group-child4_del"><a href="javascript:;" style="width: 50%;" class="btn btn-danger btn-del-lens" title="删除"><i class="fa fa-trash"></i>删除</a></div></div>';
                            $('.selectpicker ').selectpicker('refresh');
                        });
                    }
                } else {
                    Toastr.error('请选选择订单号……');
                }

            });

            $(document).on('click', '.btn-add-box', function () {
                $('.add_gift').after(gift_click_data);
                $('.selectpicker ').selectpicker('refresh');
                Controller.api.bindevent();
            });
            $(document).on('click', '.btn-add-supplement-reissue', function () {
                $('#supplement-order').after(lens_click_data);
                $('.selectpicker ').selectpicker('refresh');
                Controller.api.bindevent();
            });
            //根据prescription_type获取lens_type
            $(document).on('change', 'select[name="row[replacement][recipe_type][]"],select[name="row[change_lens][recipe_type][]"],select[name="row[gift][recipe_type][]"]', function () {
                var sitetype = $('#work_platform').val();
                var prescription_type = $(this).val();
                var that = $(this);
                Backend.api.ajax({
                    url: 'saleaftermanage/work_order_list/ajaxGetLensType',
                    data: {
                        site_type: sitetype,
                        prescription_type: prescription_type
                    }
                }, function (data, ret) {
                    var prescription_div = that.parents('.prescription_type_step').next('div');
                    var lens_type;
                    for (var i = 0; i < data.length; i++) {
                        lens_type += '<option value="' + data[i].lens_id + '">' + data[i].lens_data_name + '</option>';
                    }
                    prescription_div.find('#lens_type').html(lens_type);
                    $('.selectpicker ').selectpicker('refresh');
                }, function (data, ret) {
                    var prescription_div = that.parents('.prescription_type_step').next('div');
                    prescription_div.find('#lens_type').html('');
                    $('.selectpicker ').selectpicker('refresh');
                }
                );
            })

            //省市二级联动
            $(document).on('change', '#c-country', function () {
                var id = $(this).val();

                $.ajax({
                    type: "POST",
                    url: "saleaftermanage/work_order_list/ajaxGetProvince",
                    dataType: "json",
                    cache: false,
                    async: false,
                    data: {
                        country_id: id,
                    },
                    success: function (json) {
                        var data = json.province;
                        var province = '';
                        for (var i = 0; i < data.length; i++) {
                            province += '<option value="' + data[i].region_id + '">' + data[i].default_name + '</option>';
                        }
                        $('#c-region').html(province);
                        $('.selectpicker ').selectpicker('refresh');
                    }
                });
            });

        },
        edit: function () {
            Controller.api.bindevent();
            //如果问题类型存在，显示问题类型和措施
            if (Config.problem_type_id) {
                var id = Config.problem_type_id;
                //id大于5 默认措施4
                if (id > 5) {
                    var steparr = Config.workorder['step04'];
                    for (var j = 0; j < steparr.length; j++) {
                        $('#step' + steparr[j].step_id).parent().show();
                        //读取对应措施配置
                        $('#step' + steparr[j].step_id + '-is_check').val(steparr[j].is_check);
                        $('#step' + steparr[j].step_id + '-appoint_group').val((steparr[j].appoint_group).join(','));
                    }
                } else {
                    var step = Config.workorder.customer_problem_group[id].step;
                    var steparr = Config.workorder[step];
                    console.log(steparr);
                    for (var j = 0; j < steparr.length; j++) {
                        $('#step' + steparr[j].step_id).parent().show();
                        //读取对应措施配置
                        $('#step' + steparr[j].step_id + '-is_check').val(steparr[j].is_check);
                        $('#step' + steparr[j].step_id + '-appoint_group').val((steparr[j].appoint_group).join(','));
                    }
                }
                if (Config.measureList) {
                    var checkID = Config.measureList;//措施列表赋值给checkID
                    for (var m = 0; m < checkID.length; m++) {
                        var node = $('.step' + checkID[m]);
                        if (node.is(':hidden')) {
                            node.show();
                        } else {
                            node.hide();
                        }
                        var secondNode = $('.step' + id + '-' + checkID[m]);
                        if (secondNode.is(':hidden')) {
                            secondNode.show();
                        } else {
                            secondNode.hide();
                        }
                    }
                }
                //判断更换镜框的状态，如果显示的话把原数据带出来，如果隐藏则不显示原数据 start
                if (!$('.step1-1').is(':hidden')) {
                    changeFrame()
                }
                //判断更换镜框的状态，如果显示的话把原数据带出来，如果隐藏则不显示原数据 end
                //判断取消订单的状态，如果显示的话把原数据带出来，如果隐藏则不显示原数据 start
                if (!$('.step3').is(':hidden')) {
                    cancelOrder();
                }
                //判断取消订单的状态，如果显示的话把原数据带出来，如果隐藏则不显示原数据 end
            }
            //如果措施存在
            if (Config.measureList) {

            }
            console.log(Config.problem_type_id);
            console.log(Config.measureList);

        },
        //处理任务
        process: function () {
            //点击事件 #todo::需判断仓库或者客服
            $(document).on('click', '.problem_type', function () {
                $('.step_type').attr('checked', false);
                $('.step_type').parent().hide();
                $('#appoint_group_users').html('');//切换问题类型时清空承接人
                $('#recept_person_id').val('');//切换问题类型时清空隐藏域承接人id
                $('#recept_person').val('');//切换问题类型时清空隐藏域承接人
                $('.measure').hide();
                var id = $(this).val();

                //判断是客服创建还是仓库创建
                if (Config.work_type == 1) {
                    var temp_id = 5;
                } else if (Config.work_type == 2) {
                    var temp_id = 4;
                }

                //id大于5 默认措施4
                if (id > temp_id) {
                    var steparr = Config.workorder['step04'];
                    for (var j = 0; j < steparr.length; j++) {
                        $('#step' + steparr[j].step_id).parent().show();
                        //读取对应措施配置
                        $('#step' + steparr[j].step_id + '-is_check').val(steparr[j].is_check);
                        $('#step' + steparr[j].step_id + '-appoint_group').val((steparr[j].appoint_group).join(','));
                    }
                } else {
                    //判断是客服创建还是仓库创建
                    if (Config.work_type == 1) {
                        var step = Config.workorder.customer_problem_group[id].step;
                    } else if (Config.work_type == 2) {
                        var step = Config.workorder.warehouse_problem_group[id].step;
                    }

                    var steparr = Config.workorder[step];
                    console.log(steparr);
                    for (var j = 0; j < steparr.length; j++) {
                        $('#step' + steparr[j].step_id).parent().show();
                        //读取对应措施配置
                        $('#step' + steparr[j].step_id + '-is_check').val(steparr[j].is_check);
                        $('#step' + steparr[j].step_id + '-appoint_group').val((steparr[j].appoint_group).join(','));
                    }
                }
                var checkID = [];//定义一个空数组
                $("input[name='row[measure_choose_id][]']:checked").each(function (i) {
                    checkID[i] = $(this).val();
                });
                for (var m = 0; m < checkID.length; m++) {
                    var node = $('.step' + checkID[m]);
                    if (node.is(':hidden')) {
                        node.show();
                    } else {
                        node.hide();
                    }
                    var secondNode = $('.step' + id + '-' + checkID[m]);
                    if (secondNode.is(':hidden')) {
                        secondNode.show();
                    } else {
                        secondNode.hide();
                    }
                }
            })
        },
        api: {
            bindevent: function () {
                Form.api.bindevent($("form[role=form]"));
                //点击事件 #todo::需判断仓库或者客服
                $(document).on('click', '.problem_type', function () {
                    //读取是谁添加的配置console.log(Config.work_type);
                    $('.step_type').attr('checked', false);
                    $('.step_type').parent().hide();
                    $('#appoint_group_users').html('');//切换问题类型时清空承接人
                    $('#recept_person_id').val('');//切换问题类型时清空隐藏域承接人id
                    $('#recept_person').val('');//切换问题类型时清空隐藏域承接人
                    $('.measure').hide();
                    $('#recept_group_id').val('');
                    if (2 == Config.work_type) { //如果是仓库人员添加的工单
                        $('#step_id').hide();
                        $('#recept_person_group').hide();
                        $('#after_user_group').show();
                        $('#after_user_id').val(Config.workorder.copy_group);
                        $('#after_user').html(Config.users[Config.workorder.copy_group]);
                    } else { //如果是客服人员添加的工单

                        var id = $(this).val();
                        //id大于5 默认措施4
                        if (id > 5) {
                            var steparr = Config.workorder['step04'];
                            for (var j = 0; j < steparr.length; j++) {
                                $('#step' + steparr[j].step_id).parent().show();
                                //读取对应措施配置
                                $('#step' + steparr[j].step_id + '-is_check').val(steparr[j].is_check);
                                $('#step' + steparr[j].step_id + '-appoint_group').val((steparr[j].appoint_group).join(','));
                            }
                        } else {
                            var step = Config.workorder.customer_problem_group[id].step;
                            var steparr = Config.workorder[step];
                            console.log(steparr);
                            for (var j = 0; j < steparr.length; j++) {
                                $('#step' + steparr[j].step_id).parent().show();
                                //读取对应措施配置
                                $('#step' + steparr[j].step_id + '-is_check').val(steparr[j].is_check);
                                $('#step' + steparr[j].step_id + '-appoint_group').val((steparr[j].appoint_group).join(','));
                            }
                        }
                        var checkID = [];//定义一个空数组
                        $("input[name='row[measure_choose_id][]']:checked").each(function (i) {
                            checkID[i] = $(this).val();
                        });
                        for (var m = 0; m < checkID.length; m++) {
                            var node = $('.step' + checkID[m]);
                            if (node.is(':hidden')) {
                                node.show();
                            } else {
                                node.hide();
                            }
                            var secondNode = $('.step' + id + '-' + checkID[m]);
                            if (secondNode.is(':hidden')) {
                                secondNode.show();
                            } else {
                                secondNode.hide();
                            }
                        }
                        //判断更换镜框的状态，如果显示的话把原数据带出来，如果隐藏则不显示原数据 start
                        if (!$('.step1-1').is(':hidden')) {
                            changeFrame()
                        }
                        //判断更换镜框的状态，如果显示的话把原数据带出来，如果隐藏则不显示原数据 end
                        //判断取消订单的状态，如果显示的话把原数据带出来，如果隐藏则不显示原数据 start
                        if (!$('.step3').is(':hidden')) {
                            cancelOrder();
                        }
                        //判断取消订单的状态，如果显示的话把原数据带出来，如果隐藏则不显示原数据 end                   
                    }
                })

                //根据措施类型显示隐藏
                $(document).on('click', '.step_type', function () {
                    $("#input-hidden").html('');
                    var incrementId = $('#c-platform_order').val();
                    if (!incrementId) {
                        Toastr.error('订单号不能为空');
                        return false;
                    } else {
                        $('.measure').hide();
                        var problem_type_id = $("input[name='row[problem_type_id]']:checked").val();
                        var checkID = [];//定义一个空数组
                        var appoint_group = '';
                        var input_content = '';
                        $("input[name='row[measure_choose_id][]']:checked").each(function (i) {
                            checkID[i] = $(this).val();
                            var id = $(this).val();
                            //获取承接组
                            appoint_group += $('#step' + id + '-appoint_group').val() + ',';
                            var group = $('#step' + id + '-appoint_group').val();
                            var group_arr = group.split(',')
                            var appoint_users = [];
                            var appoint_val = [];
                            for (var i = 0; i < group_arr.length; i++) {
                                //循环根据承接组Key获取对应承接人id
                                appoint_users.push(Config.workorder[group_arr[i]]);
                                appoint_val[Config.workorder[group_arr[i]]] = group_arr[i];
                            }

                            //循环根据承接人id获取对应人名称
                            for (var j = 0; j < appoint_users.length; j++) {
                                input_content += '<input type="hidden" name="row[order_recept][appoint_group][' + id + '][]" value="' + appoint_val[appoint_users[j]] + '"/>';
                                input_content += '<input type="hidden" name="row[order_recept][appoint_ids][' + id + '][]" value="' + appoint_users[j] + '"/>';
                                input_content += '<input type="hidden" name="row[order_recept][appoint_users][' + id + '][]" value="' + Config.users[appoint_users[j]] + '"/>';
                            }

                            //获取是否需要审核
                            if ($('#step' + id + '-is_check').val() > 0) {
                                $('#is_check').val(1);
                            }
                        });
                        //追加到元素之后
                        $("#input-hidden").append(input_content);
                        //一般措施
                        for (var m = 0; m < checkID.length; m++) {
                            var node = $('.step' + checkID[m]);
                            if (node.is(':hidden')) {
                                node.show();
                            } else {
                                node.hide();
                            }
                            //二级措施
                            var secondNode = $('.step' + problem_type_id + '-' + checkID[m]);
                            if (secondNode.is(':hidden')) {
                                secondNode.show();
                            } else {
                                secondNode.hide();
                            }
                        }
                        var id = $(this).val();
                        var arr = array_filter(appoint_group.split(','));
                        var username = [];
                        var appoint_users = [];
                        //循环根据承接组Key获取对应承接人id
                        for (var i = 0; i < arr.length - 1; i++) {
                            //循环根据承接组Key获取对应承接人id
                            appoint_users.push(Config.workorder[arr[i]]);
                        }

                        //循环根据承接人id获取对应人名称
                        for (var j = 0; j < appoint_users.length; j++) {
                            username.push(Config.users[appoint_users[j]]);
                        }

                        var users = array_filter(username);
                        $('#appoint_group_users').html(users.join(','));

                        //判断更换镜框的状态，如果显示的话把原数据带出来，如果隐藏则不显示原数据 start
                        if (!$('.step1-1').is(':hidden')) {
                            changeFrame();
                        }
                        //判断更换镜框的状态，如果显示的话把原数据带出来，如果隐藏则不显示原数据 end
                        //判断取消订单的状态，如果显示的话把原数据带出来，如果隐藏则不显示原数据 start
                        if (!$('.step3').is(':hidden')) {
                            cancelOrder();
                        }
                        //判断取消订单的状态，如果显示的话把原数据带出来，如果隐藏则不显示原数据 end
                    }
                });
            },
        }
    };
    return Controller;
});

//过滤数组重复项
function array_filter(arr) {
    var new_arr = [];
    for (var i = 0; i < arr.length; i++) {
        var items = arr[i];
        //判断元素是否存在于new_arr中，如果不存在则插入到new_arr的最后
        if ($.inArray(items, new_arr) == -1) {
            new_arr.push(items);
        }
    }
    return new_arr;
}
//js 函数读取更换镜架信息
function changeFrame() {
    var ordertype = $('#work_platform').val();
    var order_number = $('#c-platform_order').val();
    if (!order_number) {
        return false;
    }
    if (ordertype <= 0) {
        Layer.alert('请选择正确的平台');
        return false;
    }
    Backend.api.ajax({
        url: 'saleaftermanage/work_order_list/ajax_get_order',
        data: { ordertype: ordertype, order_number: order_number }
    }, function (data, ret) {
        //删除添加的tr
        $('#change-frame tr:gt(0)').remove();
        var item = ret.data;
        console.log(item);
        var Str = '';
        for (var j = 0, len = item.length; j < len; j++) {
            var m = j + 1;
            Str += '<tr>';
            Str += '<td><input  class="form-control" name="row[change_frame][original_sku][]" type="text" value="' + item[j] + '" readonly></td>';
            Str += '<td><input  class="form-control" name="row[change_frame][original_number][]" type="text" value="1" readonly></td>';
            Str += '<td><input  class="form-control" name="row[change_frame][change_sku][]" type="text"></td>';
            Str += '<td><input  class="form-control" name="row[change_frame][change_number][]" type="text" value="1" readonly></td>';
            // Str +='<td><a href="javascript:;" class="btn btn-danger btn-del" title="删除"><i class="fa fa-trash"></i>删除</a></td>';
            Str += '</tr>';
        }
        $("#change-frame tbody").append(Str);
        return false;
    }, function (data, ret) {
        //失败的回调
        alert(ret.msg);
        console.log(ret);
        return false;
    });
}
//js 函数读取取消订单信息
function cancelOrder() {
    var ordertype = $('#work_platform').val();
    var order_number = $('#c-platform_order').val();
    if (!order_number) {
        return false;
    }
    if (ordertype <= 0) {
        Layer.alert('请选择正确的平台');
        return false;
    }
    Backend.api.ajax({
        url: 'saleaftermanage/work_order_list/ajax_get_order',
        data: { ordertype: ordertype, order_number: order_number }
    }, function (data, ret) {
        //删除添加的tr
        $('#cancel-order tr:gt(0)').remove();
        var item = ret.data;
        var Str = '';
        for (var j = 0, len = item.length; j < len; j++) {
            var m = j + 1;
            Str += '<tr>';
            Str += '<td><input  class="form-control" readonly name="row[cancel_order][original_sku][]" type="text" value="' + item[j] + '" readonly></td>';
            Str += '<td><input  class="form-control" name="row[cancel_order][original_number][]"  type="text" value="1" readonly></td>';
            Str += '<td><a href="javascript:;" class="btn btn-danger btn-del" title="删除"><i class="fa fa-trash"></i>删除</a></td>';
            Str += '</tr>';
        }
        $("#cancel-order tbody").append(Str);
        return false;
    }, function (data, ret) {
        //失败的回调
        alert(ret.msg);
        console.log(ret);
        return false;
    });
}<|MERGE_RESOLUTION|>--- conflicted
+++ resolved
@@ -52,12 +52,7 @@
 
                         { field: 'work_level', title: __('Work_level'), custom: { 1: 'success', 2: 'orange', 3: 'danger' }, searchList: { 1: '低', 2: '中', 3: '高' }, formatter: Table.api.formatter.status },
                         { field: 'problem_type_content', title: __('Problem_type_content') },
-<<<<<<< HEAD
-                        { field: 'create_user_name', title: __('create_user_name') },
-                        { field: 'is_check', title: __('Is_check'), custom: { 0: 'black', 1: 'success' }, searchList: { 0: '否', 1: '是' }, formatter: Table.api.formatter.status },
-=======
                         { field: 'is_check', title: __('Is_check'), custom: { 0: 'black', 1: 'success'}, searchList: { 0: '否', 1: '是'}, formatter: Table.api.formatter.status },
->>>>>>> 6d9a81c5
 
                         /*{ field: 'create_user_name', title: __('create_user_name') },*/
                         {
@@ -136,11 +131,6 @@
                             },
                         },
 
-<<<<<<< HEAD
-                        /* { field: 'create_time', title: __('Create_time'), operate: 'RANGE', addclass: 'datetimerange', formatter: Table.api.formatter.datetime },
-                         { field: 'check_time', title: __('Check_time'), operate: 'RANGE', addclass: 'datetimerange', formatter: Table.api.formatter.datetime },
-                         { field: 'complete_time', title: __('Complete_time'), operate: 'RANGE', addclass: 'datetimerange', formatter: Table.api.formatter.datetime },*/
-=======
                        /* { field: 'create_time', title: __('Create_time'), operate: 'RANGE', addclass: 'datetimerange', formatter: Table.api.formatter.datetime },
                         { field: 'check_time', title: __('Check_time'), operate: 'RANGE', addclass: 'datetimerange', formatter: Table.api.formatter.datetime },
                         { field: 'complete_time', title: __('Complete_time'), operate: 'RANGE', addclass: 'datetimerange', formatter: Table.api.formatter.datetime },*/
@@ -304,7 +294,6 @@
                                                 }
                                             }
                                         }
->>>>>>> 6d9a81c5
 
                                     }
                                 },
