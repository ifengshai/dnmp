--- conflicted
+++ resolved
@@ -1247,12 +1247,7 @@
         return false;
     }, function (data, ret) {
         //失败的回调
-<<<<<<< HEAD
         Toastr.error(ret.msg);
-=======
-        alert(ret.msg);
-        //console.log(ret);
->>>>>>> 8d0a46e1
         return false;
     });
 }
@@ -1304,12 +1299,7 @@
         return false;
     }, function (data, ret) {
         //失败的回调
-<<<<<<< HEAD
         Toastr.error(ret.msg);
-=======
-        alert(ret.msg);
-        //console.log(ret);
->>>>>>> 8d0a46e1
         return false;
     });
 }