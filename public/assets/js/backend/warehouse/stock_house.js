define(['jquery', 'bootstrap', 'backend', 'table', 'form', 'bootstrap-table-jump-to'], function ($, undefined, Backend, Table, Form) {

    var Controller = {
        index: function () {
            // 初始化表格参数配置
            Table.api.init({
                showJumpto: true,
                searchFormVisible: true,
                pageList: [10, 25, 50, 100],
                extend: {
                    index_url: 'warehouse/stock_house/index' + location.search,
<<<<<<< HEAD
                    add_url: 'warehouse/stock_house/add?type=1',
                    edit_url: 'warehouse/stock_house/edit?type=1',
                    table: 'store_house'
=======
                    add_url: 'warehouse/stock_house/add',
                    edit_url: 'warehouse/stock_house/edit',
                    // del_url: 'warehouse/stock_house/del',
                    multi_url: 'warehouse/stock_house/multi',
                    import_url: 'warehouse/stock_house/import',
                    table: 'store_house',
>>>>>>> de86ed92
                }
            });

            var table = $("#table");

            // 初始化表格
            table.bootstrapTable({
                url: $.fn.bootstrapTable.defaults.extend.index_url,
                pk: 'id',
                sortName: 'id',
                columns: [
                    [
                        { checkbox: true },
                        { field: 'id', title: __('Id') },
                        { field: 'coding', title: __('Coding'), operate: 'like' }, 
                        { field: 'library_name', title: __('Library_name') },
                        {
                            field: 'status', title: __('Status'), custom: { 1: 'success', 2: 'danger' },
                            searchList: { 1: '启用', 2: '禁用' },
                            formatter: Table.api.formatter.status
                        },
                        { field: 'remark', title: __('Remark') },
                        { field: 'createtime', title: __('Createtime'), operate: 'RANGE', addclass: 'datetimerange' },
                        { field: 'create_person', title: __('Create_person') },
                        { field: 'operate', title: __('Operate'), table: table, events: Table.api.events.operate, formatter: Table.api.formatter.operate }
                    ]
                ]
            });

            // 为表格绑定事件
            Table.api.bindevent(table);

            //审核通过
            $(document).on('click', '.btn-open', function () {
                var ids = Table.api.selectedids(table);
                Backend.api.ajax({
                    url: Config.moduleurl + '/warehouse/stock_house/setStatus',
                    data: { ids: ids, status: 1 }
                }, function (data, ret) {
                    table.bootstrapTable('refresh');
                });
            })

            //审核拒绝
            $(document).on('click', '.btn-close', function () {
                var ids = Table.api.selectedids(table);
                Backend.api.ajax({
                    url: Config.moduleurl + '/warehouse/stock_house/setStatus',
                    data: { ids: ids, status: 2 }
                }, function (data, ret) {
                    table.bootstrapTable('refresh');
                });
            })
        },
        add: function () {
            Controller.api.bindevent();
        },
        edit: function () {
            Controller.api.bindevent();
        },
<<<<<<< HEAD
        merge_shelf: function () {
            // 初始化表格参数配置
            Table.api.init({
                showJumpto: true,
                searchFormVisible: true,
                pageList: [10, 25, 50, 100],
                extend: {
                    index_url: 'warehouse/stock_house/merge_shelf' + location.search,
                    add_url: 'warehouse/stock_house/add?type=2',
                    edit_url: 'warehouse/stock_house/edit?type=2',
                    table: 'merge_shelf'
                }
            });

            var table = $("#table");

            // 初始化表格
            table.bootstrapTable({
                url: $.fn.bootstrapTable.defaults.extend.index_url,
                pk: 'id',
                sortName: 'id',
                columns: [
                    [
                        { checkbox: true },
                        { field: 'id', title: __('Id') },
                        {
                            field: 'subarea', title: __('合单分区'),
                            searchList: { 'A': 'A', 'B': 'B', 'C': 'C', 'D': 'D' }
                        },
                        { field: 'location', title: __('Coding'), operate: 'like' },
                        { field: 'library_name', title: __('Library_name') },
                        {
                            field: 'status', title: __('Status'), custom: { 1: 'success', 2: 'danger' },
                            searchList: { 1: '启用', 2: '禁用' },
                            formatter: Table.api.formatter.status
                        },
                        { field: 'remark', title: __('Remark') },
                        { field: 'createtime', title: __('Createtime'), operate: 'RANGE', addclass: 'datetimerange' },
                        { field: 'create_person', title: __('Create_person') },
                        {
                            field: 'operate', title: __('Operate'), table: table, events: Table.api.events.operate,
                            buttons: [
                                {
                                    name: 'print',
                                    text: __('打印'),
                                    title: __('打印'),
                                    classname: 'btn btn-xs btn-click',
                                    click:function(e, data){
                                        window.open(Config.moduleurl + '/warehouse/stock_house/print_label/ids/' + data.id, '_blank');
                                    },
                                    visible: function (row) {
                                        //返回true时按钮显示,返回false隐藏
                                        if (row.status == 1) {
                                            return true;
                                        } else {
                                            return false;
                                        }
                                    }
                                }

                            ], formatter: Table.api.formatter.operate
                        }
                    ]
                ]
            });

            // 为表格绑定事件
            Table.api.bindevent(table);

            //启用
            $(document).on('click', '.btn-open', function () {
                var ids = Table.api.selectedids(table);
                Backend.api.ajax({
                    url: Config.moduleurl + '/warehouse/stock_house/setStatus',
                    data: { ids: ids, status: 1 }
                }, function (data, ret) {
                    table.bootstrapTable('refresh');
                });
            });

            //禁用
            $(document).on('click', '.btn-close', function () {
                var ids = Table.api.selectedids(table);
                Backend.api.ajax({
                    url: Config.moduleurl + '/warehouse/stock_house/setStatus',
                    data: { ids: ids, status: 2 }
                }, function (data, ret) {
                    table.bootstrapTable('refresh');
                });
            });
        },
        temporary_shelf: function () {
            // 初始化表格参数配置
            Table.api.init({
                showJumpto: true,
                searchFormVisible: true,
                pageList: [10, 25, 50, 100],
                extend: {
                    index_url: 'warehouse/stock_house/temporary_shelf' + location.search,
                    add_url: 'warehouse/stock_house/add?type=3',
                    edit_url: 'warehouse/stock_house/edit?type=3',
                    table: 'temporary_shelf'
                }
            });

            var table = $("#table");

            // 初始化表格
            table.bootstrapTable({
                url: $.fn.bootstrapTable.defaults.extend.index_url,
                pk: 'id',
                sortName: 'id',
                columns: [
                    [
                        { checkbox: true },
                        { field: 'id', title: __('Id') },
                        { field: 'coding', title: __('Coding'), operate: 'like' },
                        { field: 'library_name', title: __('Library_name') },
                        {
                            field: 'status', title: __('Status'), custom: { 1: 'success', 2: 'danger' },
                            searchList: { 1: '启用', 2: '禁用' },
                            formatter: Table.api.formatter.status
                        },
                        { field: 'remark', title: __('Remark') },
                        { field: 'createtime', title: __('Createtime'), operate: 'RANGE', addclass: 'datetimerange' },
                        { field: 'create_person', title: __('Create_person') },
                        { field: 'operate', title: __('Operate'), table: table, events: Table.api.events.operate, formatter: Table.api.formatter.operate }
                    ]
                ]
            });

            // 为表格绑定事件
            Table.api.bindevent(table);

            //启用
            $(document).on('click', '.btn-open', function () {
                var ids = Table.api.selectedids(table);
                Backend.api.ajax({
                    url: Config.moduleurl + '/warehouse/stock_house/setStatus',
                    data: { ids: ids, status: 1 }
                }, function (data, ret) {
                    table.bootstrapTable('refresh');
                });
            });

            //禁用
            $(document).on('click', '.btn-close', function () {
                var ids = Table.api.selectedids(table);
                Backend.api.ajax({
                    url: Config.moduleurl + '/warehouse/stock_house/setStatus',
                    data: { ids: ids, status: 2 }
                }, function (data, ret) {
                    table.bootstrapTable('refresh');
                });
            });
        },
        abnormal_shelf: function () {
            // 初始化表格参数配置
            Table.api.init({
                showJumpto: true,
                searchFormVisible: true,
                pageList: [10, 25, 50, 100],
                extend: {
                    index_url: 'warehouse/stock_house/abnormal_shelf' + location.search,
                    add_url: 'warehouse/stock_house/add?type=4',
                    edit_url: 'warehouse/stock_house/edit?type=4',
                    table: 'abnormal_shelf'
                }
            });

            var table = $("#table");

            // 初始化表格
            table.bootstrapTable({
                url: $.fn.bootstrapTable.defaults.extend.index_url,
                pk: 'id',
                sortName: 'id',
                columns: [
                    [
                        { checkbox: true },
                        { field: 'id', title: __('Id') },
                        { field: 'coding', title: __('Coding'), operate: 'like' },
                        { field: 'library_name', title: __('Library_name') },
                        {
                            field: 'status', title: __('Status'), custom: { 1: 'success', 2: 'danger' },
                            searchList: { 1: '启用', 2: '禁用' },
                            formatter: Table.api.formatter.status
                        },
                        { field: 'remark', title: __('Remark') },
                        { field: 'createtime', title: __('Createtime'), operate: 'RANGE', addclass: 'datetimerange' },
                        { field: 'create_person', title: __('Create_person') },
                        { field: 'operate', title: __('Operate'), table: table, events: Table.api.events.operate, formatter: Table.api.formatter.operate }
                    ]
                ]
            });

            // 为表格绑定事件
            Table.api.bindevent(table);

            //启用
            $(document).on('click', '.btn-open', function () {
                var ids = Table.api.selectedids(table);
                Backend.api.ajax({
                    url: Config.moduleurl + '/warehouse/stock_house/setStatus',
                    data: { ids: ids, status: 1 }
                }, function (data, ret) {
                    table.bootstrapTable('refresh');
                });
            });

            //禁用
            $(document).on('click', '.btn-close', function () {
                var ids = Table.api.selectedids(table);
                Backend.api.ajax({
                    url: Config.moduleurl + '/warehouse/stock_house/setStatus',
                    data: { ids: ids, status: 2 }
                }, function (data, ret) {
                    table.bootstrapTable('refresh');
=======
        store_house:function (){
            console.log(1111)
            // 导入按钮事件
            Upload.api.plupload($('.btn-import'), function (data, ret) {
                console.log(22222);return false;
                Fast.api.ajax({
                    url: 'warehouse/stock_house/import',
                    data: { file: data.url },
                }, function (data, ret) {
                    layer.msg('导入成功！！', { time: 3000, icon: 6 }, function () {
                        location.reload();
                    });

>>>>>>> de86ed92
                });
            });
        },
        api: {
            bindevent: function () {
                Form.api.bindevent($("form[role=form]"));
            }
        }
    };
    return Controller;
});<|MERGE_RESOLUTION|>--- conflicted
+++ resolved
@@ -9,18 +9,12 @@
                 pageList: [10, 25, 50, 100],
                 extend: {
                     index_url: 'warehouse/stock_house/index' + location.search,
-<<<<<<< HEAD
-                    add_url: 'warehouse/stock_house/add?type=1',
-                    edit_url: 'warehouse/stock_house/edit?type=1',
-                    table: 'store_house'
-=======
                     add_url: 'warehouse/stock_house/add',
                     edit_url: 'warehouse/stock_house/edit',
                     // del_url: 'warehouse/stock_house/del',
                     multi_url: 'warehouse/stock_house/multi',
                     import_url: 'warehouse/stock_house/import',
                     table: 'store_house',
->>>>>>> de86ed92
                 }
             });
 
@@ -81,226 +75,6 @@
         edit: function () {
             Controller.api.bindevent();
         },
-<<<<<<< HEAD
-        merge_shelf: function () {
-            // 初始化表格参数配置
-            Table.api.init({
-                showJumpto: true,
-                searchFormVisible: true,
-                pageList: [10, 25, 50, 100],
-                extend: {
-                    index_url: 'warehouse/stock_house/merge_shelf' + location.search,
-                    add_url: 'warehouse/stock_house/add?type=2',
-                    edit_url: 'warehouse/stock_house/edit?type=2',
-                    table: 'merge_shelf'
-                }
-            });
-
-            var table = $("#table");
-
-            // 初始化表格
-            table.bootstrapTable({
-                url: $.fn.bootstrapTable.defaults.extend.index_url,
-                pk: 'id',
-                sortName: 'id',
-                columns: [
-                    [
-                        { checkbox: true },
-                        { field: 'id', title: __('Id') },
-                        {
-                            field: 'subarea', title: __('合单分区'),
-                            searchList: { 'A': 'A', 'B': 'B', 'C': 'C', 'D': 'D' }
-                        },
-                        { field: 'location', title: __('Coding'), operate: 'like' },
-                        { field: 'library_name', title: __('Library_name') },
-                        {
-                            field: 'status', title: __('Status'), custom: { 1: 'success', 2: 'danger' },
-                            searchList: { 1: '启用', 2: '禁用' },
-                            formatter: Table.api.formatter.status
-                        },
-                        { field: 'remark', title: __('Remark') },
-                        { field: 'createtime', title: __('Createtime'), operate: 'RANGE', addclass: 'datetimerange' },
-                        { field: 'create_person', title: __('Create_person') },
-                        {
-                            field: 'operate', title: __('Operate'), table: table, events: Table.api.events.operate,
-                            buttons: [
-                                {
-                                    name: 'print',
-                                    text: __('打印'),
-                                    title: __('打印'),
-                                    classname: 'btn btn-xs btn-click',
-                                    click:function(e, data){
-                                        window.open(Config.moduleurl + '/warehouse/stock_house/print_label/ids/' + data.id, '_blank');
-                                    },
-                                    visible: function (row) {
-                                        //返回true时按钮显示,返回false隐藏
-                                        if (row.status == 1) {
-                                            return true;
-                                        } else {
-                                            return false;
-                                        }
-                                    }
-                                }
-
-                            ], formatter: Table.api.formatter.operate
-                        }
-                    ]
-                ]
-            });
-
-            // 为表格绑定事件
-            Table.api.bindevent(table);
-
-            //启用
-            $(document).on('click', '.btn-open', function () {
-                var ids = Table.api.selectedids(table);
-                Backend.api.ajax({
-                    url: Config.moduleurl + '/warehouse/stock_house/setStatus',
-                    data: { ids: ids, status: 1 }
-                }, function (data, ret) {
-                    table.bootstrapTable('refresh');
-                });
-            });
-
-            //禁用
-            $(document).on('click', '.btn-close', function () {
-                var ids = Table.api.selectedids(table);
-                Backend.api.ajax({
-                    url: Config.moduleurl + '/warehouse/stock_house/setStatus',
-                    data: { ids: ids, status: 2 }
-                }, function (data, ret) {
-                    table.bootstrapTable('refresh');
-                });
-            });
-        },
-        temporary_shelf: function () {
-            // 初始化表格参数配置
-            Table.api.init({
-                showJumpto: true,
-                searchFormVisible: true,
-                pageList: [10, 25, 50, 100],
-                extend: {
-                    index_url: 'warehouse/stock_house/temporary_shelf' + location.search,
-                    add_url: 'warehouse/stock_house/add?type=3',
-                    edit_url: 'warehouse/stock_house/edit?type=3',
-                    table: 'temporary_shelf'
-                }
-            });
-
-            var table = $("#table");
-
-            // 初始化表格
-            table.bootstrapTable({
-                url: $.fn.bootstrapTable.defaults.extend.index_url,
-                pk: 'id',
-                sortName: 'id',
-                columns: [
-                    [
-                        { checkbox: true },
-                        { field: 'id', title: __('Id') },
-                        { field: 'coding', title: __('Coding'), operate: 'like' },
-                        { field: 'library_name', title: __('Library_name') },
-                        {
-                            field: 'status', title: __('Status'), custom: { 1: 'success', 2: 'danger' },
-                            searchList: { 1: '启用', 2: '禁用' },
-                            formatter: Table.api.formatter.status
-                        },
-                        { field: 'remark', title: __('Remark') },
-                        { field: 'createtime', title: __('Createtime'), operate: 'RANGE', addclass: 'datetimerange' },
-                        { field: 'create_person', title: __('Create_person') },
-                        { field: 'operate', title: __('Operate'), table: table, events: Table.api.events.operate, formatter: Table.api.formatter.operate }
-                    ]
-                ]
-            });
-
-            // 为表格绑定事件
-            Table.api.bindevent(table);
-
-            //启用
-            $(document).on('click', '.btn-open', function () {
-                var ids = Table.api.selectedids(table);
-                Backend.api.ajax({
-                    url: Config.moduleurl + '/warehouse/stock_house/setStatus',
-                    data: { ids: ids, status: 1 }
-                }, function (data, ret) {
-                    table.bootstrapTable('refresh');
-                });
-            });
-
-            //禁用
-            $(document).on('click', '.btn-close', function () {
-                var ids = Table.api.selectedids(table);
-                Backend.api.ajax({
-                    url: Config.moduleurl + '/warehouse/stock_house/setStatus',
-                    data: { ids: ids, status: 2 }
-                }, function (data, ret) {
-                    table.bootstrapTable('refresh');
-                });
-            });
-        },
-        abnormal_shelf: function () {
-            // 初始化表格参数配置
-            Table.api.init({
-                showJumpto: true,
-                searchFormVisible: true,
-                pageList: [10, 25, 50, 100],
-                extend: {
-                    index_url: 'warehouse/stock_house/abnormal_shelf' + location.search,
-                    add_url: 'warehouse/stock_house/add?type=4',
-                    edit_url: 'warehouse/stock_house/edit?type=4',
-                    table: 'abnormal_shelf'
-                }
-            });
-
-            var table = $("#table");
-
-            // 初始化表格
-            table.bootstrapTable({
-                url: $.fn.bootstrapTable.defaults.extend.index_url,
-                pk: 'id',
-                sortName: 'id',
-                columns: [
-                    [
-                        { checkbox: true },
-                        { field: 'id', title: __('Id') },
-                        { field: 'coding', title: __('Coding'), operate: 'like' },
-                        { field: 'library_name', title: __('Library_name') },
-                        {
-                            field: 'status', title: __('Status'), custom: { 1: 'success', 2: 'danger' },
-                            searchList: { 1: '启用', 2: '禁用' },
-                            formatter: Table.api.formatter.status
-                        },
-                        { field: 'remark', title: __('Remark') },
-                        { field: 'createtime', title: __('Createtime'), operate: 'RANGE', addclass: 'datetimerange' },
-                        { field: 'create_person', title: __('Create_person') },
-                        { field: 'operate', title: __('Operate'), table: table, events: Table.api.events.operate, formatter: Table.api.formatter.operate }
-                    ]
-                ]
-            });
-
-            // 为表格绑定事件
-            Table.api.bindevent(table);
-
-            //启用
-            $(document).on('click', '.btn-open', function () {
-                var ids = Table.api.selectedids(table);
-                Backend.api.ajax({
-                    url: Config.moduleurl + '/warehouse/stock_house/setStatus',
-                    data: { ids: ids, status: 1 }
-                }, function (data, ret) {
-                    table.bootstrapTable('refresh');
-                });
-            });
-
-            //禁用
-            $(document).on('click', '.btn-close', function () {
-                var ids = Table.api.selectedids(table);
-                Backend.api.ajax({
-                    url: Config.moduleurl + '/warehouse/stock_house/setStatus',
-                    data: { ids: ids, status: 2 }
-                }, function (data, ret) {
-                    table.bootstrapTable('refresh');
-=======
         store_house:function (){
             console.log(1111)
             // 导入按钮事件
@@ -314,7 +88,6 @@
                         location.reload();
                     });
 
->>>>>>> de86ed92
                 });
             });
         },
