define(['jquery', 'bootstrap', 'backend', 'table', 'form', 'bootstrap-table-jump-to'], function ($, undefined, Backend, Table, Form) {
    $.ajax({
        url: "warehouse/stock_house/shelf_number1",
        async: false,
        success: function (obj) {
            province = obj;
        }
    });
    var Controller = {
        index: function () {
            // 初始化表格参数配置
            Table.api.init({
                showJumpto: true,
                searchFormVisible: true,
                pageList: [10, 25, 50, 100],
                extend: {
                    index_url: 'warehouse/stock_house/index' + location.search,
                    add_url: 'warehouse/stock_house/add?type=1',
                    edit_url: 'warehouse/stock_house/edit?type=1',
                    import_url: 'warehouse/stock_house/import',
                    table: 'store_house'
                }
            });

            var table = $("#table");

            // 初始化表格
            table.bootstrapTable({
                url: $.fn.bootstrapTable.defaults.extend.index_url,
                pk: 'id',
                sortName: 'id',
                columns: [
                    [
                        {checkbox: true},
                        {field: 'id', title: __('Id')},
                        {
                            field: 'shelf_number',
                            title: __('货架号'),
                            searchList: province, formatter: function (value) {
                                for (var index in province) {
                                    if (value == index) {
                                        return province[index];
                                    }
                                }
                            },
                            formatter: Table.api.formatter.shelf_number

                        },
                        {field: 'coding', title: __('Coding'), operate: 'like'},
                        {field: 'library_name', title: __('Library_name')},
                        {
                            field: 'status', title: __('Status'), custom: {1: 'success', 2: 'danger'},
                            searchList: {1: '启用', 2: '禁用'},
                            formatter: Table.api.formatter.status
                        },
                        {field: 'remark', title: __('Remark')},
                        {field: 'createtime', title: __('Createtime'), operate: 'RANGE', addclass: 'datetimerange'},
                        {field: 'create_person', title: __('Create_person')},
                        {
                            field: 'operate',
                            title: __('Operate'),
                            table: table,
                            events: Table.api.events.operate,
                            formatter: Table.api.formatter.operate
                        }
                    ]
                ]
            });

            // 为表格绑定事件
            Table.api.bindevent(table);

            //审核通过
            $(document).on('click', '.btn-open', function () {
                var ids = Table.api.selectedids(table);
                Backend.api.ajax({
                    url: Config.moduleurl + '/warehouse/stock_house/setStatus',
                    data: {ids: ids, status: 1}
                }, function (data, ret) {
                    table.bootstrapTable('refresh');
                });
            })

            //审核拒绝
            $(document).on('click', '.btn-close', function () {
                var ids = Table.api.selectedids(table);
                Backend.api.ajax({
                    url: Config.moduleurl + '/warehouse/stock_house/setStatus',
                    data: {ids: ids, status: 2}
                }, function (data, ret) {
                    table.bootstrapTable('refresh');
                });
            })
        },
        add: function () {
            Controller.api.bindevent();
        },
        edit: function () {
            Controller.api.bindevent();
        },
<<<<<<< HEAD
        store_house: function () {
            console.log(1111)
            // 导入按钮事件
            Upload.api.plupload($('.btn-import'), function (data, ret) {
                console.log(22222);
                return false;
                Fast.api.ajax({
                    url: 'warehouse/stock_house/import',
                    data: {file: data.url},
                }, function (data, ret) {
                    layer.msg('导入成功！！', {time: 3000, icon: 6}, function () {
                        location.reload();
                    });
=======
        merge_shelf: function () {
            // 初始化表格参数配置
            Table.api.init({
                showJumpto: true,
                searchFormVisible: true,
                pageList: [10, 25, 50, 100],
                extend: {
                    index_url: 'warehouse/stock_house/merge_shelf' + location.search,
                    add_url: 'warehouse/stock_house/add?type=2',
                    edit_url: 'warehouse/stock_house/edit?type=2',
                    table: 'merge_shelf'
                }
            });

            var table = $("#table");

            // 初始化表格
            table.bootstrapTable({
                url: $.fn.bootstrapTable.defaults.extend.index_url,
                pk: 'id',
                sortName: 'id',
                columns: [
                    [
                        { checkbox: true },
                        { field: 'id', title: __('Id') },
                        {
                            field: 'subarea', title: __('合单分区'),
                            searchList: { 'A': 'A', 'B': 'B', 'C': 'C', 'D': 'D' }
                        },
                        { field: 'location', title: __('Coding'), operate: 'like' },
                        { field: 'library_name', title: __('Library_name') },
                        {
                            field: 'status', title: __('Status'), custom: { 1: 'success', 2: 'danger' },
                            searchList: { 1: '启用', 2: '禁用' },
                            formatter: Table.api.formatter.status
                        },
                        { field: 'remark', title: __('Remark') },
                        { field: 'createtime', title: __('Createtime'), operate: 'RANGE', addclass: 'datetimerange' },
                        { field: 'create_person', title: __('Create_person') },
                        {
                            field: 'operate', title: __('Operate'), table: table, events: Table.api.events.operate,
                            buttons: [
                                {
                                    name: 'print',
                                    text: __('打印'),
                                    title: __('打印'),
                                    classname: 'btn btn-xs btn-click',
                                    click:function(e, data){
                                        window.open(Config.moduleurl + '/warehouse/stock_house/print_label/ids/' + data.id, '_blank');
                                    },
                                    visible: function (row) {
                                        //返回true时按钮显示,返回false隐藏
                                        if (row.status == 1) {
                                            return true;
                                        } else {
                                            return false;
                                        }
                                    }
                                }

                            ], formatter: Table.api.formatter.operate
                        }
                    ]
                ]
            });

            // 为表格绑定事件
            Table.api.bindevent(table);

            //启用
            $(document).on('click', '.btn-open', function () {
                var ids = Table.api.selectedids(table);
                Backend.api.ajax({
                    url: Config.moduleurl + '/warehouse/stock_house/setStatus',
                    data: { ids: ids, status: 1 }
                }, function (data, ret) {
                    table.bootstrapTable('refresh');
                });
            });

            //禁用
            $(document).on('click', '.btn-close', function () {
                var ids = Table.api.selectedids(table);
                Backend.api.ajax({
                    url: Config.moduleurl + '/warehouse/stock_house/setStatus',
                    data: { ids: ids, status: 2 }
                }, function (data, ret) {
                    table.bootstrapTable('refresh');
                });
            });
        },
        temporary_shelf: function () {
            // 初始化表格参数配置
            Table.api.init({
                showJumpto: true,
                searchFormVisible: true,
                pageList: [10, 25, 50, 100],
                extend: {
                    index_url: 'warehouse/stock_house/temporary_shelf' + location.search,
                    add_url: 'warehouse/stock_house/add?type=3',
                    edit_url: 'warehouse/stock_house/edit?type=3',
                    table: 'temporary_shelf'
                }
            });
>>>>>>> bfcc894a

            var table = $("#table");

            // 初始化表格
            table.bootstrapTable({
                url: $.fn.bootstrapTable.defaults.extend.index_url,
                pk: 'id',
                sortName: 'id',
                columns: [
                    [
                        { checkbox: true },
                        { field: 'id', title: __('Id') },
                        { field: 'coding', title: __('Coding'), operate: 'like' },
                        { field: 'library_name', title: __('Library_name') },
                        {
                            field: 'status', title: __('Status'), custom: { 1: 'success', 2: 'danger' },
                            searchList: { 1: '启用', 2: '禁用' },
                            formatter: Table.api.formatter.status
                        },
                        { field: 'remark', title: __('Remark') },
                        { field: 'createtime', title: __('Createtime'), operate: 'RANGE', addclass: 'datetimerange' },
                        { field: 'create_person', title: __('Create_person') },
                        { field: 'operate', title: __('Operate'), table: table, events: Table.api.events.operate, formatter: Table.api.formatter.operate }
                    ]
                ]
            });

            // 为表格绑定事件
            Table.api.bindevent(table);

            //启用
            $(document).on('click', '.btn-open', function () {
                var ids = Table.api.selectedids(table);
                Backend.api.ajax({
                    url: Config.moduleurl + '/warehouse/stock_house/setStatus',
                    data: { ids: ids, status: 1 }
                }, function (data, ret) {
                    table.bootstrapTable('refresh');
                });
            });

            //禁用
            $(document).on('click', '.btn-close', function () {
                var ids = Table.api.selectedids(table);
                Backend.api.ajax({
                    url: Config.moduleurl + '/warehouse/stock_house/setStatus',
                    data: { ids: ids, status: 2 }
                }, function (data, ret) {
                    table.bootstrapTable('refresh');
                });
            });
        },
        abnormal_shelf: function () {
            // 初始化表格参数配置
            Table.api.init({
                showJumpto: true,
                searchFormVisible: true,
                pageList: [10, 25, 50, 100],
                extend: {
                    index_url: 'warehouse/stock_house/abnormal_shelf' + location.search,
                    add_url: 'warehouse/stock_house/add?type=4',
                    edit_url: 'warehouse/stock_house/edit?type=4',
                    table: 'abnormal_shelf'
                }
            });

            var table = $("#table");

            // 初始化表格
            table.bootstrapTable({
                url: $.fn.bootstrapTable.defaults.extend.index_url,
                pk: 'id',
                sortName: 'id',
                columns: [
                    [
                        { checkbox: true },
                        { field: 'id', title: __('Id') },
                        { field: 'coding', title: __('Coding'), operate: 'like' },
                        { field: 'library_name', title: __('Library_name') },
                        {
                            field: 'status', title: __('Status'), custom: { 1: 'success', 2: 'danger' },
                            searchList: { 1: '启用', 2: '禁用' },
                            formatter: Table.api.formatter.status
                        },
                        { field: 'remark', title: __('Remark') },
                        { field: 'createtime', title: __('Createtime'), operate: 'RANGE', addclass: 'datetimerange' },
                        { field: 'create_person', title: __('Create_person') },
                        { field: 'operate', title: __('Operate'), table: table, events: Table.api.events.operate, formatter: Table.api.formatter.operate }
                    ]
                ]
            });

            // 为表格绑定事件
            Table.api.bindevent(table);

            //启用
            $(document).on('click', '.btn-open', function () {
                var ids = Table.api.selectedids(table);
                Backend.api.ajax({
                    url: Config.moduleurl + '/warehouse/stock_house/setStatus',
                    data: { ids: ids, status: 1 }
                }, function (data, ret) {
                    table.bootstrapTable('refresh');
                });
            });

            //禁用
            $(document).on('click', '.btn-close', function () {
                var ids = Table.api.selectedids(table);
                Backend.api.ajax({
                    url: Config.moduleurl + '/warehouse/stock_house/setStatus',
                    data: { ids: ids, status: 2 }
                }, function (data, ret) {
                    table.bootstrapTable('refresh');
                });
            });
        },
        api: {
            bindevent: function () {
                Form.api.bindevent($("form[role=form]"));
            }
        }
    };
    return Controller;
});<|MERGE_RESOLUTION|>--- conflicted
+++ resolved
@@ -1,11 +1,5 @@
 define(['jquery', 'bootstrap', 'backend', 'table', 'form', 'bootstrap-table-jump-to'], function ($, undefined, Backend, Table, Form) {
-    $.ajax({
-        url: "warehouse/stock_house/shelf_number1",
-        async: false,
-        success: function (obj) {
-            province = obj;
-        }
-    });
+
     var Controller = {
         index: function () {
             // 初始化表格参数配置
@@ -31,38 +25,19 @@
                 sortName: 'id',
                 columns: [
                     [
-                        {checkbox: true},
-                        {field: 'id', title: __('Id')},
-                        {
-                            field: 'shelf_number',
-                            title: __('货架号'),
-                            searchList: province, formatter: function (value) {
-                                for (var index in province) {
-                                    if (value == index) {
-                                        return province[index];
-                                    }
-                                }
-                            },
-                            formatter: Table.api.formatter.shelf_number
-
-                        },
-                        {field: 'coding', title: __('Coding'), operate: 'like'},
-                        {field: 'library_name', title: __('Library_name')},
-                        {
-                            field: 'status', title: __('Status'), custom: {1: 'success', 2: 'danger'},
-                            searchList: {1: '启用', 2: '禁用'},
+                        { checkbox: true },
+                        { field: 'id', title: __('Id') },
+                        { field: 'coding', title: __('Coding'), operate: 'like' }, 
+                        { field: 'library_name', title: __('Library_name') },
+                        {
+                            field: 'status', title: __('Status'), custom: { 1: 'success', 2: 'danger' },
+                            searchList: { 1: '启用', 2: '禁用' },
                             formatter: Table.api.formatter.status
                         },
-                        {field: 'remark', title: __('Remark')},
-                        {field: 'createtime', title: __('Createtime'), operate: 'RANGE', addclass: 'datetimerange'},
-                        {field: 'create_person', title: __('Create_person')},
-                        {
-                            field: 'operate',
-                            title: __('Operate'),
-                            table: table,
-                            events: Table.api.events.operate,
-                            formatter: Table.api.formatter.operate
-                        }
+                        { field: 'remark', title: __('Remark') },
+                        { field: 'createtime', title: __('Createtime'), operate: 'RANGE', addclass: 'datetimerange' },
+                        { field: 'create_person', title: __('Create_person') },
+                        { field: 'operate', title: __('Operate'), table: table, events: Table.api.events.operate, formatter: Table.api.formatter.operate }
                     ]
                 ]
             });
@@ -75,7 +50,7 @@
                 var ids = Table.api.selectedids(table);
                 Backend.api.ajax({
                     url: Config.moduleurl + '/warehouse/stock_house/setStatus',
-                    data: {ids: ids, status: 1}
+                    data: { ids: ids, status: 1 }
                 }, function (data, ret) {
                     table.bootstrapTable('refresh');
                 });
@@ -86,7 +61,7 @@
                 var ids = Table.api.selectedids(table);
                 Backend.api.ajax({
                     url: Config.moduleurl + '/warehouse/stock_house/setStatus',
-                    data: {ids: ids, status: 2}
+                    data: { ids: ids, status: 2 }
                 }, function (data, ret) {
                     table.bootstrapTable('refresh');
                 });
@@ -98,21 +73,6 @@
         edit: function () {
             Controller.api.bindevent();
         },
-<<<<<<< HEAD
-        store_house: function () {
-            console.log(1111)
-            // 导入按钮事件
-            Upload.api.plupload($('.btn-import'), function (data, ret) {
-                console.log(22222);
-                return false;
-                Fast.api.ajax({
-                    url: 'warehouse/stock_house/import',
-                    data: {file: data.url},
-                }, function (data, ret) {
-                    layer.msg('导入成功！！', {time: 3000, icon: 6}, function () {
-                        location.reload();
-                    });
-=======
         merge_shelf: function () {
             // 初始化表格参数配置
             Table.api.init({
@@ -217,7 +177,6 @@
                     table: 'temporary_shelf'
                 }
             });
->>>>>>> bfcc894a
 
             var table = $("#table");
 
