--- conflicted
+++ resolved
@@ -51,10 +51,7 @@
         'selectpage': '../libs/fastadmin-selectpage/selectpage',
         'citypicker': '../libs/fastadmin-citypicker/dist/js/city-picker.min',
         'citypicker-data': '../libs/fastadmin-citypicker/dist/js/city-picker.data',
-<<<<<<< HEAD
-=======
         'jqui':'../libs/jquery-ui/jquery-ui',
->>>>>>> 46876fc2
     },
     // shim依赖配置
     shim: {
@@ -103,8 +100,6 @@
             deps: ['bootstrap', 'slimscroll'],
             exports: '$.AdminLTE'
         },
-<<<<<<< HEAD
-=======
         'jqui':{
             deps:[
                 'jquery',
@@ -112,7 +107,6 @@
             ],
             exports: 'jqui'
         },
->>>>>>> 46876fc2
         'bootstrap-datetimepicker': [
             'moment/locale/zh-cn',
 //            'css!../libs/eonasdan-bootstrap-datetimepicker/build/css/bootstrap-datetimepicker.min.css',
