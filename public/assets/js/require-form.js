define(['jquery', 'bootstrap', 'upload', 'validator'], function ($, undefined, Upload, Validator) {
    var Form = {
        config: {
            fieldlisttpl: '<dd class="form-inline"><input type="text" name="<%=name%>[<%=index%>][key]" class="form-control" value="<%=row.key%>" size="10" /> <input type="text" name="<%=name%>[<%=index%>][value]" class="form-control" value="<%=row.value%>" /> <span class="btn btn-sm btn-danger btn-remove"><i class="fa fa-times"></i></span> <span class="btn btn-sm btn-primary btn-dragsort"><i class="fa fa-arrows"></i></span></dd>'
        },
        events: {
            validator: function (form, success, error, submit) {
                if (!form.is("form"))
                    return;
                //绑定表单事件
                form.validator($.extend({
                    validClass: 'has-success',
                    invalidClass: 'has-error',
                    bindClassTo: '.form-group',
                    formClass: 'n-default n-bootstrap',
                    msgClass: 'n-right',
                    stopOnError: true,
                    display: function (elem) {
                        return $(elem).closest('.form-group').find(".control-label").text().replace(/\:/, '');
                    },
                    dataFilter: function (data) {
                        if (data.code === 1) {
                            return data.msg ? { "ok": data.msg } : '';
                        } else {
                            return data.msg;
                        }
                    },
                    target: function (input) {
                        var target = $(input).data("target");
                        if (target && $(target).size() > 0) {
                            return $(target);
                        }
                        var $formitem = $(input).closest('.form-group'),
                            $msgbox = $formitem.find('span.msg-box');
                        if (!$msgbox.length) {
                            return [];
                        }
                        return $msgbox;
                    },
                    valid: function (ret) {
                        var that = this, submitBtn = $(".layer-footer [type=submit]", form);
                        that.holdSubmit(true);
                        submitBtn.addClass("disabled");
                        //验证通过提交表单
                        var submitResult = Form.api.submit($(ret), function (data, ret) {
                            that.holdSubmit(false);
                            submitBtn.removeClass("disabled");
                            if (false === $(this).triggerHandler("success.form", [data, ret])) {
                                return false;
                            }
                            if (typeof success === 'function') {
                                if (false === success.call($(this), data, ret)) {
                                    return false;
                                }
                            }
                            //提示及关闭当前窗口
                            var msg = ret.hasOwnProperty("msg") && ret.msg !== "" ? ret.msg : __('Operation completed');
                            parent.Toastr.success(msg);
                            parent.$(".btn-refresh").trigger("click");
                            var index = parent.Layer.getFrameIndex(window.name);
                            parent.Layer.close(index);
                            return false;
                        }, function (data, ret) {
                            that.holdSubmit(false);
                            if (false === $(this).triggerHandler("error.form", [data, ret])) {
                                return false;
                            }
                            submitBtn.removeClass("disabled");
                            if (typeof error === 'function') {
                                if (false === error.call($(this), data, ret)) {
                                    return false;
                                }
                            }
                        }, submit);
                        //如果提交失败则释放锁定
                        if (!submitResult) {
                            that.holdSubmit(false);
                            submitBtn.removeClass("disabled");
                        }
                        return false;
                    }
                }, form.data("validator-options") || {}));

                //移除提交按钮的disabled类
                $(".layer-footer [type=submit],.fixed-footer [type=submit],.normal-footer [type=submit]", form).removeClass("disabled");
            },
            selectpicker: function (form) {
                //绑定select元素事件
                if ($(".selectpicker", form).size() > 0) {
                    require(['bootstrap-select', 'bootstrap-select-lang'], function () {
                        $('.selectpicker', form).selectpicker();
                        $(form).on("reset", function () {
                            setTimeout(function () {
                                $('.selectpicker').selectpicker('refresh').trigger("change");
                            }, 1);
                        });
                    });
                }
            },
            selectpage: function (form) {
                //绑定selectpage元素事件
                if ($(".selectpage", form).size() > 0) {
                    require(['selectpage'], function () {
                        $('.selectpage', form).selectPage({
                            eAjaxSuccess: function (data) {
                                data.list = typeof data.rows !== 'undefined' ? data.rows : (typeof data.list !== 'undefined' ? data.list : []);
                                data.totalRow = typeof data.total !== 'undefined' ? data.total : (typeof data.totalRow !== 'undefined' ? data.totalRow : data.list.length);
                                return data;
                            }
                        });
                    });
                    //给隐藏的元素添加上validate验证触发事件
                    $(document).on("change", ".sp_hidden", function () {
                        $(this).trigger("validate");
                    });
                    $(document).on("change", ".sp_input", function () {
                        $(this).closest(".sp_container").find(".sp_hidden").trigger("change");
                    });
                    $(form).on("reset", function () {
                        setTimeout(function () {
                            $('.selectpage', form).selectPageClear();
                        }, 1);
                    });
                }
            },
            cxselect: function (form) {
                //绑定cxselect元素事件
                if ($("[data-toggle='cxselect']", form).size() > 0) {
                    require(['cxselect'], function () {
                        $.cxSelect.defaults.jsonName = 'name';
                        $.cxSelect.defaults.jsonValue = 'value';
                        $.cxSelect.defaults.jsonSpace = 'data';
                        $("[data-toggle='cxselect']", form).cxSelect();
                    });
                }
            },
            citypicker: function (form) {
                //绑定城市远程插件
                if ($("[data-toggle='city-picker']", form).size() > 0) {
                    require(['citypicker'], function () {
                        $(form).on("reset", function () {
                            setTimeout(function () {
                                $("[data-toggle='city-picker']").citypicker('refresh');
                            }, 1);
                        });
                    });
                }
            },
            datetimepicker: function (form) {
                //绑定日期时间元素事件
                if ($(".datetimepicker", form).size() > 0) {
                    require(['bootstrap-datetimepicker'], function () {
                        var options = {
                            format: 'YYYY-MM-DD HH:mm:ss',
                            icons: {
                                time: 'fa fa-clock-o',
                                date: 'fa fa-calendar',
                                up: 'fa fa-chevron-up',
                                down: 'fa fa-chevron-down',
                                previous: 'fa fa-chevron-left',
                                next: 'fa fa-chevron-right',
                                today: 'fa fa-history',
                                clear: 'fa fa-trash',
                                close: 'fa fa-remove'
                            },
                            showTodayButton: true,
                            showClose: true
                        };
                        $('.datetimepicker', form).parent().css('position', 'relative');
                        $('.datetimepicker', form).datetimepicker(options);
                    });
                }
            },
            datetimepickernew: function (form) {
                //绑定日期时间元素事件
                if ($(".datetimepickernew", form).size() > 0) {
                    require(['bootstrap-daterangepicker'], function () {
                      
                        var options = {
                          
                            timePickerSeconds: true,
                            timePicker24Hour: true,
                            singleDatePicker:true,
                            showDropdowns:true,
                            timePicker : true,
                            locale: {
                                format: 'YYYY-MM-DD HH:mm:ss',
                                customRangeLabel: __("Custom Range"),
                                applyLabel: __("Apply"),
                                cancelLabel: __("Clear"),
                            },
                            timePickerIncrement:1
                            
                    
                        };
                       
                        $('.datetimepickernew', form).daterangepicker(options);
                    });
                }
            },
<<<<<<< HEAD

=======
>>>>>>> 49854888
            daterangepicker: function (form) {
                //绑定日期时间元素事件
                if ($(".datetimerange", form).size() > 0) {
                    require(['bootstrap-daterangepicker'], function () {
                        var ranges = {};
                        ranges[__('Today')] = [Moment().startOf('day'), Moment().endOf('day')];
                        ranges[__('Yesterday')] = [Moment().subtract(1, 'days').startOf('day'), Moment().subtract(1, 'days').endOf('day')];
                        ranges[__('Last 7 Days')] = [Moment().subtract(6, 'days').startOf('day'), Moment().endOf('day')];
                        ranges[__('Last 30 Days')] = [Moment().subtract(29, 'days').startOf('day'), Moment().endOf('day')];
                        ranges[__('This Month')] = [Moment().startOf('month'), Moment().endOf('month')];
                        ranges[__('Last Month')] = [Moment().subtract(1, 'month').startOf('month'), Moment().subtract(1, 'month').endOf('month')];
                        var options = {
                            timePicker: false,
                            autoUpdateInput: false,
                            timePickerSeconds: true,
                            timePicker24Hour: true,
                            autoApply: true,
                            locale: {
                                format: 'YYYY-MM-DD HH:mm:ss',
                                customRangeLabel: __("Custom Range"),
                                applyLabel: __("Apply"),
                                cancelLabel: __("Clear"),
                            },
                            ranges: ranges,
                            timePicker : true,
                            timePickerIncrement : 1
                        };
                        var origincallback = function (start, end) {
                            $(this.element).val(start.format(this.locale.format) + " - " + end.format(this.locale.format));
                            $(this.element).trigger('blur');
                        };
                        $(".datetimerange", form).each(function () {
                            var callback = typeof $(this).data('callback') == 'function' ? $(this).data('callback') : origincallback;
                            $(this).on('apply.daterangepicker', function (ev, picker) {
                                callback.call(picker, picker.startDate, picker.endDate);
                            });
                            $(this).on('cancel.daterangepicker', function (ev, picker) {
                                $(this).val('').trigger('blur');
                            });
                            $(this).daterangepicker($.extend({}, options, $(this).data()), callback);
                        });
                    });
                }
            },
            plupload: function (form) {
                //绑定plupload上传元素事件
                if ($(".plupload", form).size() > 0) {
                    Upload.api.plupload($(".plupload", form));
                }
            },
            faselect: function (form) {
                //绑定fachoose选择附件事件
                if ($(".fachoose", form).size() > 0) {
                    $(".fachoose", form).on('click', function () {
                        var that = this;
                        var multiple = $(this).data("multiple") ? $(this).data("multiple") : false;
                        var mimetype = $(this).data("mimetype") ? $(this).data("mimetype") : '';
                        var admin_id = $(this).data("admin-id") ? $(this).data("admin-id") : '';
                        var user_id = $(this).data("user-id") ? $(this).data("user-id") : '';
                        parent.Fast.api.open("general/attachment/select?element_id=" + $(this).attr("id") + "&multiple=" + multiple + "&mimetype=" + mimetype + "&admin_id=" + admin_id + "&user_id=" + user_id, __('Choose'), {
                            callback: function (data) {
                                var button = $("#" + $(that).attr("id"));
                                var maxcount = $(button).data("maxcount");
                                var input_id = $(button).data("input-id") ? $(button).data("input-id") : "";
                                maxcount = typeof maxcount !== "undefined" ? maxcount : 0;
                                if (input_id && data.multiple) {
                                    var urlArr = [];
                                    var inputObj = $("#" + input_id);
                                    var value = $.trim(inputObj.val());
                                    if (value !== "") {
                                        urlArr.push(inputObj.val());
                                    }
                                    urlArr.push(data.url)
                                    var result = urlArr.join(",");
                                    if (maxcount > 0) {
                                        var nums = value === '' ? 0 : value.split(/\,/).length;
                                        var files = data.url !== "" ? data.url.split(/\,/) : [];
                                        var remains = maxcount - nums;
                                        if (files.length > remains) {
                                            Toastr.error(__('You can choose up to %d file%s', remains));
                                            return false;
                                        }
                                    }
                                    inputObj.val(result).trigger("change").trigger("validate");
                                } else {
                                    $("#" + input_id).val(data.url).trigger("change").trigger("validate");
                                }
                            }
                        });
                        return false;
                    });
                }
            },
            fieldlist: function (form) {
                //绑定fieldlist
                if ($(".fieldlist", form).size() > 0) {
                    require(['dragsort', 'template'], function (undefined, Template) {
                        //刷新隐藏textarea的值
                        var refresh = function (name) {
                            var data = {};
                            var textarea = $("textarea[name='" + name + "']", form);
                            var container = textarea.closest("dl");
                            var template = container.data("template");
                            $.each($("input,select,textarea", container).serializeArray(), function (i, j) {
                                var reg = /\[(\w+)\]\[(\w+)\]$/g;
                                var match = reg.exec(j.name);
                                if (!match)
                                    return true;
                                match[1] = "x" + parseInt(match[1]);
                                if (typeof data[match[1]] == 'undefined') {
                                    data[match[1]] = {};
                                }
                                data[match[1]][match[2]] = j.value;
                            });
                            var result = template ? [] : {};
                            $.each(data, function (i, j) {
                                if (j) {
                                    if (!template) {
                                        if (j.key != '') {
                                            result[j.key] = j.value;
                                        }
                                    } else {
                                        result.push(j);
                                    }
                                }
                            });
                            textarea.val(JSON.stringify(result));
                        };
                        //监听文本框改变事件
                        $(document).on('change keyup', ".fieldlist input,.fieldlist textarea,.fieldlist select", function () {
                            refresh($(this).closest("dl").data("name"));
                        });
                        //追加控制
                        $(".fieldlist", form).on("click", ".btn-append,.append", function (e, row) {
                            var container = $(this).closest("dl");
                            var index = container.data("index");
                            var name = container.data("name");
                            var template = container.data("template");
                            var data = container.data();
                            index = index ? parseInt(index) : 0;
                            container.data("index", index + 1);
                            var row = row ? row : {};
                            var vars = {index: index, name: name, data: data, row: row};
                            var html = template ? Template(template, vars) : Template.render(Form.config.fieldlisttpl, vars);
                            $(html).insertBefore($(this).closest("dd"));
                            $(this).trigger("fa.event.appendfieldlist", $(this).closest("dd").prev());
                        });
                        //移除控制
                        $(".fieldlist", form).on("click", "dd .btn-remove", function () {
                            var container = $(this).closest("dl");
                            $(this).closest("dd").remove();
                            refresh(container.data("name"));
                        });
                        //拖拽排序
                        $("dl.fieldlist", form).dragsort({
                            itemSelector: 'dd',
                            dragSelector: ".btn-dragsort",
                            dragEnd: function () {
                                refresh($(this).closest("dl").data("name"));
                            },
                            placeHolderTemplate: "<dd></dd>"
                        });
                        //渲染数据
                        $(".fieldlist", form).each(function () {
                            var container = this;
                            var textarea = $("textarea[name='" + $(this).data("name") + "']", form);
                            if (textarea.val() == '') {
                                return true;
                            }
                            var template = $(this).data("template");
                            var json = {};
                            try {
                                json = JSON.parse(textarea.val());
                            } catch (e) {
                            }
                            $.each(json, function (i, j) {
                                $(".btn-append,.append", container).trigger('click', template ? j : {
                                    key: i,
                                    value: j
                                });
                            });
                        });
                    });
                }
            },
            switcher: function (form) {
                form.on("click", "[data-toggle='switcher']", function () {
                    if ($(this).hasClass("disabled")) {
                        return false;
                    }
                    var input = $(this).prev("input");
                    input = $(this).data("input-id") ? $("#" + $(this).data("input-id")) : input;
                    if (input.size() > 0) {
                        var yes = $(this).data("yes");
                        var no = $(this).data("no");
                        if (input.val() == yes) {
                            input.val(no);
                            $("i", this).addClass("fa-flip-horizontal text-gray");
                        } else {
                            input.val(yes);
                            $("i", this).removeClass("fa-flip-horizontal text-gray");
                        }
                        input.trigger('change');
                    }
                    return false;
                });
            },
            bindevent: function (form) {

            },
            slider: function (form) {
                if ($(".slider", form).size() > 0) {
                    require(['bootstrap-slider'], function () {
                        $('.slider').removeClass('hidden').css('width', function (index, value) {
                            return $(this).parents('.form-control').width();
                        }).slider().on('slide', function (ev) {
                            var data = $(this).data();
                            if (typeof data.unit !== 'undefined') {
                                $(this).parents('.form-control').siblings('.value').text(ev.value + data.unit);
                            }
                        });
                    });
                }
            }
        },
        api: {
            submit: function (form, success, error, submit) {
                if (form.size() === 0) {
                    Toastr.error("表单未初始化完成,无法提交");
                    return false;
                }
                if (typeof submit === 'function') {
                    if (false === submit.call(form, success, error)) {
                        return false;
                    }
                }
                var type = form.attr("method") ? form.attr("method").toUpperCase() : 'GET';
                type = type && (type === 'GET' || type === 'POST') ? type : 'GET';
                url = form.attr("action");
                url = url ? url : location.href;
                //修复当存在多选项元素时提交的BUG
                var params = {};
                var multipleList = $("[name$='[]']", form);
                if (multipleList.size() > 0) {
                    var postFields = form.serializeArray().map(function (obj) {
                        return $(obj).prop("name");
                    });
                    $.each(multipleList, function (i, j) {
                        if (postFields.indexOf($(this).prop("name")) < 0) {
                            params[$(this).prop("name")] = '';
                        }
                    });
                }
                //调用Ajax请求方法
                Fast.api.ajax({
                    type: type,
                    url: url,
                    data: form.serialize() + (Object.keys(params).length > 0 ? '&' + $.param(params) : ''),
                    dataType: 'json',
                    complete: function (xhr) {
                        var token = xhr.getResponseHeader('__token__');
                        if (token) {
                            $("input[name='__token__']", form).val(token);
                        }
                    }
                }, function (data, ret) {
                    $('.form-group', form).removeClass('has-feedback has-success has-error');
                    if (data && typeof data === 'object') {
                        //刷新客户端token
                        if (typeof data.token !== 'undefined') {
                            $("input[name='__token__']", form).val(data.token);
                        }
                        //调用客户端事件
                        if (typeof data.callback !== 'undefined' && typeof data.callback === 'function') {
                            data.callback.call(form, data);
                        }
                    }
                    if (typeof success === 'function') {
                        if (false === success.call(form, data, ret)) {
                            return false;
                        }
                    }
                }, function (data, ret) {
                    if (data && typeof data === 'object' && typeof data.token !== 'undefined') {
                        $("input[name='__token__']", form).val(data.token);
                    }
                    if (typeof error === 'function') {
                        if (false === error.call(form, data, ret)) {
                            return false;
                        }
                    }
                });
                return true;
            },
            bindevent: function (form, success, error, submit) {

                form = typeof form === 'object' ? form : $(form);

                var events = Form.events;

                events.bindevent(form);

                events.validator(form, success, error, submit);

                events.selectpicker(form);

                events.daterangepicker(form);

                events.selectpage(form);

                events.cxselect(form);

                events.citypicker(form);

                events.datetimepicker(form);
                
                events.datetimepickernew(form);

                events.datetimepickernew(form);

                events.plupload(form);

                events.faselect(form);

                events.fieldlist(form);

                events.slider(form);

                events.switcher(form);
            },
            custom: {}
        },
    };
    return Form;
});<|MERGE_RESOLUTION|>--- conflicted
+++ resolved
@@ -198,10 +198,6 @@
                     });
                 }
             },
-<<<<<<< HEAD
-
-=======
->>>>>>> 49854888
             daterangepicker: function (form) {
                 //绑定日期时间元素事件
                 if ($(".datetimerange", form).size() > 0) {
