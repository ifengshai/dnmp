[
    {
        "name": "aws/aws-sdk-php",
<<<<<<< HEAD
        "version": "3.176.8",
        "version_normalized": "3.176.8.0",
        "source": {
            "type": "git",
            "url": "https://github.com/aws/aws-sdk-php.git",
            "reference": "776b944988167fa3d563d2cbc5fcb6763424a9f0"
        },
        "dist": {
            "type": "zip",
            "url": "https://api.github.com/repos/aws/aws-sdk-php/zipball/776b944988167fa3d563d2cbc5fcb6763424a9f0",
            "reference": "776b944988167fa3d563d2cbc5fcb6763424a9f0",
=======
        "version": "3.176.4",
        "version_normalized": "3.176.4.0",
        "source": {
            "type": "git",
            "url": "https://github.com/aws/aws-sdk-php.git",
            "reference": "7cafb35d3ef9944f542a97dde4a6bb52ad0f45d1"
        },
        "dist": {
            "type": "zip",
            "url": "https://api.github.com/repos/aws/aws-sdk-php/zipball/7cafb35d3ef9944f542a97dde4a6bb52ad0f45d1",
            "reference": "7cafb35d3ef9944f542a97dde4a6bb52ad0f45d1",
>>>>>>> 2287e126
            "shasum": "",
            "mirrors": [
                {
                    "url": "https://mirrors.aliyun.com/composer/dists/%package%/%reference%.%type%",
                    "preferred": true
                }
            ]
        },
        "require": {
            "ext-json": "*",
            "ext-pcre": "*",
            "ext-simplexml": "*",
            "guzzlehttp/guzzle": "^5.3.3|^6.2.1|^7.0",
            "guzzlehttp/promises": "^1.4.0",
            "guzzlehttp/psr7": "^1.7.0",
            "mtdowling/jmespath.php": "^2.6",
            "php": ">=5.5"
        },
        "require-dev": {
            "andrewsville/php-token-reflection": "^1.4",
            "aws/aws-php-sns-message-validator": "~1.0",
            "behat/behat": "~3.0",
            "doctrine/cache": "~1.4",
            "ext-dom": "*",
            "ext-openssl": "*",
            "ext-pcntl": "*",
            "ext-sockets": "*",
            "nette/neon": "^2.3",
            "paragonie/random_compat": ">= 2",
            "phpunit/phpunit": "^4.8.35|^5.4.3",
            "psr/cache": "^1.0",
            "psr/simple-cache": "^1.0",
            "sebastian/comparator": "^1.2.3"
        },
        "suggest": {
            "aws/aws-php-sns-message-validator": "To validate incoming SNS notifications",
            "doctrine/cache": "To use the DoctrineCacheAdapter",
            "ext-curl": "To send requests using cURL",
            "ext-openssl": "Allows working with CloudFront private distributions and verifying received SNS messages",
            "ext-sockets": "To use client-side monitoring"
        },
<<<<<<< HEAD
        "time": "2021-04-05T18:16:29+00:00",
=======
        "time": "2021-03-30T18:17:07+00:00",
>>>>>>> 2287e126
        "type": "library",
        "extra": {
            "branch-alias": {
                "dev-master": "3.0-dev"
            }
        },
        "installation-source": "dist",
        "autoload": {
            "psr-4": {
                "Aws\\": "src/"
            },
            "files": [
                "src/functions.php"
            ]
        },
        "notification-url": "https://packagist.org/downloads/",
        "license": [
            "Apache-2.0"
        ],
        "authors": [
            {
                "name": "Amazon Web Services",
                "homepage": "http://aws.amazon.com"
            }
        ],
        "description": "AWS SDK for PHP - Use Amazon Web Services in your PHP project",
        "homepage": "http://aws.amazon.com/sdkforphp",
        "keywords": [
            "amazon",
            "aws",
            "cloud",
            "dynamodb",
            "ec2",
            "glacier",
            "s3",
            "sdk"
        ]
    },
    {
        "name": "defuse/php-encryption",
        "version": "v2.2.1",
        "version_normalized": "2.2.1.0",
        "source": {
            "type": "git",
            "url": "https://github.com/defuse/php-encryption.git",
            "reference": "0f407c43b953d571421e0020ba92082ed5fb7620"
        },
        "dist": {
            "type": "zip",
            "url": "https://api.github.com/repos/defuse/php-encryption/zipball/0f407c43b953d571421e0020ba92082ed5fb7620",
            "reference": "0f407c43b953d571421e0020ba92082ed5fb7620",
            "shasum": "",
            "mirrors": [
                {
                    "url": "https://mirrors.aliyun.com/composer/dists/%package%/%reference%.%type%",
                    "preferred": true
                }
            ]
        },
        "require": {
            "ext-openssl": "*",
            "paragonie/random_compat": ">= 2",
            "php": ">=5.4.0"
        },
        "require-dev": {
            "nikic/php-parser": "^2.0|^3.0|^4.0",
            "phpunit/phpunit": "^4|^5"
        },
        "time": "2018-07-24T23:27:56+00:00",
        "bin": [
            "bin/generate-defuse-key"
        ],
        "type": "library",
        "installation-source": "dist",
        "autoload": {
            "psr-4": {
                "Defuse\\Crypto\\": "src"
            }
        },
        "notification-url": "https://packagist.org/downloads/",
        "license": [
            "MIT"
        ],
        "authors": [
            {
                "name": "Taylor Hornby",
                "email": "taylor@defuse.ca",
                "homepage": "https://defuse.ca/"
            },
            {
                "name": "Scott Arciszewski",
                "email": "info@paragonie.com",
                "homepage": "https://paragonie.com"
            }
        ],
        "description": "Secure PHP Encryption Library",
        "keywords": [
            "aes",
            "authenticated encryption",
            "cipher",
            "crypto",
            "cryptography",
            "encrypt",
            "encryption",
            "openssl",
            "security",
            "symmetric key cryptography"
        ]
    },
    {
        "name": "doctrine/cache",
        "version": "v1.4.4",
        "version_normalized": "1.4.4.0",
        "source": {
            "type": "git",
            "url": "https://github.com/doctrine/cache.git",
            "reference": "6433826dd02c9e5be8a127320dc13e7e6625d020"
        },
        "dist": {
            "type": "zip",
            "url": "https://api.github.com/repos/doctrine/cache/zipball/6433826dd02c9e5be8a127320dc13e7e6625d020",
            "reference": "6433826dd02c9e5be8a127320dc13e7e6625d020",
            "shasum": "",
            "mirrors": [
                {
                    "url": "https://mirrors.aliyun.com/composer/dists/%package%/%reference%.%type%",
                    "preferred": true
                }
            ]
        },
        "require": {
            "php": ">=5.3.2"
        },
        "conflict": {
            "doctrine/common": ">2.2,<2.4"
        },
        "require-dev": {
            "phpunit/phpunit": ">=3.7",
            "predis/predis": "~1.0",
            "satooshi/php-coveralls": "~0.6"
        },
        "time": "2015-11-02T18:33:51+00:00",
        "type": "library",
        "extra": {
            "branch-alias": {
                "dev-master": "1.5.x-dev"
            }
        },
        "installation-source": "dist",
        "autoload": {
            "psr-0": {
                "Doctrine\\Common\\Cache\\": "lib/"
            }
        },
        "notification-url": "https://packagist.org/downloads/",
        "license": [
            "MIT"
        ],
        "authors": [
            {
                "name": "Roman Borschel",
                "email": "roman@code-factory.org"
            },
            {
                "name": "Benjamin Eberlei",
                "email": "kontakt@beberlei.de"
            },
            {
                "name": "Guilherme Blanco",
                "email": "guilhermeblanco@gmail.com"
            },
            {
                "name": "Jonathan Wage",
                "email": "jonwage@gmail.com"
            },
            {
                "name": "Johannes Schmitt",
                "email": "schmittjoh@gmail.com"
            }
        ],
        "description": "Caching library offering an object-oriented API for many cache backends",
        "homepage": "http://www.doctrine-project.org",
        "keywords": [
            "cache",
            "caching"
        ]
    },
    {
        "name": "endroid/qr-code",
        "version": "1.9.3",
        "version_normalized": "1.9.3.0",
        "source": {
            "type": "git",
            "url": "https://github.com/endroid/qr-code.git",
            "reference": "c9644bec2a9cc9318e98d1437de3c628dcd1ef93"
        },
        "dist": {
            "type": "zip",
            "url": "https://api.github.com/repos/endroid/qr-code/zipball/c9644bec2a9cc9318e98d1437de3c628dcd1ef93",
            "reference": "c9644bec2a9cc9318e98d1437de3c628dcd1ef93",
            "shasum": "",
            "mirrors": [
                {
                    "url": "https://mirrors.aliyun.com/composer/dists/%package%/%reference%.%type%",
                    "preferred": true
                }
            ]
        },
        "require": {
            "ext-gd": "*",
            "php": ">=5.4",
            "symfony/options-resolver": "^2.3|^3.0"
        },
        "require-dev": {
            "phpunit/phpunit": "^4.0|^5.0",
            "sensio/framework-extra-bundle": "^3.0",
            "symfony/browser-kit": "^2.3|^3.0",
            "symfony/framework-bundle": "^2.3|^3.0",
            "symfony/http-kernel": "^2.3|^3.0"
        },
        "time": "2017-04-08T09:13:59+00:00",
        "type": "library",
        "extra": {
            "branch-alias": {
                "dev-master": "1.x-dev"
            }
        },
        "installation-source": "dist",
        "autoload": {
            "psr-4": {
                "Endroid\\QrCode\\": "src/"
            }
        },
        "notification-url": "https://packagist.org/downloads/",
        "license": [
            "MIT"
        ],
        "authors": [
            {
                "name": "Jeroen van den Enden",
                "email": "info@endroid.nl",
                "homepage": "http://endroid.nl/"
            }
        ],
        "description": "Endroid QR Code",
        "homepage": "https://github.com/endroid/QrCode",
        "keywords": [
            "bundle",
            "code",
            "endroid",
            "qr",
            "qrcode",
            "symfony"
        ]
    },
    {
        "name": "facebook/php-business-sdk",
        "version": "5.0.5",
        "version_normalized": "5.0.5.0",
        "source": {
            "type": "git",
            "url": "https://github.com/facebook/facebook-php-business-sdk.git",
            "reference": "8cee442e8b587428e4520fd554f93658a34408d4"
        },
        "dist": {
            "type": "zip",
            "url": "https://api.github.com/repos/facebook/facebook-php-business-sdk/zipball/8cee442e8b587428e4520fd554f93658a34408d4",
            "reference": "8cee442e8b587428e4520fd554f93658a34408d4",
            "shasum": "",
            "mirrors": [
                {
                    "url": "https://mirrors.aliyun.com/composer/dists/%package%/%reference%.%type%",
                    "preferred": true
                }
            ]
        },
        "require-dev": {
            "phpunit/phpunit": "~8",
            "symfony/finder": "~2.6"
        },
        "time": "2020-01-07T19:36:36+00:00",
        "type": "library",
        "installation-source": "dist",
        "autoload": {
            "psr-4": {
                "FacebookAds\\": "src/FacebookAds/"
            }
        },
        "notification-url": "https://packagist.org/downloads/",
        "description": "PHP SDK for Facebook Business",
        "homepage": "https://developers.facebook.com/",
        "keywords": [
            "ads",
            "business",
            "facebook",
            "instagram",
            "page",
            "sdk"
        ]
    },
    {
        "name": "firebase/php-jwt",
        "version": "v5.2.0",
        "version_normalized": "5.2.0.0",
        "source": {
            "type": "git",
            "url": "https://github.com/firebase/php-jwt.git",
            "reference": "feb0e820b8436873675fd3aca04f3728eb2185cb"
        },
        "dist": {
            "type": "zip",
            "url": "https://api.github.com/repos/firebase/php-jwt/zipball/feb0e820b8436873675fd3aca04f3728eb2185cb",
            "reference": "feb0e820b8436873675fd3aca04f3728eb2185cb",
            "shasum": "",
            "mirrors": [
                {
                    "url": "https://mirrors.aliyun.com/composer/dists/%package%/%reference%.%type%",
                    "preferred": true
                }
            ]
        },
        "require": {
            "php": ">=5.3.0"
        },
        "require-dev": {
            "phpunit/phpunit": ">=4.8 <=9"
        },
        "time": "2020-03-25T18:49:23+00:00",
        "type": "library",
        "installation-source": "dist",
        "autoload": {
            "psr-4": {
                "Firebase\\JWT\\": "src"
            }
        },
        "notification-url": "https://packagist.org/downloads/",
        "license": [
            "BSD-3-Clause"
        ],
        "authors": [
            {
                "name": "Neuman Vong",
                "email": "neuman+pear@twilio.com",
                "role": "Developer"
            },
            {
                "name": "Anant Narayanan",
                "email": "anant@php.net",
                "role": "Developer"
            }
        ],
        "description": "A simple library to encode and decode JSON Web Tokens (JWT) in PHP. Should conform to the current spec.",
        "homepage": "https://github.com/firebase/php-jwt",
        "keywords": [
            "jwt",
            "php"
        ]
    },
    {
        "name": "google/apiclient",
        "version": "v2.7.0",
        "version_normalized": "2.7.0.0",
        "source": {
            "type": "git",
            "url": "https://github.com/googleapis/google-api-php-client.git",
            "reference": "48ec94577b51bde415270116118b07a294e07c43"
        },
        "dist": {
            "type": "zip",
            "url": "https://api.github.com/repos/googleapis/google-api-php-client/zipball/48ec94577b51bde415270116118b07a294e07c43",
            "reference": "48ec94577b51bde415270116118b07a294e07c43",
            "shasum": "",
            "mirrors": [
                {
                    "url": "https://mirrors.aliyun.com/composer/dists/%package%/%reference%.%type%",
                    "preferred": true
                }
            ]
        },
        "require": {
            "firebase/php-jwt": "~2.0||~3.0||~4.0||~5.0",
            "google/apiclient-services": "~0.13",
            "google/auth": "^1.10",
            "guzzlehttp/guzzle": "~5.3.1||~6.0||~7.0",
            "guzzlehttp/psr7": "^1.2",
            "monolog/monolog": "^1.17|^2.0",
            "php": ">=5.4",
            "phpseclib/phpseclib": "~0.3.10||~2.0"
        },
        "require-dev": {
            "cache/filesystem-adapter": "^0.3.2",
            "composer/composer": "^1.10",
            "dealerdirect/phpcodesniffer-composer-installer": "^0.5.0",
            "phpcompatibility/php-compatibility": "^9.2",
            "phpunit/phpunit": "^4.8.36|^5.0",
            "squizlabs/php_codesniffer": "~2.3",
            "symfony/css-selector": "~2.1",
            "symfony/dom-crawler": "~2.1"
        },
        "suggest": {
            "cache/filesystem-adapter": "For caching certs and tokens (using Google_Client::setCache)"
        },
        "time": "2020-07-23T21:37:43+00:00",
        "type": "library",
        "extra": {
            "branch-alias": {
                "dev-master": "2.x-dev"
            }
        },
        "installation-source": "dist",
        "autoload": {
            "psr-0": {
                "Google_": "src/"
            },
            "classmap": [
                "src/Google/Service/"
            ]
        },
        "notification-url": "https://packagist.org/downloads/",
        "license": [
            "Apache-2.0"
        ],
        "description": "Client library for Google APIs",
        "homepage": "http://developers.google.com/api-client-library/php",
        "keywords": [
            "google"
        ]
    },
    {
        "name": "google/apiclient-services",
        "version": "v0.142",
        "version_normalized": "0.142.0.0",
        "source": {
            "type": "git",
            "url": "https://github.com/googleapis/google-api-php-client-services.git",
            "reference": "3baf0a665cd08975314214b075f28765c97282ae"
        },
        "dist": {
            "type": "zip",
            "url": "https://api.github.com/repos/googleapis/google-api-php-client-services/zipball/3baf0a665cd08975314214b075f28765c97282ae",
            "reference": "3baf0a665cd08975314214b075f28765c97282ae",
            "shasum": "",
            "mirrors": [
                {
                    "url": "https://mirrors.aliyun.com/composer/dists/%package%/%reference%.%type%",
                    "preferred": true
                }
            ]
        },
        "require": {
            "php": ">=5.4"
        },
        "require-dev": {
            "phpunit/phpunit": "^4.8|^5"
        },
        "time": "2020-07-28T00:24:58+00:00",
        "type": "library",
        "installation-source": "dist",
        "autoload": {
            "psr-0": {
                "Google_Service_": "src"
            }
        },
        "notification-url": "https://packagist.org/downloads/",
        "license": [
            "Apache-2.0"
        ],
        "description": "Client library for Google APIs",
        "homepage": "http://developers.google.com/api-client-library/php",
        "keywords": [
            "google"
        ]
    },
    {
        "name": "google/auth",
        "version": "v1.11.1",
        "version_normalized": "1.11.1.0",
        "source": {
            "type": "git",
            "url": "https://github.com/googleapis/google-auth-library-php.git",
            "reference": "bb959e91bd8ffbd352ab76cbf11d656ce6435088"
        },
        "dist": {
            "type": "zip",
            "url": "https://api.github.com/repos/googleapis/google-auth-library-php/zipball/bb959e91bd8ffbd352ab76cbf11d656ce6435088",
            "reference": "bb959e91bd8ffbd352ab76cbf11d656ce6435088",
            "shasum": "",
            "mirrors": [
                {
                    "url": "https://mirrors.aliyun.com/composer/dists/%package%/%reference%.%type%",
                    "preferred": true
                }
            ]
        },
        "require": {
            "firebase/php-jwt": "~2.0|~3.0|~4.0|~5.0",
            "guzzlehttp/guzzle": "^5.3.1|^6.2.1|^7.0",
            "guzzlehttp/psr7": "^1.2",
            "php": ">=5.4",
            "psr/cache": "^1.0",
            "psr/http-message": "^1.0"
        },
        "require-dev": {
            "guzzlehttp/promises": "0.1.1|^1.3",
            "kelvinmo/simplejwt": "^0.2.5",
            "phpseclib/phpseclib": "^2",
            "phpunit/phpunit": "^4.8.36|^5.7",
            "sebastian/comparator": ">=1.2.3",
            "squizlabs/php_codesniffer": "^3.5"
        },
        "suggest": {
            "phpseclib/phpseclib": "May be used in place of OpenSSL for signing strings or for token management. Please require version ^2."
        },
        "time": "2020-07-27T18:33:35+00:00",
        "type": "library",
        "installation-source": "dist",
        "autoload": {
            "psr-4": {
                "Google\\Auth\\": "src"
            }
        },
        "notification-url": "https://packagist.org/downloads/",
        "license": [
            "Apache-2.0"
        ],
        "description": "Google Auth Library for PHP",
        "homepage": "http://github.com/google/google-auth-library-php",
        "keywords": [
            "Authentication",
            "google",
            "oauth2"
        ]
    },
    {
        "name": "guzzlehttp/guzzle",
        "version": "6.5.5",
        "version_normalized": "6.5.5.0",
        "source": {
            "type": "git",
            "url": "https://github.com/guzzle/guzzle.git",
            "reference": "9d4290de1cfd701f38099ef7e183b64b4b7b0c5e"
        },
        "dist": {
            "type": "zip",
            "url": "https://api.github.com/repos/guzzle/guzzle/zipball/9d4290de1cfd701f38099ef7e183b64b4b7b0c5e",
            "reference": "9d4290de1cfd701f38099ef7e183b64b4b7b0c5e",
            "shasum": "",
            "mirrors": [
                {
                    "url": "https://mirrors.aliyun.com/composer/dists/%package%/%reference%.%type%",
                    "preferred": true
                }
            ]
        },
        "require": {
            "ext-json": "*",
            "guzzlehttp/promises": "^1.0",
            "guzzlehttp/psr7": "^1.6.1",
            "php": ">=5.5",
            "symfony/polyfill-intl-idn": "^1.17.0"
        },
        "require-dev": {
            "ext-curl": "*",
            "phpunit/phpunit": "^4.8.35 || ^5.7 || ^6.4 || ^7.0",
            "psr/log": "^1.1"
        },
        "suggest": {
            "psr/log": "Required for using the Log middleware"
        },
        "time": "2020-06-16T21:01:06+00:00",
        "type": "library",
        "extra": {
            "branch-alias": {
                "dev-master": "6.5-dev"
            }
        },
        "installation-source": "dist",
        "autoload": {
            "psr-4": {
                "GuzzleHttp\\": "src/"
            },
            "files": [
                "src/functions_include.php"
            ]
        },
        "notification-url": "https://packagist.org/downloads/",
        "license": [
            "MIT"
        ],
        "authors": [
            {
                "name": "Michael Dowling",
                "email": "mtdowling@gmail.com",
                "homepage": "https://github.com/mtdowling"
            }
        ],
        "description": "Guzzle is a PHP HTTP client library",
        "homepage": "http://guzzlephp.org/",
        "keywords": [
            "client",
            "curl",
            "framework",
            "http",
            "http client",
            "rest",
            "web service"
        ]
    },
    {
        "name": "guzzlehttp/promises",
        "version": "1.4.0",
        "version_normalized": "1.4.0.0",
        "source": {
            "type": "git",
            "url": "https://github.com/guzzle/promises.git",
            "reference": "60d379c243457e073cff02bc323a2a86cb355631"
        },
        "dist": {
            "type": "zip",
            "url": "https://api.github.com/repos/guzzle/promises/zipball/60d379c243457e073cff02bc323a2a86cb355631",
            "reference": "60d379c243457e073cff02bc323a2a86cb355631",
            "shasum": "",
            "mirrors": [
                {
                    "url": "https://mirrors.aliyun.com/composer/dists/%package%/%reference%.%type%",
                    "preferred": true
                }
            ]
        },
        "require": {
            "php": ">=5.5"
        },
        "require-dev": {
            "symfony/phpunit-bridge": "^4.4 || ^5.1"
        },
        "time": "2020-09-30T07:37:28+00:00",
        "type": "library",
        "extra": {
            "branch-alias": {
                "dev-master": "1.4-dev"
            }
        },
        "installation-source": "dist",
        "autoload": {
            "psr-4": {
                "GuzzleHttp\\Promise\\": "src/"
            },
            "files": [
                "src/functions_include.php"
            ]
        },
        "notification-url": "https://packagist.org/downloads/",
        "license": [
            "MIT"
        ],
        "authors": [
            {
                "name": "Michael Dowling",
                "email": "mtdowling@gmail.com",
                "homepage": "https://github.com/mtdowling"
            }
        ],
        "description": "Guzzle promises library",
        "keywords": [
            "promise"
        ]
    },
    {
        "name": "guzzlehttp/psr7",
        "version": "1.7.0",
        "version_normalized": "1.7.0.0",
        "source": {
            "type": "git",
            "url": "https://github.com/guzzle/psr7.git",
            "reference": "53330f47520498c0ae1f61f7e2c90f55690c06a3"
        },
        "dist": {
            "type": "zip",
            "url": "https://api.github.com/repos/guzzle/psr7/zipball/53330f47520498c0ae1f61f7e2c90f55690c06a3",
            "reference": "53330f47520498c0ae1f61f7e2c90f55690c06a3",
            "shasum": "",
            "mirrors": [
                {
                    "url": "https://mirrors.aliyun.com/composer/dists/%package%/%reference%.%type%",
                    "preferred": true
                }
            ]
        },
        "require": {
            "php": ">=5.4.0",
            "psr/http-message": "~1.0",
            "ralouphie/getallheaders": "^2.0.5 || ^3.0.0"
        },
        "provide": {
            "psr/http-message-implementation": "1.0"
        },
        "require-dev": {
            "ext-zlib": "*",
            "phpunit/phpunit": "~4.8.36 || ^5.7.27 || ^6.5.14 || ^7.5.20 || ^8.5.8 || ^9.3.10"
        },
        "suggest": {
            "laminas/laminas-httphandlerrunner": "Emit PSR-7 responses"
        },
        "time": "2020-09-30T07:37:11+00:00",
        "type": "library",
        "extra": {
            "branch-alias": {
                "dev-master": "1.7-dev"
            }
        },
        "installation-source": "dist",
        "autoload": {
            "psr-4": {
                "GuzzleHttp\\Psr7\\": "src/"
            },
            "files": [
                "src/functions_include.php"
            ]
        },
        "notification-url": "https://packagist.org/downloads/",
        "license": [
            "MIT"
        ],
        "authors": [
            {
                "name": "Michael Dowling",
                "email": "mtdowling@gmail.com",
                "homepage": "https://github.com/mtdowling"
            },
            {
                "name": "Tobias Schultze",
                "homepage": "https://github.com/Tobion"
            }
        ],
        "description": "PSR-7 message implementation that also provides common utility methods",
        "keywords": [
            "http",
            "message",
            "psr-7",
            "request",
            "response",
            "stream",
            "uri",
            "url"
        ]
    },
    {
        "name": "karsonzhang/fastadmin-addons",
        "version": "1.1.11",
        "version_normalized": "1.1.11.0",
        "source": {
            "type": "git",
            "url": "https://github.com/karsonzhang/fastadmin-addons.git",
            "reference": "0a23d8172a652e739f1b775d34188416e060e907"
        },
        "dist": {
            "type": "zip",
            "url": "https://api.github.com/repos/karsonzhang/fastadmin-addons/zipball/0a23d8172a652e739f1b775d34188416e060e907",
            "reference": "0a23d8172a652e739f1b775d34188416e060e907",
            "shasum": "",
            "mirrors": [
                {
                    "url": "https://mirrors.aliyun.com/composer/dists/%package%/%reference%.%type%",
                    "preferred": true
                }
            ]
        },
        "require": {
            "php": ">=7.0.0"
        },
        "time": "2020-06-12T08:57:13+00:00",
        "type": "library",
        "extra": {
            "think-config": {
                "addons": "src/config.php"
            }
        },
        "installation-source": "dist",
        "autoload": {
            "psr-4": {
                "think\\": "src/"
            },
            "files": [
                "src/common.php"
            ]
        },
        "notification-url": "https://packagist.org/downloads/",
        "license": [
            "Apache-2.0"
        ],
        "authors": [
            {
                "name": "Karson",
                "email": "karson@fastadmin.net"
            },
            {
                "name": "xiaobo.sun",
                "email": "xiaobo.sun@qq.com"
            }
        ],
        "description": "addons package for fastadmin",
        "homepage": "https://github.com/karsonzhang/fastadmin-addons"
    },
    {
        "name": "league/html-to-markdown",
        "version": "4.10.0",
        "version_normalized": "4.10.0.0",
        "source": {
            "type": "git",
            "url": "https://github.com/thephpleague/html-to-markdown.git",
            "reference": "0868ae7a552e809e5cd8f93ba022071640408e88"
        },
        "dist": {
            "type": "zip",
            "url": "https://api.github.com/repos/thephpleague/html-to-markdown/zipball/0868ae7a552e809e5cd8f93ba022071640408e88",
            "reference": "0868ae7a552e809e5cd8f93ba022071640408e88",
            "shasum": "",
            "mirrors": [
                {
                    "url": "https://mirrors.aliyun.com/composer/dists/%package%/%reference%.%type%",
                    "preferred": true
                }
            ]
        },
        "require": {
            "ext-dom": "*",
            "ext-xml": "*",
            "php": ">=5.3.3"
        },
        "require-dev": {
            "mikehaertl/php-shellcommand": "~1.1.0",
            "phpunit/phpunit": "^4.8|^5.7",
            "scrutinizer/ocular": "~1.1"
        },
        "time": "2020-07-01T00:34:03+00:00",
        "bin": [
            "bin/html-to-markdown"
        ],
        "type": "library",
        "extra": {
            "branch-alias": {
                "dev-master": "4.10-dev"
            }
        },
        "installation-source": "dist",
        "autoload": {
            "psr-4": {
                "League\\HTMLToMarkdown\\": "src/"
            }
        },
        "notification-url": "https://packagist.org/downloads/",
        "license": [
            "MIT"
        ],
        "authors": [
            {
                "name": "Colin O'Dell",
                "email": "colinodell@gmail.com",
                "homepage": "https://www.colinodell.com",
                "role": "Lead Developer"
            },
            {
                "name": "Nick Cernis",
                "email": "nick@cern.is",
                "homepage": "http://modernnerd.net",
                "role": "Original Author"
            }
        ],
        "description": "An HTML-to-markdown conversion helper for PHP",
        "homepage": "https://github.com/thephpleague/html-to-markdown",
        "keywords": [
            "html",
            "markdown"
        ]
    },
    {
        "name": "markbaker/complex",
        "version": "1.4.8",
        "version_normalized": "1.4.8.0",
        "source": {
            "type": "git",
            "url": "https://github.com/MarkBaker/PHPComplex.git",
            "reference": "8eaa40cceec7bf0518187530b2e63871be661b72"
        },
        "dist": {
            "type": "zip",
            "url": "https://api.github.com/repos/MarkBaker/PHPComplex/zipball/8eaa40cceec7bf0518187530b2e63871be661b72",
            "reference": "8eaa40cceec7bf0518187530b2e63871be661b72",
            "shasum": "",
            "mirrors": [
                {
                    "url": "https://mirrors.aliyun.com/composer/dists/%package%/%reference%.%type%",
                    "preferred": true
                }
            ]
        },
        "require": {
            "php": "^5.6.0|^7.0.0"
        },
        "require-dev": {
            "dealerdirect/phpcodesniffer-composer-installer": "^0.5.0",
            "phpcompatibility/php-compatibility": "^9.0",
            "phpdocumentor/phpdocumentor": "2.*",
            "phploc/phploc": "2.*",
            "phpmd/phpmd": "2.*",
            "phpunit/phpunit": "^4.8.35|^5.4.0",
            "sebastian/phpcpd": "2.*",
            "squizlabs/php_codesniffer": "^3.4.0"
        },
        "time": "2020-03-11T20:15:49+00:00",
        "type": "library",
        "installation-source": "dist",
        "autoload": {
            "psr-4": {
                "Complex\\": "classes/src/"
            },
            "files": [
                "classes/src/functions/abs.php",
                "classes/src/functions/acos.php",
                "classes/src/functions/acosh.php",
                "classes/src/functions/acot.php",
                "classes/src/functions/acoth.php",
                "classes/src/functions/acsc.php",
                "classes/src/functions/acsch.php",
                "classes/src/functions/argument.php",
                "classes/src/functions/asec.php",
                "classes/src/functions/asech.php",
                "classes/src/functions/asin.php",
                "classes/src/functions/asinh.php",
                "classes/src/functions/atan.php",
                "classes/src/functions/atanh.php",
                "classes/src/functions/conjugate.php",
                "classes/src/functions/cos.php",
                "classes/src/functions/cosh.php",
                "classes/src/functions/cot.php",
                "classes/src/functions/coth.php",
                "classes/src/functions/csc.php",
                "classes/src/functions/csch.php",
                "classes/src/functions/exp.php",
                "classes/src/functions/inverse.php",
                "classes/src/functions/ln.php",
                "classes/src/functions/log2.php",
                "classes/src/functions/log10.php",
                "classes/src/functions/negative.php",
                "classes/src/functions/pow.php",
                "classes/src/functions/rho.php",
                "classes/src/functions/sec.php",
                "classes/src/functions/sech.php",
                "classes/src/functions/sin.php",
                "classes/src/functions/sinh.php",
                "classes/src/functions/sqrt.php",
                "classes/src/functions/tan.php",
                "classes/src/functions/tanh.php",
                "classes/src/functions/theta.php",
                "classes/src/operations/add.php",
                "classes/src/operations/subtract.php",
                "classes/src/operations/multiply.php",
                "classes/src/operations/divideby.php",
                "classes/src/operations/divideinto.php"
            ]
        },
        "notification-url": "https://packagist.org/downloads/",
        "license": [
            "MIT"
        ],
        "authors": [
            {
                "name": "Mark Baker",
                "email": "mark@lange.demon.co.uk"
            }
        ],
        "description": "PHP Class for working with complex numbers",
        "homepage": "https://github.com/MarkBaker/PHPComplex",
        "keywords": [
            "complex",
            "mathematics"
        ]
    },
    {
        "name": "markbaker/matrix",
        "version": "1.2.0",
        "version_normalized": "1.2.0.0",
        "source": {
            "type": "git",
            "url": "https://github.com/MarkBaker/PHPMatrix.git",
            "reference": "5348c5a67e3b75cd209d70103f916a93b1f1ed21"
        },
        "dist": {
            "type": "zip",
            "url": "https://api.github.com/repos/MarkBaker/PHPMatrix/zipball/5348c5a67e3b75cd209d70103f916a93b1f1ed21",
            "reference": "5348c5a67e3b75cd209d70103f916a93b1f1ed21",
            "shasum": "",
            "mirrors": [
                {
                    "url": "https://mirrors.aliyun.com/composer/dists/%package%/%reference%.%type%",
                    "preferred": true
                }
            ]
        },
        "require": {
            "php": "^5.6.0|^7.0.0"
        },
        "require-dev": {
            "dealerdirect/phpcodesniffer-composer-installer": "dev-master",
            "phpcompatibility/php-compatibility": "dev-master",
            "phploc/phploc": "^4",
            "phpmd/phpmd": "dev-master",
            "phpunit/phpunit": "^5.7",
            "sebastian/phpcpd": "^3.0",
            "squizlabs/php_codesniffer": "^3.0@dev"
        },
        "time": "2019-10-06T11:29:25+00:00",
        "type": "library",
        "installation-source": "dist",
        "autoload": {
            "psr-4": {
                "Matrix\\": "classes/src/"
            },
            "files": [
                "classes/src/functions/adjoint.php",
                "classes/src/functions/antidiagonal.php",
                "classes/src/functions/cofactors.php",
                "classes/src/functions/determinant.php",
                "classes/src/functions/diagonal.php",
                "classes/src/functions/identity.php",
                "classes/src/functions/inverse.php",
                "classes/src/functions/minors.php",
                "classes/src/functions/trace.php",
                "classes/src/functions/transpose.php",
                "classes/src/operations/add.php",
                "classes/src/operations/directsum.php",
                "classes/src/operations/subtract.php",
                "classes/src/operations/multiply.php",
                "classes/src/operations/divideby.php",
                "classes/src/operations/divideinto.php"
            ]
        },
        "notification-url": "https://packagist.org/downloads/",
        "license": [
            "MIT"
        ],
        "authors": [
            {
                "name": "Mark Baker",
                "email": "mark@lange.demon.co.uk"
            }
        ],
        "description": "PHP Class for working with matrices",
        "homepage": "https://github.com/MarkBaker/PHPMatrix",
        "keywords": [
            "mathematics",
            "matrix",
            "vector"
        ]
    },
    {
        "name": "mingyoung/dingtalk",
        "version": "2.3.0",
        "version_normalized": "2.3.0.0",
        "source": {
            "type": "git",
            "url": "https://github.com/mingyoung/dingtalk.git",
            "reference": "63fe8e4aa962214ce9135f84ba86c4c551df330b"
        },
        "dist": {
            "type": "zip",
            "url": "https://api.github.com/repos/mingyoung/dingtalk/zipball/63fe8e4aa962214ce9135f84ba86c4c551df330b",
            "reference": "63fe8e4aa962214ce9135f84ba86c4c551df330b",
            "shasum": "",
            "mirrors": [
                {
                    "url": "https://mirrors.aliyun.com/composer/dists/%package%/%reference%.%type%",
                    "preferred": true
                }
            ]
        },
        "require": {
            "monolog/monolog": "^1.23 || ^2.0",
            "overtrue/http": "^1.1.2",
            "php": ">=7.0",
            "pimple/pimple": "^3.0",
            "psr/simple-cache": "^1.0",
            "symfony/cache": "^3.3 || ^4.0 || ^5.0",
            "symfony/http-foundation": "^3.2 || ^4.0 || ^5.0"
        },
        "require-dev": {
            "mockery/mockery": "^1.0",
            "phpunit/phpunit": "^6.5 || ^7.0"
        },
        "time": "2019-12-06T08:46:47+00:00",
        "type": "library",
        "installation-source": "dist",
        "autoload": {
            "psr-4": {
                "EasyDingTalk\\": "src/"
            },
            "files": [
                "src/helpers.php"
            ]
        },
        "notification-url": "https://packagist.org/downloads/",
        "license": [
            "MIT"
        ],
        "authors": [
            {
                "name": "张铭阳",
                "email": "mingyoungcheung@gmail.com"
            }
        ],
        "description": "EasyDingTalk, Alibaba Dingtalk SDK for PHP",
        "keywords": [
            "dingding",
            "dingtalk",
            "easydingtalk",
            "sdk",
            "钉钉"
        ]
    },
    {
        "name": "mmucklo/inflect",
        "version": "v0.3.0",
        "version_normalized": "0.3.0.0",
        "source": {
            "type": "git",
            "url": "https://github.com/mmucklo/inflect.git",
            "reference": "b665bcd3d4c23b6aa1990b6405ff96dd437689e9"
        },
        "dist": {
            "type": "zip",
            "url": "https://api.github.com/repos/mmucklo/inflect/zipball/b665bcd3d4c23b6aa1990b6405ff96dd437689e9",
            "reference": "b665bcd3d4c23b6aa1990b6405ff96dd437689e9",
            "shasum": "",
            "mirrors": [
                {
                    "url": "https://mirrors.aliyun.com/composer/dists/%package%/%reference%.%type%",
                    "preferred": true
                }
            ]
        },
        "require": {
            "php": ">=5.3.17"
        },
        "require-dev": {
            "phpunit/phpunit": "3.7.*"
        },
        "time": "2015-05-16T04:16:08+00:00",
        "type": "library",
        "installation-source": "dist",
        "autoload": {
            "psr-0": {
                "Inflect": "src/"
            }
        },
        "notification-url": "https://packagist.org/downloads/",
        "license": [
            "MIT"
        ],
        "authors": [
            {
                "name": "Sho Kuwamoto",
                "email": "sho@kuwamoto.org"
            },
            {
                "name": "Matthew J. Mucklo",
                "email": "mmucklo@gmail.com"
            }
        ],
        "description": "inflect - a memoizing inflector for php",
        "keywords": [
            "inflect",
            "inflector",
            "pluralize",
            "singularize",
            "urlify"
        ]
    },
    {
        "name": "monolog/monolog",
        "version": "1.25.5",
        "version_normalized": "1.25.5.0",
        "source": {
            "type": "git",
            "url": "https://github.com/Seldaek/monolog.git",
            "reference": "1817faadd1846cd08be9a49e905dc68823bc38c0"
        },
        "dist": {
            "type": "zip",
            "url": "https://api.github.com/repos/Seldaek/monolog/zipball/1817faadd1846cd08be9a49e905dc68823bc38c0",
            "reference": "1817faadd1846cd08be9a49e905dc68823bc38c0",
            "shasum": "",
            "mirrors": [
                {
                    "url": "https://mirrors.aliyun.com/composer/dists/%package%/%reference%.%type%",
                    "preferred": true
                }
            ]
        },
        "require": {
            "php": ">=5.3.0",
            "psr/log": "~1.0"
        },
        "provide": {
            "psr/log-implementation": "1.0.0"
        },
        "require-dev": {
            "aws/aws-sdk-php": "^2.4.9 || ^3.0",
            "doctrine/couchdb": "~1.0@dev",
            "graylog2/gelf-php": "~1.0",
            "php-amqplib/php-amqplib": "~2.4",
            "php-console/php-console": "^3.1.3",
            "php-parallel-lint/php-parallel-lint": "^1.0",
            "phpunit/phpunit": "~4.5",
            "ruflin/elastica": ">=0.90 <3.0",
            "sentry/sentry": "^0.13",
            "swiftmailer/swiftmailer": "^5.3|^6.0"
        },
        "suggest": {
            "aws/aws-sdk-php": "Allow sending log messages to AWS services like DynamoDB",
            "doctrine/couchdb": "Allow sending log messages to a CouchDB server",
            "ext-amqp": "Allow sending log messages to an AMQP server (1.0+ required)",
            "ext-mongo": "Allow sending log messages to a MongoDB server",
            "graylog2/gelf-php": "Allow sending log messages to a GrayLog2 server",
            "mongodb/mongodb": "Allow sending log messages to a MongoDB server via PHP Driver",
            "php-amqplib/php-amqplib": "Allow sending log messages to an AMQP server using php-amqplib",
            "php-console/php-console": "Allow sending log messages to Google Chrome",
            "rollbar/rollbar": "Allow sending log messages to Rollbar",
            "ruflin/elastica": "Allow sending log messages to an Elastic Search server",
            "sentry/sentry": "Allow sending log messages to a Sentry server"
        },
        "time": "2020-07-23T08:35:51+00:00",
        "type": "library",
        "extra": {
            "branch-alias": {
                "dev-master": "2.0.x-dev"
            }
        },
        "installation-source": "dist",
        "autoload": {
            "psr-4": {
                "Monolog\\": "src/Monolog"
            }
        },
        "notification-url": "https://packagist.org/downloads/",
        "license": [
            "MIT"
        ],
        "authors": [
            {
                "name": "Jordi Boggiano",
                "email": "j.boggiano@seld.be",
                "homepage": "http://seld.be"
            }
        ],
        "description": "Sends your logs to files, sockets, inboxes, databases and various web services",
        "homepage": "http://github.com/Seldaek/monolog",
        "keywords": [
            "log",
            "logging",
            "psr-3"
        ]
    },
    {
        "name": "mpdf/mpdf",
        "version": "v8.0.7",
        "version_normalized": "8.0.7.0",
        "source": {
            "type": "git",
            "url": "https://github.com/mpdf/mpdf.git",
            "reference": "7daf07f15334ed59a276bd52131dcca48794cdbd"
        },
        "dist": {
            "type": "zip",
            "url": "https://api.github.com/repos/mpdf/mpdf/zipball/7daf07f15334ed59a276bd52131dcca48794cdbd",
            "reference": "7daf07f15334ed59a276bd52131dcca48794cdbd",
            "shasum": "",
            "mirrors": [
                {
                    "url": "https://mirrors.aliyun.com/composer/dists/%package%/%reference%.%type%",
                    "preferred": true
                }
            ]
        },
        "require": {
            "ext-gd": "*",
            "ext-mbstring": "*",
            "myclabs/deep-copy": "^1.7",
            "paragonie/random_compat": "^1.4|^2.0|9.99.99",
            "php": "^5.6 || ~7.0.0 || ~7.1.0 || ~7.2.0 || ~7.3.0 || ~7.4.0",
            "psr/log": "^1.0",
            "setasign/fpdi": "^2.1"
        },
        "require-dev": {
            "mockery/mockery": "^0.9.5",
            "mpdf/qrcode": "^1.0.0",
            "phpunit/phpunit": "^5.0",
            "squizlabs/php_codesniffer": "^3.5.0",
            "tracy/tracy": "^2.4"
        },
        "suggest": {
            "ext-bcmath": "Needed for generation of some types of barcodes",
            "ext-xml": "Needed mainly for SVG manipulation",
            "ext-zlib": "Needed for compression of embedded resources, such as fonts"
        },
        "time": "2020-07-15T09:48:00+00:00",
        "type": "library",
        "extra": {
            "branch-alias": {
                "dev-development": "7.x-dev"
            }
        },
        "installation-source": "dist",
        "autoload": {
            "psr-4": {
                "Mpdf\\": "src/"
            }
        },
        "notification-url": "https://packagist.org/downloads/",
        "license": [
            "GPL-2.0-only"
        ],
        "authors": [
            {
                "name": "Matěj Humpál",
                "role": "Developer, maintainer"
            },
            {
                "name": "Ian Back",
                "role": "Developer (retired)"
            }
        ],
        "description": "PHP library generating PDF files from UTF-8 encoded HTML",
        "homepage": "https://mpdf.github.io",
        "keywords": [
            "pdf",
            "php",
            "utf-8"
        ]
    },
    {
        "name": "mtdowling/cron-expression",
        "version": "v1.2.3",
        "version_normalized": "1.2.3.0",
        "source": {
            "type": "git",
            "url": "https://github.com/mtdowling/cron-expression.git",
            "reference": "9be552eebcc1ceec9776378f7dcc085246cacca6"
        },
        "dist": {
            "type": "zip",
            "url": "https://api.github.com/repos/mtdowling/cron-expression/zipball/9be552eebcc1ceec9776378f7dcc085246cacca6",
            "reference": "9be552eebcc1ceec9776378f7dcc085246cacca6",
            "shasum": "",
            "mirrors": [
                {
                    "url": "https://mirrors.aliyun.com/composer/dists/%package%/%reference%.%type%",
                    "preferred": true
                }
            ]
        },
        "require": {
            "php": ">=5.3.2"
        },
        "require-dev": {
            "phpunit/phpunit": "~4.0|~5.0"
        },
        "time": "2019-12-28T04:23:06+00:00",
        "type": "library",
        "installation-source": "dist",
        "autoload": {
            "psr-4": {
                "Cron\\": "src/Cron/"
            }
        },
        "notification-url": "https://packagist.org/downloads/",
        "license": [
            "MIT"
        ],
        "authors": [
            {
                "name": "Michael Dowling",
                "email": "mtdowling@gmail.com",
                "homepage": "https://github.com/mtdowling"
            }
        ],
        "description": "CRON for PHP: Calculate the next or previous run date and determine if a CRON expression is due",
        "keywords": [
            "cron",
            "schedule"
        ],
        "abandoned": "dragonmantank/cron-expression"
    },
    {
        "name": "mtdowling/jmespath.php",
        "version": "2.6.0",
        "version_normalized": "2.6.0.0",
        "source": {
            "type": "git",
            "url": "https://github.com/jmespath/jmespath.php.git",
            "reference": "42dae2cbd13154083ca6d70099692fef8ca84bfb"
        },
        "dist": {
            "type": "zip",
            "url": "https://api.github.com/repos/jmespath/jmespath.php/zipball/42dae2cbd13154083ca6d70099692fef8ca84bfb",
            "reference": "42dae2cbd13154083ca6d70099692fef8ca84bfb",
            "shasum": "",
            "mirrors": [
                {
                    "url": "https://mirrors.aliyun.com/composer/dists/%package%/%reference%.%type%",
                    "preferred": true
                }
            ]
        },
        "require": {
            "php": "^5.4 || ^7.0 || ^8.0",
            "symfony/polyfill-mbstring": "^1.17"
        },
        "require-dev": {
            "composer/xdebug-handler": "^1.4",
            "phpunit/phpunit": "^4.8.36 || ^7.5.15"
        },
        "time": "2020-07-31T21:01:56+00:00",
        "bin": [
            "bin/jp.php"
        ],
        "type": "library",
        "extra": {
            "branch-alias": {
                "dev-master": "2.6-dev"
            }
        },
        "installation-source": "dist",
        "autoload": {
            "psr-4": {
                "JmesPath\\": "src/"
            },
            "files": [
                "src/JmesPath.php"
            ]
        },
        "notification-url": "https://packagist.org/downloads/",
        "license": [
            "MIT"
        ],
        "authors": [
            {
                "name": "Michael Dowling",
                "email": "mtdowling@gmail.com",
                "homepage": "https://github.com/mtdowling"
            }
        ],
        "description": "Declaratively specify how to extract elements from a JSON document",
        "keywords": [
            "json",
            "jsonpath"
        ]
    },
    {
        "name": "myclabs/deep-copy",
        "version": "1.10.1",
        "version_normalized": "1.10.1.0",
        "source": {
            "type": "git",
            "url": "https://github.com/myclabs/DeepCopy.git",
            "reference": "969b211f9a51aa1f6c01d1d2aef56d3bd91598e5"
        },
        "dist": {
            "type": "zip",
            "url": "https://api.github.com/repos/myclabs/DeepCopy/zipball/969b211f9a51aa1f6c01d1d2aef56d3bd91598e5",
            "reference": "969b211f9a51aa1f6c01d1d2aef56d3bd91598e5",
            "shasum": "",
            "mirrors": [
                {
                    "url": "https://mirrors.aliyun.com/composer/dists/%package%/%reference%.%type%",
                    "preferred": true
                }
            ]
        },
        "require": {
            "php": "^7.1 || ^8.0"
        },
        "replace": {
            "myclabs/deep-copy": "self.version"
        },
        "require-dev": {
            "doctrine/collections": "^1.0",
            "doctrine/common": "^2.6",
            "phpunit/phpunit": "^7.1"
        },
        "time": "2020-06-29T13:22:24+00:00",
        "type": "library",
        "installation-source": "dist",
        "autoload": {
            "psr-4": {
                "DeepCopy\\": "src/DeepCopy/"
            },
            "files": [
                "src/DeepCopy/deep_copy.php"
            ]
        },
        "notification-url": "https://packagist.org/downloads/",
        "license": [
            "MIT"
        ],
        "description": "Create deep copies (clones) of your objects",
        "keywords": [
            "clone",
            "copy",
            "duplicate",
            "object",
            "object graph"
        ]
    },
    {
        "name": "overtrue/http",
        "version": "1.1.5",
        "version_normalized": "1.1.5.0",
        "source": {
            "type": "git",
            "url": "https://github.com/overtrue/http.git",
            "reference": "b335889ba1ac18c2ec13c9ffe3f97b6624722c06"
        },
        "dist": {
            "type": "zip",
            "url": "https://api.github.com/repos/overtrue/http/zipball/b335889ba1ac18c2ec13c9ffe3f97b6624722c06",
            "reference": "b335889ba1ac18c2ec13c9ffe3f97b6624722c06",
            "shasum": "",
            "mirrors": [
                {
                    "url": "https://mirrors.aliyun.com/composer/dists/%package%/%reference%.%type%",
                    "preferred": true
                }
            ]
        },
        "require": {
            "ext-curl": "*",
            "ext-json": "*",
            "ext-libxml": "*",
            "ext-simplexml": "*",
            "guzzlehttp/guzzle": "^6.3",
            "php": ">=7.0"
        },
        "require-dev": {
            "brainmaestro/composer-git-hooks": "^2.7",
            "friendsofphp/php-cs-fixer": "^2.15",
            "mockery/mockery": "^1.0",
            "overtrue/phplint": "^1.1 || ^2.0",
            "phpunit/phpunit": "^6.5 || ^8.5"
        },
        "time": "2020-06-10T07:03:50+00:00",
        "type": "library",
        "installation-source": "dist",
        "autoload": {
            "psr-4": {
                "Overtrue\\Http\\": "src"
            }
        },
        "notification-url": "https://packagist.org/downloads/",
        "license": [
            "MIT"
        ],
        "authors": [
            {
                "name": "overtrue",
                "email": "anzhengchao@gmail.com"
            }
        ],
        "description": "A simple http client wrapper."
    },
    {
        "name": "overtrue/pinyin",
        "version": "3.0.6",
        "version_normalized": "3.0.6.0",
        "source": {
            "type": "git",
            "url": "https://github.com/overtrue/pinyin.git",
            "reference": "3b781d267197b74752daa32814d3a2cf5d140779"
        },
        "dist": {
            "type": "zip",
            "url": "https://api.github.com/repos/overtrue/pinyin/zipball/3b781d267197b74752daa32814d3a2cf5d140779",
            "reference": "3b781d267197b74752daa32814d3a2cf5d140779",
            "shasum": "",
            "mirrors": [
                {
                    "url": "https://mirrors.aliyun.com/composer/dists/%package%/%reference%.%type%",
                    "preferred": true
                }
            ]
        },
        "require": {
            "php": ">=5.3"
        },
        "require-dev": {
            "phpunit/phpunit": "~4.8"
        },
        "time": "2017-07-10T07:20:01+00:00",
        "type": "library",
        "installation-source": "dist",
        "autoload": {
            "psr-4": {
                "Overtrue\\Pinyin\\": "src/"
            }
        },
        "notification-url": "https://packagist.org/downloads/",
        "license": [
            "MIT"
        ],
        "authors": [
            {
                "name": "Carlos",
                "homepage": "http://github.com/overtrue"
            }
        ],
        "description": "Chinese to pinyin translator.",
        "homepage": "https://github.com/overtrue/pinyin",
        "keywords": [
            "Chinese",
            "Pinyin",
            "cn2pinyin"
        ]
    },
    {
        "name": "overtrue/socialite",
        "version": "1.3.0",
        "version_normalized": "1.3.0.0",
        "source": {
            "type": "git",
            "url": "https://github.com/overtrue/socialite.git",
            "reference": "fda55f0acef43a144799b1957a8f93d9f5deffce"
        },
        "dist": {
            "type": "zip",
            "url": "https://api.github.com/repos/overtrue/socialite/zipball/fda55f0acef43a144799b1957a8f93d9f5deffce",
            "reference": "fda55f0acef43a144799b1957a8f93d9f5deffce",
            "shasum": "",
            "mirrors": [
                {
                    "url": "https://mirrors.aliyun.com/composer/dists/%package%/%reference%.%type%",
                    "preferred": true
                }
            ]
        },
        "require": {
            "guzzlehttp/guzzle": "~5.0|~6.0",
            "php": ">=5.4.0",
            "symfony/http-foundation": "~2.6|~2.7|~2.8|~3.0"
        },
        "require-dev": {
            "mockery/mockery": "~0.9",
            "phpunit/phpunit": "~4.0"
        },
        "time": "2017-08-04T06:28:22+00:00",
        "type": "library",
        "installation-source": "dist",
        "autoload": {
            "psr-4": {
                "Overtrue\\Socialite\\": "src/"
            }
        },
        "notification-url": "https://packagist.org/downloads/",
        "license": [
            "MIT"
        ],
        "authors": [
            {
                "name": "overtrue",
                "email": "anzhengchao@gmail.com"
            }
        ],
        "description": "A collection of OAuth 2 packages that extracts from laravel/socialite.",
        "keywords": [
            "login",
            "oauth",
            "qq",
            "social",
            "wechat",
            "weibo"
        ]
    },
    {
        "name": "overtrue/wechat",
        "version": "3.3.33",
        "version_normalized": "3.3.33.0",
        "source": {
            "type": "git",
            "url": "https://github.com/w7corp/easywechat.git",
            "reference": "78e5476df330754040d1c400d0bca640d5b77cb7"
        },
        "dist": {
            "type": "zip",
            "url": "https://api.github.com/repos/w7corp/easywechat/zipball/78e5476df330754040d1c400d0bca640d5b77cb7",
            "reference": "78e5476df330754040d1c400d0bca640d5b77cb7",
            "shasum": "",
            "mirrors": [
                {
                    "url": "https://mirrors.aliyun.com/composer/dists/%package%/%reference%.%type%",
                    "preferred": true
                }
            ]
        },
        "require": {
            "doctrine/cache": "1.4.*",
            "ext-openssl": "*",
            "guzzlehttp/guzzle": "~6.2",
            "monolog/monolog": "^1.17",
            "overtrue/socialite": "^1.0.25",
            "php": ">=5.5.0",
            "pimple/pimple": "~3.0",
            "symfony/http-foundation": "~2.6|~2.7|~2.8|~3.0",
            "symfony/psr-http-message-bridge": "~0.3|^1.0"
        },
        "require-dev": {
            "mockery/mockery": "^0.9.9",
            "overtrue/phplint": "dev-master",
            "phpunit/phpunit": "~4.0"
        },
        "time": "2018-10-17T12:27:27+00:00",
        "type": "library",
        "installation-source": "dist",
        "autoload": {
            "psr-4": {
                "EasyWeChat\\": "src/"
            },
            "files": [
                "src/Payment/helpers.php"
            ]
        },
        "notification-url": "https://packagist.org/downloads/",
        "license": [
            "MIT"
        ],
        "authors": [
            {
                "name": "overtrue",
                "email": "anzhengchao@gmail.com"
            }
        ],
        "description": "微信SDK",
        "keywords": [
            "sdk",
            "wechat",
            "weixin",
            "weixin-sdk"
        ]
    },
    {
        "name": "paragonie/random_compat",
        "version": "v9.99.99",
        "version_normalized": "9.99.99.0",
        "source": {
            "type": "git",
            "url": "https://github.com/paragonie/random_compat.git",
            "reference": "84b4dfb120c6f9b4ff7b3685f9b8f1aa365a0c95"
        },
        "dist": {
            "type": "zip",
            "url": "https://api.github.com/repos/paragonie/random_compat/zipball/84b4dfb120c6f9b4ff7b3685f9b8f1aa365a0c95",
            "reference": "84b4dfb120c6f9b4ff7b3685f9b8f1aa365a0c95",
            "shasum": "",
            "mirrors": [
                {
                    "url": "https://mirrors.aliyun.com/composer/dists/%package%/%reference%.%type%",
                    "preferred": true
                }
            ]
        },
        "require": {
            "php": "^7"
        },
        "require-dev": {
            "phpunit/phpunit": "4.*|5.*",
            "vimeo/psalm": "^1"
        },
        "suggest": {
            "ext-libsodium": "Provides a modern crypto API that can be used to generate random bytes."
        },
        "time": "2018-07-02T15:55:56+00:00",
        "type": "library",
        "installation-source": "dist",
        "notification-url": "https://packagist.org/downloads/",
        "license": [
            "MIT"
        ],
        "authors": [
            {
                "name": "Paragon Initiative Enterprises",
                "email": "security@paragonie.com",
                "homepage": "https://paragonie.com"
            }
        ],
        "description": "PHP 5.x polyfill for random_bytes() and random_int() from PHP 7",
        "keywords": [
            "csprng",
            "polyfill",
            "pseudorandom",
            "random"
        ]
    },
    {
        "name": "phpdocumentor/reflection-common",
        "version": "2.1.0",
        "version_normalized": "2.1.0.0",
        "source": {
            "type": "git",
            "url": "https://github.com/phpDocumentor/ReflectionCommon.git",
            "reference": "6568f4687e5b41b054365f9ae03fcb1ed5f2069b"
        },
        "dist": {
            "type": "zip",
            "url": "https://api.github.com/repos/phpDocumentor/ReflectionCommon/zipball/6568f4687e5b41b054365f9ae03fcb1ed5f2069b",
            "reference": "6568f4687e5b41b054365f9ae03fcb1ed5f2069b",
            "shasum": "",
            "mirrors": [
                {
                    "url": "https://mirrors.aliyun.com/composer/dists/%package%/%reference%.%type%",
                    "preferred": true
                }
            ]
        },
        "require": {
            "php": ">=7.1"
        },
        "time": "2020-04-27T09:25:28+00:00",
        "type": "library",
        "extra": {
            "branch-alias": {
                "dev-master": "2.x-dev"
            }
        },
        "installation-source": "dist",
        "autoload": {
            "psr-4": {
                "phpDocumentor\\Reflection\\": "src/"
            }
        },
        "notification-url": "https://packagist.org/downloads/",
        "license": [
            "MIT"
        ],
        "authors": [
            {
                "name": "Jaap van Otterdijk",
                "email": "opensource@ijaap.nl"
            }
        ],
        "description": "Common reflection classes used by phpdocumentor to reflect the code structure",
        "homepage": "http://www.phpdoc.org",
        "keywords": [
            "FQSEN",
            "phpDocumentor",
            "phpdoc",
            "reflection",
            "static analysis"
        ]
    },
    {
        "name": "phpdocumentor/reflection-docblock",
        "version": "4.3.4",
        "version_normalized": "4.3.4.0",
        "source": {
            "type": "git",
            "url": "https://github.com/phpDocumentor/ReflectionDocBlock.git",
            "reference": "da3fd972d6bafd628114f7e7e036f45944b62e9c"
        },
        "dist": {
            "type": "zip",
            "url": "https://api.github.com/repos/phpDocumentor/ReflectionDocBlock/zipball/da3fd972d6bafd628114f7e7e036f45944b62e9c",
            "reference": "da3fd972d6bafd628114f7e7e036f45944b62e9c",
            "shasum": "",
            "mirrors": [
                {
                    "url": "https://mirrors.aliyun.com/composer/dists/%package%/%reference%.%type%",
                    "preferred": true
                }
            ]
        },
        "require": {
            "php": "^7.0",
            "phpdocumentor/reflection-common": "^1.0.0 || ^2.0.0",
            "phpdocumentor/type-resolver": "~0.4 || ^1.0.0",
            "webmozart/assert": "^1.0"
        },
        "require-dev": {
            "doctrine/instantiator": "^1.0.5",
            "mockery/mockery": "^1.0",
            "phpdocumentor/type-resolver": "0.4.*",
            "phpunit/phpunit": "^6.4"
        },
        "time": "2019-12-28T18:55:12+00:00",
        "type": "library",
        "extra": {
            "branch-alias": {
                "dev-master": "4.x-dev"
            }
        },
        "installation-source": "dist",
        "autoload": {
            "psr-4": {
                "phpDocumentor\\Reflection\\": [
                    "src/"
                ]
            }
        },
        "notification-url": "https://packagist.org/downloads/",
        "license": [
            "MIT"
        ],
        "authors": [
            {
                "name": "Mike van Riel",
                "email": "me@mikevanriel.com"
            }
        ],
        "description": "With this component, a library can provide support for annotations via DocBlocks or otherwise retrieve information that is embedded in a DocBlock."
    },
    {
        "name": "phpdocumentor/type-resolver",
        "version": "1.0.1",
        "version_normalized": "1.0.1.0",
        "source": {
            "type": "git",
            "url": "https://github.com/phpDocumentor/TypeResolver.git",
            "reference": "2e32a6d48972b2c1976ed5d8967145b6cec4a4a9"
        },
        "dist": {
            "type": "zip",
            "url": "https://api.github.com/repos/phpDocumentor/TypeResolver/zipball/2e32a6d48972b2c1976ed5d8967145b6cec4a4a9",
            "reference": "2e32a6d48972b2c1976ed5d8967145b6cec4a4a9",
            "shasum": "",
            "mirrors": [
                {
                    "url": "https://mirrors.aliyun.com/composer/dists/%package%/%reference%.%type%",
                    "preferred": true
                }
            ]
        },
        "require": {
            "php": "^7.1",
            "phpdocumentor/reflection-common": "^2.0"
        },
        "require-dev": {
            "ext-tokenizer": "^7.1",
            "mockery/mockery": "~1",
            "phpunit/phpunit": "^7.0"
        },
        "time": "2019-08-22T18:11:29+00:00",
        "type": "library",
        "extra": {
            "branch-alias": {
                "dev-master": "1.x-dev"
            }
        },
        "installation-source": "dist",
        "autoload": {
            "psr-4": {
                "phpDocumentor\\Reflection\\": "src"
            }
        },
        "notification-url": "https://packagist.org/downloads/",
        "license": [
            "MIT"
        ],
        "authors": [
            {
                "name": "Mike van Riel",
                "email": "me@mikevanriel.com"
            }
        ],
        "description": "A PSR-5 based resolver of Class names, Types and Structural Element Names"
    },
    {
        "name": "phpmailer/phpmailer",
        "version": "v5.2.28",
        "version_normalized": "5.2.28.0",
        "source": {
            "type": "git",
            "url": "https://github.com/PHPMailer/PHPMailer.git",
            "reference": "acba50393dd03da69a50226c139722af8b153b11"
        },
        "dist": {
            "type": "zip",
            "url": "https://api.github.com/repos/PHPMailer/PHPMailer/zipball/acba50393dd03da69a50226c139722af8b153b11",
            "reference": "acba50393dd03da69a50226c139722af8b153b11",
            "shasum": "",
            "mirrors": [
                {
                    "url": "https://mirrors.aliyun.com/composer/dists/%package%/%reference%.%type%",
                    "preferred": true
                }
            ]
        },
        "require": {
            "ext-ctype": "*",
            "php": ">=5.0.0"
        },
        "require-dev": {
            "doctrine/annotations": "1.2.*",
            "jms/serializer": "0.16.*",
            "phpdocumentor/phpdocumentor": "2.*",
            "phpunit/phpunit": "4.8.*",
            "symfony/debug": "2.8.*",
            "symfony/filesystem": "2.8.*",
            "symfony/translation": "2.8.*",
            "symfony/yaml": "2.8.*",
            "zendframework/zend-cache": "2.5.1",
            "zendframework/zend-config": "2.5.1",
            "zendframework/zend-eventmanager": "2.5.1",
            "zendframework/zend-filter": "2.5.1",
            "zendframework/zend-i18n": "2.5.1",
            "zendframework/zend-json": "2.5.1",
            "zendframework/zend-math": "2.5.1",
            "zendframework/zend-serializer": "2.5.*",
            "zendframework/zend-servicemanager": "2.5.*",
            "zendframework/zend-stdlib": "2.5.1"
        },
        "suggest": {
            "league/oauth2-google": "Needed for Google XOAUTH2 authentication"
        },
        "time": "2020-03-19T14:29:37+00:00",
        "type": "library",
        "installation-source": "dist",
        "autoload": {
            "classmap": [
                "class.phpmailer.php",
                "class.phpmaileroauth.php",
                "class.phpmaileroauthgoogle.php",
                "class.smtp.php",
                "class.pop3.php",
                "extras/EasyPeasyICS.php",
                "extras/ntlm_sasl_client.php"
            ]
        },
        "notification-url": "https://packagist.org/downloads/",
        "license": [
            "LGPL-2.1"
        ],
        "authors": [
            {
                "name": "Marcus Bointon",
                "email": "phpmailer@synchromedia.co.uk"
            },
            {
                "name": "Jim Jagielski",
                "email": "jimjag@gmail.com"
            },
            {
                "name": "Andy Prevost",
                "email": "codeworxtech@users.sourceforge.net"
            },
            {
                "name": "Brent R. Matzelle"
            }
        ],
        "description": "PHPMailer is a full-featured email creation and transfer class for PHP"
    },
    {
        "name": "phpoffice/phpspreadsheet",
        "version": "1.12.0",
        "version_normalized": "1.12.0.0",
        "source": {
            "type": "git",
            "url": "https://github.com/PHPOffice/PhpSpreadsheet.git",
            "reference": "f79611d6dc1f6b7e8e30b738fc371b392001dbfd"
        },
        "dist": {
            "type": "zip",
            "url": "https://api.github.com/repos/PHPOffice/PhpSpreadsheet/zipball/f79611d6dc1f6b7e8e30b738fc371b392001dbfd",
            "reference": "f79611d6dc1f6b7e8e30b738fc371b392001dbfd",
            "shasum": "",
            "mirrors": [
                {
                    "url": "https://mirrors.aliyun.com/composer/dists/%package%/%reference%.%type%",
                    "preferred": true
                }
            ]
        },
        "require": {
            "ext-ctype": "*",
            "ext-dom": "*",
            "ext-fileinfo": "*",
            "ext-gd": "*",
            "ext-iconv": "*",
            "ext-libxml": "*",
            "ext-mbstring": "*",
            "ext-simplexml": "*",
            "ext-xml": "*",
            "ext-xmlreader": "*",
            "ext-xmlwriter": "*",
            "ext-zip": "*",
            "ext-zlib": "*",
            "markbaker/complex": "^1.4",
            "markbaker/matrix": "^1.2",
            "php": "^7.1",
            "psr/simple-cache": "^1.0"
        },
        "require-dev": {
            "dompdf/dompdf": "^0.8.3",
            "friendsofphp/php-cs-fixer": "^2.16",
            "jpgraph/jpgraph": "^4.0",
            "mpdf/mpdf": "^8.0",
            "phpcompatibility/php-compatibility": "^9.3",
            "phpunit/phpunit": "^7.5",
            "squizlabs/php_codesniffer": "^3.5",
            "tecnickcom/tcpdf": "^6.3"
        },
        "suggest": {
            "dompdf/dompdf": "Option for rendering PDF with PDF Writer",
            "jpgraph/jpgraph": "Option for rendering charts, or including charts with PDF or HTML Writers",
            "mpdf/mpdf": "Option for rendering PDF with PDF Writer",
            "tecnickcom/tcpdf": "Option for rendering PDF with PDF Writer"
        },
        "time": "2020-04-27T08:12:48+00:00",
        "type": "library",
        "installation-source": "dist",
        "autoload": {
            "psr-4": {
                "PhpOffice\\PhpSpreadsheet\\": "src/PhpSpreadsheet"
            }
        },
        "notification-url": "https://packagist.org/downloads/",
        "license": [
            "MIT"
        ],
        "authors": [
            {
                "name": "Maarten Balliauw",
                "homepage": "https://blog.maartenballiauw.be"
            },
            {
                "name": "Mark Baker",
                "homepage": "https://markbakeruk.net"
            },
            {
                "name": "Franck Lefevre",
                "homepage": "https://rootslabs.net"
            },
            {
                "name": "Erik Tilt"
            },
            {
                "name": "Adrien Crivelli"
            }
        ],
        "description": "PHPSpreadsheet - Read, Create and Write Spreadsheet documents in PHP - Spreadsheet engine",
        "homepage": "https://github.com/PHPOffice/PhpSpreadsheet",
        "keywords": [
            "OpenXML",
            "excel",
            "gnumeric",
            "ods",
            "php",
            "spreadsheet",
            "xls",
            "xlsx"
        ]
    },
    {
        "name": "phpseclib/phpseclib",
        "version": "2.0.28",
        "version_normalized": "2.0.28.0",
        "source": {
            "type": "git",
            "url": "https://github.com/phpseclib/phpseclib.git",
            "reference": "d1ca58cf33cb21046d702ae3a7b14fdacd9f3260"
        },
        "dist": {
            "type": "zip",
            "url": "https://api.github.com/repos/phpseclib/phpseclib/zipball/d1ca58cf33cb21046d702ae3a7b14fdacd9f3260",
            "reference": "d1ca58cf33cb21046d702ae3a7b14fdacd9f3260",
            "shasum": "",
            "mirrors": [
                {
                    "url": "https://mirrors.aliyun.com/composer/dists/%package%/%reference%.%type%",
                    "preferred": true
                }
            ]
        },
        "require": {
            "php": ">=5.3.3"
        },
        "require-dev": {
            "phing/phing": "~2.7",
            "phpunit/phpunit": "^4.8.35|^5.7|^6.0",
            "sami/sami": "~2.0",
            "squizlabs/php_codesniffer": "~2.0"
        },
        "suggest": {
            "ext-gmp": "Install the GMP (GNU Multiple Precision) extension in order to speed up arbitrary precision integer arithmetic operations.",
            "ext-libsodium": "SSH2/SFTP can make use of some algorithms provided by the libsodium-php extension.",
            "ext-mcrypt": "Install the Mcrypt extension in order to speed up a few other cryptographic operations.",
            "ext-openssl": "Install the OpenSSL extension in order to speed up a wide variety of cryptographic operations."
        },
        "time": "2020-07-08T09:08:33+00:00",
        "type": "library",
        "installation-source": "dist",
        "autoload": {
            "files": [
                "phpseclib/bootstrap.php"
            ],
            "psr-4": {
                "phpseclib\\": "phpseclib/"
            }
        },
        "notification-url": "https://packagist.org/downloads/",
        "license": [
            "MIT"
        ],
        "authors": [
            {
                "name": "Jim Wigginton",
                "email": "terrafrost@php.net",
                "role": "Lead Developer"
            },
            {
                "name": "Patrick Monnerat",
                "email": "pm@datasphere.ch",
                "role": "Developer"
            },
            {
                "name": "Andreas Fischer",
                "email": "bantu@phpbb.com",
                "role": "Developer"
            },
            {
                "name": "Hans-Jürgen Petrich",
                "email": "petrich@tronic-media.com",
                "role": "Developer"
            },
            {
                "name": "Graham Campbell",
                "email": "graham@alt-three.com",
                "role": "Developer"
            }
        ],
        "description": "PHP Secure Communications Library - Pure-PHP implementations of RSA, AES, SSH2, SFTP, X.509 etc.",
        "homepage": "http://phpseclib.sourceforge.net",
        "keywords": [
            "BigInteger",
            "aes",
            "asn.1",
            "asn1",
            "blowfish",
            "crypto",
            "cryptography",
            "encryption",
            "rsa",
            "security",
            "sftp",
            "signature",
            "signing",
            "ssh",
            "twofish",
            "x.509",
            "x509"
        ]
    },
    {
        "name": "pimple/pimple",
        "version": "v3.2.3",
        "version_normalized": "3.2.3.0",
        "source": {
            "type": "git",
            "url": "https://github.com/silexphp/Pimple.git",
            "reference": "9e403941ef9d65d20cba7d54e29fe906db42cf32"
        },
        "dist": {
            "type": "zip",
            "url": "https://api.github.com/repos/silexphp/Pimple/zipball/9e403941ef9d65d20cba7d54e29fe906db42cf32",
            "reference": "9e403941ef9d65d20cba7d54e29fe906db42cf32",
            "shasum": "",
            "mirrors": [
                {
                    "url": "https://mirrors.aliyun.com/composer/dists/%package%/%reference%.%type%",
                    "preferred": true
                }
            ]
        },
        "require": {
            "php": ">=5.3.0",
            "psr/container": "^1.0"
        },
        "require-dev": {
            "symfony/phpunit-bridge": "^3.2"
        },
        "time": "2018-01-21T07:42:36+00:00",
        "type": "library",
        "extra": {
            "branch-alias": {
                "dev-master": "3.2.x-dev"
            }
        },
        "installation-source": "dist",
        "autoload": {
            "psr-0": {
                "Pimple": "src/"
            }
        },
        "notification-url": "https://packagist.org/downloads/",
        "license": [
            "MIT"
        ],
        "authors": [
            {
                "name": "Fabien Potencier",
                "email": "fabien@symfony.com"
            }
        ],
        "description": "Pimple, a simple Dependency Injection Container",
        "homepage": "http://pimple.sensiolabs.org",
        "keywords": [
            "container",
            "dependency injection"
        ]
    },
    {
        "name": "psr/cache",
        "version": "1.0.1",
        "version_normalized": "1.0.1.0",
        "source": {
            "type": "git",
            "url": "https://github.com/php-fig/cache.git",
            "reference": "d11b50ad223250cf17b86e38383413f5a6764bf8"
        },
        "dist": {
            "type": "zip",
            "url": "https://api.github.com/repos/php-fig/cache/zipball/d11b50ad223250cf17b86e38383413f5a6764bf8",
            "reference": "d11b50ad223250cf17b86e38383413f5a6764bf8",
            "shasum": "",
            "mirrors": [
                {
                    "url": "https://mirrors.aliyun.com/composer/dists/%package%/%reference%.%type%",
                    "preferred": true
                }
            ]
        },
        "require": {
            "php": ">=5.3.0"
        },
        "time": "2016-08-06T20:24:11+00:00",
        "type": "library",
        "extra": {
            "branch-alias": {
                "dev-master": "1.0.x-dev"
            }
        },
        "installation-source": "dist",
        "autoload": {
            "psr-4": {
                "Psr\\Cache\\": "src/"
            }
        },
        "notification-url": "https://packagist.org/downloads/",
        "license": [
            "MIT"
        ],
        "authors": [
            {
                "name": "PHP-FIG",
                "homepage": "http://www.php-fig.org/"
            }
        ],
        "description": "Common interface for caching libraries",
        "keywords": [
            "cache",
            "psr",
            "psr-6"
        ]
    },
    {
        "name": "psr/container",
        "version": "1.0.0",
        "version_normalized": "1.0.0.0",
        "source": {
            "type": "git",
            "url": "https://github.com/php-fig/container.git",
            "reference": "b7ce3b176482dbbc1245ebf52b181af44c2cf55f"
        },
        "dist": {
            "type": "zip",
            "url": "https://api.github.com/repos/php-fig/container/zipball/b7ce3b176482dbbc1245ebf52b181af44c2cf55f",
            "reference": "b7ce3b176482dbbc1245ebf52b181af44c2cf55f",
            "shasum": "",
            "mirrors": [
                {
                    "url": "https://mirrors.aliyun.com/composer/dists/%package%/%reference%.%type%",
                    "preferred": true
                }
            ]
        },
        "require": {
            "php": ">=5.3.0"
        },
        "time": "2017-02-14T16:28:37+00:00",
        "type": "library",
        "extra": {
            "branch-alias": {
                "dev-master": "1.0.x-dev"
            }
        },
        "installation-source": "dist",
        "autoload": {
            "psr-4": {
                "Psr\\Container\\": "src/"
            }
        },
        "notification-url": "https://packagist.org/downloads/",
        "license": [
            "MIT"
        ],
        "authors": [
            {
                "name": "PHP-FIG",
                "homepage": "http://www.php-fig.org/"
            }
        ],
        "description": "Common Container Interface (PHP FIG PSR-11)",
        "homepage": "https://github.com/php-fig/container",
        "keywords": [
            "PSR-11",
            "container",
            "container-interface",
            "container-interop",
            "psr"
        ]
    },
    {
        "name": "psr/http-message",
        "version": "1.0.1",
        "version_normalized": "1.0.1.0",
        "source": {
            "type": "git",
            "url": "https://github.com/php-fig/http-message.git",
            "reference": "f6561bf28d520154e4b0ec72be95418abe6d9363"
        },
        "dist": {
            "type": "zip",
            "url": "https://api.github.com/repos/php-fig/http-message/zipball/f6561bf28d520154e4b0ec72be95418abe6d9363",
            "reference": "f6561bf28d520154e4b0ec72be95418abe6d9363",
            "shasum": "",
            "mirrors": [
                {
                    "url": "https://mirrors.aliyun.com/composer/dists/%package%/%reference%.%type%",
                    "preferred": true
                }
            ]
        },
        "require": {
            "php": ">=5.3.0"
        },
        "time": "2016-08-06T14:39:51+00:00",
        "type": "library",
        "extra": {
            "branch-alias": {
                "dev-master": "1.0.x-dev"
            }
        },
        "installation-source": "dist",
        "autoload": {
            "psr-4": {
                "Psr\\Http\\Message\\": "src/"
            }
        },
        "notification-url": "https://packagist.org/downloads/",
        "license": [
            "MIT"
        ],
        "authors": [
            {
                "name": "PHP-FIG",
                "homepage": "http://www.php-fig.org/"
            }
        ],
        "description": "Common interface for HTTP messages",
        "homepage": "https://github.com/php-fig/http-message",
        "keywords": [
            "http",
            "http-message",
            "psr",
            "psr-7",
            "request",
            "response"
        ]
    },
    {
        "name": "psr/log",
        "version": "1.1.3",
        "version_normalized": "1.1.3.0",
        "source": {
            "type": "git",
            "url": "https://github.com/php-fig/log.git",
            "reference": "0f73288fd15629204f9d42b7055f72dacbe811fc"
        },
        "dist": {
            "type": "zip",
            "url": "https://api.github.com/repos/php-fig/log/zipball/0f73288fd15629204f9d42b7055f72dacbe811fc",
            "reference": "0f73288fd15629204f9d42b7055f72dacbe811fc",
            "shasum": "",
            "mirrors": [
                {
                    "url": "https://mirrors.aliyun.com/composer/dists/%package%/%reference%.%type%",
                    "preferred": true
                }
            ]
        },
        "require": {
            "php": ">=5.3.0"
        },
        "time": "2020-03-23T09:12:05+00:00",
        "type": "library",
        "extra": {
            "branch-alias": {
                "dev-master": "1.1.x-dev"
            }
        },
        "installation-source": "dist",
        "autoload": {
            "psr-4": {
                "Psr\\Log\\": "Psr/Log/"
            }
        },
        "notification-url": "https://packagist.org/downloads/",
        "license": [
            "MIT"
        ],
        "authors": [
            {
                "name": "PHP-FIG",
                "homepage": "http://www.php-fig.org/"
            }
        ],
        "description": "Common interface for logging libraries",
        "homepage": "https://github.com/php-fig/log",
        "keywords": [
            "log",
            "psr",
            "psr-3"
        ]
    },
    {
        "name": "psr/simple-cache",
        "version": "1.0.1",
        "version_normalized": "1.0.1.0",
        "source": {
            "type": "git",
            "url": "https://github.com/php-fig/simple-cache.git",
            "reference": "408d5eafb83c57f6365a3ca330ff23aa4a5fa39b"
        },
        "dist": {
            "type": "zip",
            "url": "https://api.github.com/repos/php-fig/simple-cache/zipball/408d5eafb83c57f6365a3ca330ff23aa4a5fa39b",
            "reference": "408d5eafb83c57f6365a3ca330ff23aa4a5fa39b",
            "shasum": "",
            "mirrors": [
                {
                    "url": "https://mirrors.aliyun.com/composer/dists/%package%/%reference%.%type%",
                    "preferred": true
                }
            ]
        },
        "require": {
            "php": ">=5.3.0"
        },
        "time": "2017-10-23T01:57:42+00:00",
        "type": "library",
        "extra": {
            "branch-alias": {
                "dev-master": "1.0.x-dev"
            }
        },
        "installation-source": "dist",
        "autoload": {
            "psr-4": {
                "Psr\\SimpleCache\\": "src/"
            }
        },
        "notification-url": "https://packagist.org/downloads/",
        "license": [
            "MIT"
        ],
        "authors": [
            {
                "name": "PHP-FIG",
                "homepage": "http://www.php-fig.org/"
            }
        ],
        "description": "Common interfaces for simple caching",
        "keywords": [
            "cache",
            "caching",
            "psr",
            "psr-16",
            "simple-cache"
        ]
    },
    {
        "name": "ralouphie/getallheaders",
        "version": "3.0.3",
        "version_normalized": "3.0.3.0",
        "source": {
            "type": "git",
            "url": "https://github.com/ralouphie/getallheaders.git",
            "reference": "120b605dfeb996808c31b6477290a714d356e822"
        },
        "dist": {
            "type": "zip",
            "url": "https://api.github.com/repos/ralouphie/getallheaders/zipball/120b605dfeb996808c31b6477290a714d356e822",
            "reference": "120b605dfeb996808c31b6477290a714d356e822",
            "shasum": "",
            "mirrors": [
                {
                    "url": "https://mirrors.aliyun.com/composer/dists/%package%/%reference%.%type%",
                    "preferred": true
                }
            ]
        },
        "require": {
            "php": ">=5.6"
        },
        "require-dev": {
            "php-coveralls/php-coveralls": "^2.1",
            "phpunit/phpunit": "^5 || ^6.5"
        },
        "time": "2019-03-08T08:55:37+00:00",
        "type": "library",
        "installation-source": "dist",
        "autoload": {
            "files": [
                "src/getallheaders.php"
            ]
        },
        "notification-url": "https://packagist.org/downloads/",
        "license": [
            "MIT"
        ],
        "authors": [
            {
                "name": "Ralph Khattar",
                "email": "ralph.khattar@gmail.com"
            }
        ],
        "description": "A polyfill for getallheaders."
    },
    {
        "name": "sch-group/17track",
        "version": "v1.7",
        "version_normalized": "1.7.0.0",
        "source": {
            "type": "git",
            "url": "https://github.com/sch-group/17track.git",
            "reference": "2acb2826217b5e9bff1e40ba2d4d521f3dfa7efc"
        },
        "dist": {
            "type": "zip",
            "url": "https://api.github.com/repos/sch-group/17track/zipball/2acb2826217b5e9bff1e40ba2d4d521f3dfa7efc",
            "reference": "2acb2826217b5e9bff1e40ba2d4d521f3dfa7efc",
            "shasum": "",
            "mirrors": [
                {
                    "url": "https://mirrors.aliyun.com/composer/dists/%package%/%reference%.%type%",
                    "preferred": true
                }
            ]
        },
        "require": {
            "ext-json": "*",
            "guzzlehttp/guzzle": "^6.2",
            "php": "^7.1"
        },
        "require-dev": {
            "guzzlehttp/guzzle": "^6.2",
            "phpunit/phpunit": "~6.5.5",
            "piwik/ini": "^2.0"
        },
        "time": "2020-02-28T10:50:44+00:00",
        "type": "library",
        "installation-source": "dist",
        "autoload": {
            "psr-4": {
                "SchGroup\\SeventeenTrack\\": "src/"
            }
        },
        "notification-url": "https://packagist.org/downloads/",
        "license": [
            "MIT"
        ],
        "authors": [
            {
                "name": "aahmetgaliev",
                "email": "ainur_ahmetgalie@mail.ru"
            }
        ],
        "description": "17Track (SeventeenTrack) api connector"
    },
    {
        "name": "setasign/fpdi",
        "version": "v2.3.3",
        "version_normalized": "2.3.3.0",
        "source": {
            "type": "git",
            "url": "https://github.com/Setasign/FPDI.git",
            "reference": "50c388860a73191e010810ed57dbed795578e867"
        },
        "dist": {
            "type": "zip",
            "url": "https://api.github.com/repos/Setasign/FPDI/zipball/50c388860a73191e010810ed57dbed795578e867",
            "reference": "50c388860a73191e010810ed57dbed795578e867",
            "shasum": "",
            "mirrors": [
                {
                    "url": "https://mirrors.aliyun.com/composer/dists/%package%/%reference%.%type%",
                    "preferred": true
                }
            ]
        },
        "require": {
            "ext-zlib": "*",
            "php": "^5.6 || ^7.0"
        },
        "conflict": {
            "setasign/tfpdf": "<1.31"
        },
        "require-dev": {
            "phpunit/phpunit": "~5.7",
            "setasign/fpdf": "~1.8",
            "setasign/tfpdf": "1.31",
            "tecnickcom/tcpdf": "~6.2"
        },
        "suggest": {
            "setasign/fpdf": "FPDI will extend this class but as it is also possible to use TCPDF or tFPDF as an alternative. There's no fixed dependency configured."
        },
        "time": "2020-04-28T12:40:35+00:00",
        "type": "library",
        "installation-source": "dist",
        "autoload": {
            "psr-4": {
                "setasign\\Fpdi\\": "src/"
            }
        },
        "notification-url": "https://packagist.org/downloads/",
        "license": [
            "MIT"
        ],
        "authors": [
            {
                "name": "Jan Slabon",
                "email": "jan.slabon@setasign.com",
                "homepage": "https://www.setasign.com"
            },
            {
                "name": "Maximilian Kresse",
                "email": "maximilian.kresse@setasign.com",
                "homepage": "https://www.setasign.com"
            }
        ],
        "description": "FPDI is a collection of PHP classes facilitating developers to read pages from existing PDF documents and use them as templates in FPDF. Because it is also possible to use FPDI with TCPDF, there are no fixed dependencies defined. Please see suggestions for packages which evaluates the dependencies automatically.",
        "homepage": "https://www.setasign.com/fpdi",
        "keywords": [
            "fpdf",
            "fpdi",
            "pdf"
        ]
    },
    {
        "name": "symfony/cache",
        "version": "v4.4.11",
        "version_normalized": "4.4.11.0",
        "source": {
            "type": "git",
            "url": "https://github.com/symfony/cache.git",
            "reference": "b9ae3539a0ecd7bcffe426f7a91401489c069834"
        },
        "dist": {
            "type": "zip",
            "url": "https://api.github.com/repos/symfony/cache/zipball/b9ae3539a0ecd7bcffe426f7a91401489c069834",
            "reference": "b9ae3539a0ecd7bcffe426f7a91401489c069834",
            "shasum": "",
            "mirrors": [
                {
                    "url": "https://mirrors.aliyun.com/composer/dists/%package%/%reference%.%type%",
                    "preferred": true
                }
            ]
        },
        "require": {
            "php": ">=7.1.3",
            "psr/cache": "~1.0",
            "psr/log": "~1.0",
            "symfony/cache-contracts": "^1.1.7|^2",
            "symfony/service-contracts": "^1.1|^2",
            "symfony/var-exporter": "^4.2|^5.0"
        },
        "conflict": {
            "doctrine/dbal": "<2.5",
            "symfony/dependency-injection": "<3.4",
            "symfony/http-kernel": "<4.4",
            "symfony/var-dumper": "<4.4"
        },
        "provide": {
            "psr/cache-implementation": "1.0",
            "psr/simple-cache-implementation": "1.0",
            "symfony/cache-implementation": "1.0"
        },
        "require-dev": {
            "cache/integration-tests": "dev-master",
            "doctrine/cache": "^1.6",
            "doctrine/dbal": "^2.5|^3.0",
            "predis/predis": "^1.1",
            "psr/simple-cache": "^1.0",
            "symfony/config": "^4.2|^5.0",
            "symfony/dependency-injection": "^3.4|^4.1|^5.0",
            "symfony/var-dumper": "^4.4|^5.0"
        },
        "time": "2020-07-23T11:31:42+00:00",
        "type": "library",
        "extra": {
            "branch-alias": {
                "dev-master": "4.4-dev"
            }
        },
        "installation-source": "dist",
        "autoload": {
            "psr-4": {
                "Symfony\\Component\\Cache\\": ""
            },
            "exclude-from-classmap": [
                "/Tests/"
            ]
        },
        "notification-url": "https://packagist.org/downloads/",
        "license": [
            "MIT"
        ],
        "authors": [
            {
                "name": "Nicolas Grekas",
                "email": "p@tchwork.com"
            },
            {
                "name": "Symfony Community",
                "homepage": "https://symfony.com/contributors"
            }
        ],
        "description": "Symfony Cache component with PSR-6, PSR-16, and tags",
        "homepage": "https://symfony.com",
        "keywords": [
            "caching",
            "psr6"
        ]
    },
    {
        "name": "symfony/cache-contracts",
        "version": "v1.1.9",
        "version_normalized": "1.1.9.0",
        "source": {
            "type": "git",
            "url": "https://github.com/symfony/cache-contracts.git",
            "reference": "4638bdd93e14dddc171212258d0c6d8c95e95ced"
        },
        "dist": {
            "type": "zip",
            "url": "https://api.github.com/repos/symfony/cache-contracts/zipball/4638bdd93e14dddc171212258d0c6d8c95e95ced",
            "reference": "4638bdd93e14dddc171212258d0c6d8c95e95ced",
            "shasum": "",
            "mirrors": [
                {
                    "url": "https://mirrors.aliyun.com/composer/dists/%package%/%reference%.%type%",
                    "preferred": true
                }
            ]
        },
        "require": {
            "php": ">=7.1.3",
            "psr/cache": "^1.0"
        },
        "suggest": {
            "symfony/cache-implementation": ""
        },
        "time": "2020-07-06T13:19:58+00:00",
        "type": "library",
        "extra": {
            "branch-alias": {
                "dev-master": "1.1-dev"
            },
            "thanks": {
                "name": "symfony/contracts",
                "url": "https://github.com/symfony/contracts"
            }
        },
        "installation-source": "dist",
        "autoload": {
            "psr-4": {
                "Symfony\\Contracts\\Cache\\": ""
            }
        },
        "notification-url": "https://packagist.org/downloads/",
        "license": [
            "MIT"
        ],
        "authors": [
            {
                "name": "Nicolas Grekas",
                "email": "p@tchwork.com"
            },
            {
                "name": "Symfony Community",
                "homepage": "https://symfony.com/contributors"
            }
        ],
        "description": "Generic abstractions related to caching",
        "homepage": "https://symfony.com",
        "keywords": [
            "abstractions",
            "contracts",
            "decoupling",
            "interfaces",
            "interoperability",
            "standards"
        ]
    },
    {
        "name": "symfony/http-foundation",
        "version": "v3.4.43",
        "version_normalized": "3.4.43.0",
        "source": {
            "type": "git",
            "url": "https://github.com/symfony/http-foundation.git",
            "reference": "5219dba1253aa07ed3ad82f73c08146fb3f517d0"
        },
        "dist": {
            "type": "zip",
            "url": "https://api.github.com/repos/symfony/http-foundation/zipball/5219dba1253aa07ed3ad82f73c08146fb3f517d0",
            "reference": "5219dba1253aa07ed3ad82f73c08146fb3f517d0",
            "shasum": "",
            "mirrors": [
                {
                    "url": "https://mirrors.aliyun.com/composer/dists/%package%/%reference%.%type%",
                    "preferred": true
                }
            ]
        },
        "require": {
            "php": "^5.5.9|>=7.0.8",
            "symfony/polyfill-mbstring": "~1.1",
            "symfony/polyfill-php70": "~1.6"
        },
        "require-dev": {
            "symfony/expression-language": "~2.8|~3.0|~4.0"
        },
        "time": "2020-07-23T09:37:51+00:00",
        "type": "library",
        "extra": {
            "branch-alias": {
                "dev-master": "3.4-dev"
            }
        },
        "installation-source": "dist",
        "autoload": {
            "psr-4": {
                "Symfony\\Component\\HttpFoundation\\": ""
            },
            "exclude-from-classmap": [
                "/Tests/"
            ]
        },
        "notification-url": "https://packagist.org/downloads/",
        "license": [
            "MIT"
        ],
        "authors": [
            {
                "name": "Fabien Potencier",
                "email": "fabien@symfony.com"
            },
            {
                "name": "Symfony Community",
                "homepage": "https://symfony.com/contributors"
            }
        ],
        "description": "Symfony HttpFoundation Component",
        "homepage": "https://symfony.com"
    },
    {
        "name": "symfony/options-resolver",
        "version": "v3.4.43",
        "version_normalized": "3.4.43.0",
        "source": {
            "type": "git",
            "url": "https://github.com/symfony/options-resolver.git",
            "reference": "0edf31d2e34f4adb72dd4d2e4a8aa21f84b943e5"
        },
        "dist": {
            "type": "zip",
            "url": "https://api.github.com/repos/symfony/options-resolver/zipball/0edf31d2e34f4adb72dd4d2e4a8aa21f84b943e5",
            "reference": "0edf31d2e34f4adb72dd4d2e4a8aa21f84b943e5",
            "shasum": "",
            "mirrors": [
                {
                    "url": "https://mirrors.aliyun.com/composer/dists/%package%/%reference%.%type%",
                    "preferred": true
                }
            ]
        },
        "require": {
            "php": "^5.5.9|>=7.0.8"
        },
        "time": "2020-07-08T17:07:26+00:00",
        "type": "library",
        "extra": {
            "branch-alias": {
                "dev-master": "3.4-dev"
            }
        },
        "installation-source": "dist",
        "autoload": {
            "psr-4": {
                "Symfony\\Component\\OptionsResolver\\": ""
            },
            "exclude-from-classmap": [
                "/Tests/"
            ]
        },
        "notification-url": "https://packagist.org/downloads/",
        "license": [
            "MIT"
        ],
        "authors": [
            {
                "name": "Fabien Potencier",
                "email": "fabien@symfony.com"
            },
            {
                "name": "Symfony Community",
                "homepage": "https://symfony.com/contributors"
            }
        ],
        "description": "Symfony OptionsResolver Component",
        "homepage": "https://symfony.com",
        "keywords": [
            "config",
            "configuration",
            "options"
        ]
    },
    {
        "name": "symfony/polyfill-ctype",
        "version": "v1.18.1",
        "version_normalized": "1.18.1.0",
        "source": {
            "type": "git",
            "url": "https://github.com/symfony/polyfill-ctype.git",
            "reference": "1c302646f6efc070cd46856e600e5e0684d6b454"
        },
        "dist": {
            "type": "zip",
            "url": "https://api.github.com/repos/symfony/polyfill-ctype/zipball/1c302646f6efc070cd46856e600e5e0684d6b454",
            "reference": "1c302646f6efc070cd46856e600e5e0684d6b454",
            "shasum": "",
            "mirrors": [
                {
                    "url": "https://mirrors.aliyun.com/composer/dists/%package%/%reference%.%type%",
                    "preferred": true
                }
            ]
        },
        "require": {
            "php": ">=5.3.3"
        },
        "suggest": {
            "ext-ctype": "For best performance"
        },
        "time": "2020-07-14T12:35:20+00:00",
        "type": "library",
        "extra": {
            "branch-alias": {
                "dev-master": "1.18-dev"
            },
            "thanks": {
                "name": "symfony/polyfill",
                "url": "https://github.com/symfony/polyfill"
            }
        },
        "installation-source": "dist",
        "autoload": {
            "psr-4": {
                "Symfony\\Polyfill\\Ctype\\": ""
            },
            "files": [
                "bootstrap.php"
            ]
        },
        "notification-url": "https://packagist.org/downloads/",
        "license": [
            "MIT"
        ],
        "authors": [
            {
                "name": "Gert de Pagter",
                "email": "BackEndTea@gmail.com"
            },
            {
                "name": "Symfony Community",
                "homepage": "https://symfony.com/contributors"
            }
        ],
        "description": "Symfony polyfill for ctype functions",
        "homepage": "https://symfony.com",
        "keywords": [
            "compatibility",
            "ctype",
            "polyfill",
            "portable"
        ]
    },
    {
        "name": "symfony/polyfill-iconv",
        "version": "v1.18.1",
        "version_normalized": "1.18.1.0",
        "source": {
            "type": "git",
            "url": "https://github.com/symfony/polyfill-iconv.git",
            "reference": "6c2f78eb8f5ab8eaea98f6d414a5915f2e0fce36"
        },
        "dist": {
            "type": "zip",
            "url": "https://api.github.com/repos/symfony/polyfill-iconv/zipball/6c2f78eb8f5ab8eaea98f6d414a5915f2e0fce36",
            "reference": "6c2f78eb8f5ab8eaea98f6d414a5915f2e0fce36",
            "shasum": "",
            "mirrors": [
                {
                    "url": "https://mirrors.aliyun.com/composer/dists/%package%/%reference%.%type%",
                    "preferred": true
                }
            ]
        },
        "require": {
            "php": ">=5.3.3"
        },
        "suggest": {
            "ext-iconv": "For best performance"
        },
        "time": "2020-07-14T12:35:20+00:00",
        "type": "library",
        "extra": {
            "branch-alias": {
                "dev-master": "1.18-dev"
            },
            "thanks": {
                "name": "symfony/polyfill",
                "url": "https://github.com/symfony/polyfill"
            }
        },
        "installation-source": "dist",
        "autoload": {
            "psr-4": {
                "Symfony\\Polyfill\\Iconv\\": ""
            },
            "files": [
                "bootstrap.php"
            ]
        },
        "notification-url": "https://packagist.org/downloads/",
        "license": [
            "MIT"
        ],
        "authors": [
            {
                "name": "Nicolas Grekas",
                "email": "p@tchwork.com"
            },
            {
                "name": "Symfony Community",
                "homepage": "https://symfony.com/contributors"
            }
        ],
        "description": "Symfony polyfill for the Iconv extension",
        "homepage": "https://symfony.com",
        "keywords": [
            "compatibility",
            "iconv",
            "polyfill",
            "portable",
            "shim"
        ]
    },
    {
        "name": "symfony/polyfill-intl-grapheme",
        "version": "v1.18.1",
        "version_normalized": "1.18.1.0",
        "source": {
            "type": "git",
            "url": "https://github.com/symfony/polyfill-intl-grapheme.git",
            "reference": "b740103edbdcc39602239ee8860f0f45a8eb9aa5"
        },
        "dist": {
            "type": "zip",
            "url": "https://api.github.com/repos/symfony/polyfill-intl-grapheme/zipball/b740103edbdcc39602239ee8860f0f45a8eb9aa5",
            "reference": "b740103edbdcc39602239ee8860f0f45a8eb9aa5",
            "shasum": "",
            "mirrors": [
                {
                    "url": "https://mirrors.aliyun.com/composer/dists/%package%/%reference%.%type%",
                    "preferred": true
                }
            ]
        },
        "require": {
            "php": ">=5.3.3"
        },
        "suggest": {
            "ext-intl": "For best performance"
        },
        "time": "2020-07-14T12:35:20+00:00",
        "type": "library",
        "extra": {
            "branch-alias": {
                "dev-master": "1.18-dev"
            },
            "thanks": {
                "name": "symfony/polyfill",
                "url": "https://github.com/symfony/polyfill"
            }
        },
        "installation-source": "dist",
        "autoload": {
            "psr-4": {
                "Symfony\\Polyfill\\Intl\\Grapheme\\": ""
            },
            "files": [
                "bootstrap.php"
            ]
        },
        "notification-url": "https://packagist.org/downloads/",
        "license": [
            "MIT"
        ],
        "authors": [
            {
                "name": "Nicolas Grekas",
                "email": "p@tchwork.com"
            },
            {
                "name": "Symfony Community",
                "homepage": "https://symfony.com/contributors"
            }
        ],
        "description": "Symfony polyfill for intl's grapheme_* functions",
        "homepage": "https://symfony.com",
        "keywords": [
            "compatibility",
            "grapheme",
            "intl",
            "polyfill",
            "portable",
            "shim"
        ]
    },
    {
        "name": "symfony/polyfill-intl-idn",
        "version": "v1.22.1",
        "version_normalized": "1.22.1.0",
        "source": {
            "type": "git",
            "url": "https://github.com/symfony/polyfill-intl-idn.git",
            "reference": "2d63434d922daf7da8dd863e7907e67ee3031483"
        },
        "dist": {
            "type": "zip",
            "url": "https://api.github.com/repos/symfony/polyfill-intl-idn/zipball/2d63434d922daf7da8dd863e7907e67ee3031483",
            "reference": "2d63434d922daf7da8dd863e7907e67ee3031483",
            "shasum": "",
            "mirrors": [
                {
                    "url": "https://mirrors.aliyun.com/composer/dists/%package%/%reference%.%type%",
                    "preferred": true
                }
            ]
        },
        "require": {
            "php": ">=7.1",
            "symfony/polyfill-intl-normalizer": "^1.10",
            "symfony/polyfill-php72": "^1.10"
        },
        "suggest": {
            "ext-intl": "For best performance"
        },
        "time": "2021-01-22T09:19:47+00:00",
        "type": "library",
        "extra": {
            "branch-alias": {
                "dev-main": "1.22-dev"
            },
            "thanks": {
                "name": "symfony/polyfill",
                "url": "https://github.com/symfony/polyfill"
            }
        },
        "installation-source": "dist",
        "autoload": {
            "psr-4": {
                "Symfony\\Polyfill\\Intl\\Idn\\": ""
            },
            "files": [
                "bootstrap.php"
            ]
        },
        "notification-url": "https://packagist.org/downloads/",
        "license": [
            "MIT"
        ],
        "authors": [
            {
                "name": "Laurent Bassin",
                "email": "laurent@bassin.info"
            },
            {
                "name": "Trevor Rowbotham",
                "email": "trevor.rowbotham@pm.me"
            },
            {
                "name": "Symfony Community",
                "homepage": "https://symfony.com/contributors"
            }
        ],
        "description": "Symfony polyfill for intl's idn_to_ascii and idn_to_utf8 functions",
        "homepage": "https://symfony.com",
        "keywords": [
            "compatibility",
            "idn",
            "intl",
            "polyfill",
            "portable",
            "shim"
        ]
    },
    {
        "name": "symfony/polyfill-intl-normalizer",
        "version": "v1.22.1",
        "version_normalized": "1.22.1.0",
        "source": {
            "type": "git",
            "url": "https://github.com/symfony/polyfill-intl-normalizer.git",
            "reference": "43a0283138253ed1d48d352ab6d0bdb3f809f248"
        },
        "dist": {
            "type": "zip",
            "url": "https://api.github.com/repos/symfony/polyfill-intl-normalizer/zipball/43a0283138253ed1d48d352ab6d0bdb3f809f248",
            "reference": "43a0283138253ed1d48d352ab6d0bdb3f809f248",
            "shasum": "",
            "mirrors": [
                {
                    "url": "https://mirrors.aliyun.com/composer/dists/%package%/%reference%.%type%",
                    "preferred": true
                }
            ]
        },
        "require": {
            "php": ">=7.1"
        },
        "suggest": {
            "ext-intl": "For best performance"
        },
        "time": "2021-01-22T09:19:47+00:00",
        "type": "library",
        "extra": {
            "branch-alias": {
                "dev-main": "1.22-dev"
            },
            "thanks": {
                "name": "symfony/polyfill",
                "url": "https://github.com/symfony/polyfill"
            }
        },
        "installation-source": "dist",
        "autoload": {
            "psr-4": {
                "Symfony\\Polyfill\\Intl\\Normalizer\\": ""
            },
            "files": [
                "bootstrap.php"
            ],
            "classmap": [
                "Resources/stubs"
            ]
        },
        "notification-url": "https://packagist.org/downloads/",
        "license": [
            "MIT"
        ],
        "authors": [
            {
                "name": "Nicolas Grekas",
                "email": "p@tchwork.com"
            },
            {
                "name": "Symfony Community",
                "homepage": "https://symfony.com/contributors"
            }
        ],
        "description": "Symfony polyfill for intl's Normalizer class and related functions",
        "homepage": "https://symfony.com",
        "keywords": [
            "compatibility",
            "intl",
            "normalizer",
            "polyfill",
            "portable",
            "shim"
        ]
    },
    {
        "name": "symfony/polyfill-mbstring",
        "version": "v1.22.1",
        "version_normalized": "1.22.1.0",
        "source": {
            "type": "git",
            "url": "https://github.com/symfony/polyfill-mbstring.git",
            "reference": "5232de97ee3b75b0360528dae24e73db49566ab1"
        },
        "dist": {
            "type": "zip",
            "url": "https://api.github.com/repos/symfony/polyfill-mbstring/zipball/5232de97ee3b75b0360528dae24e73db49566ab1",
            "reference": "5232de97ee3b75b0360528dae24e73db49566ab1",
            "shasum": "",
            "mirrors": [
                {
                    "url": "https://mirrors.aliyun.com/composer/dists/%package%/%reference%.%type%",
                    "preferred": true
                }
            ]
        },
        "require": {
            "php": ">=7.1"
        },
        "suggest": {
            "ext-mbstring": "For best performance"
        },
        "time": "2021-01-22T09:19:47+00:00",
        "type": "library",
        "extra": {
            "branch-alias": {
                "dev-main": "1.22-dev"
            },
            "thanks": {
                "name": "symfony/polyfill",
                "url": "https://github.com/symfony/polyfill"
            }
        },
        "installation-source": "dist",
        "autoload": {
            "psr-4": {
                "Symfony\\Polyfill\\Mbstring\\": ""
            },
            "files": [
                "bootstrap.php"
            ]
        },
        "notification-url": "https://packagist.org/downloads/",
        "license": [
            "MIT"
        ],
        "authors": [
            {
                "name": "Nicolas Grekas",
                "email": "p@tchwork.com"
            },
            {
                "name": "Symfony Community",
                "homepage": "https://symfony.com/contributors"
            }
        ],
        "description": "Symfony polyfill for the Mbstring extension",
        "homepage": "https://symfony.com",
        "keywords": [
            "compatibility",
            "mbstring",
            "polyfill",
            "portable",
            "shim"
        ]
    },
    {
        "name": "symfony/polyfill-php70",
        "version": "v1.20.0",
        "version_normalized": "1.20.0.0",
        "source": {
            "type": "git",
            "url": "https://github.com/symfony/polyfill-php70.git",
            "reference": "5f03a781d984aae42cebd18e7912fa80f02ee644"
        },
        "dist": {
            "type": "zip",
            "url": "https://api.github.com/repos/symfony/polyfill-php70/zipball/5f03a781d984aae42cebd18e7912fa80f02ee644",
            "reference": "5f03a781d984aae42cebd18e7912fa80f02ee644",
            "shasum": "",
            "mirrors": [
                {
                    "url": "https://mirrors.aliyun.com/composer/dists/%package%/%reference%.%type%",
                    "preferred": true
                }
            ]
        },
        "require": {
            "php": ">=7.1"
        },
        "time": "2020-10-23T14:02:19+00:00",
        "type": "metapackage",
        "extra": {
            "branch-alias": {
                "dev-main": "1.20-dev"
            },
            "thanks": {
                "name": "symfony/polyfill",
                "url": "https://github.com/symfony/polyfill"
            }
        },
        "notification-url": "https://packagist.org/downloads/",
        "license": [
            "MIT"
        ],
        "authors": [
            {
                "name": "Nicolas Grekas",
                "email": "p@tchwork.com"
            },
            {
                "name": "Symfony Community",
                "homepage": "https://symfony.com/contributors"
            }
        ],
        "description": "Symfony polyfill backporting some PHP 7.0+ features to lower PHP versions",
        "homepage": "https://symfony.com",
        "keywords": [
            "compatibility",
            "polyfill",
            "portable",
            "shim"
        ]
    },
    {
        "name": "symfony/polyfill-php72",
        "version": "v1.22.1",
        "version_normalized": "1.22.1.0",
        "source": {
            "type": "git",
            "url": "https://github.com/symfony/polyfill-php72.git",
            "reference": "cc6e6f9b39fe8075b3dabfbaf5b5f645ae1340c9"
        },
        "dist": {
            "type": "zip",
            "url": "https://api.github.com/repos/symfony/polyfill-php72/zipball/cc6e6f9b39fe8075b3dabfbaf5b5f645ae1340c9",
            "reference": "cc6e6f9b39fe8075b3dabfbaf5b5f645ae1340c9",
            "shasum": "",
            "mirrors": [
                {
                    "url": "https://mirrors.aliyun.com/composer/dists/%package%/%reference%.%type%",
                    "preferred": true
                }
            ]
        },
        "require": {
            "php": ">=7.1"
        },
        "time": "2021-01-07T16:49:33+00:00",
        "type": "library",
        "extra": {
            "branch-alias": {
                "dev-main": "1.22-dev"
            },
            "thanks": {
                "name": "symfony/polyfill",
                "url": "https://github.com/symfony/polyfill"
            }
        },
        "installation-source": "dist",
        "autoload": {
            "psr-4": {
                "Symfony\\Polyfill\\Php72\\": ""
            },
            "files": [
                "bootstrap.php"
            ]
        },
        "notification-url": "https://packagist.org/downloads/",
        "license": [
            "MIT"
        ],
        "authors": [
            {
                "name": "Nicolas Grekas",
                "email": "p@tchwork.com"
            },
            {
                "name": "Symfony Community",
                "homepage": "https://symfony.com/contributors"
            }
        ],
        "description": "Symfony polyfill backporting some PHP 7.2+ features to lower PHP versions",
        "homepage": "https://symfony.com",
        "keywords": [
            "compatibility",
            "polyfill",
            "portable",
            "shim"
        ]
    },
    {
        "name": "symfony/psr-http-message-bridge",
        "version": "v1.2.0",
        "version_normalized": "1.2.0.0",
        "source": {
            "type": "git",
            "url": "https://github.com/symfony/psr-http-message-bridge.git",
            "reference": "9ab9d71f97d5c7d35a121a7fb69f74fee95cd0ad"
        },
        "dist": {
            "type": "zip",
            "url": "https://api.github.com/repos/symfony/psr-http-message-bridge/zipball/9ab9d71f97d5c7d35a121a7fb69f74fee95cd0ad",
            "reference": "9ab9d71f97d5c7d35a121a7fb69f74fee95cd0ad",
            "shasum": "",
            "mirrors": [
                {
                    "url": "https://mirrors.aliyun.com/composer/dists/%package%/%reference%.%type%",
                    "preferred": true
                }
            ]
        },
        "require": {
            "php": "^7.1",
            "psr/http-message": "^1.0",
            "symfony/http-foundation": "^3.4 || ^4.0"
        },
        "require-dev": {
            "nyholm/psr7": "^1.1",
            "symfony/phpunit-bridge": "^3.4.20 || ^4.0",
            "zendframework/zend-diactoros": "^1.4.1 || ^2.0"
        },
        "suggest": {
            "nyholm/psr7": "For a super lightweight PSR-7/17 implementation"
        },
        "time": "2019-03-11T18:22:33+00:00",
        "type": "symfony-bridge",
        "extra": {
            "branch-alias": {
                "dev-master": "1.2-dev"
            }
        },
        "installation-source": "dist",
        "autoload": {
            "psr-4": {
                "Symfony\\Bridge\\PsrHttpMessage\\": ""
            },
            "exclude-from-classmap": [
                "/Tests/"
            ]
        },
        "notification-url": "https://packagist.org/downloads/",
        "license": [
            "MIT"
        ],
        "authors": [
            {
                "name": "Symfony Community",
                "homepage": "http://symfony.com/contributors"
            },
            {
                "name": "Fabien Potencier",
                "email": "fabien@symfony.com"
            }
        ],
        "description": "PSR HTTP message bridge",
        "homepage": "http://symfony.com",
        "keywords": [
            "http",
            "http-message",
            "psr-17",
            "psr-7"
        ]
    },
    {
        "name": "symfony/service-contracts",
        "version": "v1.1.9",
        "version_normalized": "1.1.9.0",
        "source": {
            "type": "git",
            "url": "https://github.com/symfony/service-contracts.git",
            "reference": "b776d18b303a39f56c63747bcb977ad4b27aca26"
        },
        "dist": {
            "type": "zip",
            "url": "https://api.github.com/repos/symfony/service-contracts/zipball/b776d18b303a39f56c63747bcb977ad4b27aca26",
            "reference": "b776d18b303a39f56c63747bcb977ad4b27aca26",
            "shasum": "",
            "mirrors": [
                {
                    "url": "https://mirrors.aliyun.com/composer/dists/%package%/%reference%.%type%",
                    "preferred": true
                }
            ]
        },
        "require": {
            "php": ">=7.1.3",
            "psr/container": "^1.0"
        },
        "suggest": {
            "symfony/service-implementation": ""
        },
        "time": "2020-07-06T13:19:58+00:00",
        "type": "library",
        "extra": {
            "branch-alias": {
                "dev-master": "1.1-dev"
            },
            "thanks": {
                "name": "symfony/contracts",
                "url": "https://github.com/symfony/contracts"
            }
        },
        "installation-source": "dist",
        "autoload": {
            "psr-4": {
                "Symfony\\Contracts\\Service\\": ""
            }
        },
        "notification-url": "https://packagist.org/downloads/",
        "license": [
            "MIT"
        ],
        "authors": [
            {
                "name": "Nicolas Grekas",
                "email": "p@tchwork.com"
            },
            {
                "name": "Symfony Community",
                "homepage": "https://symfony.com/contributors"
            }
        ],
        "description": "Generic abstractions related to writing services",
        "homepage": "https://symfony.com",
        "keywords": [
            "abstractions",
            "contracts",
            "decoupling",
            "interfaces",
            "interoperability",
            "standards"
        ]
    },
    {
        "name": "symfony/var-exporter",
        "version": "v4.4.11",
        "version_normalized": "4.4.11.0",
        "source": {
            "type": "git",
            "url": "https://github.com/symfony/var-exporter.git",
            "reference": "09f0aec4b8bfc25c1dd306e6203cf055c9886560"
        },
        "dist": {
            "type": "zip",
            "url": "https://api.github.com/repos/symfony/var-exporter/zipball/09f0aec4b8bfc25c1dd306e6203cf055c9886560",
            "reference": "09f0aec4b8bfc25c1dd306e6203cf055c9886560",
            "shasum": "",
            "mirrors": [
                {
                    "url": "https://mirrors.aliyun.com/composer/dists/%package%/%reference%.%type%",
                    "preferred": true
                }
            ]
        },
        "require": {
            "php": ">=7.1.3"
        },
        "require-dev": {
            "symfony/var-dumper": "^4.4.9|^5.0.9"
        },
        "time": "2020-07-05T09:39:30+00:00",
        "type": "library",
        "extra": {
            "branch-alias": {
                "dev-master": "4.4-dev"
            }
        },
        "installation-source": "dist",
        "autoload": {
            "psr-4": {
                "Symfony\\Component\\VarExporter\\": ""
            },
            "exclude-from-classmap": [
                "/Tests/"
            ]
        },
        "notification-url": "https://packagist.org/downloads/",
        "license": [
            "MIT"
        ],
        "authors": [
            {
                "name": "Nicolas Grekas",
                "email": "p@tchwork.com"
            },
            {
                "name": "Symfony Community",
                "homepage": "https://symfony.com/contributors"
            }
        ],
        "description": "A blend of var_export() + serialize() to turn any serializable data structure to plain PHP code",
        "homepage": "https://symfony.com",
        "keywords": [
            "clone",
            "construct",
            "export",
            "hydrate",
            "instantiate",
            "serialize"
        ]
    },
    {
        "name": "topthink/framework",
        "version": "v5.0.24",
        "version_normalized": "5.0.24.0",
        "source": {
            "type": "git",
            "url": "https://github.com/top-think/framework.git",
            "reference": "c255c22b2f5fa30f320ecf6c1d29f7740eb3e8be"
        },
        "dist": {
            "type": "zip",
            "url": "https://api.github.com/repos/top-think/framework/zipball/c255c22b2f5fa30f320ecf6c1d29f7740eb3e8be",
            "reference": "c255c22b2f5fa30f320ecf6c1d29f7740eb3e8be",
            "shasum": "",
            "mirrors": [
                {
                    "url": "https://mirrors.aliyun.com/composer/dists/%package%/%reference%.%type%",
                    "preferred": true
                }
            ]
        },
        "require": {
            "php": ">=5.4.0",
            "topthink/think-installer": "~1.0"
        },
        "require-dev": {
            "johnkary/phpunit-speedtrap": "^1.0",
            "mikey179/vfsstream": "~1.6",
            "phpdocumentor/reflection-docblock": "^2.0",
            "phploc/phploc": "2.*",
            "phpunit/phpunit": "4.8.*",
            "sebastian/phpcpd": "2.*"
        },
        "time": "2019-01-11T08:04:58+00:00",
        "type": "think-framework",
        "installation-source": "dist",
        "autoload": {
            "psr-4": {
                "think\\": "library/think"
            }
        },
        "notification-url": "https://packagist.org/downloads/",
        "license": [
            "Apache-2.0"
        ],
        "authors": [
            {
                "name": "liu21st",
                "email": "liu21st@gmail.com"
            }
        ],
        "description": "the new thinkphp framework",
        "homepage": "http://thinkphp.cn/",
        "keywords": [
            "framework",
            "orm",
            "thinkphp"
        ]
    },
    {
        "name": "topthink/think-captcha",
        "version": "v1.0.8",
        "version_normalized": "1.0.8.0",
        "source": {
            "type": "git",
            "url": "https://github.com/top-think/think-captcha.git",
            "reference": "1d64363c814c92f6086c4fa5e3223fe7e23db09d"
        },
        "dist": {
            "type": "zip",
            "url": "https://api.github.com/repos/top-think/think-captcha/zipball/1d64363c814c92f6086c4fa5e3223fe7e23db09d",
            "reference": "1d64363c814c92f6086c4fa5e3223fe7e23db09d",
            "shasum": "",
            "mirrors": [
                {
                    "url": "https://mirrors.aliyun.com/composer/dists/%package%/%reference%.%type%",
                    "preferred": true
                }
            ]
        },
        "require": {
            "topthink/framework": "~5.0.0",
            "topthink/think-installer": ">=1.0.10"
        },
        "time": "2019-01-28T04:48:36+00:00",
        "type": "library",
        "installation-source": "dist",
        "autoload": {
            "psr-4": {
                "think\\captcha\\": "src/"
            },
            "files": [
                "src/helper.php"
            ]
        },
        "notification-url": "https://packagist.org/downloads/",
        "license": [
            "Apache-2.0"
        ],
        "authors": [
            {
                "name": "yunwuxin",
                "email": "448901948@qq.com"
            }
        ],
        "description": "captcha package for thinkphp5"
    },
    {
        "name": "topthink/think-installer",
        "version": "v1.0.12",
        "version_normalized": "1.0.12.0",
        "source": {
            "type": "git",
            "url": "https://github.com/top-think/think-installer.git",
            "reference": "1be326e68f63de4e95977ed50f46ae75f017556d"
        },
        "dist": {
            "type": "zip",
            "url": "https://api.github.com/repos/top-think/think-installer/zipball/1be326e68f63de4e95977ed50f46ae75f017556d",
            "reference": "1be326e68f63de4e95977ed50f46ae75f017556d",
            "shasum": "",
            "mirrors": [
                {
                    "url": "https://mirrors.aliyun.com/composer/dists/%package%/%reference%.%type%",
                    "preferred": true
                }
            ]
        },
        "require": {
            "composer-plugin-api": "^1.0"
        },
        "require-dev": {
            "composer/composer": "1.0.*@dev"
        },
        "time": "2017-05-27T06:58:09+00:00",
        "type": "composer-plugin",
        "extra": {
            "class": "think\\composer\\Plugin"
        },
        "installation-source": "dist",
        "autoload": {
            "psr-4": {
                "think\\composer\\": "src"
            }
        },
        "notification-url": "https://packagist.org/downloads/",
        "license": [
            "Apache-2.0"
        ],
        "authors": [
            {
                "name": "yunwuxin",
                "email": "448901948@qq.com"
            }
        ]
    },
    {
        "name": "topthink/think-migration",
        "version": "v1.1.1",
        "version_normalized": "1.1.1.0",
        "source": {
            "type": "git",
            "url": "https://github.com/top-think/think-migration.git",
            "reference": "8e489f8d38a39876690c0e00fcf9a54ae92c4d3d"
        },
        "dist": {
            "type": "zip",
            "url": "https://api.github.com/repos/top-think/think-migration/zipball/8e489f8d38a39876690c0e00fcf9a54ae92c4d3d",
            "reference": "8e489f8d38a39876690c0e00fcf9a54ae92c4d3d",
            "shasum": "",
            "mirrors": [
                {
                    "url": "https://mirrors.aliyun.com/composer/dists/%package%/%reference%.%type%",
                    "preferred": true
                }
            ]
        },
        "require-dev": {
            "topthink/framework": "^5.0"
        },
        "time": "2017-03-31T06:33:23+00:00",
        "type": "library",
        "installation-source": "dist",
        "autoload": {
            "psr-4": {
                "Phinx\\": "phinx/src/Phinx",
                "think\\migration\\": "src"
            },
            "files": [
                "src/config.php"
            ]
        },
        "notification-url": "https://packagist.org/downloads/",
        "license": [
            "Apache-2.0"
        ],
        "authors": [
            {
                "name": "yunwuxin",
                "email": "448901948@qq.com"
            }
        ]
    },
    {
        "name": "voku/anti-xss",
        "version": "4.1.26",
        "version_normalized": "4.1.26.0",
        "source": {
            "type": "git",
            "url": "https://github.com/voku/anti-xss.git",
            "reference": "e5c4728fa6b2966b4b5c636519cbd530e060e738"
        },
        "dist": {
            "type": "zip",
            "url": "https://api.github.com/repos/voku/anti-xss/zipball/e5c4728fa6b2966b4b5c636519cbd530e060e738",
            "reference": "e5c4728fa6b2966b4b5c636519cbd530e060e738",
            "shasum": "",
            "mirrors": [
                {
                    "url": "https://mirrors.aliyun.com/composer/dists/%package%/%reference%.%type%",
                    "preferred": true
                }
            ]
        },
        "require": {
            "php": ">=7.0.0",
            "voku/portable-utf8": "~5.4.27"
        },
        "require-dev": {
            "phpunit/phpunit": "~6.0 || ~7.0"
        },
        "time": "2020-08-08T20:15:45+00:00",
        "type": "library",
        "extra": {
            "branch-alias": {
                "dev-master": "4.1.x-dev"
            }
        },
        "installation-source": "dist",
        "autoload": {
            "psr-4": {
                "voku\\helper\\": "src/voku/helper/"
            }
        },
        "notification-url": "https://packagist.org/downloads/",
        "license": [
            "MIT"
        ],
        "authors": [
            {
                "name": "EllisLab Dev Team",
                "homepage": "http://ellislab.com/"
            },
            {
                "name": "Lars Moelleken",
                "email": "lars@moelleken.org",
                "homepage": "http://www.moelleken.org/"
            }
        ],
        "description": "anti xss-library",
        "homepage": "https://github.com/voku/anti-xss",
        "keywords": [
            "anti-xss",
            "clean",
            "security",
            "xss"
        ]
    },
    {
        "name": "voku/arrayy",
        "version": "7.8.2",
        "version_normalized": "7.8.2.0",
        "source": {
            "type": "git",
            "url": "https://github.com/voku/Arrayy.git",
            "reference": "ff32efd0036f776bd7adc3e7e6e3441d5c037c35"
        },
        "dist": {
            "type": "zip",
            "url": "https://api.github.com/repos/voku/Arrayy/zipball/ff32efd0036f776bd7adc3e7e6e3441d5c037c35",
            "reference": "ff32efd0036f776bd7adc3e7e6e3441d5c037c35",
            "shasum": "",
            "mirrors": [
                {
                    "url": "https://mirrors.aliyun.com/composer/dists/%package%/%reference%.%type%",
                    "preferred": true
                }
            ]
        },
        "require": {
            "ext-json": "*",
            "php": ">=7.0.0",
            "phpdocumentor/reflection-docblock": "~4.3|~5.0",
            "symfony/polyfill-mbstring": "~1.0"
        },
        "require-dev": {
            "phpunit/phpunit": "~6.0 || ~7.0"
        },
        "time": "2020-07-28T21:43:54+00:00",
        "type": "library",
        "installation-source": "dist",
        "autoload": {
            "psr-4": {
                "Arrayy\\": "src/"
            },
            "files": [
                "src/Create.php"
            ]
        },
        "notification-url": "https://packagist.org/downloads/",
        "license": [
            "MIT"
        ],
        "authors": [
            {
                "name": "Lars Moelleken",
                "email": "lars@moelleken.org",
                "homepage": "http://www.moelleken.org/",
                "role": "Maintainer"
            }
        ],
        "description": "Array manipulation library for PHP, called Arrayy!",
        "keywords": [
            "Arrayy",
            "array",
            "helpers",
            "manipulation",
            "methods",
            "utility",
            "utils"
        ]
    },
    {
        "name": "voku/email-check",
        "version": "3.0.2",
        "version_normalized": "3.0.2.0",
        "source": {
            "type": "git",
            "url": "https://github.com/voku/email-check.git",
            "reference": "f91fc9da57fbb29c4ded5a1fc1238d4b988758dd"
        },
        "dist": {
            "type": "zip",
            "url": "https://api.github.com/repos/voku/email-check/zipball/f91fc9da57fbb29c4ded5a1fc1238d4b988758dd",
            "reference": "f91fc9da57fbb29c4ded5a1fc1238d4b988758dd",
            "shasum": "",
            "mirrors": [
                {
                    "url": "https://mirrors.aliyun.com/composer/dists/%package%/%reference%.%type%",
                    "preferred": true
                }
            ]
        },
        "require": {
            "php": ">=7.0.0",
            "symfony/polyfill-intl-idn": "~1.10"
        },
        "require-dev": {
            "fzaninotto/faker": "~1.7",
            "phpunit/phpunit": "~6.0 || ~7.0"
        },
        "suggest": {
            "ext-intl": "Use Intl for best performance"
        },
        "time": "2019-01-02T23:08:14+00:00",
        "type": "library",
        "installation-source": "dist",
        "autoload": {
            "psr-4": {
                "voku\\helper\\": "src/voku/helper/"
            }
        },
        "notification-url": "https://packagist.org/downloads/",
        "license": [
            "MIT"
        ],
        "authors": [
            {
                "name": "Lars Moelleken",
                "homepage": "http://www.moelleken.org/"
            }
        ],
        "description": "email-check (syntax, dns, trash, ...) library",
        "homepage": "https://github.com/voku/email-check",
        "keywords": [
            "check-email",
            "email",
            "mail",
            "mail-check",
            "validate-email",
            "validate-email-address",
            "validate-mail"
        ]
    },
    {
        "name": "voku/portable-ascii",
        "version": "1.5.3",
        "version_normalized": "1.5.3.0",
        "source": {
            "type": "git",
            "url": "https://github.com/voku/portable-ascii.git",
            "reference": "25bcbf01678930251fd572891447d9e318a6e2b8"
        },
        "dist": {
            "type": "zip",
            "url": "https://api.github.com/repos/voku/portable-ascii/zipball/25bcbf01678930251fd572891447d9e318a6e2b8",
            "reference": "25bcbf01678930251fd572891447d9e318a6e2b8",
            "shasum": "",
            "mirrors": [
                {
                    "url": "https://mirrors.aliyun.com/composer/dists/%package%/%reference%.%type%",
                    "preferred": true
                }
            ]
        },
        "require": {
            "php": ">=7.0.0"
        },
        "require-dev": {
            "phpunit/phpunit": "~6.0 || ~7.0"
        },
        "suggest": {
            "ext-intl": "Use Intl for transliterator_transliterate() support"
        },
        "time": "2020-07-22T23:32:04+00:00",
        "type": "library",
        "installation-source": "dist",
        "autoload": {
            "psr-4": {
                "voku\\": "src/voku/"
            }
        },
        "notification-url": "https://packagist.org/downloads/",
        "license": [
            "MIT"
        ],
        "authors": [
            {
                "name": "Lars Moelleken",
                "homepage": "http://www.moelleken.org/"
            }
        ],
        "description": "Portable ASCII library - performance optimized (ascii) string functions for php.",
        "homepage": "https://github.com/voku/portable-ascii",
        "keywords": [
            "ascii",
            "clean",
            "php"
        ]
    },
    {
        "name": "voku/portable-utf8",
        "version": "5.4.47",
        "version_normalized": "5.4.47.0",
        "source": {
            "type": "git",
            "url": "https://github.com/voku/portable-utf8.git",
            "reference": "c92522515a2d5ec9b03fd3c9e231b8b277c65121"
        },
        "dist": {
            "type": "zip",
            "url": "https://api.github.com/repos/voku/portable-utf8/zipball/c92522515a2d5ec9b03fd3c9e231b8b277c65121",
            "reference": "c92522515a2d5ec9b03fd3c9e231b8b277c65121",
            "shasum": "",
            "mirrors": [
                {
                    "url": "https://mirrors.aliyun.com/composer/dists/%package%/%reference%.%type%",
                    "preferred": true
                }
            ]
        },
        "require": {
            "php": ">=7.0.0",
            "symfony/polyfill-iconv": "~1.0",
            "symfony/polyfill-intl-grapheme": "~1.0",
            "symfony/polyfill-intl-normalizer": "~1.0",
            "symfony/polyfill-mbstring": "~1.0",
            "symfony/polyfill-php72": "~1.0",
            "voku/portable-ascii": "~1.5"
        },
        "require-dev": {
            "phpunit/phpunit": "~6.0 || ~7.0"
        },
        "suggest": {
            "ext-ctype": "Use Ctype for e.g. hexadecimal digit detection",
            "ext-fileinfo": "Use Fileinfo for better binary file detection",
            "ext-iconv": "Use iconv for best performance",
            "ext-intl": "Use Intl for best performance",
            "ext-json": "Use JSON for string detection",
            "ext-mbstring": "Use Mbstring for best performance"
        },
        "time": "2020-07-26T11:17:51+00:00",
        "type": "library",
        "installation-source": "dist",
        "autoload": {
            "psr-4": {
                "voku\\": "src/voku/"
            },
            "files": [
                "bootstrap.php"
            ]
        },
        "notification-url": "https://packagist.org/downloads/",
        "license": [
            "(Apache-2.0 or GPL-2.0)"
        ],
        "authors": [
            {
                "name": "Nicolas Grekas",
                "email": "p@tchwork.com"
            },
            {
                "name": "Hamid Sarfraz",
                "homepage": "http://pageconfig.com/"
            },
            {
                "name": "Lars Moelleken",
                "homepage": "http://www.moelleken.org/"
            }
        ],
        "description": "Portable UTF-8 library - performance optimized (unicode) string functions for php.",
        "homepage": "https://github.com/voku/portable-utf8",
        "keywords": [
            "UTF",
            "clean",
            "php",
            "unicode",
            "utf-8",
            "utf8"
        ]
    },
    {
        "name": "voku/stop-words",
        "version": "2.0.1",
        "version_normalized": "2.0.1.0",
        "source": {
            "type": "git",
            "url": "https://github.com/voku/stop-words.git",
            "reference": "8e63c0af20f800b1600783764e0ce19e53969f71"
        },
        "dist": {
            "type": "zip",
            "url": "https://api.github.com/repos/voku/stop-words/zipball/8e63c0af20f800b1600783764e0ce19e53969f71",
            "reference": "8e63c0af20f800b1600783764e0ce19e53969f71",
            "shasum": "",
            "mirrors": [
                {
                    "url": "https://mirrors.aliyun.com/composer/dists/%package%/%reference%.%type%",
                    "preferred": true
                }
            ]
        },
        "require": {
            "php": ">=7.0.0"
        },
        "require-dev": {
            "phpunit/phpunit": "~6.0"
        },
        "time": "2018-11-23T01:37:27+00:00",
        "type": "library",
        "installation-source": "dist",
        "autoload": {
            "psr-4": {
                "voku\\": "src/voku/"
            }
        },
        "notification-url": "https://packagist.org/downloads/",
        "license": [
            "MIT"
        ],
        "authors": [
            {
                "name": "Lars Moelleken",
                "homepage": "http://www.moelleken.org/"
            }
        ],
        "description": "Stop-Words via PHP",
        "keywords": [
            "stop words",
            "stop-words"
        ]
    },
    {
        "name": "voku/stringy",
        "version": "6.3.1",
        "version_normalized": "6.3.1.0",
        "source": {
            "type": "git",
            "url": "https://github.com/voku/Stringy.git",
            "reference": "68429ad7626e94e2ec3a2a9f0b530e96ebb4a4db"
        },
        "dist": {
            "type": "zip",
            "url": "https://api.github.com/repos/voku/Stringy/zipball/68429ad7626e94e2ec3a2a9f0b530e96ebb4a4db",
            "reference": "68429ad7626e94e2ec3a2a9f0b530e96ebb4a4db",
            "shasum": "",
            "mirrors": [
                {
                    "url": "https://mirrors.aliyun.com/composer/dists/%package%/%reference%.%type%",
                    "preferred": true
                }
            ]
        },
        "require": {
            "defuse/php-encryption": "~2.0",
            "ext-json": "*",
            "php": ">=7.0.0",
            "voku/anti-xss": "~4.1",
            "voku/arrayy": "~7.5",
            "voku/email-check": "~3.0",
            "voku/portable-ascii": "~1.5",
            "voku/portable-utf8": "~5.4",
            "voku/urlify": "~5.0"
        },
        "replace": {
            "danielstjules/stringy": "~3.0"
        },
        "require-dev": {
            "phpunit/phpunit": "~6.0 || ~7.0"
        },
        "time": "2020-05-24T00:26:26+00:00",
        "type": "library",
        "installation-source": "dist",
        "autoload": {
            "psr-4": {
                "Stringy\\": "src/"
            },
            "files": [
                "src/Create.php"
            ]
        },
        "notification-url": "https://packagist.org/downloads/",
        "license": [
            "MIT"
        ],
        "authors": [
            {
                "name": "Daniel St. Jules",
                "email": "danielst.jules@gmail.com",
                "homepage": "http://www.danielstjules.com",
                "role": "Maintainer"
            },
            {
                "name": "Lars Moelleken",
                "email": "lars@moelleken.org",
                "homepage": "http://www.moelleken.org/",
                "role": "Fork-Maintainer"
            }
        ],
        "description": "A string manipulation library with multibyte support",
        "homepage": "https://github.com/danielstjules/Stringy",
        "keywords": [
            "UTF",
            "helpers",
            "manipulation",
            "methods",
            "multibyte",
            "string",
            "utf-8",
            "utility",
            "utils"
        ]
    },
    {
        "name": "voku/urlify",
        "version": "5.0.5",
        "version_normalized": "5.0.5.0",
        "source": {
            "type": "git",
            "url": "https://github.com/voku/urlify.git",
            "reference": "d59bfa6d13ce08062e2fe40dd23d226262f961c5"
        },
        "dist": {
            "type": "zip",
            "url": "https://api.github.com/repos/voku/urlify/zipball/d59bfa6d13ce08062e2fe40dd23d226262f961c5",
            "reference": "d59bfa6d13ce08062e2fe40dd23d226262f961c5",
            "shasum": "",
            "mirrors": [
                {
                    "url": "https://mirrors.aliyun.com/composer/dists/%package%/%reference%.%type%",
                    "preferred": true
                }
            ]
        },
        "require": {
            "php": ">=7.0.0",
            "voku/portable-ascii": "~1.4",
            "voku/portable-utf8": "~5.4",
            "voku/stop-words": "~2.0"
        },
        "require-dev": {
            "phpunit/phpunit": "~6.0 || ~7.0"
        },
        "time": "2019-12-13T02:57:54+00:00",
        "type": "library",
        "installation-source": "dist",
        "autoload": {
            "psr-4": {
                "voku\\helper\\": "src/voku/helper/"
            }
        },
        "notification-url": "https://packagist.org/downloads/",
        "license": [
            "BSD-3-Clause"
        ],
        "authors": [
            {
                "name": "Johnny Broadway",
                "email": "johnny@johnnybroadway.com",
                "homepage": "http://www.johnnybroadway.com/"
            },
            {
                "name": "Lars Moelleken",
                "email": "lars@moelleken.org",
                "homepage": "http://moelleken.org/"
            }
        ],
        "description": "PHP port of URLify.js from the Django project. Transliterates non-ascii characters for use in URLs.",
        "homepage": "https://github.com/voku/urlify",
        "keywords": [
            "encode",
            "iconv",
            "link",
            "slug",
            "translit",
            "transliterate",
            "transliteration",
            "url",
            "urlify"
        ]
    },
    {
        "name": "webmozart/assert",
        "version": "1.9.1",
        "version_normalized": "1.9.1.0",
        "source": {
            "type": "git",
            "url": "https://github.com/webmozarts/assert.git",
            "reference": "bafc69caeb4d49c39fd0779086c03a3738cbb389"
        },
        "dist": {
            "type": "zip",
            "url": "https://api.github.com/repos/webmozarts/assert/zipball/bafc69caeb4d49c39fd0779086c03a3738cbb389",
            "reference": "bafc69caeb4d49c39fd0779086c03a3738cbb389",
            "shasum": "",
            "mirrors": [
                {
                    "url": "https://mirrors.aliyun.com/composer/dists/%package%/%reference%.%type%",
                    "preferred": true
                }
            ]
        },
        "require": {
            "php": "^5.3.3 || ^7.0 || ^8.0",
            "symfony/polyfill-ctype": "^1.8"
        },
        "conflict": {
            "phpstan/phpstan": "<0.12.20",
            "vimeo/psalm": "<3.9.1"
        },
        "require-dev": {
            "phpunit/phpunit": "^4.8.36 || ^7.5.13"
        },
        "time": "2020-07-08T17:02:28+00:00",
        "type": "library",
        "installation-source": "dist",
        "autoload": {
            "psr-4": {
                "Webmozart\\Assert\\": "src/"
            }
        },
        "notification-url": "https://packagist.org/downloads/",
        "license": [
            "MIT"
        ],
        "authors": [
            {
                "name": "Bernhard Schussek",
                "email": "bschussek@gmail.com"
            }
        ],
        "description": "Assertions to validate method input/output with nice error messages.",
        "keywords": [
            "assert",
            "check",
            "validate"
        ]
    },
    {
        "name": "zendesk/zendesk_api_client_php",
        "version": "v2.2.9",
        "version_normalized": "2.2.9.0",
        "source": {
            "type": "git",
            "url": "https://github.com/zendesk/zendesk_api_client_php.git",
            "reference": "1ed38d1ab7597902ab86a6088ce9b171ac82f0a8"
        },
        "dist": {
            "type": "zip",
            "url": "https://api.github.com/repos/zendesk/zendesk_api_client_php/zipball/1ed38d1ab7597902ab86a6088ce9b171ac82f0a8",
            "reference": "1ed38d1ab7597902ab86a6088ce9b171ac82f0a8",
            "shasum": "",
            "mirrors": [
                {
                    "url": "https://mirrors.aliyun.com/composer/dists/%package%/%reference%.%type%",
                    "preferred": true
                }
            ]
        },
        "require": {
            "guzzlehttp/guzzle": "^6.0",
            "mmucklo/inflect": "0.3.*",
            "php": ">=5.5.0"
        },
        "require-dev": {
            "fzaninotto/faker": ">=1.5.0",
            "phpmd/phpmd": "@stable",
            "phpunit/phpunit": "4.5.*",
            "psy/psysh": "@stable",
            "squizlabs/php_codesniffer": "2.*"
        },
        "time": "2019-06-30T23:20:48+00:00",
        "type": "library",
        "installation-source": "dist",
        "autoload": {
            "psr-0": {
                "Zendesk\\API\\": "src/",
                "Zendesk\\Console\\": "src/"
            }
        },
        "notification-url": "https://packagist.org/downloads/",
        "license": [
            "Apache-2.0"
        ],
        "description": "PHP Client for Zendesk REST API. See https://developer.zendesk.com/rest_api/docs/core/introduction .",
        "homepage": "https://github.com/zendesk/zendesk_api_client_php"
    }
]<|MERGE_RESOLUTION|>--- conflicted
+++ resolved
@@ -1,19 +1,6 @@
 [
     {
         "name": "aws/aws-sdk-php",
-<<<<<<< HEAD
-        "version": "3.176.8",
-        "version_normalized": "3.176.8.0",
-        "source": {
-            "type": "git",
-            "url": "https://github.com/aws/aws-sdk-php.git",
-            "reference": "776b944988167fa3d563d2cbc5fcb6763424a9f0"
-        },
-        "dist": {
-            "type": "zip",
-            "url": "https://api.github.com/repos/aws/aws-sdk-php/zipball/776b944988167fa3d563d2cbc5fcb6763424a9f0",
-            "reference": "776b944988167fa3d563d2cbc5fcb6763424a9f0",
-=======
         "version": "3.176.4",
         "version_normalized": "3.176.4.0",
         "source": {
@@ -25,7 +12,6 @@
             "type": "zip",
             "url": "https://api.github.com/repos/aws/aws-sdk-php/zipball/7cafb35d3ef9944f542a97dde4a6bb52ad0f45d1",
             "reference": "7cafb35d3ef9944f542a97dde4a6bb52ad0f45d1",
->>>>>>> 2287e126
             "shasum": "",
             "mirrors": [
                 {
@@ -67,11 +53,7 @@
             "ext-openssl": "Allows working with CloudFront private distributions and verifying received SNS messages",
             "ext-sockets": "To use client-side monitoring"
         },
-<<<<<<< HEAD
-        "time": "2021-04-05T18:16:29+00:00",
-=======
         "time": "2021-03-30T18:17:07+00:00",
->>>>>>> 2287e126
         "type": "library",
         "extra": {
             "branch-alias": {
@@ -3331,38 +3313,39 @@
     },
     {
         "name": "symfony/polyfill-intl-idn",
-        "version": "v1.22.1",
-        "version_normalized": "1.22.1.0",
+        "version": "v1.18.1",
+        "version_normalized": "1.18.1.0",
         "source": {
             "type": "git",
             "url": "https://github.com/symfony/polyfill-intl-idn.git",
-            "reference": "2d63434d922daf7da8dd863e7907e67ee3031483"
-        },
-        "dist": {
-            "type": "zip",
-            "url": "https://api.github.com/repos/symfony/polyfill-intl-idn/zipball/2d63434d922daf7da8dd863e7907e67ee3031483",
-            "reference": "2d63434d922daf7da8dd863e7907e67ee3031483",
-            "shasum": "",
-            "mirrors": [
-                {
-                    "url": "https://mirrors.aliyun.com/composer/dists/%package%/%reference%.%type%",
-                    "preferred": true
-                }
-            ]
-        },
-        "require": {
-            "php": ">=7.1",
+            "reference": "5dcab1bc7146cf8c1beaa4502a3d9be344334251"
+        },
+        "dist": {
+            "type": "zip",
+            "url": "https://api.github.com/repos/symfony/polyfill-intl-idn/zipball/5dcab1bc7146cf8c1beaa4502a3d9be344334251",
+            "reference": "5dcab1bc7146cf8c1beaa4502a3d9be344334251",
+            "shasum": "",
+            "mirrors": [
+                {
+                    "url": "https://mirrors.aliyun.com/composer/dists/%package%/%reference%.%type%",
+                    "preferred": true
+                }
+            ]
+        },
+        "require": {
+            "php": ">=5.3.3",
             "symfony/polyfill-intl-normalizer": "^1.10",
+            "symfony/polyfill-php70": "^1.10",
             "symfony/polyfill-php72": "^1.10"
         },
         "suggest": {
             "ext-intl": "For best performance"
         },
-        "time": "2021-01-22T09:19:47+00:00",
+        "time": "2020-08-04T06:02:08+00:00",
         "type": "library",
         "extra": {
             "branch-alias": {
-                "dev-main": "1.22-dev"
+                "dev-master": "1.18-dev"
             },
             "thanks": {
                 "name": "symfony/polyfill",
@@ -3409,36 +3392,36 @@
     },
     {
         "name": "symfony/polyfill-intl-normalizer",
-        "version": "v1.22.1",
-        "version_normalized": "1.22.1.0",
+        "version": "v1.18.1",
+        "version_normalized": "1.18.1.0",
         "source": {
             "type": "git",
             "url": "https://github.com/symfony/polyfill-intl-normalizer.git",
-            "reference": "43a0283138253ed1d48d352ab6d0bdb3f809f248"
-        },
-        "dist": {
-            "type": "zip",
-            "url": "https://api.github.com/repos/symfony/polyfill-intl-normalizer/zipball/43a0283138253ed1d48d352ab6d0bdb3f809f248",
-            "reference": "43a0283138253ed1d48d352ab6d0bdb3f809f248",
-            "shasum": "",
-            "mirrors": [
-                {
-                    "url": "https://mirrors.aliyun.com/composer/dists/%package%/%reference%.%type%",
-                    "preferred": true
-                }
-            ]
-        },
-        "require": {
-            "php": ">=7.1"
+            "reference": "37078a8dd4a2a1e9ab0231af7c6cb671b2ed5a7e"
+        },
+        "dist": {
+            "type": "zip",
+            "url": "https://api.github.com/repos/symfony/polyfill-intl-normalizer/zipball/37078a8dd4a2a1e9ab0231af7c6cb671b2ed5a7e",
+            "reference": "37078a8dd4a2a1e9ab0231af7c6cb671b2ed5a7e",
+            "shasum": "",
+            "mirrors": [
+                {
+                    "url": "https://mirrors.aliyun.com/composer/dists/%package%/%reference%.%type%",
+                    "preferred": true
+                }
+            ]
+        },
+        "require": {
+            "php": ">=5.3.3"
         },
         "suggest": {
             "ext-intl": "For best performance"
         },
-        "time": "2021-01-22T09:19:47+00:00",
+        "time": "2020-07-14T12:35:20+00:00",
         "type": "library",
         "extra": {
             "branch-alias": {
-                "dev-main": "1.22-dev"
+                "dev-master": "1.18-dev"
             },
             "thanks": {
                 "name": "symfony/polyfill",
@@ -3484,36 +3467,36 @@
     },
     {
         "name": "symfony/polyfill-mbstring",
-        "version": "v1.22.1",
-        "version_normalized": "1.22.1.0",
+        "version": "v1.18.1",
+        "version_normalized": "1.18.1.0",
         "source": {
             "type": "git",
             "url": "https://github.com/symfony/polyfill-mbstring.git",
-            "reference": "5232de97ee3b75b0360528dae24e73db49566ab1"
-        },
-        "dist": {
-            "type": "zip",
-            "url": "https://api.github.com/repos/symfony/polyfill-mbstring/zipball/5232de97ee3b75b0360528dae24e73db49566ab1",
-            "reference": "5232de97ee3b75b0360528dae24e73db49566ab1",
-            "shasum": "",
-            "mirrors": [
-                {
-                    "url": "https://mirrors.aliyun.com/composer/dists/%package%/%reference%.%type%",
-                    "preferred": true
-                }
-            ]
-        },
-        "require": {
-            "php": ">=7.1"
+            "reference": "a6977d63bf9a0ad4c65cd352709e230876f9904a"
+        },
+        "dist": {
+            "type": "zip",
+            "url": "https://api.github.com/repos/symfony/polyfill-mbstring/zipball/a6977d63bf9a0ad4c65cd352709e230876f9904a",
+            "reference": "a6977d63bf9a0ad4c65cd352709e230876f9904a",
+            "shasum": "",
+            "mirrors": [
+                {
+                    "url": "https://mirrors.aliyun.com/composer/dists/%package%/%reference%.%type%",
+                    "preferred": true
+                }
+            ]
+        },
+        "require": {
+            "php": ">=5.3.3"
         },
         "suggest": {
             "ext-mbstring": "For best performance"
         },
-        "time": "2021-01-22T09:19:47+00:00",
+        "time": "2020-07-14T12:35:20+00:00",
         "type": "library",
         "extra": {
             "branch-alias": {
-                "dev-main": "1.22-dev"
+                "dev-master": "1.18-dev"
             },
             "thanks": {
                 "name": "symfony/polyfill",
@@ -3555,38 +3538,51 @@
     },
     {
         "name": "symfony/polyfill-php70",
-        "version": "v1.20.0",
-        "version_normalized": "1.20.0.0",
+        "version": "v1.18.1",
+        "version_normalized": "1.18.1.0",
         "source": {
             "type": "git",
             "url": "https://github.com/symfony/polyfill-php70.git",
-            "reference": "5f03a781d984aae42cebd18e7912fa80f02ee644"
-        },
-        "dist": {
-            "type": "zip",
-            "url": "https://api.github.com/repos/symfony/polyfill-php70/zipball/5f03a781d984aae42cebd18e7912fa80f02ee644",
-            "reference": "5f03a781d984aae42cebd18e7912fa80f02ee644",
-            "shasum": "",
-            "mirrors": [
-                {
-                    "url": "https://mirrors.aliyun.com/composer/dists/%package%/%reference%.%type%",
-                    "preferred": true
-                }
-            ]
-        },
-        "require": {
-            "php": ">=7.1"
-        },
-        "time": "2020-10-23T14:02:19+00:00",
-        "type": "metapackage",
+            "reference": "0dd93f2c578bdc9c72697eaa5f1dd25644e618d3"
+        },
+        "dist": {
+            "type": "zip",
+            "url": "https://api.github.com/repos/symfony/polyfill-php70/zipball/0dd93f2c578bdc9c72697eaa5f1dd25644e618d3",
+            "reference": "0dd93f2c578bdc9c72697eaa5f1dd25644e618d3",
+            "shasum": "",
+            "mirrors": [
+                {
+                    "url": "https://mirrors.aliyun.com/composer/dists/%package%/%reference%.%type%",
+                    "preferred": true
+                }
+            ]
+        },
+        "require": {
+            "paragonie/random_compat": "~1.0|~2.0|~9.99",
+            "php": ">=5.3.3"
+        },
+        "time": "2020-07-14T12:35:20+00:00",
+        "type": "library",
         "extra": {
             "branch-alias": {
-                "dev-main": "1.20-dev"
+                "dev-master": "1.18-dev"
             },
             "thanks": {
                 "name": "symfony/polyfill",
                 "url": "https://github.com/symfony/polyfill"
             }
+        },
+        "installation-source": "dist",
+        "autoload": {
+            "psr-4": {
+                "Symfony\\Polyfill\\Php70\\": ""
+            },
+            "files": [
+                "bootstrap.php"
+            ],
+            "classmap": [
+                "Resources/stubs"
+            ]
         },
         "notification-url": "https://packagist.org/downloads/",
         "license": [
@@ -3613,33 +3609,33 @@
     },
     {
         "name": "symfony/polyfill-php72",
-        "version": "v1.22.1",
-        "version_normalized": "1.22.1.0",
+        "version": "v1.18.1",
+        "version_normalized": "1.18.1.0",
         "source": {
             "type": "git",
             "url": "https://github.com/symfony/polyfill-php72.git",
-            "reference": "cc6e6f9b39fe8075b3dabfbaf5b5f645ae1340c9"
-        },
-        "dist": {
-            "type": "zip",
-            "url": "https://api.github.com/repos/symfony/polyfill-php72/zipball/cc6e6f9b39fe8075b3dabfbaf5b5f645ae1340c9",
-            "reference": "cc6e6f9b39fe8075b3dabfbaf5b5f645ae1340c9",
-            "shasum": "",
-            "mirrors": [
-                {
-                    "url": "https://mirrors.aliyun.com/composer/dists/%package%/%reference%.%type%",
-                    "preferred": true
-                }
-            ]
-        },
-        "require": {
-            "php": ">=7.1"
-        },
-        "time": "2021-01-07T16:49:33+00:00",
+            "reference": "639447d008615574653fb3bc60d1986d7172eaae"
+        },
+        "dist": {
+            "type": "zip",
+            "url": "https://api.github.com/repos/symfony/polyfill-php72/zipball/639447d008615574653fb3bc60d1986d7172eaae",
+            "reference": "639447d008615574653fb3bc60d1986d7172eaae",
+            "shasum": "",
+            "mirrors": [
+                {
+                    "url": "https://mirrors.aliyun.com/composer/dists/%package%/%reference%.%type%",
+                    "preferred": true
+                }
+            ]
+        },
+        "require": {
+            "php": ">=5.3.3"
+        },
+        "time": "2020-07-14T12:35:20+00:00",
         "type": "library",
         "extra": {
             "branch-alias": {
-                "dev-main": "1.22-dev"
+                "dev-master": "1.18-dev"
             },
             "thanks": {
                 "name": "symfony/polyfill",
