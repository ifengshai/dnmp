--- conflicted
+++ resolved
@@ -217,8 +217,6 @@
         ]
     },
     {
-<<<<<<< HEAD
-=======
         "name": "facebook/php-business-sdk",
         "version": "5.0.5",
         "version_normalized": "5.0.5.0",
@@ -264,7 +262,6 @@
         ]
     },
     {
->>>>>>> d137bd94
         "name": "firebase/php-jwt",
         "version": "v5.2.0",
         "version_normalized": "5.2.0.0",
@@ -324,19 +321,6 @@
     },
     {
         "name": "google/apiclient",
-<<<<<<< HEAD
-        "version": "v2.5.0",
-        "version_normalized": "2.5.0.0",
-        "source": {
-            "type": "git",
-            "url": "https://github.com/googleapis/google-api-php-client.git",
-            "reference": "9ab9cc07f66e2c7274ea2753f102ae24d1271410"
-        },
-        "dist": {
-            "type": "zip",
-            "url": "https://api.github.com/repos/googleapis/google-api-php-client/zipball/9ab9cc07f66e2c7274ea2753f102ae24d1271410",
-            "reference": "9ab9cc07f66e2c7274ea2753f102ae24d1271410",
-=======
         "version": "v2.7.0",
         "version_normalized": "2.7.0.0",
         "source": {
@@ -348,7 +332,6 @@
             "type": "zip",
             "url": "https://api.github.com/repos/googleapis/google-api-php-client/zipball/48ec94577b51bde415270116118b07a294e07c43",
             "reference": "48ec94577b51bde415270116118b07a294e07c43",
->>>>>>> d137bd94
             "shasum": "",
             "mirrors": [
                 {
@@ -360,13 +343,8 @@
         "require": {
             "firebase/php-jwt": "~2.0||~3.0||~4.0||~5.0",
             "google/apiclient-services": "~0.13",
-<<<<<<< HEAD
-            "google/auth": "^1.9",
-            "guzzlehttp/guzzle": "~5.3.1||~6.0",
-=======
             "google/auth": "^1.10",
             "guzzlehttp/guzzle": "~5.3.1||~6.0||~7.0",
->>>>>>> d137bd94
             "guzzlehttp/psr7": "^1.2",
             "monolog/monolog": "^1.17|^2.0",
             "php": ">=5.4",
@@ -374,16 +352,10 @@
         },
         "require-dev": {
             "cache/filesystem-adapter": "^0.3.2",
-<<<<<<< HEAD
-            "dealerdirect/phpcodesniffer-composer-installer": "^0.5.0",
-            "phpcompatibility/php-compatibility": "^9.2",
-            "phpunit/phpunit": "^4.8|^5.0",
-=======
             "composer/composer": "^1.10",
             "dealerdirect/phpcodesniffer-composer-installer": "^0.5.0",
             "phpcompatibility/php-compatibility": "^9.2",
             "phpunit/phpunit": "^4.8.36|^5.0",
->>>>>>> d137bd94
             "squizlabs/php_codesniffer": "~2.3",
             "symfony/css-selector": "~2.1",
             "symfony/dom-crawler": "~2.1"
@@ -391,11 +363,7 @@
         "suggest": {
             "cache/filesystem-adapter": "For caching certs and tokens (using Google_Client::setCache)"
         },
-<<<<<<< HEAD
-        "time": "2020-05-26T22:29:38+00:00",
-=======
         "time": "2020-07-23T21:37:43+00:00",
->>>>>>> d137bd94
         "type": "library",
         "extra": {
             "branch-alias": {
@@ -423,19 +391,6 @@
     },
     {
         "name": "google/apiclient-services",
-<<<<<<< HEAD
-        "version": "v0.138",
-        "version_normalized": "0.138.0.0",
-        "source": {
-            "type": "git",
-            "url": "https://github.com/googleapis/google-api-php-client-services.git",
-            "reference": "9e7ea08fbd87e5926d14ef0674626e26843a5508"
-        },
-        "dist": {
-            "type": "zip",
-            "url": "https://api.github.com/repos/googleapis/google-api-php-client-services/zipball/9e7ea08fbd87e5926d14ef0674626e26843a5508",
-            "reference": "9e7ea08fbd87e5926d14ef0674626e26843a5508",
-=======
         "version": "v0.142",
         "version_normalized": "0.142.0.0",
         "source": {
@@ -447,7 +402,6 @@
             "type": "zip",
             "url": "https://api.github.com/repos/googleapis/google-api-php-client-services/zipball/3baf0a665cd08975314214b075f28765c97282ae",
             "reference": "3baf0a665cd08975314214b075f28765c97282ae",
->>>>>>> d137bd94
             "shasum": "",
             "mirrors": [
                 {
@@ -462,11 +416,7 @@
         "require-dev": {
             "phpunit/phpunit": "^4.8|^5"
         },
-<<<<<<< HEAD
-        "time": "2020-05-31T00:25:32+00:00",
-=======
         "time": "2020-07-28T00:24:58+00:00",
->>>>>>> d137bd94
         "type": "library",
         "installation-source": "dist",
         "autoload": {
@@ -486,19 +436,6 @@
     },
     {
         "name": "google/auth",
-<<<<<<< HEAD
-        "version": "v1.9.0",
-        "version_normalized": "1.9.0.0",
-        "source": {
-            "type": "git",
-            "url": "https://github.com/googleapis/google-auth-library-php.git",
-            "reference": "af4abf63988b8c74f589bee1e69ba310d3e43c6c"
-        },
-        "dist": {
-            "type": "zip",
-            "url": "https://api.github.com/repos/googleapis/google-auth-library-php/zipball/af4abf63988b8c74f589bee1e69ba310d3e43c6c",
-            "reference": "af4abf63988b8c74f589bee1e69ba310d3e43c6c",
-=======
         "version": "v1.11.1",
         "version_normalized": "1.11.1.0",
         "source": {
@@ -510,7 +447,6 @@
             "type": "zip",
             "url": "https://api.github.com/repos/googleapis/google-auth-library-php/zipball/bb959e91bd8ffbd352ab76cbf11d656ce6435088",
             "reference": "bb959e91bd8ffbd352ab76cbf11d656ce6435088",
->>>>>>> d137bd94
             "shasum": "",
             "mirrors": [
                 {
@@ -521,11 +457,7 @@
         },
         "require": {
             "firebase/php-jwt": "~2.0|~3.0|~4.0|~5.0",
-<<<<<<< HEAD
-            "guzzlehttp/guzzle": "~5.3.1|~6.0",
-=======
             "guzzlehttp/guzzle": "^5.3.1|^6.2.1|^7.0",
->>>>>>> d137bd94
             "guzzlehttp/psr7": "^1.2",
             "php": ">=5.4",
             "psr/cache": "^1.0",
@@ -542,11 +474,7 @@
         "suggest": {
             "phpseclib/phpseclib": "May be used in place of OpenSSL for signing strings or for token management. Please require version ^2."
         },
-<<<<<<< HEAD
-        "time": "2020-05-18T17:02:59+00:00",
-=======
         "time": "2020-07-27T18:33:35+00:00",
->>>>>>> d137bd94
         "type": "library",
         "installation-source": "dist",
         "autoload": {
@@ -2181,19 +2109,6 @@
     },
     {
         "name": "phpseclib/phpseclib",
-<<<<<<< HEAD
-        "version": "2.0.27",
-        "version_normalized": "2.0.27.0",
-        "source": {
-            "type": "git",
-            "url": "https://github.com/phpseclib/phpseclib.git",
-            "reference": "34620af4df7d1988d8f0d7e91f6c8a3bf931d8dc"
-        },
-        "dist": {
-            "type": "zip",
-            "url": "https://api.github.com/repos/phpseclib/phpseclib/zipball/34620af4df7d1988d8f0d7e91f6c8a3bf931d8dc",
-            "reference": "34620af4df7d1988d8f0d7e91f6c8a3bf931d8dc",
-=======
         "version": "2.0.28",
         "version_normalized": "2.0.28.0",
         "source": {
@@ -2205,7 +2120,6 @@
             "type": "zip",
             "url": "https://api.github.com/repos/phpseclib/phpseclib/zipball/d1ca58cf33cb21046d702ae3a7b14fdacd9f3260",
             "reference": "d1ca58cf33cb21046d702ae3a7b14fdacd9f3260",
->>>>>>> d137bd94
             "shasum": "",
             "mirrors": [
                 {
@@ -2229,11 +2143,7 @@
             "ext-mcrypt": "Install the Mcrypt extension in order to speed up a few other cryptographic operations.",
             "ext-openssl": "Install the OpenSSL extension in order to speed up a wide variety of cryptographic operations."
         },
-<<<<<<< HEAD
-        "time": "2020-04-04T23:17:33+00:00",
-=======
         "time": "2020-07-08T09:08:33+00:00",
->>>>>>> d137bd94
         "type": "library",
         "installation-source": "dist",
         "autoload": {
