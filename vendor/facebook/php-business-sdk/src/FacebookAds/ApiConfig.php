--- conflicted
+++ resolved
@@ -24,10 +24,6 @@
 namespace FacebookAds;
 class ApiConfig {
   const APIVersion = '8.0';
-<<<<<<< HEAD
-  const SDKVersion = '8.0.1';
-=======
   const SDKVersion = '8.0.5';
->>>>>>> 523f9943
   const TYPE_CHECKER_STRICT_MODE = false;
 }