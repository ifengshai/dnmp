--- conflicted
+++ resolved
@@ -57,7 +57,6 @@
      * @param string $uri
      * @param array  $options
      * @param bool   $async
-<<<<<<< HEAD
      *
      * @return \Psr\Http\Message\ResponseInterface|\Overtrue\Http\Support\Collection|array|object|string
      */
@@ -88,19 +87,25 @@
     public function post(string $uri, array $data = [], array $options = [], $async = false)
     {
         return $this->request($uri, 'POST', \array_merge($options, ['form_params' => $data]), $async);
-=======
-     *
-     * @return \Psr\Http\Message\ResponseInterface|\Overtrue\Http\Support\Collection|array|object|string
-     */
-    public function get(string $uri, array $options = [], $async = false)
-    {
-        return $this->request($uri, 'GET', $options, $async);
->>>>>>> c7c95e71
-    }
-
-    /**
-     * @param string $uri
-<<<<<<< HEAD
+    }
+    /**
+     * JSON request.
+     *
+     * @param string       $url
+     * @param string|array $data
+     * @param array        $query
+     *
+     * @throws \GuzzleHttp\Exception\GuzzleException
+     *
+     * @return \Psr\Http\Message\ResponseInterface|\Overtrue\Http\Support\Collection|array|object|string
+     */
+    public function postJson(string $url, array $data = [], array $query = [])
+    {
+        return $this->request($url, 'POST', ['query' => $query, 'json' => $data]);
+    }
+
+    /**
+     * @param string $uri
      * @param array  $data
      * @param array  $options
      *
@@ -122,22 +127,12 @@
     public function patch(string $uri, array $data = [], array $options = [], $async = false)
     {
         return $this->request($uri, 'PATCH', \array_merge($options, ['form_params' => $data]), $async);
-=======
-     * @param array  $options
-     *
-     * @return array|object|\Overtrue\Http\Support\Collection|\Psr\Http\Message\ResponseInterface|string
-     */
-    public function getAsync(string $uri, array $options = [])
-    {
-        return $this->get($uri, $options, true);
->>>>>>> c7c95e71
-    }
-
-    /**
-     * @param string $uri
-     * @param array  $data
-     * @param array  $options
-<<<<<<< HEAD
+    }
+
+    /**
+     * @param string $uri
+     * @param array  $data
+     * @param array  $options
      *
      * @return array|object|\Overtrue\Http\Support\Collection|\Psr\Http\Message\ResponseInterface|string
      */
@@ -150,22 +145,15 @@
      * @param string $uri
      * @param array  $data
      * @param array  $options
-=======
->>>>>>> c7c95e71
-     * @param bool   $async
-     *
-     * @return \Psr\Http\Message\ResponseInterface|\Overtrue\Http\Support\Collection|array|object|string
-     */
-<<<<<<< HEAD
+     * @param bool   $async
+     *
+     * @return \Psr\Http\Message\ResponseInterface|\Overtrue\Http\Support\Collection|array|object|string
+     */
     public function put(string $uri, array $data = [], array $options = [], $async = false)
     {
         return $this->request($uri, 'PUT', \array_merge($options, ['form_params' => $data]), $async);
-=======
-    public function post(string $uri, array $data = [], array $options = [], $async = false)
-    {
-        return $this->request($uri, 'POST', \array_merge($options, ['form_params' => $data]), $async);
->>>>>>> c7c95e71
-    }
+    }
+
     /**
      * @param string $uri
      * @param array  $data
@@ -238,129 +226,6 @@
 
     /**
      * @param string $uri
-<<<<<<< HEAD
-=======
-     * @param array  $data
-     * @param array  $options
-     *
-     * @return array|object|\Overtrue\Http\Support\Collection|\Psr\Http\Message\ResponseInterface|string
-     */
-    public function postAsync(string $uri, array $data = [], array $options = [])
-    {
-        return $this->post($uri, $data, $options, true);
-    }
-
-    /**
-     * @param string $uri
-     * @param array  $data
-     * @param array  $options
-     * @param bool   $async
-     *
-     * @return \Psr\Http\Message\ResponseInterface|\Overtrue\Http\Support\Collection|array|object|string
-     */
-    public function patch(string $uri, array $data = [], array $options = [], $async = false)
-    {
-        return $this->request($uri, 'PATCH', \array_merge($options, ['form_params' => $data]), $async);
-    }
-
-    /**
-     * @param string $uri
-     * @param array  $data
-     * @param array  $options
-     *
-     * @return array|object|\Overtrue\Http\Support\Collection|\Psr\Http\Message\ResponseInterface|string
-     */
-    public function patchAsync(string $uri, array $data = [], array $options = [])
-    {
-        return $this->patch($uri, $data, $options, true);
-    }
-
-    /**
-     * @param string $uri
-     * @param array  $data
-     * @param array  $options
-     * @param bool   $async
-     *
-     * @return \Psr\Http\Message\ResponseInterface|\Overtrue\Http\Support\Collection|array|object|string
-     */
-    public function put(string $uri, array $data = [], array $options = [], $async = false)
-    {
-        return $this->request($uri, 'PUT', \array_merge($options, ['form_params' => $data]), $async);
-    }
-
-    /**
-     * @param string $uri
-     * @param array  $data
-     * @param array  $options
-     *
-     * @return array|object|\Overtrue\Http\Support\Collection|\Psr\Http\Message\ResponseInterface|string
-     */
-    public function putAsync(string $uri, array $data = [], array $options = [])
-    {
-        return $this->put($uri, $data, $options, true);
-    }
-
-    /**
-     * @param string $uri
-     * @param array  $options
-     * @param bool   $async
-     *
-     * @return \Psr\Http\Message\ResponseInterface|\Overtrue\Http\Support\Collection|array|object|string
-     */
-    public function options(string $uri, array $options = [], $async = false)
-    {
-        return $this->request($uri, 'OPTIONS', $options, $async);
-    }
-
-    /**
-     * @param string $uri
-     * @param array  $options
-     *
-     * @return array|object|\Overtrue\Http\Support\Collection|\Psr\Http\Message\ResponseInterface|string
-     */
-    public function optionsAsync(string $uri, array $options = [])
-    {
-        return $this->options($uri, $options, true);
-    }
-
-    /**
-     * @param string $uri
-     * @param array  $options
-     * @param bool   $async
-     *
-     * @return \Psr\Http\Message\ResponseInterface|\Overtrue\Http\Support\Collection|array|object|string
-     */
-    public function head(string $uri, array $options = [], $async = false)
-    {
-        return $this->request($uri, 'HEAD', $options, $async);
-    }
-
-    /**
-     * @param string $uri
-     * @param array  $options
-     *
-     * @return array|object|\Overtrue\Http\Support\Collection|\Psr\Http\Message\ResponseInterface|string
-     */
-    public function headAsync(string $uri, array $options = [])
-    {
-        return $this->head($uri, $options, true);
-    }
-
-    /**
-     * @param string $uri
-     * @param array  $options
-     * @param bool   $async
-     *
-     * @return \Psr\Http\Message\ResponseInterface|\Overtrue\Http\Support\Collection|array|object|string
-     */
-    public function delete(string $uri, array $options = [], $async = false)
-    {
-        return $this->request($uri, 'DELETE', $options, $async);
-    }
-
-    /**
-     * @param string $uri
->>>>>>> c7c95e71
      * @param array  $options
      *
      * @return array|object|\Overtrue\Http\Support\Collection|\Psr\Http\Message\ResponseInterface|string
